/**
 * @file pipeline.cpp
 * @brief Rendering pipeline.
 *
 * $LicenseInfo:firstyear=2005&license=viewerlgpl$
 * Second Life Viewer Source Code
 * Copyright (C) 2010, Linden Research, Inc.
 *
 * This library is free software; you can redistribute it and/or
 * modify it under the terms of the GNU Lesser General Public
 * License as published by the Free Software Foundation;
 * version 2.1 of the License only.
 *
 * This library is distributed in the hope that it will be useful,
 * but WITHOUT ANY WARRANTY; without even the implied warranty of
 * MERCHANTABILITY or FITNESS FOR A PARTICULAR PURPOSE.  See the GNU
 * Lesser General Public License for more details.
 *
 * You should have received a copy of the GNU Lesser General Public
 * License along with this library; if not, write to the Free Software
 * Foundation, Inc., 51 Franklin Street, Fifth Floor, Boston, MA  02110-1301  USA
 *
 * Linden Research, Inc., 945 Battery Street, San Francisco, CA  94111  USA
 * $/LicenseInfo$
 */

#include "llviewerprecompiledheaders.h"

#include "pipeline.h"

// library includes
#include "llimagepng.h"
#include "llaudioengine.h" // For debugging.
#include "llerror.h"
#include "llviewercontrol.h"
#include "llfasttimer.h"
#include "llfontgl.h"
#include "llfontvertexbuffer.h"
#include "llnamevalue.h"
#include "llpointer.h"
#include "llprimitive.h"
#include "llvolume.h"
#include "material_codes.h"
#include "v3color.h"
#include "llui.h"
#include "llglheaders.h"
#include "llrender.h"
#include "llstartup.h"
#include "llwindow.h"   // swapBuffers()

// newview includes
#include "llagent.h"
#include "llagentcamera.h"
#include "llappviewer.h"
#include "lltexturecache.h"
#include "lltexturefetch.h"
#include "llimageworker.h"
#include "lldrawable.h"
#include "lldrawpoolalpha.h"
#include "lldrawpoolavatar.h"
#include "lldrawpoolbump.h"
#include "lldrawpooltree.h"
#include "lldrawpoolwater.h"
#include "llface.h"
#include "llfeaturemanager.h"
#include "llfloatertelehub.h"
#include "llfloaterreg.h"
#include "llhudmanager.h"
#include "llhudnametag.h"
#include "llhudtext.h"
#include "lllightconstants.h"
#include "llmeshrepository.h"
#include "llpipelinelistener.h"
#include "llresmgr.h"
#include "llselectmgr.h"
#include "llsky.h"
#include "lltracker.h"
#include "lltool.h"
#include "lltoolmgr.h"
#include "llviewercamera.h"
#include "llviewermediafocus.h"
#include "llviewertexturelist.h"
#include "llviewerobject.h"
#include "llviewerobjectlist.h"
#include "llviewerparcelmgr.h"
#include "llviewerregion.h" // for audio debugging.
#include "llviewerwindow.h" // For getSpinAxis
#include "llvoavatarself.h"
#include "llvocache.h"
#include "llvosky.h"
#include "llvowlsky.h"
#include "llvotree.h"
#include "llvovolume.h"
#include "llvosurfacepatch.h"
#include "llvowater.h"
#include "llvotree.h"
#include "llvopartgroup.h"
#include "llworld.h"
#include "llcubemap.h"
#include "llviewershadermgr.h"
#include "llviewerstats.h"
#include "llviewerjoystick.h"
#include "llviewerdisplay.h"
#include "llspatialpartition.h"
#include "llmutelist.h"
#include "lltoolpie.h"
#include "llnotifications.h"
#include "llpathinglib.h"
#include "llfloaterpathfindingconsole.h"
#include "llfloaterpathfindingcharacters.h"
#include "llfloatertools.h"
#include "llpanelface.h"
#include "llpathfindingpathtool.h"
#include "llscenemonitor.h"
#include "llprogressview.h"
#include "llcleanup.h"
#include "gltfscenemanager.h"

#include "llenvironment.h"
#include "llsettingsvo.h"

#include "SMAAAreaTex.h"
#include "SMAASearchTex.h"

#ifndef LL_WINDOWS
#define A_GCC 1
#pragma GCC diagnostic ignored "-Wunused-function"
#pragma GCC diagnostic ignored "-Wunused-variable"
#if LL_LINUX && defined(__GNUC__) && !defined(__clang__)
#pragma GCC diagnostic ignored "-Wrestrict"
#endif
#endif
#define A_CPU 1
#include "app_settings/shaders/class1/deferred/CASF.glsl" // This is also C++

extern bool gSnapshot;
bool gShiftFrame = false;

//cached settings
bool LLPipeline::WindLightUseAtmosShaders;
bool LLPipeline::RenderDeferred;
U32 LLPipeline::RenderFSAAType;
U32 LLPipeline::RenderResolutionDivisor;
bool LLPipeline::RenderUIBuffer;
S32 LLPipeline::RenderShadowDetail;
S32 LLPipeline::RenderShadowSplits;
bool LLPipeline::RenderDeferredSSAO;
F32 LLPipeline::RenderShadowResolutionScale;
bool LLPipeline::RenderDelayCreation;
bool LLPipeline::RenderAnimateRes;
bool LLPipeline::FreezeTime;
S32 LLPipeline::DebugBeaconLineWidth;
F32 LLPipeline::RenderHighlightBrightness;
LLColor4 LLPipeline::RenderHighlightColor;
F32 LLPipeline::RenderHighlightThickness;
bool LLPipeline::RenderSpotLightsInNondeferred;
LLColor4 LLPipeline::PreviewAmbientColor;
LLColor4 LLPipeline::PreviewDiffuse0;
LLColor4 LLPipeline::PreviewSpecular0;
LLColor4 LLPipeline::PreviewDiffuse1;
LLColor4 LLPipeline::PreviewSpecular1;
LLColor4 LLPipeline::PreviewDiffuse2;
LLColor4 LLPipeline::PreviewSpecular2;
LLVector3 LLPipeline::PreviewDirection0;
LLVector3 LLPipeline::PreviewDirection1;
LLVector3 LLPipeline::PreviewDirection2;
F32 LLPipeline::RenderGlowMaxExtractAlpha;
F32 LLPipeline::RenderGlowWarmthAmount;
LLVector3 LLPipeline::RenderGlowLumWeights;
LLVector3 LLPipeline::RenderGlowWarmthWeights;
S32 LLPipeline::RenderGlowResolutionPow;
S32 LLPipeline::RenderGlowIterations;
F32 LLPipeline::RenderGlowWidth;
F32 LLPipeline::RenderGlowStrength;
bool LLPipeline::RenderGlowNoise;
bool LLPipeline::RenderDepthOfField;
bool LLPipeline::RenderDepthOfFieldInEditMode;
F32 LLPipeline::CameraFocusTransitionTime;
F32 LLPipeline::CameraFNumber;
F32 LLPipeline::CameraFocalLength;
F32 LLPipeline::CameraFieldOfView;
F32 LLPipeline::RenderShadowBlurSize;
F32 LLPipeline::RenderSSAOScale;
U32 LLPipeline::RenderSSAOMaxScale;
F32 LLPipeline::RenderSSAOFactor;
LLVector3 LLPipeline::RenderSSAOEffect;
F32 LLPipeline::RenderShadowOffsetError;
F32 LLPipeline::RenderShadowBiasError;
F32 LLPipeline::RenderShadowOffset;
F32 LLPipeline::RenderShadowBias;
F32 LLPipeline::RenderSpotShadowOffset;
F32 LLPipeline::RenderSpotShadowBias;
LLDrawable* LLPipeline::RenderSpotLight = nullptr;
LLVector3 LLPipeline::RenderShadowGaussian;
F32 LLPipeline::RenderShadowBlurDistFactor;
bool LLPipeline::RenderDeferredAtmospheric;
F32 LLPipeline::RenderHighlightFadeTime;
F32 LLPipeline::RenderFarClip;
LLVector3 LLPipeline::RenderShadowSplitExponent;
F32 LLPipeline::RenderShadowErrorCutoff;
F32 LLPipeline::RenderShadowFOVCutoff;
bool LLPipeline::CameraOffset;
F32 LLPipeline::CameraMaxCoF;
F32 LLPipeline::CameraDoFResScale;
F32 LLPipeline::RenderAutoHideSurfaceAreaLimit;
bool LLPipeline::RenderScreenSpaceReflections;
S32 LLPipeline::RenderScreenSpaceReflectionIterations;
F32 LLPipeline::RenderScreenSpaceReflectionRayStep;
F32 LLPipeline::RenderScreenSpaceReflectionDistanceBias;
F32 LLPipeline::RenderScreenSpaceReflectionDepthRejectBias;
F32 LLPipeline::RenderScreenSpaceReflectionAdaptiveStepMultiplier;
S32 LLPipeline::RenderScreenSpaceReflectionGlossySamples;
S32 LLPipeline::RenderBufferVisualization;
bool LLPipeline::RenderMirrors;
S32 LLPipeline::RenderHeroProbeUpdateRate;
S32 LLPipeline::RenderHeroProbeConservativeUpdateMultiplier;
LLTrace::EventStatHandle<S64> LLPipeline::sStatBatchSize("renderbatchsize");

const U32 LLPipeline::MAX_PREVIEW_WIDTH = 512;

const F32 BACKLIGHT_DAY_MAGNITUDE_OBJECT = 0.1f;
const F32 BACKLIGHT_NIGHT_MAGNITUDE_OBJECT = 0.08f;
const F32 ALPHA_BLEND_CUTOFF = 0.598f;
const F32 DEFERRED_LIGHT_FALLOFF = 0.5f;
const U32 DEFERRED_VB_MASK = LLVertexBuffer::MAP_VERTEX | LLVertexBuffer::MAP_TEXCOORD0 | LLVertexBuffer::MAP_TEXCOORD1;

extern S32 gBoxFrame;
extern bool gDisplaySwapBuffers;
extern bool gDebugGL;
extern bool gCubeSnapshot;
extern bool gSnapshotNoPost;

bool    gAvatarBacklight = false;

bool    gDebugPipeline = false;
LLPipeline gPipeline;
const LLMatrix4* gGLLastMatrix = NULL;

LLTrace::BlockTimerStatHandle FTM_RENDER_GEOMETRY("Render Geometry");
LLTrace::BlockTimerStatHandle FTM_RENDER_GRASS("Grass");
LLTrace::BlockTimerStatHandle FTM_RENDER_INVISIBLE("Invisible");
LLTrace::BlockTimerStatHandle FTM_RENDER_SHINY("Shiny");
LLTrace::BlockTimerStatHandle FTM_RENDER_SIMPLE("Simple");
LLTrace::BlockTimerStatHandle FTM_RENDER_TERRAIN("Terrain");
LLTrace::BlockTimerStatHandle FTM_RENDER_TREES("Trees");
LLTrace::BlockTimerStatHandle FTM_RENDER_UI("UI");
LLTrace::BlockTimerStatHandle FTM_RENDER_WATER("Water");
LLTrace::BlockTimerStatHandle FTM_RENDER_WL_SKY("Windlight Sky");
LLTrace::BlockTimerStatHandle FTM_RENDER_ALPHA("Alpha Objects");
LLTrace::BlockTimerStatHandle FTM_RENDER_CHARACTERS("Avatars");
LLTrace::BlockTimerStatHandle FTM_RENDER_BUMP("Bump");
LLTrace::BlockTimerStatHandle FTM_RENDER_MATERIALS("Render Materials");
LLTrace::BlockTimerStatHandle FTM_RENDER_FULLBRIGHT("Fullbright");
LLTrace::BlockTimerStatHandle FTM_RENDER_GLOW("Glow");
LLTrace::BlockTimerStatHandle FTM_GEO_UPDATE("Geo Update");
LLTrace::BlockTimerStatHandle FTM_POOLRENDER("RenderPool");
LLTrace::BlockTimerStatHandle FTM_POOLS("Pools");
LLTrace::BlockTimerStatHandle FTM_DEFERRED_POOLRENDER("RenderPool (Deferred)");
LLTrace::BlockTimerStatHandle FTM_DEFERRED_POOLS("Pools (Deferred)");
LLTrace::BlockTimerStatHandle FTM_POST_DEFERRED_POOLRENDER("RenderPool (Post)");
LLTrace::BlockTimerStatHandle FTM_POST_DEFERRED_POOLS("Pools (Post)");
LLTrace::BlockTimerStatHandle FTM_STATESORT("Sort Draw State");
LLTrace::BlockTimerStatHandle FTM_PIPELINE("Pipeline");
LLTrace::BlockTimerStatHandle FTM_CLIENT_COPY("Client Copy");
LLTrace::BlockTimerStatHandle FTM_RENDER_DEFERRED("Deferred Shading");

LLTrace::BlockTimerStatHandle FTM_RENDER_UI_HUD("HUD");
LLTrace::BlockTimerStatHandle FTM_RENDER_UI_3D("3D");
LLTrace::BlockTimerStatHandle FTM_RENDER_UI_2D("2D");

static LLTrace::BlockTimerStatHandle FTM_STATESORT_DRAWABLE("Sort Drawables");

static LLStaticHashedString sTint("tint");
static LLStaticHashedString sAmbiance("ambiance");
static LLStaticHashedString sAlphaScale("alpha_scale");
static LLStaticHashedString sOffset("offset");
static LLStaticHashedString sScreenRes("screenRes");
static LLStaticHashedString sDelta("delta");
static LLStaticHashedString sDistFactor("dist_factor");
static LLStaticHashedString sKern("kern");
static LLStaticHashedString sKernScale("kern_scale");
static LLStaticHashedString sSmaaRTMetrics("SMAA_RT_METRICS");

//----------------------------------------

void drawBox(const LLVector4a& c, const LLVector4a& r);
void drawBoxOutline(const LLVector3& pos, const LLVector3& size);
U32 nhpo2(U32 v);
LLVertexBuffer* ll_create_cube_vb(U32 type_mask);

void display_update_camera();
//----------------------------------------

S32     LLPipeline::sCompiles = 0;

bool    LLPipeline::sPickAvatar = true;
bool    LLPipeline::sDynamicLOD = true;
bool    LLPipeline::sShowHUDAttachments = true;
bool    LLPipeline::sRenderMOAPBeacons = false;
bool    LLPipeline::sRenderPhysicalBeacons = true;
bool    LLPipeline::sRenderScriptedBeacons = false;
bool    LLPipeline::sRenderScriptedTouchBeacons = true;
bool    LLPipeline::sRenderParticleBeacons = false;
bool    LLPipeline::sRenderSoundBeacons = false;
bool    LLPipeline::sRenderBeacons = false;
bool    LLPipeline::sRenderHighlight = true;
LLRender::eTexIndex LLPipeline::sRenderHighlightTextureChannel = LLRender::DIFFUSE_MAP;
bool    LLPipeline::sForceOldBakedUpload = false;
S32     LLPipeline::sUseOcclusion = 0;
bool    LLPipeline::sAutoMaskAlphaDeferred = true;
bool    LLPipeline::sAutoMaskAlphaNonDeferred = false;
bool    LLPipeline::sRenderTransparentWater = true;
bool    LLPipeline::sBakeSunlight = false;
bool    LLPipeline::sNoAlpha = false;
bool    LLPipeline::sUseFarClip = true;
bool    LLPipeline::sShadowRender = false;
bool    LLPipeline::sRenderGlow = false;
bool    LLPipeline::sReflectionRender = false;
bool    LLPipeline::sDistortionRender = false;
bool    LLPipeline::sImpostorRender = false;
bool    LLPipeline::sImpostorRenderAlphaDepthPass = false;
bool    LLPipeline::sUnderWaterRender = false;
bool    LLPipeline::sTextureBindTest = false;
bool    LLPipeline::sRenderAttachedLights = true;
bool    LLPipeline::sRenderAttachedParticles = true;
bool    LLPipeline::sRenderDeferred = false;
bool    LLPipeline::sReflectionProbesEnabled = false;
S32     LLPipeline::sVisibleLightCount = 0;
bool    LLPipeline::sRenderingHUDs;
F32     LLPipeline::sDistortionWaterClipPlaneMargin = 1.0125f;
F32     LLPipeline::sTonemapAmount = 1.f;
F32     LLPipeline::sHDRAmount = 1.f;

// EventHost API LLPipeline listener.
static LLPipelineListener sPipelineListener;

static LLCullResult* sCull = NULL;

void validate_framebuffer_object();

// Add color attachments for deferred rendering
// target -- RenderTarget to add attachments to
bool addDeferredAttachments(LLRenderTarget& target, bool for_impostor = false)
{
    bool valid = true
        && target.addColorAttachment(GL_RGBA) // frag-data[1] specular OR PBR ORM
        && target.addColorAttachment(GL_RGBA16F)                              // frag_data[2] normal+fogmask, See: class1\deferred\materialF.glsl & softenlight
        && target.addColorAttachment(GL_RGB16F);                  // frag_data[3] PBR emissive OR material env intensity
    return valid;
}

LLPipeline::LLPipeline() :
    mBackfaceCull(false),
    mMatrixOpCount(0),
    mTextureMatrixOps(0),
    mNumVisibleNodes(0),
    mNumVisibleFaces(0),
    mPoissonOffset(0),

    mInitialized(false),
    mShadersLoaded(false),
    mTransformFeedbackPrimitives(0),
    mRenderDebugFeatureMask(0),
    mRenderDebugMask(0),
    mOldRenderDebugMask(0),
    mMeshDirtyQueryObject(0),
    mGroupQ1Locked(false),
    mResetVertexBuffers(false),
    mLastRebuildPool(NULL),
    mLightMask(0),
    mLightMovingMask(0)
{
    mNoiseMap = 0;
    mTrueNoiseMap = 0;
    mLightFunc = 0;

    for(U32 i = 0; i < 8; i++)
    {
        mHWLightColors[i] = LLColor4::black;
    }
}

void LLPipeline::connectRefreshCachedSettingsSafe(const std::string name)
{
    LLPointer<LLControlVariable> cntrl_ptr = gSavedSettings.getControl(name);
    if ( cntrl_ptr.isNull() )
    {
        LL_WARNS() << "Global setting name not found:" << name << LL_ENDL;
    }
    else
    {
        cntrl_ptr->getCommitSignal()->connect(boost::bind(&LLPipeline::refreshCachedSettings));
    }
}

void LLPipeline::init()
{
    refreshCachedSettings();

    mRT = &mMainRT;

    gOctreeMaxCapacity = gSavedSettings.getU32("OctreeMaxNodeCapacity");
    gOctreeMinSize = gSavedSettings.getF32("OctreeMinimumNodeSize");
    sDynamicLOD = gSavedSettings.getBOOL("RenderDynamicLOD");
    sRenderAttachedLights = gSavedSettings.getBOOL("RenderAttachedLights");
    sRenderAttachedParticles = gSavedSettings.getBOOL("RenderAttachedParticles");

    mInitialized = true;

    stop_glerror();

    //create render pass pools
    getPool(LLDrawPool::POOL_ALPHA_PRE_WATER);
    getPool(LLDrawPool::POOL_ALPHA_POST_WATER);
    getPool(LLDrawPool::POOL_SIMPLE);
    getPool(LLDrawPool::POOL_ALPHA_MASK);
    getPool(LLDrawPool::POOL_FULLBRIGHT_ALPHA_MASK);
    getPool(LLDrawPool::POOL_GRASS);
    getPool(LLDrawPool::POOL_FULLBRIGHT);
    getPool(LLDrawPool::POOL_BUMP);
    getPool(LLDrawPool::POOL_MATERIALS);
    getPool(LLDrawPool::POOL_GLOW);
    getPool(LLDrawPool::POOL_GLTF_PBR);
    getPool(LLDrawPool::POOL_GLTF_PBR_ALPHA_MASK);

    resetFrameStats();

    if (gSavedSettings.getBOOL("DisableAllRenderFeatures"))
    {
        clearAllRenderDebugFeatures();
    }
    else
    {
        setAllRenderDebugFeatures(); // By default, all debugging features on
    }
    clearAllRenderDebugDisplays(); // All debug displays off

    if (gSavedSettings.getBOOL("DisableAllRenderTypes"))
    {
        clearAllRenderTypes();
    }
    else if (gNonInteractive)
    {
        clearAllRenderTypes();
    }
    else
    {
        setAllRenderTypes(); // By default, all rendering types start enabled
    }

    // make sure RenderPerformanceTest persists (hackity hack hack)
    // disables non-object rendering (UI, sky, water, etc)
    if (gSavedSettings.getBOOL("RenderPerformanceTest"))
    {
        gSavedSettings.setBOOL("RenderPerformanceTest", false);
        gSavedSettings.setBOOL("RenderPerformanceTest", true);
    }

    mOldRenderDebugMask = mRenderDebugMask;

    mBackfaceCull = true;

    // Enable features
    LLViewerShaderMgr::instance()->setShaders();

    for (U32 i = 0; i < 2; ++i)
    {
        mSpotLightFade[i] = 1.f;
    }

    if (mCubeVB.isNull())
    {
        mCubeVB = ll_create_cube_vb(LLVertexBuffer::MAP_VERTEX);
    }

    mDeferredVB = new LLVertexBuffer(DEFERRED_VB_MASK);
    mDeferredVB->allocateBuffer(8, 0);

    {
        mScreenTriangleVB = new LLVertexBuffer(LLVertexBuffer::MAP_VERTEX);
        mScreenTriangleVB->allocateBuffer(3, 0);
        LLStrider<LLVector3> vert;
        mScreenTriangleVB->getVertexStrider(vert);

        vert[0].set(-1, 1, 0);
        vert[1].set(-1, -3, 0);
        vert[2].set(3, 1, 0);

        mScreenTriangleVB->unmapBuffer();
    }

    //
    // Update all settings to trigger a cached settings refresh
    //
    connectRefreshCachedSettingsSafe("RenderAutoMaskAlphaDeferred");
    connectRefreshCachedSettingsSafe("RenderAutoMaskAlphaNonDeferred");
    connectRefreshCachedSettingsSafe("RenderUseFarClip");
    connectRefreshCachedSettingsSafe("RenderAvatarMaxNonImpostors");
    connectRefreshCachedSettingsSafe("UseOcclusion");
    // DEPRECATED -- connectRefreshCachedSettingsSafe("WindLightUseAtmosShaders");
    // DEPRECATED -- connectRefreshCachedSettingsSafe("RenderDeferred");
    connectRefreshCachedSettingsSafe("RenderFSAAType");
    connectRefreshCachedSettingsSafe("RenderResolutionDivisor");
    connectRefreshCachedSettingsSafe("RenderUIBuffer");
    connectRefreshCachedSettingsSafe("RenderShadowDetail");
    connectRefreshCachedSettingsSafe("RenderShadowSplits");
    connectRefreshCachedSettingsSafe("RenderDeferredSSAO");
    connectRefreshCachedSettingsSafe("RenderShadowResolutionScale");
    connectRefreshCachedSettingsSafe("RenderDelayCreation");
    connectRefreshCachedSettingsSafe("RenderAnimateRes");
    connectRefreshCachedSettingsSafe("FreezeTime");
    connectRefreshCachedSettingsSafe("DebugBeaconLineWidth");
    connectRefreshCachedSettingsSafe("RenderHighlightBrightness");
    connectRefreshCachedSettingsSafe("RenderHighlightColor");
    connectRefreshCachedSettingsSafe("RenderHighlightThickness");
    connectRefreshCachedSettingsSafe("RenderSpotLightsInNondeferred");
    connectRefreshCachedSettingsSafe("PreviewAmbientColor");
    connectRefreshCachedSettingsSafe("PreviewDiffuse0");
    connectRefreshCachedSettingsSafe("PreviewSpecular0");
    connectRefreshCachedSettingsSafe("PreviewDiffuse1");
    connectRefreshCachedSettingsSafe("PreviewSpecular1");
    connectRefreshCachedSettingsSafe("PreviewDiffuse2");
    connectRefreshCachedSettingsSafe("PreviewSpecular2");
    connectRefreshCachedSettingsSafe("PreviewDirection0");
    connectRefreshCachedSettingsSafe("PreviewDirection1");
    connectRefreshCachedSettingsSafe("PreviewDirection2");
    connectRefreshCachedSettingsSafe("RenderGlowMaxExtractAlpha");
    connectRefreshCachedSettingsSafe("RenderGlowWarmthAmount");
    connectRefreshCachedSettingsSafe("RenderGlowLumWeights");
    connectRefreshCachedSettingsSafe("RenderGlowWarmthWeights");
    connectRefreshCachedSettingsSafe("RenderGlowResolutionPow");
    connectRefreshCachedSettingsSafe("RenderGlowIterations");
    connectRefreshCachedSettingsSafe("RenderGlowWidth");
    connectRefreshCachedSettingsSafe("RenderGlowStrength");
    connectRefreshCachedSettingsSafe("RenderGlowNoise");
    connectRefreshCachedSettingsSafe("RenderDepthOfField");
    connectRefreshCachedSettingsSafe("RenderDepthOfFieldInEditMode");
    connectRefreshCachedSettingsSafe("CameraFocusTransitionTime");
    connectRefreshCachedSettingsSafe("CameraFNumber");
    connectRefreshCachedSettingsSafe("CameraFocalLength");
    connectRefreshCachedSettingsSafe("CameraFieldOfView");
    connectRefreshCachedSettingsSafe("RenderShadowBlurSize");
    connectRefreshCachedSettingsSafe("RenderSSAOScale");
    connectRefreshCachedSettingsSafe("RenderSSAOMaxScale");
    connectRefreshCachedSettingsSafe("RenderSSAOFactor");
    connectRefreshCachedSettingsSafe("RenderSSAOEffect");
    connectRefreshCachedSettingsSafe("RenderShadowOffsetError");
    connectRefreshCachedSettingsSafe("RenderShadowBiasError");
    connectRefreshCachedSettingsSafe("RenderShadowOffset");
    connectRefreshCachedSettingsSafe("RenderShadowBias");
    connectRefreshCachedSettingsSafe("RenderSpotShadowOffset");
    connectRefreshCachedSettingsSafe("RenderSpotShadowBias");
    connectRefreshCachedSettingsSafe("RenderShadowGaussian");
    connectRefreshCachedSettingsSafe("RenderShadowBlurDistFactor");
    connectRefreshCachedSettingsSafe("RenderDeferredAtmospheric");
    connectRefreshCachedSettingsSafe("RenderHighlightFadeTime");
    connectRefreshCachedSettingsSafe("RenderFarClip");
    connectRefreshCachedSettingsSafe("RenderShadowSplitExponent");
    connectRefreshCachedSettingsSafe("RenderShadowErrorCutoff");
    connectRefreshCachedSettingsSafe("RenderShadowFOVCutoff");
    connectRefreshCachedSettingsSafe("CameraOffset");
    connectRefreshCachedSettingsSafe("CameraMaxCoF");
    connectRefreshCachedSettingsSafe("CameraDoFResScale");
    connectRefreshCachedSettingsSafe("RenderAutoHideSurfaceAreaLimit");
    connectRefreshCachedSettingsSafe("RenderScreenSpaceReflections");
    connectRefreshCachedSettingsSafe("RenderScreenSpaceReflectionIterations");
    connectRefreshCachedSettingsSafe("RenderScreenSpaceReflectionRayStep");
    connectRefreshCachedSettingsSafe("RenderScreenSpaceReflectionDistanceBias");
    connectRefreshCachedSettingsSafe("RenderScreenSpaceReflectionDepthRejectBias");
    connectRefreshCachedSettingsSafe("RenderScreenSpaceReflectionAdaptiveStepMultiplier");
    connectRefreshCachedSettingsSafe("RenderScreenSpaceReflectionGlossySamples");
    connectRefreshCachedSettingsSafe("RenderBufferVisualization");
    connectRefreshCachedSettingsSafe("RenderBufferClearOnInvalidate");
    connectRefreshCachedSettingsSafe("RenderMirrors");
    connectRefreshCachedSettingsSafe("RenderHeroProbeUpdateRate");
    connectRefreshCachedSettingsSafe("RenderHeroProbeConservativeUpdateMultiplier");
    connectRefreshCachedSettingsSafe("RenderAutoHideSurfaceAreaLimit");

    LLPointer<LLControlVariable> cntrl_ptr = gSavedSettings.getControl("CollectFontVertexBuffers");
    if (cntrl_ptr.notNull())
    {
        cntrl_ptr->getCommitSignal()->connect([](LLControlVariable* control, const LLSD& value, const LLSD& previous)
        {
            LLFontVertexBuffer::enableBufferCollection(control->getValue().asBoolean());
        });
    }
}

LLPipeline::~LLPipeline()
{
}

void LLPipeline::cleanup()
{
    assertInitialized();

    mGroupQ1.clear() ;

    for(pool_set_t::iterator iter = mPools.begin();
        iter != mPools.end(); )
    {
        pool_set_t::iterator curiter = iter++;
        LLDrawPool* poolp = *curiter;
        if (poolp->isFacePool())
        {
            LLFacePool* face_pool = (LLFacePool*) poolp;
            if (face_pool->mReferences.empty())
            {
                mPools.erase(curiter);
                removeFromQuickLookup( poolp );
                delete poolp;
            }
        }
        else
        {
            mPools.erase(curiter);
            removeFromQuickLookup( poolp );
            delete poolp;
        }
    }

    if (!mTerrainPools.empty())
    {
        LL_WARNS() << "Terrain Pools not cleaned up" << LL_ENDL;
    }
    if (!mTreePools.empty())
    {
        LL_WARNS() << "Tree Pools not cleaned up" << LL_ENDL;
    }

    delete mAlphaPoolPreWater;
    mAlphaPoolPreWater = nullptr;
    delete mAlphaPoolPostWater;
    mAlphaPoolPostWater = nullptr;
    delete mSkyPool;
    mSkyPool = NULL;
    delete mTerrainPool;
    mTerrainPool = NULL;
    delete mWaterPool;
    mWaterPool = NULL;
    delete mSimplePool;
    mSimplePool = NULL;
    delete mFullbrightPool;
    mFullbrightPool = NULL;
    delete mGlowPool;
    mGlowPool = NULL;
    delete mBumpPool;
    mBumpPool = NULL;
    // don't delete wl sky pool it was handled above in the for loop
    //delete mWLSkyPool;
    mWLSkyPool = NULL;

    releaseGLBuffers();

    mFaceSelectImagep = NULL;

    mMovedList.clear();
    mMovedBridge.clear();
    mShiftList.clear();

    mInitialized = false;

    mDeferredVB = NULL;
    mScreenTriangleVB = nullptr;

    mCubeVB = NULL;

    mReflectionMapManager.cleanup();
    mHeroProbeManager.cleanup();
}

//============================================================================

void LLPipeline::destroyGL()
{
    stop_glerror();
    unloadShaders();
    mHighlightFaces.clear();

    resetDrawOrders();

    releaseGLBuffers();

    if (mMeshDirtyQueryObject)
    {
        glDeleteQueries(1, &mMeshDirtyQueryObject);
        mMeshDirtyQueryObject = 0;
    }
}

void LLPipeline::requestResizeScreenTexture()
{
    gResizeScreenTexture = true;
}

void LLPipeline::requestResizeShadowTexture()
{
    gResizeShadowTexture = true;
}

void LLPipeline::resizeShadowTexture()
{
    releaseSunShadowTargets();
    releaseSpotShadowTargets();
    allocateShadowBuffer(mRT->width, mRT->height);
    gResizeShadowTexture = false;
}

void LLPipeline::resizeScreenTexture()
{
    if (gPipeline.shadersLoaded())
    {
        GLuint resX = gViewerWindow->getWorldViewWidthRaw();
        GLuint resY = gViewerWindow->getWorldViewHeightRaw();

        if (gResizeScreenTexture || (resX != mRT->screen.getWidth()) || (resY != mRT->screen.getHeight()))
        {
            releaseScreenBuffers();
            releaseSunShadowTargets();
            releaseSpotShadowTargets();
            allocateScreenBuffer(resX,resY);
            gResizeScreenTexture = false;
        }
    }
}

bool LLPipeline::allocateScreenBuffer(U32 resX, U32 resY)
{
    LL_PROFILE_ZONE_SCOPED_CATEGORY_DISPLAY;
    eFBOStatus ret = doAllocateScreenBuffer(resX, resY);

    return ret == FBO_SUCCESS_FULLRES;
}


LLPipeline::eFBOStatus LLPipeline::doAllocateScreenBuffer(U32 resX, U32 resY)
{
    LL_PROFILE_ZONE_SCOPED_CATEGORY_DISPLAY;
    // try to allocate screen buffers at requested resolution and samples
    // - on failure, shrink number of samples and try again
    // - if not multisampled, shrink resolution and try again (favor X resolution over Y)
    // Make sure to call "releaseScreenBuffers" after each failure to cleanup the partially loaded state

    // refresh cached settings here to protect against inconsistent event handling order
    refreshCachedSettings();

    eFBOStatus ret = FBO_SUCCESS_FULLRES;
    if (!allocateScreenBufferInternal(resX, resY))
    {
        //failed to allocate at requested specification, return false
        ret = FBO_FAILURE;

        releaseScreenBuffers();

        //reduce resolution
        while (resY > 0 && resX > 0)
        {
            resY /= 2;
            if (allocateScreenBufferInternal(resX, resY))
            {
                return FBO_SUCCESS_LOWRES;
            }
            releaseScreenBuffers();

            resX /= 2;
            if (allocateScreenBufferInternal(resX, resY))
            {
                return FBO_SUCCESS_LOWRES;
            }
            releaseScreenBuffers();
        }

        LL_WARNS() << "Unable to allocate screen buffer at any resolution!" << LL_ENDL;
    }

    return ret;
}

bool LLPipeline::allocateScreenBufferInternal(U32 resX, U32 resY)
{
    LL_PROFILE_ZONE_SCOPED_CATEGORY_DISPLAY;
    if (mRT == &mMainRT)
    { // hacky -- allocate auxillary buffer

        gCubeSnapshot = true;

        if (sReflectionProbesEnabled)
        {
            mReflectionMapManager.initReflectionMaps();
        }

        mRT = &mAuxillaryRT;
        U32 res = mReflectionMapManager.mProbeResolution * 4;  //multiply by 4 because probes will be 16x super sampled
        allocateScreenBufferInternal(res, res);

        if (RenderMirrors)
        {
            mHeroProbeManager.initReflectionMaps();
            res = mHeroProbeManager.mProbeResolution;  // We also scale the hero probe RT to the probe res since we don't super sample it.
            mRT = &mHeroProbeRT;
            allocateScreenBufferInternal(res, res);
        }

        mRT = &mMainRT;
        gCubeSnapshot = false;
    }

    // remember these dimensions
    mRT->width = resX;
    mRT->height = resY;

    U32 res_mod = RenderResolutionDivisor;

    if (res_mod > 1 && res_mod < resX && res_mod < resY)
    {
        resX /= res_mod;
        resY /= res_mod;
    }

    S32 shadow_detail = RenderShadowDetail;
    bool ssao = RenderDeferredSSAO;

    //allocate deferred rendering color buffers
    if (!mRT->deferredScreen.allocate(resX, resY, GL_RGBA, true)) return false;
    if (!addDeferredAttachments(mRT->deferredScreen)) return false;

    GLuint screenFormat = GL_RGBA16F;

    if (!mRT->screen.allocate(resX, resY, screenFormat)) return false;

    mRT->deferredScreen.shareDepthBuffer(mRT->screen);

    static LLCachedControl<bool> render_cas(gSavedSettings, "RenderCAS", true);
    if (shadow_detail > 0 || ssao || render_cas)
    { //only need mRT->deferredLight for shadows OR ssao
        if (!mRT->deferredLight.allocate(resX, resY, GL_RGBA16F)) return false;
    }
    else
    {
        mRT->deferredLight.release();
    }

    allocateShadowBuffer(resX, resY);

    if (!gCubeSnapshot) // hack to not re-allocate various targets for cube snapshots
    {
        if (RenderUIBuffer)
        {
            if (!mUIScreen.allocate(resX, resY, GL_RGBA))
            {
                return false;
            }
        }

        if (RenderFSAAType > 0 || RenderDepthOfField)
        {
            if (!mFXAAMap.allocate(resX, resY, GL_RGBA)) return false;
            if (RenderFSAAType == 2)
            {
                if (!mSMAABlendBuffer.allocate(resX, resY, GL_RGBA, false)) return false;
            }
            else
            {
                mSMAABlendBuffer.release();
            }

        }
        else
        {
            mFXAAMap.release();
            mSMAABlendBuffer.release();
        }

        //water reflection texture (always needed as scratch space whether or not transparent water is enabled)
        mWaterDis.allocate(resX, resY, GL_RGBA16F, true);

        if(RenderScreenSpaceReflections)
        {
            mSceneMap.allocate(resX, resY, GL_RGBA16F, true);
        }
        else
        {
            mSceneMap.release();
        }

        mPostPingMap.allocate(resX, resY, GL_RGBA);
        mPostPongMap.allocate(resX, resY, GL_RGBA);

        // used to scale down textures
        // See LLViwerTextureList::updateImagesCreateTextures and LLImageGL::scaleDown
        mDownResMap.allocate(4, 4, GL_RGBA);

        mBakeMap.allocate(LLAvatarAppearanceDefines::SCRATCH_TEX_WIDTH, LLAvatarAppearanceDefines::SCRATCH_TEX_HEIGHT, GL_RGBA);
    }
    //HACK make screenbuffer allocations start failing after 30 seconds
    if (gSavedSettings.getBOOL("SimulateFBOFailure"))
    {
        return false;
    }

    gGL.getTexUnit(0)->disable();

    stop_glerror();

    return true;
}

// must be even to avoid a stripe in the horizontal shadow blur
inline U32 BlurHappySize(U32 x, F32 scale) { return U32( x * scale + 16.0f) & ~0xF; }

bool LLPipeline::allocateShadowBuffer(U32 resX, U32 resY)
{
    LL_PROFILE_ZONE_SCOPED_CATEGORY_DISPLAY;
    S32 shadow_detail = RenderShadowDetail;

    F32 scale = gCubeSnapshot ? 1.0f : llmax(0.f, RenderShadowResolutionScale); // Don't scale probe shadow maps
    U32 sun_shadow_map_width = BlurHappySize(resX, scale);
    U32 sun_shadow_map_height = BlurHappySize(resY, scale);

    if (shadow_detail > 0)
    { //allocate 4 sun shadow maps
        for (U32 i = 0; i < 4; i++)
        {
            if (!mRT->shadow[i].allocate(sun_shadow_map_width, sun_shadow_map_height, 0, true))
            {
                return false;
            }
        }
    }
    else
    {
        for (U32 i = 0; i < 4; i++)
        {
            releaseSunShadowTarget(i);
        }
    }

    if (!gCubeSnapshot) // hack to not allocate spot shadow maps during ReflectionMapManager init
    {
        U32 width = (U32)(resX * scale);
        U32 height = width;

        if (shadow_detail > 1)
        { //allocate two spot shadow maps
            U32 spot_shadow_map_width = width;
            U32 spot_shadow_map_height = height;
            for (U32 i = 0; i < 2; i++)
            {
                if (!mSpotShadow[i].allocate(spot_shadow_map_width, spot_shadow_map_height, 0, true))
                {
                    return false;
                }
            }
        }
        else
        {
            releaseSpotShadowTargets();
        }
    }


    // set up shadow map filtering and compare modes
    if (shadow_detail > 0)
    {
        for (U32 i = 0; i < 4; i++)
        {
            LLRenderTarget* shadow_target = getSunShadowTarget(i);
            if (shadow_target)
            {
                gGL.getTexUnit(0)->bind(getSunShadowTarget(i), true);
                gGL.getTexUnit(0)->setTextureFilteringOption(LLTexUnit::TFO_ANISOTROPIC);
                gGL.getTexUnit(0)->setTextureAddressMode(LLTexUnit::TAM_CLAMP);

                glTexParameteri(GL_TEXTURE_2D, GL_TEXTURE_COMPARE_MODE, GL_COMPARE_R_TO_TEXTURE);
                glTexParameteri(GL_TEXTURE_2D, GL_TEXTURE_COMPARE_FUNC, GL_LEQUAL);
            }
        }
    }

    if (shadow_detail > 1 && !gCubeSnapshot)
    {
        for (U32 i = 0; i < 2; i++)
        {
            LLRenderTarget* shadow_target = getSpotShadowTarget(i);
            if (shadow_target)
            {
                gGL.getTexUnit(0)->bind(shadow_target, true);
                gGL.getTexUnit(0)->setTextureFilteringOption(LLTexUnit::TFO_ANISOTROPIC);
                gGL.getTexUnit(0)->setTextureAddressMode(LLTexUnit::TAM_CLAMP);

                glTexParameteri(GL_TEXTURE_2D, GL_TEXTURE_COMPARE_MODE, GL_COMPARE_R_TO_TEXTURE);
                glTexParameteri(GL_TEXTURE_2D, GL_TEXTURE_COMPARE_FUNC, GL_LEQUAL);
            }
        }
    }

    return true;
}

//static
void LLPipeline::updateRenderTransparentWater()
{
    sRenderTransparentWater = gSavedSettings.getBOOL("RenderTransparentWater");
}

// static
void LLPipeline::refreshCachedSettings()
{
    LL_PROFILE_ZONE_SCOPED_CATEGORY_DISPLAY;
    LLPipeline::sAutoMaskAlphaDeferred = gSavedSettings.getBOOL("RenderAutoMaskAlphaDeferred");
    LLPipeline::sAutoMaskAlphaNonDeferred = gSavedSettings.getBOOL("RenderAutoMaskAlphaNonDeferred");
    LLPipeline::sUseFarClip = gSavedSettings.getBOOL("RenderUseFarClip");
    LLVOAvatar::sMaxNonImpostors = gSavedSettings.getU32("RenderAvatarMaxNonImpostors");
    LLVOAvatar::updateImpostorRendering(LLVOAvatar::sMaxNonImpostors);

    LLPipeline::sUseOcclusion =
            (!gUseWireframe
            && LLFeatureManager::getInstance()->isFeatureAvailable("UseOcclusion")
            && gSavedSettings.getBOOL("UseOcclusion")) ? 2 : 0;

    WindLightUseAtmosShaders = true; // DEPRECATED -- gSavedSettings.getBOOL("WindLightUseAtmosShaders");
    RenderDeferred = true; // DEPRECATED -- gSavedSettings.getBOOL("RenderDeferred");
    RenderFSAAType = gSavedSettings.getU32("RenderFSAAType");
    RenderResolutionDivisor = gSavedSettings.getU32("RenderResolutionDivisor");
    RenderUIBuffer = gSavedSettings.getBOOL("RenderUIBuffer");
    RenderShadowDetail = gSavedSettings.getS32("RenderShadowDetail");
    RenderShadowSplits = gSavedSettings.getS32("RenderShadowSplits");
    RenderDeferredSSAO = gSavedSettings.getBOOL("RenderDeferredSSAO");
    RenderShadowResolutionScale = gSavedSettings.getF32("RenderShadowResolutionScale");
    RenderDelayCreation = gSavedSettings.getBOOL("RenderDelayCreation");
    RenderAnimateRes = gSavedSettings.getBOOL("RenderAnimateRes");
    FreezeTime = gSavedSettings.getBOOL("FreezeTime");
    DebugBeaconLineWidth = gSavedSettings.getS32("DebugBeaconLineWidth");
    RenderHighlightBrightness = gSavedSettings.getF32("RenderHighlightBrightness");
    RenderHighlightColor = gSavedSettings.getColor4("RenderHighlightColor");
    RenderHighlightThickness = gSavedSettings.getF32("RenderHighlightThickness");
    RenderSpotLightsInNondeferred = gSavedSettings.getBOOL("RenderSpotLightsInNondeferred");
    PreviewAmbientColor = gSavedSettings.getColor4("PreviewAmbientColor");
    PreviewDiffuse0 = gSavedSettings.getColor4("PreviewDiffuse0");
    PreviewSpecular0 = gSavedSettings.getColor4("PreviewSpecular0");
    PreviewDiffuse1 = gSavedSettings.getColor4("PreviewDiffuse1");
    PreviewSpecular1 = gSavedSettings.getColor4("PreviewSpecular1");
    PreviewDiffuse2 = gSavedSettings.getColor4("PreviewDiffuse2");
    PreviewSpecular2 = gSavedSettings.getColor4("PreviewSpecular2");
    PreviewDirection0 = gSavedSettings.getVector3("PreviewDirection0");
    PreviewDirection1 = gSavedSettings.getVector3("PreviewDirection1");
    PreviewDirection2 = gSavedSettings.getVector3("PreviewDirection2");
    RenderGlowMaxExtractAlpha = gSavedSettings.getF32("RenderGlowMaxExtractAlpha");
    RenderGlowWarmthAmount = gSavedSettings.getF32("RenderGlowWarmthAmount");
    RenderGlowLumWeights = gSavedSettings.getVector3("RenderGlowLumWeights");
    RenderGlowWarmthWeights = gSavedSettings.getVector3("RenderGlowWarmthWeights");
    RenderGlowResolutionPow = gSavedSettings.getS32("RenderGlowResolutionPow");
    RenderGlowIterations = gSavedSettings.getS32("RenderGlowIterations");
    RenderGlowWidth = gSavedSettings.getF32("RenderGlowWidth");
    RenderGlowStrength = gSavedSettings.getF32("RenderGlowStrength");
    RenderGlowNoise = gSavedSettings.getBOOL("RenderGlowNoise");
    RenderDepthOfField = gSavedSettings.getBOOL("RenderDepthOfField");
    RenderDepthOfFieldInEditMode = gSavedSettings.getBOOL("RenderDepthOfFieldInEditMode");
    CameraFocusTransitionTime = gSavedSettings.getF32("CameraFocusTransitionTime");
    CameraFNumber = gSavedSettings.getF32("CameraFNumber");
    CameraFocalLength = gSavedSettings.getF32("CameraFocalLength");
    CameraFieldOfView = gSavedSettings.getF32("CameraFieldOfView");
    RenderShadowBlurSize = gSavedSettings.getF32("RenderShadowBlurSize");
    RenderSSAOScale = gSavedSettings.getF32("RenderSSAOScale");
    RenderSSAOMaxScale = gSavedSettings.getU32("RenderSSAOMaxScale");
    RenderSSAOFactor = gSavedSettings.getF32("RenderSSAOFactor");
    RenderSSAOEffect = gSavedSettings.getVector3("RenderSSAOEffect");
    RenderShadowOffsetError = gSavedSettings.getF32("RenderShadowOffsetError");
    RenderShadowBiasError = gSavedSettings.getF32("RenderShadowBiasError");
    RenderShadowOffset = gSavedSettings.getF32("RenderShadowOffset");
    RenderShadowBias = gSavedSettings.getF32("RenderShadowBias");
    RenderSpotShadowOffset = gSavedSettings.getF32("RenderSpotShadowOffset");
    RenderSpotShadowBias = gSavedSettings.getF32("RenderSpotShadowBias");
    RenderShadowGaussian = gSavedSettings.getVector3("RenderShadowGaussian");
    RenderShadowBlurDistFactor = gSavedSettings.getF32("RenderShadowBlurDistFactor");
    RenderDeferredAtmospheric = gSavedSettings.getBOOL("RenderDeferredAtmospheric");
    RenderHighlightFadeTime = gSavedSettings.getF32("RenderHighlightFadeTime");
    RenderFarClip = gSavedSettings.getF32("RenderFarClip");
    RenderShadowSplitExponent = gSavedSettings.getVector3("RenderShadowSplitExponent");
    RenderShadowErrorCutoff = gSavedSettings.getF32("RenderShadowErrorCutoff");
    RenderShadowFOVCutoff = gSavedSettings.getF32("RenderShadowFOVCutoff");
    CameraOffset = gSavedSettings.getBOOL("CameraOffset");
    CameraMaxCoF = gSavedSettings.getF32("CameraMaxCoF");
    CameraDoFResScale = gSavedSettings.getF32("CameraDoFResScale");
    RenderAutoHideSurfaceAreaLimit = gSavedSettings.getF32("RenderAutoHideSurfaceAreaLimit");
    RenderScreenSpaceReflections = gSavedSettings.getBOOL("RenderScreenSpaceReflections");
    RenderScreenSpaceReflectionIterations = gSavedSettings.getS32("RenderScreenSpaceReflectionIterations");
    RenderScreenSpaceReflectionRayStep = gSavedSettings.getF32("RenderScreenSpaceReflectionRayStep");
    RenderScreenSpaceReflectionDistanceBias = gSavedSettings.getF32("RenderScreenSpaceReflectionDistanceBias");
    RenderScreenSpaceReflectionDepthRejectBias = gSavedSettings.getF32("RenderScreenSpaceReflectionDepthRejectBias");
    RenderScreenSpaceReflectionAdaptiveStepMultiplier = gSavedSettings.getF32("RenderScreenSpaceReflectionAdaptiveStepMultiplier");
    RenderScreenSpaceReflectionGlossySamples = gSavedSettings.getS32("RenderScreenSpaceReflectionGlossySamples");
    RenderBufferVisualization = gSavedSettings.getS32("RenderBufferVisualization");
    LLRenderTarget::sClearOnInvalidate = gSavedSettings.getBOOL("RenderBufferClearOnInvalidate");
    RenderMirrors = gSavedSettings.getBOOL("RenderMirrors");
    RenderHeroProbeUpdateRate = gSavedSettings.getS32("RenderHeroProbeUpdateRate");
    RenderHeroProbeConservativeUpdateMultiplier = gSavedSettings.getS32("RenderHeroProbeConservativeUpdateMultiplier");

    sReflectionProbesEnabled = LLFeatureManager::getInstance()->isFeatureAvailable("RenderReflectionsEnabled") && gSavedSettings.getBOOL("RenderReflectionsEnabled");
    RenderSpotLight = nullptr;

    if (gNonInteractive)
    {
        LLVOAvatar::sMaxNonImpostors = 1;
        LLVOAvatar::updateImpostorRendering(LLVOAvatar::sMaxNonImpostors);
    }

    LLFontVertexBuffer::enableBufferCollection(gSavedSettings.getBOOL("CollectFontVertexBuffers"));
}

void LLPipeline::releaseGLBuffers()
{
    assertInitialized();

    if (mNoiseMap)
    {
        LLImageGL::deleteTextures(1, &mNoiseMap);
        mNoiseMap = 0;
    }

    if (mTrueNoiseMap)
    {
        LLImageGL::deleteTextures(1, &mTrueNoiseMap);
        mTrueNoiseMap = 0;
    }

    if (mSMAAAreaMap)
    {
        LLImageGL::deleteTextures(1, &mSMAAAreaMap);
        mSMAAAreaMap = 0;
    }

    if (mSMAASearchMap)
    {
        LLImageGL::deleteTextures(1, &mSMAASearchMap);
        mSMAASearchMap = 0;
    }

    releaseLUTBuffers();

    mWaterDis.release();

    mSceneMap.release();

    mPostPingMap.release();
    mPostPongMap.release();

    mFXAAMap.release();

    mUIScreen.release();

    mDownResMap.release();

    mBakeMap.release();

    for (U32 i = 0; i < 3; i++)
    {
        mGlow[i].release();
    }

    mHeroProbeManager.cleanup(); // release hero probes

    releaseScreenBuffers();

    gBumpImageList.destroyGL();
    LLVOAvatar::resetImpostors();
}

void LLPipeline::releaseLUTBuffers()
{
    if (mLightFunc)
    {
        LLImageGL::deleteTextures(1, &mLightFunc);
        mLightFunc = 0;
    }

    mPbrBrdfLut.release();

    mExposureMap.release();
    mLuminanceMap.release();
    mLastExposure.release();

}

void LLPipeline::releaseShadowBuffers()
{
    releaseSunShadowTargets();
    releaseSpotShadowTargets();
}

void LLPipeline::releaseScreenBuffers()
{
    mRT->screen.release();
    mRT->deferredScreen.release();
    mRT->deferredLight.release();

    mAuxillaryRT.screen.release();
    mAuxillaryRT.deferredScreen.release();
    mAuxillaryRT.deferredLight.release();

    mHeroProbeRT.screen.release();
    mHeroProbeRT.deferredScreen.release();
    mHeroProbeRT.deferredLight.release();
}

void LLPipeline::releaseSunShadowTarget(U32 index)
{
    llassert(index < 4);
    mRT->shadow[index].release();
}

void LLPipeline::releaseSunShadowTargets()
{
    for (U32 i = 0; i < 4; i++)
    {
        releaseSunShadowTarget(i);
    }
}

void LLPipeline::releaseSpotShadowTargets()
{
    if (!gCubeSnapshot) // hack to avoid freeing spot shadows during ReflectionMapManager init
    {
        for (U32 i = 0; i < 2; i++)
        {
            mSpotShadow[i].release();
        }
    }
}

void LLPipeline::createGLBuffers()
{
    LL_PROFILE_ZONE_SCOPED_CATEGORY_PIPELINE;
    stop_glerror();
    assertInitialized();

    stop_glerror();

    GLuint resX = gViewerWindow->getWorldViewWidthRaw();
    GLuint resY = gViewerWindow->getWorldViewHeightRaw();

    // allocate screen space glow buffers
    const U32 glow_res = llmax(1, llmin(512, 1 << gSavedSettings.getS32("RenderGlowResolutionPow")));
    const bool glow_hdr = gSavedSettings.getBOOL("RenderGlowHDR");
    const U32 glow_color_fmt = glow_hdr ? GL_RGBA16F : GL_RGBA;
    for (U32 i = 0; i < 3; i++)
    {
        mGlow[i].allocate(512, glow_res, glow_color_fmt);
    }

    allocateScreenBuffer(resX, resY);
    mRT->width = 0;
    mRT->height = 0;


    if (!mNoiseMap)
    {
        const U32 noiseRes = 128;
        LLVector3 noise[noiseRes*noiseRes];

        F32 scaler = gSavedSettings.getF32("RenderDeferredNoise")/100.f;
        for (U32 i = 0; i < noiseRes*noiseRes; ++i)
        {
            noise[i] = LLVector3(ll_frand()-0.5f, ll_frand()-0.5f, 0.f);
            noise[i].normVec();
            noise[i].mV[2] = ll_frand()*scaler+1.f-scaler/2.f;
        }

        LLImageGL::generateTextures(1, &mNoiseMap);

        gGL.getTexUnit(0)->bindManual(LLTexUnit::TT_TEXTURE, mNoiseMap);
        LLImageGL::setManualImage(LLTexUnit::getInternalType(LLTexUnit::TT_TEXTURE), 0, GL_RGB16F, noiseRes, noiseRes, GL_RGB, GL_FLOAT, noise, false);
        gGL.getTexUnit(0)->setTextureFilteringOption(LLTexUnit::TFO_POINT);
    }

    if (!mTrueNoiseMap)
    {
        const U32 noiseRes = 128;
        F32 noise[noiseRes*noiseRes*3];
        for (U32 i = 0; i < noiseRes*noiseRes*3; i++)
        {
            noise[i] = ll_frand()*2.0f-1.0f;
        }

        LLImageGL::generateTextures(1, &mTrueNoiseMap);
        gGL.getTexUnit(0)->bindManual(LLTexUnit::TT_TEXTURE, mTrueNoiseMap);
        LLImageGL::setManualImage(LLTexUnit::getInternalType(LLTexUnit::TT_TEXTURE), 0, GL_RGB16F, noiseRes, noiseRes, GL_RGB,GL_FLOAT, noise, false);
        gGL.getTexUnit(0)->setTextureFilteringOption(LLTexUnit::TFO_POINT);
    }

    if (!mSMAAAreaMap)
    {
        std::vector<U8> tempBuffer(AREATEX_SIZE);
        for (U32 y = 0; y < AREATEX_HEIGHT; y++)
        {
            U32 srcY = AREATEX_HEIGHT - 1 - y;
            // unsigned int srcY = y;
            memcpy(&tempBuffer[y * AREATEX_PITCH], areaTexBytes + srcY * AREATEX_PITCH, AREATEX_PITCH);
        }

        LLImageGL::generateTextures(1, &mSMAAAreaMap);
        gGL.getTexUnit(0)->bindManual(LLTexUnit::TT_TEXTURE, mSMAAAreaMap);
        LLImageGL::setManualImage(LLTexUnit::getInternalType(LLTexUnit::TT_TEXTURE), 0, GL_RG8, AREATEX_WIDTH, AREATEX_HEIGHT, GL_RG,
            GL_UNSIGNED_BYTE, tempBuffer.data(), false);
        gGL.getTexUnit(0)->setTextureFilteringOption(LLTexUnit::TFO_BILINEAR);
        gGL.getTexUnit(0)->setTextureAddressMode(LLTexUnit::TAM_CLAMP);
    }

    if (!mSMAASearchMap)
    {
        std::vector<U8> tempBuffer(SEARCHTEX_SIZE);
        for (U32 y = 0; y < SEARCHTEX_HEIGHT; y++)
        {
            U32 srcY = SEARCHTEX_HEIGHT - 1 - y;
            // unsigned int srcY = y;
            memcpy(&tempBuffer[y * SEARCHTEX_PITCH], searchTexBytes + srcY * SEARCHTEX_PITCH, SEARCHTEX_PITCH);
        }

        LLImageGL::generateTextures(1, &mSMAASearchMap);
        gGL.getTexUnit(0)->bindManual(LLTexUnit::TT_TEXTURE, mSMAASearchMap);
        LLImageGL::setManualImage(LLTexUnit::getInternalType(LLTexUnit::TT_TEXTURE), 0, GL_R8, SEARCHTEX_WIDTH, SEARCHTEX_HEIGHT,
            GL_RED, GL_UNSIGNED_BYTE, tempBuffer.data(), false);
        gGL.getTexUnit(0)->setTextureFilteringOption(LLTexUnit::TFO_BILINEAR);
        gGL.getTexUnit(0)->setTextureAddressMode(LLTexUnit::TAM_CLAMP);
    }

    if (!mSMAASampleMap)
    {
        LLPointer<LLImageRaw>               raw_image = new LLImageRaw;
        LLPointer<LLImagePNG>               png_image = new LLImagePNG;
        static LLCachedControl<std::string> sample_path(gSavedSettings, "SamplePath", "");
        if (gDirUtilp->fileExists(sample_path()) && png_image->load(sample_path()) && png_image->decode(raw_image, 0.0f))
        {
            U32 format = 0;
            switch (raw_image->getComponents())
            {
            case 1:
                format = GL_RED;
                break;
            case 2:
                format = GL_RG;
                break;
            case 3:
                format = GL_RGB;
                break;
            case 4:
                format = GL_RGBA;
                break;
            default:
                return;
            };
            LLImageGL::generateTextures(1, &mSMAASampleMap);
            gGL.getTexUnit(0)->bindManual(LLTexUnit::TT_TEXTURE, mSMAASampleMap);
            LLImageGL::setManualImage(LLTexUnit::getInternalType(LLTexUnit::TT_TEXTURE), 0, GL_RGB, raw_image->getWidth(),
                raw_image->getHeight(), format, GL_UNSIGNED_BYTE, raw_image->getData(), false);
            stop_glerror();
            gGL.getTexUnit(0)->setTextureFilteringOption(LLTexUnit::TFO_BILINEAR);
            gGL.getTexUnit(0)->setTextureAddressMode(LLTexUnit::TAM_CLAMP);
        }
    }

    createLUTBuffers();

    gBumpImageList.restoreGL();
}

F32 lerpf(F32 a, F32 b, F32 w)
{
    return a + w * (b - a);
}

void LLPipeline::createLUTBuffers()
{
    if (!mLightFunc)
    {
        U32 lightResX = gSavedSettings.getU32("RenderSpecularResX");
        U32 lightResY = gSavedSettings.getU32("RenderSpecularResY");
        F32* ls = new F32[lightResX*lightResY];
        F32 specExp = gSavedSettings.getF32("RenderSpecularExponent");
        // Calculate the (normalized) blinn-phong specular lookup texture. (with a few tweaks)
        for (U32 y = 0; y < lightResY; ++y)
        {
            for (U32 x = 0; x < lightResX; ++x)
            {
                ls[y*lightResX+x] = 0;
                F32 sa = (F32) x/(lightResX-1);
                F32 spec = (F32) y/(lightResY-1);
                F32 n = spec * spec * specExp;

                // Nothing special here.  Just your typical blinn-phong term.
                spec = powf(sa, n);

                // Apply our normalization function.
                // Note: This is the full equation that applies the full normalization curve, not an approximation.
                // This is fine, given we only need to create our LUT once per buffer initialization.
                spec *= (((n + 2) * (n + 4)) / (8 * F_PI * (powf(2, -n/2) + n)));

                // Since we use R16F, we no longer have a dynamic range issue we need to work around here.
                // Though some older drivers may not like this, newer drivers shouldn't have this problem.
                ls[y*lightResX+x] = spec;
            }
        }

        U32 pix_format = GL_R16F;
#if LL_DARWIN
        // Need to work around limited precision with 10.6.8 and older drivers
        //
        pix_format = GL_R32F;
#endif
        LLImageGL::generateTextures(1, &mLightFunc);
        gGL.getTexUnit(0)->bindManual(LLTexUnit::TT_TEXTURE, mLightFunc);
        LLImageGL::setManualImage(LLTexUnit::getInternalType(LLTexUnit::TT_TEXTURE), 0, pix_format, lightResX, lightResY, GL_RED, GL_FLOAT, ls, false);
        gGL.getTexUnit(0)->setTextureAddressMode(LLTexUnit::TAM_CLAMP);
        gGL.getTexUnit(0)->setTextureFilteringOption(LLTexUnit::TFO_TRILINEAR);
        glTexParameteri(GL_TEXTURE_2D, GL_TEXTURE_MAG_FILTER, GL_LINEAR);
        glTexParameteri(GL_TEXTURE_2D, GL_TEXTURE_MIN_FILTER, GL_NEAREST);

        delete [] ls;
    }

    mPbrBrdfLut.allocate(512, 512, GL_RG16F);
    mPbrBrdfLut.bindTarget();
    gDeferredGenBrdfLutProgram.bind();

    gGL.begin(LLRender::TRIANGLE_STRIP);
    gGL.vertex2f(-1, -1);
    gGL.vertex2f(-1, 1);
    gGL.vertex2f(1, -1);
    gGL.vertex2f(1, 1);
    gGL.end();
    gGL.flush();

    gDeferredGenBrdfLutProgram.unbind();
    mPbrBrdfLut.flush();

    mExposureMap.allocate(1, 1, GL_R16F);
    mExposureMap.bindTarget();
    glClearColor(1, 1, 1, 0);
    mExposureMap.clear();
    glClearColor(0, 0, 0, 0);
    mExposureMap.flush();

    mLuminanceMap.allocate(256, 256, GL_R16F, false, LLTexUnit::TT_TEXTURE, LLTexUnit::TMG_AUTO);

    mLastExposure.allocate(1, 1, GL_R16F);
}


void LLPipeline::restoreGL()
{
    assertInitialized();

    LLViewerShaderMgr::instance()->setShaders();

    for (LLWorld::region_list_t::const_iterator iter = LLWorld::getInstance()->getRegionList().begin();
            iter != LLWorld::getInstance()->getRegionList().end(); ++iter)
    {
        LLViewerRegion* region = *iter;
        for (U32 i = 0; i < LLViewerRegion::NUM_PARTITIONS; i++)
        {
            LLSpatialPartition* part = region->getSpatialPartition(i);
            if (part)
            {
                part->restoreGL();
        }
        }
    }
}

bool LLPipeline::shadersLoaded()
{
    return (assertInitialized() && mShadersLoaded);
}

bool LLPipeline::canUseWindLightShaders() const
{
    return true;
}

bool LLPipeline::canUseAntiAliasing() const
{
    return true;
}

void LLPipeline::unloadShaders()
{
    LLViewerShaderMgr::instance()->unloadShaders();
    mShadersLoaded = false;
}

void LLPipeline::assertInitializedDoError()
{
    LL_ERRS() << "LLPipeline used when uninitialized." << LL_ENDL;
}

//============================================================================

void LLPipeline::enableShadows(const bool enable_shadows)
{
    //should probably do something here to wrangle shadows....
}

class LLOctreeDirtyTexture : public OctreeTraveler
{
public:
    const std::set<LLViewerFetchedTexture*>& mTextures;

    LLOctreeDirtyTexture(const std::set<LLViewerFetchedTexture*>& textures) : mTextures(textures) { }

    virtual void visit(const OctreeNode* node)
    {
        LLSpatialGroup* group = (LLSpatialGroup*) node->getListener(0);

        if (!group->hasState(LLSpatialGroup::GEOM_DIRTY) && !group->isEmpty())
        {
            for (LLSpatialGroup::draw_map_t::iterator i = group->mDrawMap.begin(); i != group->mDrawMap.end(); ++i)
            {
                for (LLSpatialGroup::drawmap_elem_t::iterator j = i->second.begin(); j != i->second.end(); ++j)
                {
                    LLDrawInfo* params = *j;
                    LLViewerFetchedTexture* tex = LLViewerTextureManager::staticCastToFetchedTexture(params->mTexture);
                    if (tex && mTextures.find(tex) != mTextures.end())
                    {
                        group->setState(LLSpatialGroup::GEOM_DIRTY);
                    }
                }
            }
        }

        for (LLSpatialGroup::bridge_list_t::iterator i = group->mBridgeList.begin(); i != group->mBridgeList.end(); ++i)
        {
            LLSpatialBridge* bridge = *i;
            traverse(bridge->mOctree);
        }
    }
};

// Called when a texture changes # of channels (causes faces to move to alpha pool)
void LLPipeline::dirtyPoolObjectTextures(const std::set<LLViewerFetchedTexture*>& textures)
{
    LL_PROFILE_ZONE_SCOPED_CATEGORY_PIPELINE;
    assertInitialized();

    // *TODO: This is inefficient and causes frame spikes; need a better way to do this
    //        Most of the time is spent in dirty.traverse.

    for (pool_set_t::iterator iter = mPools.begin(); iter != mPools.end(); ++iter)
    {
        LLDrawPool *poolp = *iter;
        if (poolp->isFacePool())
        {
            ((LLFacePool*) poolp)->dirtyTextures(textures);
        }
    }

    LLOctreeDirtyTexture dirty(textures);
    for (LLWorld::region_list_t::const_iterator iter = LLWorld::getInstance()->getRegionList().begin();
            iter != LLWorld::getInstance()->getRegionList().end(); ++iter)
    {
        LLViewerRegion* region = *iter;
        for (U32 i = 0; i < LLViewerRegion::NUM_PARTITIONS; i++)
        {
            LLSpatialPartition* part = region->getSpatialPartition(i);
            if (part)
            {
                dirty.traverse(part->mOctree);
            }
        }
    }
}

LLDrawPool *LLPipeline::findPool(const U32 type, LLViewerTexture *tex0)
{
    assertInitialized();

    LLDrawPool *poolp = NULL;
    switch( type )
    {
    case LLDrawPool::POOL_SIMPLE:
        poolp = mSimplePool;
        break;

    case LLDrawPool::POOL_GRASS:
        poolp = mGrassPool;
        break;

    case LLDrawPool::POOL_ALPHA_MASK:
        poolp = mAlphaMaskPool;
        break;

    case LLDrawPool::POOL_FULLBRIGHT_ALPHA_MASK:
        poolp = mFullbrightAlphaMaskPool;
        break;

    case LLDrawPool::POOL_FULLBRIGHT:
        poolp = mFullbrightPool;
        break;

    case LLDrawPool::POOL_GLOW:
        poolp = mGlowPool;
        break;

    case LLDrawPool::POOL_TREE:
        poolp = get_if_there(mTreePools, (uintptr_t)tex0, (LLDrawPool*)0 );
        break;

    case LLDrawPool::POOL_TERRAIN:
        poolp = get_if_there(mTerrainPools, (uintptr_t)tex0, (LLDrawPool*)0 );
        break;

    case LLDrawPool::POOL_BUMP:
        poolp = mBumpPool;
        break;
    case LLDrawPool::POOL_MATERIALS:
        poolp = mMaterialsPool;
        break;
    case LLDrawPool::POOL_ALPHA_PRE_WATER:
        poolp = mAlphaPoolPreWater;
        break;
    case LLDrawPool::POOL_ALPHA_POST_WATER:
        poolp = mAlphaPoolPostWater;
        break;

    case LLDrawPool::POOL_AVATAR:
    case LLDrawPool::POOL_CONTROL_AV:
        break; // Do nothing

    case LLDrawPool::POOL_SKY:
        poolp = mSkyPool;
        break;

    case LLDrawPool::POOL_WATER:
        poolp = mWaterPool;
        break;

    case LLDrawPool::POOL_WL_SKY:
        poolp = mWLSkyPool;
        break;

    case LLDrawPool::POOL_GLTF_PBR:
        poolp = mPBROpaquePool;
        break;
    case LLDrawPool::POOL_GLTF_PBR_ALPHA_MASK:
        poolp = mPBRAlphaMaskPool;
        break;

    default:
        llassert(0);
        LL_ERRS() << "Invalid Pool Type in  LLPipeline::findPool() type=" << type << LL_ENDL;
        break;
    }

    return poolp;
}


LLDrawPool *LLPipeline::getPool(const U32 type, LLViewerTexture *tex0)
{
    LLDrawPool *poolp = findPool(type, tex0);
    if (poolp)
    {
        return poolp;
    }

    LLDrawPool *new_poolp = LLDrawPool::createPool(type, tex0);
    addPool( new_poolp );

    return new_poolp;
}


// static
LLDrawPool* LLPipeline::getPoolFromTE(const LLTextureEntry* te, LLViewerTexture* imagep)
{
    U32 type = getPoolTypeFromTE(te, imagep);
    return gPipeline.getPool(type, imagep);
}

//static
U32 LLPipeline::getPoolTypeFromTE(const LLTextureEntry* te, LLViewerTexture* imagep)
{
    if (!te || !imagep)
    {
        return 0;
    }

    LLMaterial* mat = te->getMaterialParams().get();
    LLGLTFMaterial* gltf_mat = te->getGLTFRenderMaterial();

    bool color_alpha = te->getColor().mV[3] < 0.999f;
    bool alpha = color_alpha;
    if (imagep)
    {
        alpha = alpha || (imagep->getComponents() == 4 && imagep->getType() != LLViewerTexture::MEDIA_TEXTURE) || (imagep->getComponents() == 2);
    }

    if (alpha && mat)
    {
        switch (mat->getDiffuseAlphaMode())
        {
            case 1:
                alpha = true; // Material's alpha mode is set to blend.  Toss it into the alpha draw pool.
                break;
            case 0: //alpha mode set to none, never go to alpha pool
            case 3: //alpha mode set to emissive, never go to alpha pool
                alpha = color_alpha;
                break;
            default: //alpha mode set to "mask", go to alpha pool if fullbright
                alpha = color_alpha; // Material's alpha mode is set to none, mask, or emissive.  Toss it into the opaque material draw pool.
                break;
        }
    }

    if (alpha || (gltf_mat && gltf_mat->mAlphaMode == LLGLTFMaterial::ALPHA_MODE_BLEND))
    {
        return LLDrawPool::POOL_ALPHA;
    }
    else if ((te->getBumpmap() || te->getShiny()) && (!mat || mat->getNormalID().isNull()))
    {
        return LLDrawPool::POOL_BUMP;
    }
    else if (gltf_mat)
    {
        return LLDrawPool::POOL_GLTF_PBR;
    }
    else if (mat && !alpha)
    {
        return LLDrawPool::POOL_MATERIALS;
    }
    else
    {
        return LLDrawPool::POOL_SIMPLE;
    }
}


void LLPipeline::addPool(LLDrawPool *new_poolp)
{
    assertInitialized();
    mPools.insert(new_poolp);
    addToQuickLookup( new_poolp );
}

void LLPipeline::allocDrawable(LLViewerObject *vobj)
{
    LLDrawable *drawable = new LLDrawable(vobj);
    vobj->mDrawable = drawable;

    //encompass completely sheared objects by taking
    //the most extreme point possible (<1,1,0.5>)
    drawable->setRadius(LLVector3(1,1,0.5f).scaleVec(vobj->getScale()).length());
    if (vobj->isOrphaned())
    {
        drawable->setState(LLDrawable::FORCE_INVISIBLE);
    }
    drawable->updateXform(true);
}


void LLPipeline::unlinkDrawable(LLDrawable *drawable)
{
    LL_PROFILE_ZONE_SCOPED_CATEGORY_PIPELINE;

    assertInitialized();

    LLPointer<LLDrawable> drawablep = drawable; // make sure this doesn't get deleted before we are done

    // Based on flags, remove the drawable from the queues that it's on.
    if (drawablep->isState(LLDrawable::ON_MOVE_LIST))
    {
        LLDrawable::drawable_vector_t::iterator iter = std::find(mMovedList.begin(), mMovedList.end(), drawablep);
        if (iter != mMovedList.end())
        {
            mMovedList.erase(iter);
        }
    }

    if (drawablep->getSpatialGroup())
    {
        if (!drawablep->getSpatialGroup()->getSpatialPartition()->remove(drawablep, drawablep->getSpatialGroup()))
        {
#ifdef LL_RELEASE_FOR_DOWNLOAD
            LL_WARNS() << "Couldn't remove object from spatial group!" << LL_ENDL;
#else
            LL_ERRS() << "Couldn't remove object from spatial group!" << LL_ENDL;
#endif
        }
    }

    mLights.erase(drawablep);

    for (light_set_t::iterator iter = mNearbyLights.begin();
                iter != mNearbyLights.end(); iter++)
    {
        if (iter->drawable == drawablep)
        {
            mNearbyLights.erase(iter);
            break;
        }
    }

    for (U32 i = 0; i < 2; ++i)
    {
        if (mShadowSpotLight[i] == drawablep)
        {
            mShadowSpotLight[i] = NULL;
        }

        if (mTargetShadowSpotLight[i] == drawablep)
        {
            mTargetShadowSpotLight[i] = NULL;
        }
    }
}

//static
void LLPipeline::removeMutedAVsLights(LLVOAvatar* muted_avatar)
{
    LL_PROFILE_ZONE_SCOPED_CATEGORY_PIPELINE;
    light_set_t::iterator iter = gPipeline.mNearbyLights.begin();
    while (iter != gPipeline.mNearbyLights.end())
    {
        const LLViewerObject* vobj = iter->drawable->getVObj();
        if (vobj
            && vobj->getAvatar()
            && vobj->isAttachment()
            && vobj->getAvatar() == muted_avatar)
        {
            gPipeline.mLights.erase(iter->drawable);
            iter = gPipeline.mNearbyLights.erase(iter);
        }
        else
        {
            iter++;
        }
    }
}

U32 LLPipeline::addObject(LLViewerObject *vobj)
{
    if (RenderDelayCreation)
    {
        mCreateQ.push_back(vobj);
    }
    else
    {
        createObject(vobj);
    }

    return 1;
}

void LLPipeline::createObjects(F32 max_dtime)
{
    LL_PROFILE_ZONE_SCOPED_CATEGORY_PIPELINE;

    LLTimer update_timer;

    while (!mCreateQ.empty() && update_timer.getElapsedTimeF32() < max_dtime)
    {
        LLViewerObject* vobj = mCreateQ.front();
        if (!vobj->isDead())
        {
            createObject(vobj);
        }
        mCreateQ.pop_front();
    }

    //for (LLViewerObject::vobj_list_t::iterator iter = mCreateQ.begin(); iter != mCreateQ.end(); ++iter)
    //{
    //  createObject(*iter);
    //}

    //mCreateQ.clear();
}

void LLPipeline::createObject(LLViewerObject* vobj)
{
    LL_PROFILE_ZONE_SCOPED_CATEGORY_PIPELINE;
    LLDrawable* drawablep = vobj->mDrawable;

    if (!drawablep)
    {
        drawablep = vobj->createDrawable(this);
    }
    else
    {
        LL_ERRS() << "Redundant drawable creation!" << LL_ENDL;
    }

    llassert(drawablep);

    if (vobj->getParent())
    {
        vobj->setDrawableParent(((LLViewerObject*)vobj->getParent())->mDrawable); // LLPipeline::addObject 1
    }
    else
    {
        vobj->setDrawableParent(NULL); // LLPipeline::addObject 2
    }

    markRebuild(drawablep, LLDrawable::REBUILD_ALL);

    if (drawablep->getVOVolume() && RenderAnimateRes)
    {
        // fun animated res
        drawablep->updateXform(true);
        drawablep->clearState(LLDrawable::MOVE_UNDAMPED);
        drawablep->setScale(LLVector3(0,0,0));
        drawablep->makeActive();
    }
}


void LLPipeline::resetFrameStats()
{
    LL_PROFILE_ZONE_SCOPED_CATEGORY_PIPELINE;
    assertInitialized();

    sCompiles        = 0;
    mNumVisibleFaces = 0;

    if (mOldRenderDebugMask != mRenderDebugMask)
    {
        gObjectList.clearDebugText();
        mOldRenderDebugMask = mRenderDebugMask;
    }
}

//external functions for asynchronous updating
void LLPipeline::updateMoveDampedAsync(LLDrawable* drawablep)
{
    LL_PROFILE_ZONE_SCOPED;
    if (FreezeTime)
    {
        return;
    }
    if (!drawablep)
    {
        LL_ERRS() << "updateMove called with NULL drawablep" << LL_ENDL;
        return;
    }
    if (drawablep->isState(LLDrawable::EARLY_MOVE))
    {
        return;
    }

    assertInitialized();

    // update drawable now
    drawablep->clearState(LLDrawable::MOVE_UNDAMPED); // force to DAMPED
    drawablep->updateMove(); // returns done
    drawablep->setState(LLDrawable::EARLY_MOVE); // flag says we already did an undamped move this frame
    // Put on move list so that EARLY_MOVE gets cleared
    if (!drawablep->isState(LLDrawable::ON_MOVE_LIST))
    {
        mMovedList.push_back(drawablep);
        drawablep->setState(LLDrawable::ON_MOVE_LIST);
    }
}

void LLPipeline::updateMoveNormalAsync(LLDrawable* drawablep)
{
    LL_PROFILE_ZONE_SCOPED;
    if (FreezeTime)
    {
        return;
    }
    if (!drawablep)
    {
        LL_ERRS() << "updateMove called with NULL drawablep" << LL_ENDL;
        return;
    }
    if (drawablep->isState(LLDrawable::EARLY_MOVE))
    {
        return;
    }

    assertInitialized();

    // update drawable now
    drawablep->setState(LLDrawable::MOVE_UNDAMPED); // force to UNDAMPED
    drawablep->updateMove();
    drawablep->setState(LLDrawable::EARLY_MOVE); // flag says we already did an undamped move this frame
    // Put on move list so that EARLY_MOVE gets cleared
    if (!drawablep->isState(LLDrawable::ON_MOVE_LIST))
    {
        mMovedList.push_back(drawablep);
        drawablep->setState(LLDrawable::ON_MOVE_LIST);
    }
}

void LLPipeline::updateMovedList(LLDrawable::drawable_vector_t& moved_list)
{
    LL_PROFILE_ZONE_SCOPED;
    for (LLDrawable::drawable_vector_t::iterator iter = moved_list.begin();
         iter != moved_list.end(); )
    {
        LLDrawable::drawable_vector_t::iterator curiter = iter++;
        LLDrawable *drawablep = *curiter;
        if (!drawablep)
        {
            iter = moved_list.erase(curiter);
            continue;
        }
        bool done = true;
        if (!drawablep->isDead() && (!drawablep->isState(LLDrawable::EARLY_MOVE)))
        {
            done = drawablep->updateMove();
        }
        drawablep->clearState(LLDrawable::EARLY_MOVE | LLDrawable::MOVE_UNDAMPED);
        if (done)
        {
            if (drawablep->isRoot() && !drawablep->isState(LLDrawable::ACTIVE))
            {
                drawablep->makeStatic();
            }
            drawablep->clearState(LLDrawable::ON_MOVE_LIST);
            if (drawablep->isState(LLDrawable::ANIMATED_CHILD))
            { //will likely not receive any future world matrix updates
                // -- this keeps attachments from getting stuck in space and falling off your avatar
                drawablep->clearState(LLDrawable::ANIMATED_CHILD);
                markRebuild(drawablep, LLDrawable::REBUILD_VOLUME);
                if (drawablep->getVObj())
                {
                    drawablep->getVObj()->dirtySpatialGroup();
                }
            }
            iter = moved_list.erase(curiter);
        }
    }
}

void LLPipeline::updateMove()
{
    LL_PROFILE_ZONE_SCOPED_CATEGORY_PIPELINE;

    if (FreezeTime)
    {
        return;
    }

    assertInitialized();

    for (LLDrawable::drawable_set_t::iterator iter = mRetexturedList.begin();
            iter != mRetexturedList.end(); ++iter)
    {
        LLDrawable* drawablep = *iter;
        if (drawablep && !drawablep->isDead())
        {
            drawablep->updateTexture();
        }
    }
    mRetexturedList.clear();

    updateMovedList(mMovedList);

    //balance octrees
    for (LLWorld::region_list_t::const_iterator iter = LLWorld::getInstance()->getRegionList().begin();
        iter != LLWorld::getInstance()->getRegionList().end(); ++iter)
    {
        LLViewerRegion* region = *iter;
        for (U32 i = 0; i < LLViewerRegion::NUM_PARTITIONS; i++)
        {
            LLSpatialPartition* part = region->getSpatialPartition(i);
            if (part)
            {
                part->mOctree->balance();
            }
        }

        //balance the VO Cache tree
        LLVOCachePartition* vo_part = region->getVOCachePartition();
        if(vo_part)
        {
            vo_part->mOctree->balance();
        }
    }
}

/////////////////////////////////////////////////////////////////////////////
// Culling and occlusion testing
/////////////////////////////////////////////////////////////////////////////

//static
F32 LLPipeline::calcPixelArea(LLVector3 center, LLVector3 size, LLCamera &camera)
{
    llassert(!gCubeSnapshot); // shouldn't be doing ANY of this during cube snap shots
    LLVector3 lookAt = center - camera.getOrigin();
    F32 dist = lookAt.length();

    //ramp down distance for nearby objects
    //shrink dist by dist/16.
    if (dist < 16.f)
    {
        dist /= 16.f;
        dist *= dist;
        dist *= 16.f;
    }

    //get area of circle around node
    F32 app_angle = atanf(size.length()/dist);
    F32 radius = app_angle*LLDrawable::sCurPixelAngle;
    return radius*radius * F_PI;
}

//static
F32 LLPipeline::calcPixelArea(const LLVector4a& center, const LLVector4a& size, LLCamera &camera)
{
    LLVector4a origin;
    origin.load3(camera.getOrigin().mV);

    LLVector4a lookAt;
    lookAt.setSub(center, origin);
    F32 dist = lookAt.getLength3().getF32();

    //ramp down distance for nearby objects
    //shrink dist by dist/16.
    if (dist < 16.f)
    {
        dist /= 16.f;
        dist *= dist;
        dist *= 16.f;
    }

    //get area of circle around node
    F32 app_angle = atanf(size.getLength3().getF32() / dist);
    F32 radius = app_angle * LLDrawable::sCurPixelAngle;
    return radius * radius * F_PI;
}

void LLPipeline::grabReferences(LLCullResult& result)
{
    sCull = &result;
}

void LLPipeline::clearReferences()
{
    LL_PROFILE_ZONE_SCOPED_CATEGORY_PIPELINE;
    sCull = NULL;
    mGroupSaveQ1.clear();
}

void check_references(LLSpatialGroup* group, LLDrawable* drawable)
{
    for (LLSpatialGroup::element_iter i = group->getDataBegin(); i != group->getDataEnd(); ++i)
    {
        LLDrawable* drawablep = (LLDrawable*)(*i)->getDrawable();
        if (drawable == drawablep)
        {
            LL_ERRS() << "LLDrawable deleted while actively reference by LLPipeline." << LL_ENDL;
        }
    }
}

void check_references(LLDrawable* drawable, LLFace* face)
{
    for (S32 i = 0; i < drawable->getNumFaces(); ++i)
    {
        if (drawable->getFace(i) == face)
        {
            LL_ERRS() << "LLFace deleted while actively referenced by LLPipeline." << LL_ENDL;
        }
    }
}

void check_references(LLSpatialGroup* group, LLFace* face)
{
    for (LLSpatialGroup::element_iter i = group->getDataBegin(); i != group->getDataEnd(); ++i)
    {
        LLDrawable* drawable = (LLDrawable*)(*i)->getDrawable();
        if(drawable)
        {
        check_references(drawable, face);
    }
}
}

void LLPipeline::checkReferences(LLFace* face)
{
#if 0
    if (sCull)
    {
        for (LLCullResult::sg_iterator iter = sCull->beginVisibleGroups(); iter != sCull->endVisibleGroups(); ++iter)
        {
            LLSpatialGroup* group = *iter;
            check_references(group, face);
        }

        for (LLCullResult::sg_iterator iter = sCull->beginAlphaGroups(); iter != sCull->endAlphaGroups(); ++iter)
        {
            LLSpatialGroup* group = *iter;
            check_references(group, face);
        }

        for (LLCullResult::sg_iterator iter = sCull->beginDrawableGroups(); iter != sCull->endDrawableGroups(); ++iter)
        {
            LLSpatialGroup* group = *iter;
            check_references(group, face);
        }

        for (LLCullResult::drawable_iterator iter = sCull->beginVisibleList(); iter != sCull->endVisibleList(); ++iter)
        {
            LLDrawable* drawable = *iter;
            check_references(drawable, face);
        }
    }
#endif
}

void LLPipeline::checkReferences(LLDrawable* drawable)
{
#if 0
    if (sCull)
    {
        for (LLCullResult::sg_iterator iter = sCull->beginVisibleGroups(); iter != sCull->endVisibleGroups(); ++iter)
        {
            LLSpatialGroup* group = *iter;
            check_references(group, drawable);
        }

        for (LLCullResult::sg_iterator iter = sCull->beginAlphaGroups(); iter != sCull->endAlphaGroups(); ++iter)
        {
            LLSpatialGroup* group = *iter;
            check_references(group, drawable);
        }

        for (LLCullResult::sg_iterator iter = sCull->beginDrawableGroups(); iter != sCull->endDrawableGroups(); ++iter)
        {
            LLSpatialGroup* group = *iter;
            check_references(group, drawable);
        }

        for (LLCullResult::drawable_iterator iter = sCull->beginVisibleList(); iter != sCull->endVisibleList(); ++iter)
        {
            if (drawable == *iter)
            {
                LL_ERRS() << "LLDrawable deleted while actively referenced by LLPipeline." << LL_ENDL;
            }
        }
    }
#endif
}

void check_references(LLSpatialGroup* group, LLDrawInfo* draw_info)
{
    for (LLSpatialGroup::draw_map_t::iterator i = group->mDrawMap.begin(); i != group->mDrawMap.end(); ++i)
    {
        LLSpatialGroup::drawmap_elem_t& draw_vec = i->second;
        for (LLSpatialGroup::drawmap_elem_t::iterator j = draw_vec.begin(); j != draw_vec.end(); ++j)
        {
            LLDrawInfo* params = *j;
            if (params == draw_info)
            {
                LL_ERRS() << "LLDrawInfo deleted while actively referenced by LLPipeline." << LL_ENDL;
            }
        }
    }
}


void LLPipeline::checkReferences(LLDrawInfo* draw_info)
{
#if 0
    if (sCull)
    {
        for (LLCullResult::sg_iterator iter = sCull->beginVisibleGroups(); iter != sCull->endVisibleGroups(); ++iter)
        {
            LLSpatialGroup* group = *iter;
            check_references(group, draw_info);
        }

        for (LLCullResult::sg_iterator iter = sCull->beginAlphaGroups(); iter != sCull->endAlphaGroups(); ++iter)
        {
            LLSpatialGroup* group = *iter;
            check_references(group, draw_info);
        }

        for (LLCullResult::sg_iterator iter = sCull->beginDrawableGroups(); iter != sCull->endDrawableGroups(); ++iter)
        {
            LLSpatialGroup* group = *iter;
            check_references(group, draw_info);
        }
    }
#endif
}

void LLPipeline::checkReferences(LLSpatialGroup* group)
{
#if CHECK_PIPELINE_REFERENCES
    if (sCull)
    {
        for (LLCullResult::sg_iterator iter = sCull->beginVisibleGroups(); iter != sCull->endVisibleGroups(); ++iter)
        {
            if (group == *iter)
            {
                LL_ERRS() << "LLSpatialGroup deleted while actively referenced by LLPipeline." << LL_ENDL;
            }
        }

        for (LLCullResult::sg_iterator iter = sCull->beginAlphaGroups(); iter != sCull->endAlphaGroups(); ++iter)
        {
            if (group == *iter)
            {
                LL_ERRS() << "LLSpatialGroup deleted while actively referenced by LLPipeline." << LL_ENDL;
            }
        }

        for (LLCullResult::sg_iterator iter = sCull->beginDrawableGroups(); iter != sCull->endDrawableGroups(); ++iter)
        {
            if (group == *iter)
            {
                LL_ERRS() << "LLSpatialGroup deleted while actively referenced by LLPipeline." << LL_ENDL;
            }
        }
    }
#endif
}


bool LLPipeline::visibleObjectsInFrustum(LLCamera& camera)
{
    for (LLWorld::region_list_t::const_iterator iter = LLWorld::getInstance()->getRegionList().begin();
            iter != LLWorld::getInstance()->getRegionList().end(); ++iter)
    {
        LLViewerRegion* region = *iter;

        for (U32 i = 0; i < LLViewerRegion::NUM_PARTITIONS; i++)
        {
            LLSpatialPartition* part = region->getSpatialPartition(i);
            if (part)
            {
                if (hasRenderType(part->mDrawableType))
                {
                    if (part->visibleObjectsInFrustum(camera))
                    {
                        return true;
                    }
                }
            }
        }
    }

    return false;
}

bool LLPipeline::getVisibleExtents(LLCamera& camera, LLVector3& min, LLVector3& max)
{
    const F32 X = 65536.f;

    min = LLVector3(X,X,X);
    max = LLVector3(-X,-X,-X);

    LLViewerCamera::eCameraID saved_camera_id = LLViewerCamera::sCurCameraID;
    LLViewerCamera::sCurCameraID = LLViewerCamera::CAMERA_WORLD;

    bool res = true;

    for (LLWorld::region_list_t::const_iterator iter = LLWorld::getInstance()->getRegionList().begin();
            iter != LLWorld::getInstance()->getRegionList().end(); ++iter)
    {
        LLViewerRegion* region = *iter;

        for (U32 i = 0; i < LLViewerRegion::NUM_PARTITIONS; i++)
        {
            LLSpatialPartition* part = region->getSpatialPartition(i);
            if (part)
            {
                if (hasRenderType(part->mDrawableType))
                {
                    if (!part->getVisibleExtents(camera, min, max))
                    {
                        res = false;
                    }
                }
            }
        }
    }

    LLViewerCamera::sCurCameraID = saved_camera_id;
    return res;
}

static LLTrace::BlockTimerStatHandle FTM_CULL("Object Culling");

// static
bool LLPipeline::isWaterClip()
{
    // We always pretend that we're not clipping water when rendering mirrors.
    return (gPipeline.mHeroProbeManager.isMirrorPass()) ? false : (!sRenderTransparentWater || gCubeSnapshot) && !sRenderingHUDs;
}

void LLPipeline::updateCull(LLCamera& camera, LLCullResult& result)
{
    LL_PROFILE_ZONE_SCOPED_CATEGORY_PIPELINE; //LL_RECORD_BLOCK_TIME(FTM_CULL);
    LL_PROFILE_GPU_ZONE("updateCull"); // should always be zero GPU time, but drop a timer to flush stuff out

    bool water_clip = isWaterClip();

    if (water_clip)
    {

        LLVector3 pnorm;

        F32 water_height = LLEnvironment::instance().getWaterHeight();

        if (sUnderWaterRender)
        {
            //camera is below water, cull above water
            pnorm.setVec(0, 0, 1);
        }
        else
        {
            //camera is above water, cull below water
            pnorm = LLVector3(0, 0, -1);
        }

        LLPlane plane;
        plane.setVec(LLVector3(0, 0, water_height), pnorm);

        camera.setUserClipPlane(plane);
    }
    else
    {
        camera.disableUserClipPlane();
    }

    grabReferences(result);

    sCull->clear();

    for (LLWorld::region_list_t::const_iterator iter = LLWorld::getInstance()->getRegionList().begin();
            iter != LLWorld::getInstance()->getRegionList().end(); ++iter)
    {
        LLViewerRegion* region = *iter;

        for (U32 i = 0; i < LLViewerRegion::NUM_PARTITIONS; i++)
        {
            LLSpatialPartition* part = region->getSpatialPartition(i);
            if (part)
            {
                if (hasRenderType(part->mDrawableType))
                {
                    part->cull(camera);
                }
            }
        }

        //scan the VO Cache tree
        LLVOCachePartition* vo_part = region->getVOCachePartition();
        if(vo_part)
        {
            vo_part->cull(camera, sUseOcclusion > 0);
        }
    }

    if (hasRenderType(LLPipeline::RENDER_TYPE_SKY) &&
        gSky.mVOSkyp.notNull() &&
        gSky.mVOSkyp->mDrawable.notNull())
    {
        gSky.mVOSkyp->mDrawable->setVisible(camera);
        sCull->pushDrawable(gSky.mVOSkyp->mDrawable);
        gSky.updateCull();
        stop_glerror();
    }

    if (hasRenderType(LLPipeline::RENDER_TYPE_WL_SKY) &&
        gPipeline.canUseWindLightShaders() &&
        gSky.mVOWLSkyp.notNull() &&
        gSky.mVOWLSkyp->mDrawable.notNull())
    {
        gSky.mVOWLSkyp->mDrawable->setVisible(camera);
        sCull->pushDrawable(gSky.mVOWLSkyp->mDrawable);
    }
}

void LLPipeline::markNotCulled(LLSpatialGroup* group, LLCamera& camera)
{
    if (group->isEmpty())
    {
        return;
    }

    group->setVisible();

    if (LLViewerCamera::sCurCameraID == LLViewerCamera::CAMERA_WORLD && !gCubeSnapshot)
    {
        group->updateDistance(camera);
    }

    assertInitialized();

    if (!group->getSpatialPartition()->mRenderByGroup)
    { //render by drawable
        sCull->pushDrawableGroup(group);
    }
    else
    {   //render by group
        sCull->pushVisibleGroup(group);
    }

    if (group->needsUpdate() ||
        group->getVisible(LLViewerCamera::sCurCameraID) < LLDrawable::getCurrentFrame() - 1)
    {
        // include this group in occlusion groups, not because it is an occluder, but because we want to run
        // an occlusion query to find out if it's an occluder
        markOccluder(group);
    }
    mNumVisibleNodes++;
}

void LLPipeline::markOccluder(LLSpatialGroup* group)
{
    if (sUseOcclusion > 1 && group && !group->isOcclusionState(LLSpatialGroup::ACTIVE_OCCLUSION))
    {
        LLSpatialGroup* parent = group->getParent();

        if (!parent || !parent->isOcclusionState(LLSpatialGroup::OCCLUDED))
        { //only mark top most occluders as active occlusion
            sCull->pushOcclusionGroup(group);
            group->setOcclusionState(LLSpatialGroup::ACTIVE_OCCLUSION);

            if (parent &&
                !parent->isOcclusionState(LLSpatialGroup::ACTIVE_OCCLUSION) &&
                parent->getElementCount() == 0 &&
                parent->needsUpdate())
            {
                sCull->pushOcclusionGroup(group);
                parent->setOcclusionState(LLSpatialGroup::ACTIVE_OCCLUSION);
            }
        }
    }
}

void LLPipeline::doOcclusion(LLCamera& camera)
{
    LL_PROFILE_ZONE_SCOPED_CATEGORY_PIPELINE;
    LL_PROFILE_GPU_ZONE("doOcclusion");
    llassert(!gCubeSnapshot);

    if (sReflectionProbesEnabled && sUseOcclusion > 1 && !LLPipeline::sShadowRender && !gCubeSnapshot)
    {
        gGL.setColorMask(false, false);
        LLGLDepthTest depth(GL_TRUE, GL_FALSE);
        LLGLDisable cull(GL_CULL_FACE);

        gOcclusionCubeProgram.bind();

        if (mCubeVB.isNull())
        { //cube VB will be used for issuing occlusion queries
            mCubeVB = ll_create_cube_vb(LLVertexBuffer::MAP_VERTEX);
        }
        mCubeVB->setBuffer();

        mReflectionMapManager.doOcclusion();
        mHeroProbeManager.doOcclusion();
        gOcclusionCubeProgram.unbind();

        gGL.setColorMask(true, true);
    }

    if (sReflectionProbesEnabled && sUseOcclusion > 1 && !LLPipeline::sShadowRender && !gCubeSnapshot)
    {
        gGL.setColorMask(false, false);
        LLGLDepthTest depth(GL_TRUE, GL_FALSE);
        LLGLDisable cull(GL_CULL_FACE);

        gOcclusionCubeProgram.bind();

        if (mCubeVB.isNull())
        { //cube VB will be used for issuing occlusion queries
            mCubeVB = ll_create_cube_vb(LLVertexBuffer::MAP_VERTEX);
        }
        mCubeVB->setBuffer();

        mHeroProbeManager.doOcclusion();
        gOcclusionCubeProgram.unbind();

        gGL.setColorMask(true, true);
    }

    if (LLPipeline::sUseOcclusion > 1 &&
        (sCull->hasOcclusionGroups() || LLVOCachePartition::sNeedsOcclusionCheck))
    {
        LLVertexBuffer::unbind();

        gGL.setColorMask(false, false);

        LLGLDisable blend(GL_BLEND);
        gGL.getTexUnit(0)->unbind(LLTexUnit::TT_TEXTURE);
        LLGLDepthTest depth(GL_TRUE, GL_FALSE);

        LLGLDisable cull(GL_CULL_FACE);

        gOcclusionCubeProgram.bind();

        if (mCubeVB.isNull())
        { //cube VB will be used for issuing occlusion queries
            mCubeVB = ll_create_cube_vb(LLVertexBuffer::MAP_VERTEX);
        }
        mCubeVB->setBuffer();

        for (LLCullResult::sg_iterator iter = sCull->beginOcclusionGroups(); iter != sCull->endOcclusionGroups(); ++iter)
        {
            LLSpatialGroup* group = *iter;
            if (!group->isDead())
            {
                group->doOcclusion(&camera);
                group->clearOcclusionState(LLSpatialGroup::ACTIVE_OCCLUSION);
            }
        }

        //apply occlusion culling to object cache tree
        for (LLWorld::region_list_t::const_iterator iter = LLWorld::getInstance()->getRegionList().begin();
            iter != LLWorld::getInstance()->getRegionList().end(); ++iter)
        {
            LLVOCachePartition* vo_part = (*iter)->getVOCachePartition();
            if(vo_part)
            {
                vo_part->processOccluders(&camera);
            }
        }

        gGL.setColorMask(true, true);
    }
}

bool LLPipeline::updateDrawableGeom(LLDrawable* drawablep)
{
    bool update_complete = drawablep->updateGeometry();
    if (update_complete && assertInitialized())
    {
        drawablep->setState(LLDrawable::BUILT);
    }
    return update_complete;
}

void LLPipeline::updateGL()
{
    LL_PROFILE_ZONE_SCOPED_CATEGORY_PIPELINE;
    {
        while (!LLGLUpdate::sGLQ.empty())
        {
            LLGLUpdate* glu = LLGLUpdate::sGLQ.front();
            glu->updateGL();
            glu->mInQ = false;
            LLGLUpdate::sGLQ.pop_front();
        }
    }
}

void LLPipeline::clearRebuildGroups()
{
    LL_PROFILE_ZONE_SCOPED_CATEGORY_PIPELINE;
    LLSpatialGroup::sg_vector_t hudGroups;

    mGroupQ1Locked = true;
    // Iterate through all drawables on the priority build queue,
    for (LLSpatialGroup::sg_vector_t::iterator iter = mGroupQ1.begin();
         iter != mGroupQ1.end(); ++iter)
    {
        LLSpatialGroup* group = *iter;

        // If the group contains HUD objects, save the group
        if (group->isHUDGroup())
        {
            hudGroups.push_back(group);
        }
        // Else, no HUD objects so clear the build state
        else
        {
            group->clearState(LLSpatialGroup::IN_BUILD_Q1);
        }
    }

    // Clear the group
    mGroupQ1.clear();

    // Copy the saved HUD groups back in
    mGroupQ1.assign(hudGroups.begin(), hudGroups.end());
    mGroupQ1Locked = false;
}

void LLPipeline::clearRebuildDrawables()
{
    // Clear all drawables on the priority build queue,
    for (LLDrawable::drawable_list_t::iterator iter = mBuildQ1.begin();
         iter != mBuildQ1.end(); ++iter)
    {
        LLDrawable* drawablep = *iter;
        if (drawablep && !drawablep->isDead())
        {
            drawablep->clearState(LLDrawable::IN_REBUILD_Q);
        }
    }
    mBuildQ1.clear();

    //clear all moving bridges
    for (LLDrawable::drawable_vector_t::iterator iter = mMovedBridge.begin();
         iter != mMovedBridge.end(); ++iter)
    {
        LLDrawable *drawablep = *iter;
        drawablep->clearState(LLDrawable::EARLY_MOVE | LLDrawable::MOVE_UNDAMPED | LLDrawable::ON_MOVE_LIST | LLDrawable::ANIMATED_CHILD);
    }
    mMovedBridge.clear();

    //clear all moving drawables
    for (LLDrawable::drawable_vector_t::iterator iter = mMovedList.begin();
         iter != mMovedList.end(); ++iter)
    {
        LLDrawable *drawablep = *iter;
        drawablep->clearState(LLDrawable::EARLY_MOVE | LLDrawable::MOVE_UNDAMPED | LLDrawable::ON_MOVE_LIST | LLDrawable::ANIMATED_CHILD);
    }
    mMovedList.clear();

    for (LLDrawable::drawable_vector_t::iterator iter = mShiftList.begin();
        iter != mShiftList.end(); ++iter)
    {
        LLDrawable *drawablep = *iter;
        drawablep->clearState(LLDrawable::EARLY_MOVE | LLDrawable::MOVE_UNDAMPED | LLDrawable::ON_MOVE_LIST | LLDrawable::ANIMATED_CHILD | LLDrawable::ON_SHIFT_LIST);
    }
    mShiftList.clear();
}

void LLPipeline::rebuildPriorityGroups()
{
    LL_PROFILE_ZONE_SCOPED_CATEGORY_PIPELINE;
    LL_PROFILE_GPU_ZONE("rebuildPriorityGroups");

    LLTimer update_timer;
    assertInitialized();

    gMeshRepo.notifyLoadedMeshes();

    mGroupQ1Locked = true;
    // Iterate through all drawables on the priority build queue,
    for (LLSpatialGroup::sg_vector_t::iterator iter = mGroupQ1.begin();
         iter != mGroupQ1.end(); ++iter)
    {
        LLSpatialGroup* group = *iter;
        group->rebuildGeom();
        group->clearState(LLSpatialGroup::IN_BUILD_Q1);
    }

    mGroupSaveQ1 = mGroupQ1;
    mGroupQ1.clear();
    mGroupQ1Locked = false;

}

void LLPipeline::updateGeom(F32 max_dtime)
{
    LLTimer update_timer;
    LLPointer<LLDrawable> drawablep;

    LL_RECORD_BLOCK_TIME(FTM_GEO_UPDATE);
    if (gCubeSnapshot)
    {
        return;
    }

    assertInitialized();

    // notify various object types to reset internal cost metrics, etc.
    // for now, only LLVOVolume does this to throttle LOD changes
    LLVOVolume::preUpdateGeom();

    // Iterate through all drawables on the priority build queue,
    for (LLDrawable::drawable_list_t::iterator iter = mBuildQ1.begin();
         iter != mBuildQ1.end();)
    {
        LLDrawable::drawable_list_t::iterator curiter = iter++;
        LLDrawable* drawablep = *curiter;
        if (drawablep && !drawablep->isDead())
        {
            if (drawablep->isUnload())
            {
                drawablep->unload();
                drawablep->clearState(LLDrawable::FOR_UNLOAD);
            }

            if (updateDrawableGeom(drawablep))
            {
                drawablep->clearState(LLDrawable::IN_REBUILD_Q);
                mBuildQ1.erase(curiter);
            }
        }
        else
        {
            mBuildQ1.erase(curiter);
        }
    }

    updateMovedList(mMovedBridge);
}

void LLPipeline::markVisible(LLDrawable *drawablep, LLCamera& camera)
{
    if(drawablep && !drawablep->isDead())
    {
        if (drawablep->isSpatialBridge())
        {
            const LLDrawable* root = ((LLSpatialBridge*) drawablep)->mDrawable;
            llassert(root); // trying to catch a bad assumption

            if (root && //  // this test may not be needed, see above
                    root->getVObj()->isAttachment())
            {
                LLDrawable* rootparent = root->getParent();
                if (rootparent) // this IS sometimes NULL
                {
                    LLViewerObject *vobj = rootparent->getVObj();
                    llassert(vobj); // trying to catch a bad assumption
                    if (vobj) // this test may not be needed, see above
                    {
                        LLVOAvatar* av = vobj->asAvatar();
                        if (av &&
                            ((!sImpostorRender && av->isImpostor()) //ignore impostor flag during impostor pass
                             || av->isInMuteList()
                             || (LLVOAvatar::AOA_JELLYDOLL == av->getOverallAppearance() && !av->needsImpostorUpdate()) ))
                        {
                            return;
                        }
                    }
                }
            }
            sCull->pushBridge((LLSpatialBridge*) drawablep);
        }
        else
        {

            sCull->pushDrawable(drawablep);
        }

        drawablep->setVisible(camera);
    }
}

void LLPipeline::markMoved(LLDrawable *drawablep, bool damped_motion)
{
    if (!drawablep)
    {
        //LL_ERRS() << "Sending null drawable to moved list!" << LL_ENDL;
        return;
    }

    if (drawablep->isDead())
    {
        LL_WARNS() << "Marking NULL or dead drawable moved!" << LL_ENDL;
        return;
    }

    if (drawablep->getParent())
    {
        //ensure that parent drawables are moved first
        markMoved(drawablep->getParent(), damped_motion);
    }

    assertInitialized();

    if (!drawablep->isState(LLDrawable::ON_MOVE_LIST))
    {
        if (drawablep->isSpatialBridge())
        {
            mMovedBridge.push_back(drawablep);
        }
        else
        {
            mMovedList.push_back(drawablep);
        }
        drawablep->setState(LLDrawable::ON_MOVE_LIST);
    }
    if (! damped_motion)
    {
        drawablep->setState(LLDrawable::MOVE_UNDAMPED); // UNDAMPED trumps DAMPED
    }
    else if (drawablep->isState(LLDrawable::MOVE_UNDAMPED))
    {
        drawablep->clearState(LLDrawable::MOVE_UNDAMPED);
    }
}

void LLPipeline::markShift(LLDrawable *drawablep)
{
    if (!drawablep || drawablep->isDead())
    {
        return;
    }

    assertInitialized();

    if (!drawablep->isState(LLDrawable::ON_SHIFT_LIST))
    {
        drawablep->getVObj()->setChanged(LLXform::SHIFTED | LLXform::SILHOUETTE);
        if (drawablep->getParent())
        {
            markShift(drawablep->getParent());
        }
        mShiftList.push_back(drawablep);
        drawablep->setState(LLDrawable::ON_SHIFT_LIST);
    }
}

void LLPipeline::shiftObjects(const LLVector3 &offset)
{
    LL_PROFILE_ZONE_SCOPED_CATEGORY_PIPELINE;
    assertInitialized();

    glClear(GL_DEPTH_BUFFER_BIT);
    gDepthDirty = true;

    LLVector4a offseta;
    offseta.load3(offset.mV);

    for (LLDrawable::drawable_vector_t::iterator iter = mShiftList.begin();
            iter != mShiftList.end(); iter++)
    {
        LLDrawable *drawablep = *iter;
        if (drawablep->isDead())
        {
            continue;
        }
        drawablep->shiftPos(offseta);
        drawablep->clearState(LLDrawable::ON_SHIFT_LIST);
    }
    mShiftList.resize(0);

    for (LLWorld::region_list_t::const_iterator iter = LLWorld::getInstance()->getRegionList().begin();
            iter != LLWorld::getInstance()->getRegionList().end(); ++iter)
    {
        LLViewerRegion* region = *iter;
        for (U32 i = 0; i < LLViewerRegion::NUM_PARTITIONS; i++)
        {
            LLSpatialPartition* part = region->getSpatialPartition(i);
            if (part)
            {
                part->shift(offseta);
            }
        }
    }

    mReflectionMapManager.shift(offseta);

    LLHUDText::shiftAll(offset);
    LLHUDNameTag::shiftAll(offset);

    display_update_camera();
}

void LLPipeline::markTextured(LLDrawable *drawablep)
{
    if (drawablep && !drawablep->isDead() && assertInitialized())
    {
        mRetexturedList.insert(drawablep);
    }
}

void LLPipeline::markGLRebuild(LLGLUpdate* glu)
{
    if (glu && !glu->mInQ)
    {
        LLGLUpdate::sGLQ.push_back(glu);
        glu->mInQ = true;
    }
}

void LLPipeline::markPartitionMove(LLDrawable* drawable)
{
    if (!drawable->isState(LLDrawable::PARTITION_MOVE) &&
        !drawable->getPositionGroup().equals3(LLVector4a::getZero()))
    {
        drawable->setState(LLDrawable::PARTITION_MOVE);
        mPartitionQ.push_back(drawable);
    }
}

void LLPipeline::processPartitionQ()
{
    LL_PROFILE_ZONE_SCOPED_CATEGORY_PIPELINE;
    for (LLDrawable::drawable_list_t::iterator iter = mPartitionQ.begin(); iter != mPartitionQ.end(); ++iter)
    {
        LLDrawable* drawable = *iter;
        if (!drawable->isDead())
        {
            drawable->updateBinRadius();
            drawable->movePartition();
        }
        drawable->clearState(LLDrawable::PARTITION_MOVE);
    }

    mPartitionQ.clear();
}

void LLPipeline::markMeshDirty(LLSpatialGroup* group)
{
    mMeshDirtyGroup.push_back(group);
}

void LLPipeline::markRebuild(LLSpatialGroup* group)
{
    if (group && !group->isDead() && group->getSpatialPartition())
    {
        if (!group->hasState(LLSpatialGroup::IN_BUILD_Q1))
        {
            llassert_always(!mGroupQ1Locked);

            mGroupQ1.push_back(group);
            group->setState(LLSpatialGroup::IN_BUILD_Q1);
        }
    }
}

void LLPipeline::markRebuild(LLDrawable *drawablep, LLDrawable::EDrawableFlags flag)
{
    if (drawablep && !drawablep->isDead() && assertInitialized())
    {
        if (!drawablep->isState(LLDrawable::IN_REBUILD_Q))
        {
            mBuildQ1.push_back(drawablep);
            drawablep->setState(LLDrawable::IN_REBUILD_Q); // mark drawable as being in priority queue
        }

        if (flag & (LLDrawable::REBUILD_VOLUME | LLDrawable::REBUILD_POSITION))
        {
            drawablep->getVObj()->setChanged(LLXform::SILHOUETTE);
        }
        drawablep->setState(flag);
    }
}

void LLPipeline::stateSort(LLCamera& camera, LLCullResult &result)
{
    LL_PROFILE_ZONE_SCOPED_CATEGORY_PIPELINE;
    LL_PROFILE_GPU_ZONE("stateSort");

    if (hasAnyRenderType(LLPipeline::RENDER_TYPE_AVATAR,
                      LLPipeline::RENDER_TYPE_CONTROL_AV,
                      LLPipeline::RENDER_TYPE_TERRAIN,
                      LLPipeline::RENDER_TYPE_TREE,
                      LLPipeline::RENDER_TYPE_SKY,
                      LLPipeline::RENDER_TYPE_VOIDWATER,
                      LLPipeline::RENDER_TYPE_WATER,
                      LLPipeline::END_RENDER_TYPES))
    {
        //clear faces from face pools
        gPipeline.resetDrawOrders();
    }

    //LLVertexBuffer::unbind();

    grabReferences(result);
    for (LLCullResult::sg_iterator iter = sCull->beginDrawableGroups(); iter != sCull->endDrawableGroups(); ++iter)
    {
        LLSpatialGroup* group = *iter;
        if (group->isDead())
        {
            continue;
        }
        group->checkOcclusion();
        if (sUseOcclusion > 1 && group->isOcclusionState(LLSpatialGroup::OCCLUDED))
        {
            markOccluder(group);
        }
        else
        {
            group->setVisible();
            for (LLSpatialGroup::element_iter i = group->getDataBegin(); i != group->getDataEnd(); ++i)
            {
                LLDrawable* drawablep = (LLDrawable*)(*i)->getDrawable();
                markVisible(drawablep, camera);
            }

            { //rebuild mesh as soon as we know it's visible
                group->rebuildMesh();
            }
        }
    }

    if (LLViewerCamera::sCurCameraID == LLViewerCamera::CAMERA_WORLD && !gCubeSnapshot)
    {
        LLSpatialGroup* last_group = NULL;
        bool fov_changed = LLViewerCamera::getInstance()->isDefaultFOVChanged();
        for (LLCullResult::bridge_iterator i = sCull->beginVisibleBridge(); i != sCull->endVisibleBridge(); ++i)
        {
            LLCullResult::bridge_iterator cur_iter = i;
            LLSpatialBridge* bridge = *cur_iter;
            LLSpatialGroup* group = bridge->getSpatialGroup();

            if (last_group == NULL)
            {
                last_group = group;
            }

            if (!bridge->isDead() && group && !group->isOcclusionState(LLSpatialGroup::OCCLUDED))
            {
                stateSort(bridge, camera, fov_changed);
            }

            if (LLViewerCamera::sCurCameraID == LLViewerCamera::CAMERA_WORLD &&
                last_group != group && last_group->changeLOD())
            {
                last_group->mLastUpdateDistance = last_group->mDistance;
            }

            last_group = group;
        }

        if (LLViewerCamera::sCurCameraID == LLViewerCamera::CAMERA_WORLD &&
            last_group && last_group->changeLOD())
        {
            last_group->mLastUpdateDistance = last_group->mDistance;
        }
    }

    for (LLCullResult::sg_iterator iter = sCull->beginVisibleGroups(); iter != sCull->endVisibleGroups(); ++iter)
    {
        LLSpatialGroup* group = *iter;
        if (group->isDead())
        {
            continue;
        }
        group->checkOcclusion();
        if (sUseOcclusion > 1 && group->isOcclusionState(LLSpatialGroup::OCCLUDED))
        {
            markOccluder(group);
        }
        else
        {
            group->setVisible();
            stateSort(group, camera);

            { //rebuild mesh as soon as we know it's visible
                group->rebuildMesh();
            }
        }
    }

    {
        LL_PROFILE_ZONE_NAMED_CATEGORY_DRAWABLE("stateSort"); // LL_RECORD_BLOCK_TIME(FTM_STATESORT_DRAWABLE);
        for (LLCullResult::drawable_iterator iter = sCull->beginVisibleList();
             iter != sCull->endVisibleList(); ++iter)
        {
            LLDrawable *drawablep = *iter;
            if (!drawablep->isDead())
            {
                stateSort(drawablep, camera);
            }
        }
    }

    postSort(camera);
}

void LLPipeline::stateSort(LLSpatialGroup* group, LLCamera& camera)
{
    if (group->changeLOD())
    {
        for (LLSpatialGroup::element_iter i = group->getDataBegin(); i != group->getDataEnd(); ++i)
        {
            LLDrawable* drawablep = (LLDrawable*)(*i)->getDrawable();
            stateSort(drawablep, camera);
        }

        if (LLViewerCamera::sCurCameraID == LLViewerCamera::CAMERA_WORLD && !gCubeSnapshot)
        { //avoid redundant stateSort calls
            group->mLastUpdateDistance = group->mDistance;
        }
    }
}

void LLPipeline::stateSort(LLSpatialBridge* bridge, LLCamera& camera, bool fov_changed)
{
    LL_PROFILE_ZONE_SCOPED_CATEGORY_PIPELINE;
    if (bridge->getSpatialGroup()->changeLOD() || fov_changed)
    {
        bool force_update = false;
        bridge->updateDistance(camera, force_update);
    }
}

void LLPipeline::stateSort(LLDrawable* drawablep, LLCamera& camera)
{
    LL_PROFILE_ZONE_SCOPED_CATEGORY_PIPELINE;
    if (!drawablep
        || drawablep->isDead()
        || !hasRenderType(drawablep->getRenderType()))
    {
        return;
    }

    // SL-11353
    // ignore our own geo when rendering spotlight shadowmaps...
    //
    if (RenderSpotLight && drawablep == RenderSpotLight)
    {
        return;
    }

    if (LLSelectMgr::getInstance()->mHideSelectedObjects)
    {
        if (drawablep->getVObj().notNull() &&
            drawablep->getVObj()->isSelected())
        {
            return;
        }
    }

    if (drawablep->isAvatar())
    { //don't draw avatars beyond render distance or if we don't have a spatial group.
        if ((drawablep->getSpatialGroup() == NULL) ||
            (drawablep->getSpatialGroup()->mDistance > LLVOAvatar::sRenderDistance))
        {
            return;
        }

        LLVOAvatar* avatarp = (LLVOAvatar*) drawablep->getVObj().get();
        if (!avatarp->isVisible())
        {
            return;
        }
    }

    assertInitialized();

    if (hasRenderType(drawablep->mRenderType))
    {
        if (!drawablep->isState(LLDrawable::INVISIBLE|LLDrawable::FORCE_INVISIBLE))
        {
            drawablep->setVisible(camera, NULL, false);
        }
    }

    if (LLViewerCamera::sCurCameraID == LLViewerCamera::CAMERA_WORLD && !gCubeSnapshot)
    {
        //if (drawablep->isVisible()) isVisible() check here is redundant, if it wasn't visible, it wouldn't be here
        {
            if (!drawablep->isActive())
            {
                bool force_update = false;
                drawablep->updateDistance(camera, force_update);
            }
            else if (drawablep->isAvatar())
            {
                bool force_update = false;
                drawablep->updateDistance(camera, force_update); // calls vobj->updateLOD() which calls LLVOAvatar::updateVisibility()
            }
        }
    }

    if (!drawablep->getVOVolume())
    {
        for (LLDrawable::face_list_t::iterator iter = drawablep->mFaces.begin();
                iter != drawablep->mFaces.end(); iter++)
        {
            LLFace* facep = *iter;

            if (facep->hasGeometry())
            {
                if (facep->getPool())
                {
                    facep->getPool()->enqueue(facep);
                }
                else
                {
                    break;
                }
            }
        }
    }

    mNumVisibleFaces += drawablep->getNumFaces();
}


void forAllDrawables(LLCullResult::sg_iterator begin,
                     LLCullResult::sg_iterator end,
                     void (*func)(LLDrawable*))
{
    for (LLCullResult::sg_iterator i = begin; i != end; ++i)
    {
        LLSpatialGroup* group = *i;
        if (group->isDead())
        {
            continue;
        }
        for (LLSpatialGroup::element_iter j = group->getDataBegin(); j != group->getDataEnd(); ++j)
        {
            if((*j)->hasDrawable())
            {
                func((LLDrawable*)(*j)->getDrawable());
            }
        }
    }
}

void LLPipeline::forAllVisibleDrawables(void (*func)(LLDrawable*))
{
    forAllDrawables(sCull->beginDrawableGroups(), sCull->endDrawableGroups(), func);
    forAllDrawables(sCull->beginVisibleGroups(), sCull->endVisibleGroups(), func);
}

//function for creating scripted beacons
void renderScriptedBeacons(LLDrawable* drawablep)
{
    LLViewerObject *vobj = drawablep->getVObj();
    if (vobj
        && !vobj->isAvatar()
        && !vobj->getParent()
        && vobj->flagScripted())
    {
        if (gPipeline.sRenderBeacons)
        {
            gObjectList.addDebugBeacon(vobj->getPositionAgent(), "", LLColor4(1.f, 0.f, 0.f, 0.5f), LLColor4(1.f, 1.f, 1.f, 0.5f), LLPipeline::DebugBeaconLineWidth);
        }

        if (gPipeline.sRenderHighlight)
        {
            S32 face_id;
            S32 count = drawablep->getNumFaces();
            for (face_id = 0; face_id < count; face_id++)
            {
                LLFace * facep = drawablep->getFace(face_id);
                if (facep)
                {
                    gPipeline.mHighlightFaces.push_back(facep);
                }
            }
        }
    }
}

void renderScriptedTouchBeacons(LLDrawable *drawablep)
{
    LLViewerObject *vobj = drawablep->getVObj();
    if (vobj && !vobj->isAvatar() && !vobj->getParent() && vobj->flagScripted() && vobj->flagHandleTouch())
    {
        if (gPipeline.sRenderBeacons)
        {
            gObjectList.addDebugBeacon(vobj->getPositionAgent(), "", LLColor4(1.f, 0.f, 0.f, 0.5f), LLColor4(1.f, 1.f, 1.f, 0.5f),
                                       LLPipeline::DebugBeaconLineWidth);
        }

        if (gPipeline.sRenderHighlight)
        {
            S32 face_id;
            S32 count = drawablep->getNumFaces();
            for (face_id = 0; face_id < count; face_id++)
            {
                LLFace *facep = drawablep->getFace(face_id);
                if (facep)
                {
                    gPipeline.mHighlightFaces.push_back(facep);
                }
            }
        }
    }
}

void renderPhysicalBeacons(LLDrawable *drawablep)
{
    LLViewerObject *vobj = drawablep->getVObj();
    if (vobj &&
        !vobj->isAvatar()
        //&& !vobj->getParent()
        && vobj->flagUsePhysics())
    {
        if (gPipeline.sRenderBeacons)
        {
            gObjectList.addDebugBeacon(vobj->getPositionAgent(), "", LLColor4(0.f, 1.f, 0.f, 0.5f), LLColor4(1.f, 1.f, 1.f, 0.5f),
                                       LLPipeline::DebugBeaconLineWidth);
        }

        if (gPipeline.sRenderHighlight)
        {
            S32 face_id;
            S32 count = drawablep->getNumFaces();
            for (face_id = 0; face_id < count; face_id++)
            {
                LLFace *facep = drawablep->getFace(face_id);
                if (facep)
                {
                    gPipeline.mHighlightFaces.push_back(facep);
                }
            }
        }
    }
}

void renderMOAPBeacons(LLDrawable *drawablep)
{
    LLViewerObject *vobj = drawablep->getVObj();

    if (!vobj || vobj->isAvatar())
        return;

    bool beacon  = false;
    U8   tecount = vobj->getNumTEs();
    for (int x = 0; x < tecount; x++)
    {
        if (vobj->getTE(x)->hasMedia())
        {
            beacon = true;
            break;
        }
    }
    if (beacon)
    {
        if (gPipeline.sRenderBeacons)
        {
            gObjectList.addDebugBeacon(vobj->getPositionAgent(), "", LLColor4(1.f, 1.f, 1.f, 0.5f), LLColor4(1.f, 1.f, 1.f, 0.5f),
                                       LLPipeline::DebugBeaconLineWidth);
        }

        if (gPipeline.sRenderHighlight)
        {
            S32 face_id;
            S32 count = drawablep->getNumFaces();
            for (face_id = 0; face_id < count; face_id++)
            {
                LLFace *facep = drawablep->getFace(face_id);
                if (facep)
                {
                    gPipeline.mHighlightFaces.push_back(facep);
                }
            }
        }
    }
}

void renderParticleBeacons(LLDrawable *drawablep)
{
    // Look for attachments, objects, etc.
    LLViewerObject *vobj = drawablep->getVObj();
    if (vobj && vobj->isParticleSource())
    {
        if (gPipeline.sRenderBeacons)
        {
            LLColor4 light_blue(0.5f, 0.5f, 1.f, 0.5f);
            gObjectList.addDebugBeacon(vobj->getPositionAgent(), "", light_blue, LLColor4(1.f, 1.f, 1.f, 0.5f),
                                       LLPipeline::DebugBeaconLineWidth);
        }

        if (gPipeline.sRenderHighlight)
        {
            S32 face_id;
            S32 count = drawablep->getNumFaces();
            for (face_id = 0; face_id < count; face_id++)
            {
                LLFace *facep = drawablep->getFace(face_id);
                if (facep)
                {
                    gPipeline.mHighlightFaces.push_back(facep);
                }
            }
        }
    }
}

void renderSoundHighlights(LLDrawable *drawablep)
{
    // Look for attachments, objects, etc.
    LLViewerObject *vobj = drawablep->getVObj();
    if (vobj && vobj->isAudioSource())
    {
        if (gPipeline.sRenderHighlight)
        {
            S32 face_id;
            S32 count = drawablep->getNumFaces();
            for (face_id = 0; face_id < count; face_id++)
            {
                LLFace *facep = drawablep->getFace(face_id);
                if (facep)
                {
                    gPipeline.mHighlightFaces.push_back(facep);
                }
            }
        }
    }
}

void LLPipeline::postSort(LLCamera &camera)
{
    LL_PROFILE_ZONE_SCOPED_CATEGORY_PIPELINE;

    assertInitialized();

    if (!gCubeSnapshot)
    {
        // rebuild drawable geometry
        for (LLCullResult::sg_iterator i = sCull->beginDrawableGroups(); i != sCull->endDrawableGroups(); ++i)
        {
            LLSpatialGroup *group = *i;
            if (group->isDead())
            {
                continue;
            }
            if (!sUseOcclusion || !group->isOcclusionState(LLSpatialGroup::OCCLUDED))
            {
                group->rebuildGeom();
            }
        }
        // rebuild groups
        sCull->assertDrawMapsEmpty();

        rebuildPriorityGroups();
    }

    // build render map
    for (LLCullResult::sg_iterator i = sCull->beginVisibleGroups(); i != sCull->endVisibleGroups(); ++i)
    {
        LLSpatialGroup *group = *i;

        if (group->isDead())
        {
            continue;
        }

        if ((sUseOcclusion && group->isOcclusionState(LLSpatialGroup::OCCLUDED)) ||
            (RenderAutoHideSurfaceAreaLimit > 0.f &&
             group->mSurfaceArea > RenderAutoHideSurfaceAreaLimit * llmax(group->mObjectBoxSize, 10.f)))
        {
            continue;
        }

        for (LLSpatialGroup::draw_map_t::iterator j = group->mDrawMap.begin(); j != group->mDrawMap.end(); ++j)
        {
            LLSpatialGroup::drawmap_elem_t &src_vec = j->second;
            if (!hasRenderType(j->first))
            {
                continue;
            }

            for (LLSpatialGroup::drawmap_elem_t::iterator k = src_vec.begin(); k != src_vec.end(); ++k)
            {
                LLDrawInfo *info = *k;

                sCull->pushDrawInfo(j->first, info);
                if (!sShadowRender && !sReflectionRender && !gCubeSnapshot)
                {
                    addTrianglesDrawn(info->mCount);
                }
            }
        }

        if (hasRenderType(LLPipeline::RENDER_TYPE_PASS_ALPHA))
        {
            LLSpatialGroup::draw_map_t::iterator alpha = group->mDrawMap.find(LLRenderPass::PASS_ALPHA);

            if (alpha != group->mDrawMap.end())
            {  // store alpha groups for sorting
                LLSpatialBridge *bridge = group->getSpatialPartition()->asBridge();
                if (LLViewerCamera::sCurCameraID == LLViewerCamera::CAMERA_WORLD && !gCubeSnapshot)
                {
                    if (bridge)
                    {
                        LLCamera trans_camera = bridge->transformCamera(camera);
                        group->updateDistance(trans_camera);
                    }
                    else
                    {
                        group->updateDistance(camera);
                    }
                }

                if (hasRenderType(LLDrawPool::POOL_ALPHA))
                {
                    sCull->pushAlphaGroup(group);
                }
            }

            LLSpatialGroup::draw_map_t::iterator rigged_alpha = group->mDrawMap.find(LLRenderPass::PASS_ALPHA_RIGGED);

            if (rigged_alpha != group->mDrawMap.end())
            {  // store rigged alpha groups for LLDrawPoolAlpha prepass (skip distance update, rigged attachments use depth buffer)
                if (hasRenderType(LLDrawPool::POOL_ALPHA))
                {
                    sCull->pushRiggedAlphaGroup(group);
                }
            }
        }
    }

    /*bool use_transform_feedback = gTransformPositionProgram.mProgramObject && !mMeshDirtyGroup.empty();

    if (use_transform_feedback)
    { //place a query around potential transform feedback code for synchronization
        mTransformFeedbackPrimitives = 0;

        if (!mMeshDirtyQueryObject)
        {
            glGenQueries(1, &mMeshDirtyQueryObject);
        }


        glBeginQuery(GL_TRANSFORM_FEEDBACK_PRIMITIVES_WRITTEN, mMeshDirtyQueryObject);
    }*/

    // pack vertex buffers for groups that chose to delay their updates
    {
        LL_PROFILE_GPU_ZONE("rebuildMesh");
        for (LLSpatialGroup::sg_vector_t::iterator iter = mMeshDirtyGroup.begin(); iter != mMeshDirtyGroup.end(); ++iter)
        {
            (*iter)->rebuildMesh();
        }
    }

    /*if (use_transform_feedback)
    {
        glEndQuery(GL_TRANSFORM_FEEDBACK_PRIMITIVES_WRITTEN);
    }*/

    mMeshDirtyGroup.clear();

    if (!sShadowRender)
    {
        // order alpha groups by distance
        std::sort(sCull->beginAlphaGroups(), sCull->endAlphaGroups(), LLSpatialGroup::CompareDepthGreater());

        // order rigged alpha groups by avatar attachment order
        std::sort(sCull->beginRiggedAlphaGroups(), sCull->endRiggedAlphaGroups(), LLSpatialGroup::CompareRenderOrder());
    }

    // only render if the flag is set. The flag is only set if we are in edit mode or the toggle is set in the menus
    if (LLFloaterReg::instanceVisible("beacons") && !sShadowRender && !gCubeSnapshot)
    {
        if (sRenderScriptedTouchBeacons)
        {
            // Only show the beacon on the root object.
            forAllVisibleDrawables(renderScriptedTouchBeacons);
        }
        else if (sRenderScriptedBeacons)
        {
            // Only show the beacon on the root object.
            forAllVisibleDrawables(renderScriptedBeacons);
        }

        if (sRenderPhysicalBeacons)
        {
            // Only show the beacon on the root object.
            forAllVisibleDrawables(renderPhysicalBeacons);
        }

        if (sRenderMOAPBeacons)
        {
            forAllVisibleDrawables(renderMOAPBeacons);
        }

        if (sRenderParticleBeacons)
        {
            forAllVisibleDrawables(renderParticleBeacons);
        }

        // If god mode, also show audio cues
        if (sRenderSoundBeacons && gAudiop)
        {
            // Walk all sound sources and render out beacons for them. Note, this isn't done in the ForAllVisibleDrawables function, because
            // some are not visible.
            LLAudioEngine::source_map::iterator iter;
            for (iter = gAudiop->mAllSources.begin(); iter != gAudiop->mAllSources.end(); ++iter)
            {
                LLAudioSource *sourcep = iter->second;

                LLVector3d pos_global = sourcep->getPositionGlobal();
                LLVector3  pos        = gAgent.getPosAgentFromGlobal(pos_global);
                if (gPipeline.sRenderBeacons)
                {
                    // pos += LLVector3(0.f, 0.f, 0.2f);
                    gObjectList.addDebugBeacon(pos, "", LLColor4(1.f, 1.f, 0.f, 0.5f), LLColor4(1.f, 1.f, 1.f, 0.5f), DebugBeaconLineWidth);
                }
            }
            // now deal with highlights for all those seeable sound sources
            forAllVisibleDrawables(renderSoundHighlights);
        }
    }

    // If managing your telehub, draw beacons at telehub and currently selected spawnpoint.
    if (LLFloaterTelehub::renderBeacons() && !sShadowRender && !gCubeSnapshot)
    {
        LLFloaterTelehub::addBeacons();
    }

    if (!sShadowRender && !gCubeSnapshot)
    {
        mSelectedFaces.clear();

        bool tex_index_changed = false;
        if (!gNonInteractive)
        {
            LLRender::eTexIndex tex_index = sRenderHighlightTextureChannel;
            setRenderHighlightTextureChannel(gFloaterTools->getPanelFace()->getTextureChannelToEdit());
            tex_index_changed = sRenderHighlightTextureChannel != tex_index;
        }

        // Draw face highlights for selected faces.
        if (LLSelectMgr::getInstance()->getTEMode())
        {
            struct f : public LLSelectedTEFunctor
            {
                virtual bool apply(LLViewerObject *object, S32 te)
                {
                    if (object->mDrawable)
                    {
                        LLFace *facep = object->mDrawable->getFace(te);
                        if (facep)
                        {
                            gPipeline.mSelectedFaces.push_back(facep);
                        }
                    }
                    return true;
                }
            } func;
            LLSelectMgr::getInstance()->getSelection()->applyToTEs(&func);

            if (tex_index_changed)
            {
                // Rebuild geometry for all selected faces with PBR textures
                for (const LLFace* face : gPipeline.mSelectedFaces)
                {
                    if (const LLViewerObject* vobj = face->getViewerObject())
                    {
                        if (const LLTextureEntry* tep = vobj->getTE(face->getTEOffset()))
                        {
                            if (tep->getGLTFRenderMaterial())
                            {
                                gPipeline.markRebuild(face->getDrawable(), LLDrawable::REBUILD_VOLUME);
                            }
                        }
                    }
                }
            }
        }
    }

    LLVertexBuffer::flushBuffers();
    // LLSpatialGroup::sNoDelete = false;
}


void render_hud_elements()
{
    LL_PROFILE_ZONE_SCOPED_CATEGORY_UI; //LL_RECORD_BLOCK_TIME(FTM_RENDER_UI);
    gPipeline.disableLights();

    LLGLSUIDefault gls_ui;

    //LLGLEnable stencil(GL_STENCIL_TEST);
    //glStencilFunc(GL_ALWAYS, 255, 0xFFFFFFFF);
    //glStencilMask(0xFFFFFFFF);
    //glStencilOp(GL_KEEP, GL_KEEP, GL_REPLACE);

    gUIProgram.bind();
    gGL.color4f(1, 1, 1, 1);
    LLGLDepthTest depth(GL_TRUE, GL_FALSE);

    if (!LLPipeline::sReflectionRender && gPipeline.hasRenderDebugFeatureMask(LLPipeline::RENDER_DEBUG_FEATURE_UI))
    {
        gViewerWindow->renderSelections(false, false, false); // For HUD version in render_ui_3d()

        // Draw the tracking overlays
        LLTracker::render3D();

        if (LLWorld::instanceExists())
        {
            // Show the property lines
            LLWorld::getInstance()->renderPropertyLines();
        }
        LLViewerParcelMgr::getInstance()->render();
        LLViewerParcelMgr::getInstance()->renderParcelCollision();
    }
    else if (gForceRenderLandFence)
    {
        // This is only set when not rendering the UI, for parcel snapshots
        LLViewerParcelMgr::getInstance()->render();
    }
    else if (gPipeline.hasRenderType(LLPipeline::RENDER_TYPE_HUD))
    {
        LLHUDText::renderAllHUD();
    }

    gUIProgram.unbind();
}

static inline void bindHighlightProgram(LLGLSLShader& program)
{
    if ((LLViewerShaderMgr::instance()->getShaderLevel(LLViewerShaderMgr::SHADER_INTERFACE) > 0))
    {
        program.bind();
        gGL.diffuseColor4f(1, 1, 1, 0.5f);
    }
}

static inline void unbindHighlightProgram(LLGLSLShader& program)
{
    if (LLViewerShaderMgr::instance()->getShaderLevel(LLViewerShaderMgr::SHADER_INTERFACE) > 0)
    {
        program.unbind();
    }
}

void LLPipeline::renderSelectedFaces(const LLColor4& color)
{
    if (!mFaceSelectImagep)
    {
        mFaceSelectImagep = LLViewerTextureManager::getFetchedTexture(IMG_FACE_SELECT);
    }

    if (mFaceSelectImagep)
    {
        // Make sure the selection image gets downloaded and decoded
        mFaceSelectImagep->addTextureStats((F32)MAX_IMAGE_AREA);

        for (auto facep : mSelectedFaces)
        {
            if (!facep || facep->getDrawable()->isDead())
            {
                LL_ERRS() << "Bad face on selection" << LL_ENDL;
                return;
            }

            facep->renderSelected(mFaceSelectImagep, color);
        }
    }
}

void LLPipeline::renderHighlights()
{
    assertInitialized();

    // Draw 3D UI elements here (before we clear the Z buffer in POOL_HUD)
    // Render highlighted faces.
    LLGLSPipelineAlpha gls_pipeline_alpha;
    disableLights();

    if (hasRenderDebugFeatureMask(RENDER_DEBUG_FEATURE_SELECTED))
    {
        bindHighlightProgram(gHighlightProgram);

        if (sRenderHighlightTextureChannel == LLRender::DIFFUSE_MAP ||
            sRenderHighlightTextureChannel == LLRender::BASECOLOR_MAP ||
            sRenderHighlightTextureChannel == LLRender::METALLIC_ROUGHNESS_MAP ||
            sRenderHighlightTextureChannel == LLRender::GLTF_NORMAL_MAP ||
            sRenderHighlightTextureChannel == LLRender::EMISSIVE_MAP ||
            sRenderHighlightTextureChannel == LLRender::NUM_TEXTURE_CHANNELS)
        {
            static const LLColor4 highlight_selected_color(1.f, 1.f, 1.f, 0.5f);
            renderSelectedFaces(highlight_selected_color);
        }

        // Paint 'em red!
        static const LLColor4 highlight_face_color(1.f, 0.f, 0.f, 0.5f);
        for (auto facep : mHighlightFaces)
        {
            facep->renderSelected(LLViewerTexture::sNullImagep, highlight_face_color);
        }

        unbindHighlightProgram(gHighlightProgram);
    }

    // Contains a list of the faces of objects that are physical or
    // have touch-handlers.
    mHighlightFaces.clear();

    if (hasRenderDebugFeatureMask(RENDER_DEBUG_FEATURE_SELECTED))
    {
        if (sRenderHighlightTextureChannel == LLRender::NORMAL_MAP)
        {
            static const LLColor4 highlight_normal_color(1.0f, 0.5f, 0.5f, 0.5f);
            bindHighlightProgram(gHighlightNormalProgram);
            renderSelectedFaces(highlight_normal_color);
            unbindHighlightProgram(gHighlightNormalProgram);
        }
        else if (sRenderHighlightTextureChannel == LLRender::SPECULAR_MAP)
        {
            static const LLColor4 highlight_specular_color(0.0f, 0.3f, 1.0f, 0.8f);
            bindHighlightProgram(gHighlightSpecularProgram);
            renderSelectedFaces(highlight_specular_color);
            unbindHighlightProgram(gHighlightSpecularProgram);
        }
    }
}

//debug use
U32 LLPipeline::sCurRenderPoolType = 0 ;

void LLPipeline::renderGeomDeferred(LLCamera& camera, bool do_occlusion)
{
    LLAppViewer::instance()->pingMainloopTimeout("Pipeline:RenderGeomDeferred");
    LL_PROFILE_ZONE_SCOPED_CATEGORY_DRAWPOOL; //LL_RECORD_BLOCK_TIME(FTM_RENDER_GEOMETRY);
    LL_PROFILE_GPU_ZONE("renderGeomDeferred");

    llassert(!sRenderingHUDs);

    if (gUseWireframe)
    {
        glPolygonMode(GL_FRONT_AND_BACK, GL_LINE);
    }

    if (&camera == LLViewerCamera::getInstance())
    {   // a bit hacky, this is the start of the main render frame, figure out delta between last modelview matrix and
        // current modelview matrix
        glm::mat4 last_modelview = get_last_modelview();
        glm::mat4 cur_modelview = get_current_modelview();

        // goal is to have a matrix here that goes from the last frame's camera space to the current frame's camera space
        glm::mat4 m = glm::inverse(last_modelview);  // last camera space to world space
        m = cur_modelview * m; // world space to camera space

        glm::mat4 n = glm::inverse(m);

        gGLDeltaModelView = m;
        gGLInverseDeltaModelView = n;
    }

    bool occlude = LLPipeline::sUseOcclusion > 1 && do_occlusion && !LLGLSLShader::sProfileEnabled;

    setupHWLights();

    {
        LL_PROFILE_ZONE_NAMED_CATEGORY_DRAWPOOL("deferred pools");

        LLGLEnable cull(GL_CULL_FACE);

        for (pool_set_t::iterator iter = mPools.begin(); iter != mPools.end(); ++iter)
        {
            LLDrawPool *poolp = *iter;
            if (hasRenderType(poolp->getType()))
            {
                poolp->prerender();
            }
        }

        LLVertexBuffer::unbind();

        LLGLState::checkStates();

        if (LLViewerShaderMgr::instance()->mShaderLevel[LLViewerShaderMgr::SHADER_DEFERRED] > 1)
        {
            //update reflection probe uniform
            mReflectionMapManager.updateUniforms();
            mHeroProbeManager.updateUniforms();
        }

        U32 cur_type = 0;

        gGL.setColorMask(true, true);

        pool_set_t::iterator iter1 = mPools.begin();

        while ( iter1 != mPools.end() )
        {
            LLDrawPool *poolp = *iter1;

            cur_type = poolp->getType();

            if (occlude && cur_type >= LLDrawPool::POOL_GRASS)
            {
                llassert(!gCubeSnapshot); // never do occlusion culling on cube snapshots
                occlude = false;
                gGLLastMatrix = NULL;
                gGL.loadMatrix(gGLModelView);
                doOcclusion(camera);
            }

            pool_set_t::iterator iter2 = iter1;
            if (hasRenderType(poolp->getType()) && poolp->getNumDeferredPasses() > 0)
            {
                LL_PROFILE_ZONE_NAMED_CATEGORY_DRAWPOOL("deferred pool render");

                gGLLastMatrix = NULL;
                gGL.loadMatrix(gGLModelView);

                for( S32 i = 0; i < poolp->getNumDeferredPasses(); i++ )
                {
                    LLVertexBuffer::unbind();
                    poolp->beginDeferredPass(i);
                    for (iter2 = iter1; iter2 != mPools.end(); iter2++)
                    {
                        LLDrawPool *p = *iter2;
                        if (p->getType() != cur_type)
                        {
                            break;
                        }

                        if ( !p->getSkipRenderFlag() ) { p->renderDeferred(i); }
                    }
                    poolp->endDeferredPass(i);
                    LLVertexBuffer::unbind();

                    LLGLState::checkStates();
                }
            }
            else
            {
                // Skip all pools of this type
                for (iter2 = iter1; iter2 != mPools.end(); iter2++)
                {
                    LLDrawPool *p = *iter2;
                    if (p->getType() != cur_type)
                    {
                        break;
                    }
                }
            }
            iter1 = iter2;
            stop_glerror();
        }

        gGLLastMatrix = NULL;
        gGL.matrixMode(LLRender::MM_MODELVIEW);
        gGL.loadMatrix(gGLModelView);

        gGL.setColorMask(true, false);

    } // Tracy ZoneScoped

    if (gUseWireframe)
    {
        glPolygonMode(GL_FRONT_AND_BACK, GL_FILL);
    }
}

void LLPipeline::renderGeomPostDeferred(LLCamera& camera)
{
    LL_PROFILE_ZONE_SCOPED_CATEGORY_DRAWPOOL;
    LL_PROFILE_GPU_ZONE("renderGeomPostDeferred");

    if (gUseWireframe)
    {
        glPolygonMode(GL_FRONT_AND_BACK, GL_LINE);
    }

    U32 cur_type = 0;

    LLGLEnable cull(GL_CULL_FACE);

    bool done_atmospherics = LLPipeline::sRenderingHUDs; //skip atmospherics on huds
    bool done_water_haze = done_atmospherics;

    // do atmospheric haze just before post water alpha
    U32 atmospherics_pass = LLDrawPool::POOL_ALPHA_POST_WATER;

    if (LLPipeline::sUnderWaterRender)
    { // if under water, do atmospherics just before the water pass
        atmospherics_pass = LLDrawPool::POOL_WATER;
    }

    // do water haze just before pre water alpha
    U32 water_haze_pass = LLDrawPool::POOL_ALPHA_PRE_WATER;

    calcNearbyLights(camera);
    setupHWLights();

    gGL.setSceneBlendType(LLRender::BT_ALPHA);
    gGL.setColorMask(true, false);

    pool_set_t::iterator iter1 = mPools.begin();

    if (gDebugGL || gDebugPipeline)
    {
        LLGLState::checkStates(GL_FALSE);
    }

    while ( iter1 != mPools.end() )
    {
        LLDrawPool *poolp = *iter1;

        cur_type = poolp->getType();

        if (cur_type >= atmospherics_pass && !done_atmospherics)
        { // do atmospherics against depth buffer before rendering alpha
            doAtmospherics();
            done_atmospherics = true;
        }

        if (cur_type >= water_haze_pass && !done_water_haze)
        { // do water haze against depth buffer before rendering alpha
            doWaterHaze();
            done_water_haze = true;
        }

        pool_set_t::iterator iter2 = iter1;
        if (hasRenderType(poolp->getType()) && poolp->getNumPostDeferredPasses() > 0)
        {
            LL_PROFILE_ZONE_NAMED_CATEGORY_DRAWPOOL("deferred poolrender");

            gGLLastMatrix = NULL;
            gGL.loadMatrix(gGLModelView);

            for( S32 i = 0; i < poolp->getNumPostDeferredPasses(); i++ )
            {
                LLVertexBuffer::unbind();
                poolp->beginPostDeferredPass(i);
                for (iter2 = iter1; iter2 != mPools.end(); iter2++)
                {
                    LLDrawPool *p = *iter2;
                    if (p->getType() != cur_type)
                    {
                        break;
                    }

                    p->renderPostDeferred(i);
                }
                poolp->endPostDeferredPass(i);
                LLVertexBuffer::unbind();

                if (gDebugGL || gDebugPipeline)
                {
                    LLGLState::checkStates(GL_FALSE);
                }
            }
        }
        else
        {
            // Skip all pools of this type
            for (iter2 = iter1; iter2 != mPools.end(); iter2++)
            {
                LLDrawPool *p = *iter2;
                if (p->getType() != cur_type)
                {
                    break;
                }
            }
        }
        iter1 = iter2;
        stop_glerror();
    }

    gGLLastMatrix = NULL;
    gGL.matrixMode(LLRender::MM_MODELVIEW);
    gGL.loadMatrix(gGLModelView);

    if (!gCubeSnapshot)
    {
        // debug displays
        renderHighlights();
        mHighlightFaces.clear();

        renderDebug();
    }

    if (gUseWireframe)
    {
        glPolygonMode(GL_FRONT_AND_BACK, GL_FILL);
    }
}

void LLPipeline::renderGeomShadow(LLCamera& camera)
{
    LL_PROFILE_ZONE_SCOPED_CATEGORY_PIPELINE;
    LL_PROFILE_GPU_ZONE("renderGeomShadow");
    U32 cur_type = 0;

    LLGLEnable cull(GL_CULL_FACE);

    LLVertexBuffer::unbind();

    pool_set_t::iterator iter1 = mPools.begin();

    while ( iter1 != mPools.end() )
    {
        LLDrawPool *poolp = *iter1;

        cur_type = poolp->getType();

        pool_set_t::iterator iter2 = iter1;
        if (hasRenderType(poolp->getType()) && poolp->getNumShadowPasses() > 0)
        {
            poolp->prerender() ;

            gGLLastMatrix = NULL;
            gGL.loadMatrix(gGLModelView);

            for( S32 i = 0; i < poolp->getNumShadowPasses(); i++ )
            {
                LLVertexBuffer::unbind();
                poolp->beginShadowPass(i);
                for (iter2 = iter1; iter2 != mPools.end(); iter2++)
                {
                    LLDrawPool *p = *iter2;
                    if (p->getType() != cur_type)
                    {
                        break;
                    }

                    p->renderShadow(i);
                }
                poolp->endShadowPass(i);
                LLVertexBuffer::unbind();
            }
        }
        else
        {
            // Skip all pools of this type
            for (iter2 = iter1; iter2 != mPools.end(); iter2++)
            {
                LLDrawPool *p = *iter2;
                if (p->getType() != cur_type)
                {
                    break;
                }
            }
        }
        iter1 = iter2;
        stop_glerror();
    }

    gGLLastMatrix = NULL;
    gGL.loadMatrix(gGLModelView);
}


static U32 sIndicesDrawnCount = 0;

void LLPipeline::addTrianglesDrawn(S32 index_count)
{
    sIndicesDrawnCount += index_count;
}

void LLPipeline::recordTrianglesDrawn()
{
    assertInitialized();
    U32 count = sIndicesDrawnCount / 3;
    sIndicesDrawnCount = 0;
    add(LLStatViewer::TRIANGLES_DRAWN, LLUnits::Triangles::fromValue(count));
}

void LLPipeline::renderPhysicsDisplay()
{
    if (!hasRenderDebugMask(LLPipeline::RENDER_DEBUG_PHYSICS_SHAPES))
    {
        return;
    }

    gGL.flush();
    gDebugProgram.bind();

    LLGLEnable(GL_POLYGON_OFFSET_LINE);
    glPolygonOffset(3.f, 3.f);
    glLineWidth(3.f);
    LLGLEnable blend(GL_BLEND);
    gGL.setSceneBlendType(LLRender::BT_ALPHA);

    for (int pass = 0; pass < 3; ++pass)
    {
        // pass 0 - depth write enabled, color write disabled, fill
        // pass 1 - depth write disabled, color write enabled, fill
        // pass 2 - depth write disabled, color write enabled, wireframe
        gGL.setColorMask(pass >= 1, false);
        LLGLDepthTest depth(GL_TRUE, pass == 0);

        bool wireframe = (pass == 2);

        if (wireframe)
        {
            glPolygonMode(GL_FRONT_AND_BACK, GL_LINE);
        }

        for (LLWorld::region_list_t::const_iterator iter = LLWorld::getInstance()->getRegionList().begin();
            iter != LLWorld::getInstance()->getRegionList().end(); ++iter)
        {
            LLViewerRegion* region = *iter;
            for (U32 i = 0; i < LLViewerRegion::NUM_PARTITIONS; i++)
            {
                LLSpatialPartition* part = region->getSpatialPartition(i);
                if (part)
                {
                    if (hasRenderType(part->mDrawableType))
                    {
                        part->renderPhysicsShapes(wireframe);
                    }
                }
            }
        }
        gGL.flush();

        if (wireframe)
        {
            glPolygonMode(GL_FRONT_AND_BACK, GL_FILL);
        }
    }
    glLineWidth(1.f);
    gDebugProgram.unbind();

}

extern std::set<LLSpatialGroup*> visible_selected_groups;

void LLPipeline::renderDebug()
{
    LL_PROFILE_ZONE_SCOPED_CATEGORY_PIPELINE;

    assertInitialized();

    bool hud_only = hasRenderType(LLPipeline::RENDER_TYPE_HUD);

    if (!hud_only )
    {
        //Render any navmesh geometry
        LLPathingLib *llPathingLibInstance = LLPathingLib::getInstance();
        if ( llPathingLibInstance != NULL )
        {
            //character floater renderables

            LLHandle<LLFloaterPathfindingCharacters> pathfindingCharacterHandle = LLFloaterPathfindingCharacters::getInstanceHandle();
            if ( !pathfindingCharacterHandle.isDead() )
            {
                LLFloaterPathfindingCharacters *pathfindingCharacter = pathfindingCharacterHandle.get();

                if ( pathfindingCharacter->getVisible() || gAgentCamera.cameraMouselook() )
                {
                    gPathfindingProgram.bind();
                    gPathfindingProgram.uniform1f(sTint, 1.f);
                    gPathfindingProgram.uniform1f(sAmbiance, 1.f);
                    gPathfindingProgram.uniform1f(sAlphaScale, 1.f);

                    //Requried character physics capsule render parameters
                    LLUUID id;
                    LLVector3 pos;
                    LLQuaternion rot;

                    if ( pathfindingCharacter->isPhysicsCapsuleEnabled( id, pos, rot ) )
                    {
                        //remove blending artifacts
                        gGL.setColorMask(false, false);
                        llPathingLibInstance->renderSimpleShapeCapsuleID( gGL, id, pos, rot );
                        gGL.setColorMask(true, false);
                        LLGLEnable blend(GL_BLEND);
                        gPathfindingProgram.uniform1f(sAlphaScale, 0.90f);
                        llPathingLibInstance->renderSimpleShapeCapsuleID( gGL, id, pos, rot );
                        gPathfindingProgram.bind();
                    }
                }
            }


            //pathing console renderables
            LLHandle<LLFloaterPathfindingConsole> pathfindingConsoleHandle = LLFloaterPathfindingConsole::getInstanceHandle();
            if (!pathfindingConsoleHandle.isDead())
            {
                LLFloaterPathfindingConsole *pathfindingConsole = pathfindingConsoleHandle.get();

                if ( pathfindingConsole->getVisible() || gAgentCamera.cameraMouselook() )
                {
                    F32 ambiance = gSavedSettings.getF32("PathfindingAmbiance");

                    gPathfindingProgram.bind();

                    gPathfindingProgram.uniform1f(sTint, 1.f);
                    gPathfindingProgram.uniform1f(sAmbiance, ambiance);
                    gPathfindingProgram.uniform1f(sAlphaScale, 1.f);

                    if ( !pathfindingConsole->isRenderWorld() )
                    {
                        const LLColor4 clearColor = gSavedSettings.getColor4("PathfindingNavMeshClear");
                        gGL.setColorMask(true, true);
                        glClearColor(clearColor.mV[0],clearColor.mV[1],clearColor.mV[2],0);
                        glClear(GL_DEPTH_BUFFER_BIT | GL_COLOR_BUFFER_BIT); // no stencil -- deprecated | GL_STENCIL_BUFFER_BIT);
                        gGL.setColorMask(true, false);
                        glPolygonMode( GL_FRONT_AND_BACK, GL_FILL );
                    }

                    //NavMesh
                    if ( pathfindingConsole->isRenderNavMesh() )
                    {
                        gGL.flush();
                        glLineWidth(2.0f);
                        LLGLEnable cull(GL_CULL_FACE);
                        LLGLDisable blend(GL_BLEND);

                        if ( pathfindingConsole->isRenderWorld() )
                        {
                            LLGLEnable blend(GL_BLEND);
                            gPathfindingProgram.uniform1f(sAlphaScale, 0.66f);
                            llPathingLibInstance->renderNavMesh();
                        }
                        else
                        {
                            llPathingLibInstance->renderNavMesh();
                        }

                        //render edges
                        gPathfindingNoNormalsProgram.bind();
                        gPathfindingNoNormalsProgram.uniform1f(sTint, 1.f);
                        gPathfindingNoNormalsProgram.uniform1f(sAlphaScale, 1.f);
                        llPathingLibInstance->renderNavMeshEdges();
                        gPathfindingProgram.bind();

                        gGL.flush();
                        glPolygonMode( GL_FRONT_AND_BACK, GL_FILL );
                        glLineWidth(1.0f);
                        gGL.flush();
                    }
                    //User designated path
                    if ( LLPathfindingPathTool::getInstance()->isRenderPath() )
                    {
                        //The path
                        gUIProgram.bind();
                        gGL.getTexUnit(0)->bind(LLViewerFetchedTexture::sWhiteImagep);
                        llPathingLibInstance->renderPath();
                        gPathfindingProgram.bind();

                        //The bookends
                        //remove blending artifacts
                        gGL.setColorMask(false, false);
                        llPathingLibInstance->renderPathBookend( gGL, LLPathingLib::LLPL_START );
                        llPathingLibInstance->renderPathBookend( gGL, LLPathingLib::LLPL_END );

                        gGL.setColorMask(true, false);
                        //render the bookends
                        LLGLEnable blend(GL_BLEND);
                        gPathfindingProgram.uniform1f(sAlphaScale, 0.90f);
                        llPathingLibInstance->renderPathBookend( gGL, LLPathingLib::LLPL_START );
                        llPathingLibInstance->renderPathBookend( gGL, LLPathingLib::LLPL_END );
                        gPathfindingProgram.bind();
                    }

                    if ( pathfindingConsole->isRenderWaterPlane() )
                    {
                        LLGLEnable blend(GL_BLEND);
                        gPathfindingProgram.uniform1f(sAlphaScale, 0.90f);
                        llPathingLibInstance->renderSimpleShapes( gGL, gAgent.getRegion()->getWaterHeight() );
                    }
                //physics/exclusion shapes
                if ( pathfindingConsole->isRenderAnyShapes() )
                {
                        U32 render_order[] = {
                            1 << LLPathingLib::LLST_ObstacleObjects,
                            1 << LLPathingLib::LLST_WalkableObjects,
                            1 << LLPathingLib::LLST_ExclusionPhantoms,
                            1 << LLPathingLib::LLST_MaterialPhantoms,
                        };

                        U32 flags = pathfindingConsole->getRenderShapeFlags();

                        for (U32 i = 0; i < 4; i++)
                        {
                            if (!(flags & render_order[i]))
                            {
                                continue;
                            }

                            //turn off backface culling for volumes so they are visible when camera is inside volume
                            LLGLDisable cull(i >= 2 ? GL_CULL_FACE : 0);

                            gGL.flush();
                            glPolygonMode( GL_FRONT_AND_BACK, GL_FILL );

                            //get rid of some z-fighting
                            LLGLEnable polyOffset(GL_POLYGON_OFFSET_FILL);
                            glPolygonOffset(1.0f, 1.0f);

                            //render to depth first to avoid blending artifacts
                            gGL.setColorMask(false, false);
                            llPathingLibInstance->renderNavMeshShapesVBO( render_order[i] );
                            gGL.setColorMask(true, false);

                            //get rid of some z-fighting
                            glPolygonOffset(0.f, 0.f);

                            LLGLEnable blend(GL_BLEND);

                            {
                                gPathfindingProgram.uniform1f(sAmbiance, ambiance);

                                { //draw solid overlay
                                    LLGLDepthTest depth(GL_TRUE, GL_FALSE, GL_LEQUAL);
                                    llPathingLibInstance->renderNavMeshShapesVBO( render_order[i] );
                                    gGL.flush();
                                }

                                LLGLEnable lineOffset(GL_POLYGON_OFFSET_LINE);
                                glPolygonMode( GL_FRONT_AND_BACK, GL_LINE );

                                F32 offset = gSavedSettings.getF32("PathfindingLineOffset");

                                if (pathfindingConsole->isRenderXRay())
                                {
                                    gPathfindingProgram.uniform1f(sTint, gSavedSettings.getF32("PathfindingXRayTint"));
                                    gPathfindingProgram.uniform1f(sAlphaScale, gSavedSettings.getF32("PathfindingXRayOpacity"));
                                    LLGLEnable blend(GL_BLEND);
                                    LLGLDepthTest depth(GL_TRUE, GL_FALSE, GL_GREATER);

                                    glPolygonOffset(offset, -offset);

                                    if (gSavedSettings.getBOOL("PathfindingXRayWireframe"))
                                    { //draw hidden wireframe as darker and less opaque
                                        gPathfindingProgram.uniform1f(sAmbiance, 1.f);
                                        llPathingLibInstance->renderNavMeshShapesVBO( render_order[i] );
                                    }
                                    else
                                    {
                                        glPolygonMode( GL_FRONT_AND_BACK, GL_FILL );
                                        gPathfindingProgram.uniform1f(sAmbiance, ambiance);
                                        llPathingLibInstance->renderNavMeshShapesVBO( render_order[i] );
                                        glPolygonMode(GL_FRONT_AND_BACK, GL_LINE);
                                    }
                                }

                                { //draw visible wireframe as brighter, thicker and more opaque
                                    glPolygonOffset(offset, offset);
                                    gPathfindingProgram.uniform1f(sAmbiance, 1.f);
                                    gPathfindingProgram.uniform1f(sTint, 1.f);
                                    gPathfindingProgram.uniform1f(sAlphaScale, 1.f);

                                    glLineWidth(gSavedSettings.getF32("PathfindingLineWidth"));
                                    LLGLDisable blendOut(GL_BLEND);
                                    llPathingLibInstance->renderNavMeshShapesVBO( render_order[i] );
                                    gGL.flush();
                                    glLineWidth(1.f);
                                }

                                glPolygonMode( GL_FRONT_AND_BACK, GL_FILL );
                            }
                        }
                    }

                    glPolygonOffset(0.f, 0.f);

                    if ( pathfindingConsole->isRenderNavMesh() && pathfindingConsole->isRenderXRay() )
                    {   //render navmesh xray
                        F32 ambiance = gSavedSettings.getF32("PathfindingAmbiance");

                        LLGLEnable lineOffset(GL_POLYGON_OFFSET_LINE);
                        LLGLEnable polyOffset(GL_POLYGON_OFFSET_FILL);

                        F32 offset = gSavedSettings.getF32("PathfindingLineOffset");
                        glPolygonOffset(offset, -offset);

                        LLGLEnable blend(GL_BLEND);
                        LLGLDepthTest depth(GL_TRUE, GL_FALSE, GL_GREATER);
                        gGL.flush();
                        glLineWidth(2.0f);
                        LLGLEnable cull(GL_CULL_FACE);

                        gPathfindingProgram.uniform1f(sTint, gSavedSettings.getF32("PathfindingXRayTint"));
                        gPathfindingProgram.uniform1f(sAlphaScale, gSavedSettings.getF32("PathfindingXRayOpacity"));

                        if (gSavedSettings.getBOOL("PathfindingXRayWireframe"))
                        { //draw hidden wireframe as darker and less opaque
                            glPolygonMode( GL_FRONT_AND_BACK, GL_LINE );
                            gPathfindingProgram.uniform1f(sAmbiance, 1.f);
                            llPathingLibInstance->renderNavMesh();
                            glPolygonMode( GL_FRONT_AND_BACK, GL_FILL );
                        }
                        else
                        {
                            gPathfindingProgram.uniform1f(sAmbiance, ambiance);
                            llPathingLibInstance->renderNavMesh();
                        }

                        //render edges
                        gPathfindingNoNormalsProgram.bind();
                        gPathfindingNoNormalsProgram.uniform1f(sTint, gSavedSettings.getF32("PathfindingXRayTint"));
                        gPathfindingNoNormalsProgram.uniform1f(sAlphaScale, gSavedSettings.getF32("PathfindingXRayOpacity"));
                        llPathingLibInstance->renderNavMeshEdges();
                        gPathfindingProgram.bind();

                        gGL.flush();
                        glLineWidth(1.0f);
                    }

                    glPolygonOffset(0.f, 0.f);

                    gGL.flush();
                    gPathfindingProgram.unbind();
                }
            }
        }
    }

    gGLLastMatrix = NULL;
    gGL.loadMatrix(gGLModelView);
    gGL.setColorMask(true, false);


    if (!hud_only && !mDebugBlips.empty())
    { //render debug blips
        gUIProgram.bind();
        gGL.color4f(1, 1, 1, 1);

        gGL.getTexUnit(0)->bind(LLViewerFetchedTexture::sWhiteImagep, true);

        glPointSize(8.f);
        LLGLDepthTest depth(GL_TRUE, GL_TRUE, GL_ALWAYS);

        gGL.begin(LLRender::POINTS);
        for (std::list<DebugBlip>::iterator iter = mDebugBlips.begin(); iter != mDebugBlips.end(); )
        {
            DebugBlip& blip = *iter;

            blip.mAge += gFrameIntervalSeconds.value();
            if (blip.mAge > 2.f)
            {
                mDebugBlips.erase(iter++);
            }
            else
            {
                iter++;
            }

            blip.mPosition.mV[2] += gFrameIntervalSeconds.value()*2.f;

            gGL.color4fv(blip.mColor.mV);
            gGL.vertex3fv(blip.mPosition.mV);
        }
        gGL.end();
        gGL.flush();
        glPointSize(1.f);
    }

    // Debug stuff.
    if (gPipeline.hasRenderDebugMask(LLPipeline::RENDER_DEBUG_OCTREE |
        LLPipeline::RENDER_DEBUG_OCCLUSION |
        LLPipeline::RENDER_DEBUG_LIGHTS |
        LLPipeline::RENDER_DEBUG_BATCH_SIZE |
        LLPipeline::RENDER_DEBUG_UPDATE_TYPE |
        LLPipeline::RENDER_DEBUG_BBOXES |
        LLPipeline::RENDER_DEBUG_NORMALS |
        LLPipeline::RENDER_DEBUG_POINTS |
        LLPipeline::RENDER_DEBUG_TEXTURE_AREA |
        LLPipeline::RENDER_DEBUG_TEXTURE_ANIM |
        LLPipeline::RENDER_DEBUG_RAYCAST |
        LLPipeline::RENDER_DEBUG_AVATAR_VOLUME |
        LLPipeline::RENDER_DEBUG_AVATAR_JOINTS |
        LLPipeline::RENDER_DEBUG_AGENT_TARGET |
        LLPipeline::RENDER_DEBUG_SHADOW_FRUSTA |
        LLPipeline::RENDER_DEBUG_TEXEL_DENSITY))
    {
        LL_PROFILE_ZONE_NAMED_CATEGORY_DISPLAY("render debug bridges");

        for (LLViewerRegion* region : LLWorld::getInstance()->getRegionList())
        {
            for (U32 i = 0; i < LLViewerRegion::NUM_PARTITIONS; i++)
            {
                LLSpatialPartition* part = region->getSpatialPartition(i);
                if (part)
                {
                    if ((hud_only && (part->mDrawableType == RENDER_TYPE_HUD || part->mDrawableType == RENDER_TYPE_HUD_PARTICLES)) ||
                        (!hud_only && hasRenderType(part->mDrawableType)))
                    {
                        part->renderDebug();
                    }
                }
            }
        }

        for (LLCullResult::bridge_iterator i = sCull->beginVisibleBridge(); i != sCull->endVisibleBridge(); ++i)
        {
            LLSpatialBridge* bridge = *i;
            if (!bridge->isDead() && hasRenderType(bridge->mDrawableType))
            {
                gGL.pushMatrix();
                gGL.multMatrix((F32*)bridge->mDrawable->getRenderMatrix().mMatrix);
                bridge->renderDebug();
                gGL.popMatrix();
            }
        }
    }

    LL::GLTFSceneManager::instance().renderDebug();

    if (gPipeline.hasRenderDebugMask(LLPipeline::RENDER_DEBUG_OCCLUSION))
    { //render visible selected group occlusion geometry
        gDebugProgram.bind();
        LLGLDepthTest depth(GL_TRUE, GL_FALSE);
        gGL.diffuseColor3f(1,0,1);
        for (std::set<LLSpatialGroup*>::iterator iter = visible_selected_groups.begin(); iter != visible_selected_groups.end(); ++iter)
        {
            LLSpatialGroup* group = *iter;

            LLVector4a fudge;
            fudge.splat(0.25f); //SG_OCCLUSION_FUDGE

            LLVector4a size;
            const LLVector4a* bounds = group->getBounds();
            size.setAdd(fudge, bounds[1]);

            drawBox(bounds[0], size);
        }
    }

    visible_selected_groups.clear();

    //draw reflection probes and links between them
    if (gPipeline.hasRenderDebugMask(LLPipeline::RENDER_DEBUG_REFLECTION_PROBES) && !hud_only)
    {
        mReflectionMapManager.renderDebug();
    }

    static LLCachedControl<bool> render_ref_probe_volumes(gSavedSettings, "RenderReflectionProbeVolumes");
    if (render_ref_probe_volumes && !hud_only)
    {
        LL_PROFILE_ZONE_NAMED_CATEGORY_PIPELINE("probe debug display");

        bindDeferredShader(gReflectionProbeDisplayProgram, NULL);
        mScreenTriangleVB->setBuffer();

        LLGLEnable blend(GL_BLEND);
        LLGLDepthTest depth(GL_FALSE);

        mScreenTriangleVB->drawArrays(LLRender::TRIANGLES, 0, 3);

        unbindDeferredShader(gReflectionProbeDisplayProgram);
    }

    gUIProgram.bind();

    if (hasRenderDebugMask(LLPipeline::RENDER_DEBUG_RAYCAST) && !hud_only)
    { //draw crosshairs on particle intersection
        if (gDebugRaycastParticle)
        {
            gDebugProgram.bind();

            gGL.getTexUnit(0)->unbind(LLTexUnit::TT_TEXTURE);

            LLVector3 center(gDebugRaycastParticleIntersection.getF32ptr());
            LLVector3 size(0.1f, 0.1f, 0.1f);

            LLVector3 p[6];

            p[0] = center + size.scaledVec(LLVector3(1,0,0));
            p[1] = center + size.scaledVec(LLVector3(-1,0,0));
            p[2] = center + size.scaledVec(LLVector3(0,1,0));
            p[3] = center + size.scaledVec(LLVector3(0,-1,0));
            p[4] = center + size.scaledVec(LLVector3(0,0,1));
            p[5] = center + size.scaledVec(LLVector3(0,0,-1));

            gGL.begin(LLRender::LINES);
            gGL.diffuseColor3f(1.f, 1.f, 0.f);
            for (U32 i = 0; i < 6; i++)
            {
                gGL.vertex3fv(p[i].mV);
            }
            gGL.end();
            gGL.flush();

            gDebugProgram.unbind();
        }
    }

    if (hasRenderDebugMask(LLPipeline::RENDER_DEBUG_SHADOW_FRUSTA) && !hud_only)
    {
        LLVertexBuffer::unbind();

        LLGLEnable blend(GL_BLEND);
        LLGLDepthTest depth(true, false);
        LLGLDisable cull(GL_CULL_FACE);

        gGL.color4f(1,1,1,1);
        gGL.getTexUnit(0)->unbind(LLTexUnit::TT_TEXTURE);

        F32 a = 0.1f;

        F32 col[] =
        {
            1,0,0,a,
            0,1,0,a,
            0,0,1,a,
            1,0,1,a,

            1,1,0,a,
            0,1,1,a,
            1,1,1,a,
            1,0,1,a,
        };

        for (U32 i = 0; i < 8; i++)
        {
            LLVector3* frust = mShadowCamera[i].mAgentFrustum;

            if (i > 3)
            { //render shadow frusta as volumes
                if (mShadowFrustPoints[i-4].empty())
                {
                    continue;
                }

                gGL.color4fv(col+(i-4)*4);

                gGL.begin(LLRender::TRIANGLE_STRIP);
                gGL.vertex3fv(frust[0].mV); gGL.vertex3fv(frust[4].mV);
                gGL.vertex3fv(frust[1].mV); gGL.vertex3fv(frust[5].mV);
                gGL.vertex3fv(frust[2].mV); gGL.vertex3fv(frust[6].mV);
                gGL.vertex3fv(frust[3].mV); gGL.vertex3fv(frust[7].mV);
                gGL.vertex3fv(frust[0].mV); gGL.vertex3fv(frust[4].mV);
                gGL.end();


                gGL.begin(LLRender::TRIANGLE_STRIP);
                gGL.vertex3fv(frust[0].mV);
                gGL.vertex3fv(frust[1].mV);
                gGL.vertex3fv(frust[3].mV);
                gGL.vertex3fv(frust[2].mV);
                gGL.end();

                gGL.begin(LLRender::TRIANGLE_STRIP);
                gGL.vertex3fv(frust[4].mV);
                gGL.vertex3fv(frust[5].mV);
                gGL.vertex3fv(frust[7].mV);
                gGL.vertex3fv(frust[6].mV);
                gGL.end();
            }


            if (i < 4)
            {

                //if (i == 0 || !mShadowFrustPoints[i].empty())
                {
                    //render visible point cloud
                    gGL.flush();
                    glPointSize(8.f);
                    gGL.begin(LLRender::POINTS);

                    F32* c = col+i*4;
                    gGL.color3fv(c);

                    for (U32 j = 0; j < mShadowFrustPoints[i].size(); ++j)
                        {
                            gGL.vertex3fv(mShadowFrustPoints[i][j].mV);

                        }
                    gGL.end();

                    gGL.flush();
                    glPointSize(1.f);

                    LLVector3* ext = mShadowExtents[i];
                    LLVector3 pos = (ext[0]+ext[1])*0.5f;
                    LLVector3 size = (ext[1]-ext[0])*0.5f;
                    drawBoxOutline(pos, size);

                    //render camera frustum splits as outlines
                    gGL.begin(LLRender::LINES);
                    gGL.vertex3fv(frust[0].mV); gGL.vertex3fv(frust[1].mV);
                    gGL.vertex3fv(frust[1].mV); gGL.vertex3fv(frust[2].mV);
                    gGL.vertex3fv(frust[2].mV); gGL.vertex3fv(frust[3].mV);
                    gGL.vertex3fv(frust[3].mV); gGL.vertex3fv(frust[0].mV);
                    gGL.vertex3fv(frust[4].mV); gGL.vertex3fv(frust[5].mV);
                    gGL.vertex3fv(frust[5].mV); gGL.vertex3fv(frust[6].mV);
                    gGL.vertex3fv(frust[6].mV); gGL.vertex3fv(frust[7].mV);
                    gGL.vertex3fv(frust[7].mV); gGL.vertex3fv(frust[4].mV);
                    gGL.vertex3fv(frust[0].mV); gGL.vertex3fv(frust[4].mV);
                    gGL.vertex3fv(frust[1].mV); gGL.vertex3fv(frust[5].mV);
                    gGL.vertex3fv(frust[2].mV); gGL.vertex3fv(frust[6].mV);
                    gGL.vertex3fv(frust[3].mV); gGL.vertex3fv(frust[7].mV);
                    gGL.end();
                }
            }

            /*gGL.flush();
            glLineWidth(16-i*2);
            for (LLWorld::region_list_t::const_iterator iter = LLWorld::getInstance()->getRegionList().begin();
                    iter != LLWorld::getInstance()->getRegionList().end(); ++iter)
            {
                LLViewerRegion* region = *iter;
                for (U32 j = 0; j < LLViewerRegion::NUM_PARTITIONS; j++)
                {
                    LLSpatialPartition* part = region->getSpatialPartition(j);
                    if (part)
                    {
                        if (hasRenderType(part->mDrawableType))
                        {
                            part->renderIntersectingBBoxes(&mShadowCamera[i]);
                        }
                    }
                }
            }
            gGL.flush();
            glLineWidth(1.f);*/
        }
    }

    if (mRenderDebugMask & RENDER_DEBUG_WIND_VECTORS)
    {
        gAgent.getRegion()->mWind.renderVectors();
    }

    if (mRenderDebugMask & RENDER_DEBUG_COMPOSITION)
    {
        // Debug composition layers
        F32 x, y;

        gGL.getTexUnit(0)->unbind(LLTexUnit::TT_TEXTURE);

        if (gAgent.getRegion())
        {
            gGL.begin(LLRender::POINTS);
            // Draw the composition layer for the region that I'm in.
            for (x = 0; x <= 260; x++)
            {
                for (y = 0; y <= 260; y++)
                {
                    if ((x > 255) || (y > 255))
                    {
                        gGL.color4f(1.f, 0.f, 0.f, 1.f);
                    }
                    else
                    {
                        gGL.color4f(0.f, 0.f, 1.f, 1.f);
                    }
                    F32 z = gAgent.getRegion()->getCompositionXY((S32)x, (S32)y);
                    z *= 5.f;
                    z += 50.f;
                    gGL.vertex3f(x, y, z);
                }
            }
            gGL.end();
        }
    }

    gGL.flush();
    gUIProgram.unbind();
}

void LLPipeline::rebuildPools()
{
    LL_PROFILE_ZONE_SCOPED_CATEGORY_PIPELINE;

    assertInitialized();

    auto max_count = mPools.size();
    pool_set_t::iterator iter1 = mPools.upper_bound(mLastRebuildPool);
    while(max_count > 0 && mPools.size() > 0) // && num_rebuilds < MAX_REBUILDS)
    {
        if (iter1 == mPools.end())
        {
            iter1 = mPools.begin();
        }
        LLDrawPool* poolp = *iter1;

        if (poolp->isDead())
        {
            mPools.erase(iter1++);
            removeFromQuickLookup( poolp );
            if (poolp == mLastRebuildPool)
            {
                mLastRebuildPool = NULL;
            }
            delete poolp;
        }
        else
        {
            mLastRebuildPool = poolp;
            iter1++;
        }
        max_count--;
    }
}

void LLPipeline::addToQuickLookup( LLDrawPool* new_poolp )
{
    assertInitialized();

    switch( new_poolp->getType() )
    {
    case LLDrawPool::POOL_SIMPLE:
        if (mSimplePool)
        {
            llassert(0);
            LL_WARNS() << "Ignoring duplicate simple pool." << LL_ENDL;
        }
        else
        {
            mSimplePool = (LLRenderPass*) new_poolp;
        }
        break;

    case LLDrawPool::POOL_ALPHA_MASK:
        if (mAlphaMaskPool)
        {
            llassert(0);
            LL_WARNS() << "Ignoring duplicate alpha mask pool." << LL_ENDL;
            break;
        }
        else
        {
            mAlphaMaskPool = (LLRenderPass*) new_poolp;
        }
        break;

    case LLDrawPool::POOL_FULLBRIGHT_ALPHA_MASK:
        if (mFullbrightAlphaMaskPool)
        {
            llassert(0);
            LL_WARNS() << "Ignoring duplicate alpha mask pool." << LL_ENDL;
            break;
        }
        else
        {
            mFullbrightAlphaMaskPool = (LLRenderPass*) new_poolp;
        }
        break;

    case LLDrawPool::POOL_GRASS:
        if (mGrassPool)
        {
            llassert(0);
            LL_WARNS() << "Ignoring duplicate grass pool." << LL_ENDL;
        }
        else
        {
            mGrassPool = (LLRenderPass*) new_poolp;
        }
        break;

    case LLDrawPool::POOL_FULLBRIGHT:
        if (mFullbrightPool)
        {
            llassert(0);
            LL_WARNS() << "Ignoring duplicate simple pool." << LL_ENDL;
        }
        else
        {
            mFullbrightPool = (LLRenderPass*) new_poolp;
        }
        break;

    case LLDrawPool::POOL_GLOW:
        if (mGlowPool)
        {
            llassert(0);
            LL_WARNS() << "Ignoring duplicate glow pool." << LL_ENDL;
        }
        else
        {
            mGlowPool = (LLRenderPass*) new_poolp;
        }
        break;

    case LLDrawPool::POOL_TREE:
        mTreePools[ uintptr_t(new_poolp->getTexture()) ] = new_poolp ;
        break;

    case LLDrawPool::POOL_TERRAIN:
        mTerrainPools[ uintptr_t(new_poolp->getTexture()) ] = new_poolp ;
        break;

    case LLDrawPool::POOL_BUMP:
        if (mBumpPool)
        {
            llassert(0);
            LL_WARNS() << "Ignoring duplicate bump pool." << LL_ENDL;
        }
        else
        {
            mBumpPool = new_poolp;
        }
        break;
    case LLDrawPool::POOL_MATERIALS:
        if (mMaterialsPool)
        {
            llassert(0);
            LL_WARNS() << "Ignorning duplicate materials pool." << LL_ENDL;
        }
        else
        {
            mMaterialsPool = new_poolp;
        }
        break;
    case LLDrawPool::POOL_ALPHA_PRE_WATER:
        if( mAlphaPoolPreWater )
        {
            llassert(0);
            LL_WARNS() << "LLPipeline::addPool(): Ignoring duplicate Alpha pre-water pool" << LL_ENDL;
        }
        else
        {
            mAlphaPoolPreWater = (LLDrawPoolAlpha*) new_poolp;
        }
        break;
    case LLDrawPool::POOL_ALPHA_POST_WATER:
        if (mAlphaPoolPostWater)
        {
            llassert(0);
            LL_WARNS() << "LLPipeline::addPool(): Ignoring duplicate Alpha post-water pool" << LL_ENDL;
        }
        else
        {
            mAlphaPoolPostWater = (LLDrawPoolAlpha*)new_poolp;
        }
        break;

    case LLDrawPool::POOL_AVATAR:
    case LLDrawPool::POOL_CONTROL_AV:
        break; // Do nothing

    case LLDrawPool::POOL_SKY:
        if( mSkyPool )
        {
            llassert(0);
            LL_WARNS() << "LLPipeline::addPool(): Ignoring duplicate Sky pool" << LL_ENDL;
        }
        else
        {
            mSkyPool = new_poolp;
        }
        break;

    case LLDrawPool::POOL_WATER:
        if( mWaterPool )
        {
            llassert(0);
            LL_WARNS() << "LLPipeline::addPool(): Ignoring duplicate Water pool" << LL_ENDL;
        }
        else
        {
            mWaterPool = new_poolp;
        }
        break;

    case LLDrawPool::POOL_WL_SKY:
        if( mWLSkyPool )
        {
            llassert(0);
            LL_WARNS() << "LLPipeline::addPool(): Ignoring duplicate WLSky Pool" << LL_ENDL;
        }
        else
        {
            mWLSkyPool = new_poolp;
        }
        break;

    case LLDrawPool::POOL_GLTF_PBR:
        if( mPBROpaquePool )
        {
            llassert(0);
            LL_WARNS() << "LLPipeline::addPool(): Ignoring duplicate PBR Opaque Pool" << LL_ENDL;
        }
        else
        {
            mPBROpaquePool = new_poolp;
        }
        break;

    case LLDrawPool::POOL_GLTF_PBR_ALPHA_MASK:
        if (mPBRAlphaMaskPool)
        {
            llassert(0);
            LL_WARNS() << "LLPipeline::addPool(): Ignoring duplicate PBR Alpha Mask Pool" << LL_ENDL;
        }
        else
        {
            mPBRAlphaMaskPool = new_poolp;
        }
        break;


    default:
        llassert(0);
        LL_WARNS() << "Invalid Pool Type in  LLPipeline::addPool()" << LL_ENDL;
        break;
    }
}

void LLPipeline::removePool( LLDrawPool* poolp )
{
    assertInitialized();
    removeFromQuickLookup(poolp);
    mPools.erase(poolp);
    delete poolp;
}

void LLPipeline::removeFromQuickLookup( LLDrawPool* poolp )
{
    assertInitialized();
    switch( poolp->getType() )
    {
    case LLDrawPool::POOL_SIMPLE:
        llassert(mSimplePool == poolp);
        mSimplePool = NULL;
        break;

    case LLDrawPool::POOL_ALPHA_MASK:
        llassert(mAlphaMaskPool == poolp);
        mAlphaMaskPool = NULL;
        break;

    case LLDrawPool::POOL_FULLBRIGHT_ALPHA_MASK:
        llassert(mFullbrightAlphaMaskPool == poolp);
        mFullbrightAlphaMaskPool = NULL;
        break;

    case LLDrawPool::POOL_GRASS:
        llassert(mGrassPool == poolp);
        mGrassPool = NULL;
        break;

    case LLDrawPool::POOL_FULLBRIGHT:
        llassert(mFullbrightPool == poolp);
        mFullbrightPool = NULL;
        break;

    case LLDrawPool::POOL_WL_SKY:
        llassert(mWLSkyPool == poolp);
        mWLSkyPool = NULL;
        break;

    case LLDrawPool::POOL_GLOW:
        llassert(mGlowPool == poolp);
        mGlowPool = NULL;
        break;

    case LLDrawPool::POOL_TREE:
        #ifdef _DEBUG
            {
                bool found = mTreePools.erase( (uintptr_t)poolp->getTexture() );
                llassert( found );
            }
        #else
            mTreePools.erase( (uintptr_t)poolp->getTexture() );
        #endif
        break;

    case LLDrawPool::POOL_TERRAIN:
        #ifdef _DEBUG
            {
                bool found = mTerrainPools.erase( (uintptr_t)poolp->getTexture() );
                llassert( found );
            }
        #else
            mTerrainPools.erase( (uintptr_t)poolp->getTexture() );
        #endif
        break;

    case LLDrawPool::POOL_BUMP:
        llassert( poolp == mBumpPool );
        mBumpPool = NULL;
        break;

    case LLDrawPool::POOL_MATERIALS:
        llassert(poolp == mMaterialsPool);
        mMaterialsPool = NULL;
        break;

    case LLDrawPool::POOL_ALPHA_PRE_WATER:
        llassert( poolp == mAlphaPoolPreWater );
        mAlphaPoolPreWater = nullptr;
        break;

    case LLDrawPool::POOL_ALPHA_POST_WATER:
        llassert(poolp == mAlphaPoolPostWater);
        mAlphaPoolPostWater = nullptr;
        break;

    case LLDrawPool::POOL_AVATAR:
    case LLDrawPool::POOL_CONTROL_AV:
        break; // Do nothing

    case LLDrawPool::POOL_SKY:
        llassert( poolp == mSkyPool );
        mSkyPool = NULL;
        break;

    case LLDrawPool::POOL_WATER:
        llassert( poolp == mWaterPool );
        mWaterPool = NULL;
        break;

    case LLDrawPool::POOL_GLTF_PBR:
        llassert( poolp == mPBROpaquePool );
        mPBROpaquePool = NULL;
        break;

    case LLDrawPool::POOL_GLTF_PBR_ALPHA_MASK:
        llassert(poolp == mPBRAlphaMaskPool);
        mPBRAlphaMaskPool = NULL;
        break;

    default:
        llassert(0);
        LL_WARNS() << "Invalid Pool Type in  LLPipeline::removeFromQuickLookup() type=" << poolp->getType() << LL_ENDL;
        break;
    }
}

void LLPipeline::resetDrawOrders()
{
    LL_PROFILE_ZONE_SCOPED_CATEGORY_PIPELINE;
    assertInitialized();
    // Iterate through all of the draw pools and rebuild them.
    for (pool_set_t::iterator iter = mPools.begin(); iter != mPools.end(); ++iter)
    {
        LLDrawPool *poolp = *iter;
        poolp->resetDrawOrders();
    }
}

//============================================================================
// Once-per-frame setup of hardware lights,
// including sun/moon, avatar backlight, and up to 6 local lights

void LLPipeline::setupAvatarLights(bool for_edit)
{
    assertInitialized();

    LLEnvironment& environment = LLEnvironment::instance();
    LLSettingsSky::ptr_t psky = environment.getCurrentSky();

    bool sun_up = environment.getIsSunUp();


    if (for_edit)
    {
        LLColor4 diffuse(1.f, 1.f, 1.f, 0.f);
        LLVector4 light_pos_cam(-8.f, 0.25f, 10.f, 0.f);  // w==0 => directional light
        LLMatrix4 camera_mat = LLViewerCamera::getInstance()->getModelview();
        LLMatrix4 camera_rot(camera_mat.getMat3());
        camera_rot.invert();
        LLVector4 light_pos = light_pos_cam * camera_rot;

        light_pos.normalize();

        LLLightState* light = gGL.getLight(1);

        mHWLightColors[1] = diffuse;

        light->setDiffuse(diffuse);
        light->setAmbient(LLColor4::black);
        light->setSpecular(LLColor4::black);
        light->setPosition(light_pos);
        light->setConstantAttenuation(1.f);
        light->setLinearAttenuation(0.f);
        light->setQuadraticAttenuation(0.f);
        light->setSpotExponent(0.f);
        light->setSpotCutoff(180.f);
    }
    else if (gAvatarBacklight)
    {
        LLVector3 light_dir = sun_up ? LLVector3(mSunDir) : LLVector3(mMoonDir);
        LLVector3 opposite_pos = -light_dir;
        LLVector3 orthog_light_pos = light_dir % LLVector3::z_axis;
        LLVector4 backlight_pos = LLVector4(lerp(opposite_pos, orthog_light_pos, 0.3f), 0.0f);
        backlight_pos.normalize();

        LLColor4 light_diffuse = sun_up ? mSunDiffuse : mMoonDiffuse;

        LLColor4 backlight_diffuse(1.f - light_diffuse.mV[VRED], 1.f - light_diffuse.mV[VGREEN], 1.f - light_diffuse.mV[VBLUE], 1.f);
        F32 max_component = 0.001f;
        for (S32 i = 0; i < 3; i++)
        {
            if (backlight_diffuse.mV[i] > max_component)
            {
                max_component = backlight_diffuse.mV[i];
            }
        }
        F32 backlight_mag;
        if (LLEnvironment::instance().getIsSunUp())
        {
            backlight_mag = BACKLIGHT_DAY_MAGNITUDE_OBJECT;
        }
        else
        {
            backlight_mag = BACKLIGHT_NIGHT_MAGNITUDE_OBJECT;
        }
        backlight_diffuse *= backlight_mag / max_component;

        mHWLightColors[1] = backlight_diffuse;

        LLLightState* light = gGL.getLight(1);

        light->setPosition(backlight_pos);
        light->setDiffuse(backlight_diffuse);
        light->setAmbient(LLColor4::black);
        light->setSpecular(LLColor4::black);
        light->setConstantAttenuation(1.f);
        light->setLinearAttenuation(0.f);
        light->setQuadraticAttenuation(0.f);
        light->setSpotExponent(0.f);
        light->setSpotCutoff(180.f);
    }
    else
    {
        LLLightState* light = gGL.getLight(1);

        mHWLightColors[1] = LLColor4::black;

        light->setDiffuse(LLColor4::black);
        light->setAmbient(LLColor4::black);
        light->setSpecular(LLColor4::black);
    }
}

static F32 calc_light_dist(LLVOVolume* light, const LLVector3& cam_pos, F32 max_dist)
{
    LL_PROFILE_ZONE_SCOPED_CATEGORY_DRAWPOOL;
    F32 inten = light->getLightIntensity();
    if (inten < .001f)
    {
        return max_dist;
    }
    bool selected = light->isSelected();
    if (selected)
    {
        return 0.f; // selected lights get highest priority
    }
    F32 radius = light->getLightRadius();
    F32 dist = dist_vec(light->getRenderPosition(), cam_pos);
    dist = llmax(dist - radius, 0.f);
    if (light->mDrawable.notNull() && light->mDrawable->isState(LLDrawable::ACTIVE))
    {
        // moving lights get a little higher priority (too much causes artifacts)
        dist = llmax(dist - light->getLightRadius()*0.25f, 0.f);
    }
    return dist;
}

void LLPipeline::calcNearbyLights(LLCamera& camera)
{
    LL_PROFILE_ZONE_SCOPED_CATEGORY_DRAWPOOL;
    assertInitialized();

    if (LLPipeline::sReflectionRender || gCubeSnapshot || LLPipeline::sRenderingHUDs || LLApp::isExiting())
    {
        return;
    }

    static LLCachedControl<S32> local_light_count(gSavedSettings, "RenderLocalLightCount", 256);

    if (local_light_count >= 1)
    {
        // mNearbyLight (and all light_set_t's) are sorted such that
        // begin() == the closest light and rbegin() == the farthest light
        const S32 MAX_LOCAL_LIGHTS = 6;
        LLVector3 cam_pos = camera.getOrigin();

        F32 max_dist;
        if (LLPipeline::sRenderDeferred)
        {
            max_dist = RenderFarClip;
        }
        else
        {
            max_dist = llmin(RenderFarClip, LIGHT_MAX_RADIUS * 4.f);
        }

        // UPDATE THE EXISTING NEARBY LIGHTS
        light_set_t cur_nearby_lights;
        for (light_set_t::iterator iter = mNearbyLights.begin();
            iter != mNearbyLights.end(); iter++)
        {
            const Light* light = &(*iter);
            LLDrawable* drawable = light->drawable;
            const LLViewerObject *vobj = light->drawable->getVObj();
            if(vobj && vobj->getAvatar()
               && (vobj->getAvatar()->isTooComplex() || vobj->getAvatar()->isInMuteList() || vobj->getAvatar()->isTooSlow())
               )
            {
                drawable->clearState(LLDrawable::NEARBY_LIGHT);
                continue;
            }

            LLVOVolume* volight = drawable->getVOVolume();
            if (!volight || !drawable->isState(LLDrawable::LIGHT))
            {
                drawable->clearState(LLDrawable::NEARBY_LIGHT);
                continue;
            }
            if (light->fade <= -LIGHT_FADE_TIME)
            {
                drawable->clearState(LLDrawable::NEARBY_LIGHT);
                continue;
            }
            if (!sRenderAttachedLights && volight && volight->isAttachment())
            {
                drawable->clearState(LLDrawable::NEARBY_LIGHT);
                continue;
            }

            F32 dist = calc_light_dist(volight, cam_pos, max_dist);
            F32 fade = light->fade;
            // actual fade gets decreased/increased by setupHWLights
            // light->fade value is 'time'.
            // >=0 and light will become visible as value increases
            // <0 and light will fade out
            if (dist < max_dist)
            {
                if (fade < 0)
                {
                    // mark light to fade in
                    // if fade was -LIGHT_FADE_TIME - it was fully invisible
                    // if fade -0 - it was fully visible
                    // visibility goes up from 0 to LIGHT_FADE_TIME.
                    fade += LIGHT_FADE_TIME;
                }
            }
            else
            {
                // mark light to fade out
                // visibility goes down from -0 to -LIGHT_FADE_TIME.
                if (fade >= LIGHT_FADE_TIME)
                {
                    fade = -0.0001f; // was fully visible
                }
                else if (fade >= 0)
                {
                    // 0.75 visible light should stay 0.75 visible, but should reverse direction
                    fade -= LIGHT_FADE_TIME;
                }
            }
            cur_nearby_lights.insert(Light(drawable, dist, fade));
        }
        mNearbyLights = cur_nearby_lights;

        // FIND NEW LIGHTS THAT ARE IN RANGE
        light_set_t new_nearby_lights;
        for (LLDrawable::ordered_drawable_set_t::iterator iter = mLights.begin();
             iter != mLights.end(); ++iter)
        {
            LLDrawable* drawable = *iter;
            LLVOVolume* light = drawable->getVOVolume();
            if (!light || drawable->isState(LLDrawable::NEARBY_LIGHT))
            {
                continue;
            }
            if (light->isHUDAttachment())
            {
                continue; // no lighting from HUD objects
            }
            if (!sRenderAttachedLights && light && light->isAttachment())
            {
                continue;
            }
            LLVOAvatar * av = light->getAvatar();
            if (av && (av->isTooComplex() || av->isInMuteList() || av->isTooSlow()))
            {
                // avatars that are already in the list will be removed by removeMutedAVsLights
                continue;
            }
            F32 dist = calc_light_dist(light, cam_pos, max_dist);
            if (dist >= max_dist)
            {
                continue;
            }
            new_nearby_lights.insert(Light(drawable, dist, 0.f));
            if (!LLPipeline::sRenderDeferred && new_nearby_lights.size() > (U32)MAX_LOCAL_LIGHTS)
            {
                new_nearby_lights.erase(--new_nearby_lights.end());
                const Light& last = *new_nearby_lights.rbegin();
                max_dist = last.dist;
            }
        }

        // INSERT ANY NEW LIGHTS
        for (light_set_t::iterator iter = new_nearby_lights.begin();
             iter != new_nearby_lights.end(); iter++)
        {
            const Light* light = &(*iter);
            if (LLPipeline::sRenderDeferred || mNearbyLights.size() < (U32)MAX_LOCAL_LIGHTS)
            {
                mNearbyLights.insert(*light);
                ((LLDrawable*) light->drawable)->setState(LLDrawable::NEARBY_LIGHT);
            }
            else
            {
                // crazy cast so that we can overwrite the fade value
                // even though gcc enforces sets as const
                // (fade value doesn't affect sort so this is safe)
                Light* farthest_light = (const_cast<Light*>(&(*(mNearbyLights.rbegin()))));
                if (light->dist < farthest_light->dist)
                {
                    // mark light to fade out
                    // visibility goes down from -0 to -LIGHT_FADE_TIME.
                    //
                    // This is a mess, but for now it needs to be in sync
                    // with fade code above. Ex: code above detects distance < max,
                    // sets fade time to positive, this code then detects closer
                    // lights and sets fade time negative, fully compensating
                    // for the code above
                    if (farthest_light->fade >= LIGHT_FADE_TIME)
                    {
                        farthest_light->fade = -0.0001f; // was fully visible
                    }
                    else if (farthest_light->fade >= 0)
                    {
                        farthest_light->fade -= LIGHT_FADE_TIME;
                    }
                }
                else
                {
                    break; // none of the other lights are closer
                }
            }
        }

        //mark nearby lights not-removable.
        for (light_set_t::iterator iter = mNearbyLights.begin();
             iter != mNearbyLights.end(); iter++)
        {
            const Light* light = &(*iter);
            ((LLViewerOctreeEntryData*) light->drawable)->setVisible();
        }
    }
}

void LLPipeline::setupHWLights()
{
    LL_PROFILE_ZONE_SCOPED_CATEGORY_DRAWPOOL;
    assertInitialized();

    if (LLPipeline::sRenderingHUDs)
    {
        return;
    }

    F32 light_scale = 1.f;

    if (gCubeSnapshot)
    { //darken local lights when probe ambiance is above 1
        light_scale = mReflectionMapManager.mLightScale;
    }


    LLEnvironment& environment = LLEnvironment::instance();
    LLSettingsSky::ptr_t psky = environment.getCurrentSky();

    // Ambient
    LLColor4 ambient = psky->getTotalAmbient();

    gGL.setAmbientLightColor(ambient);

    bool sun_up  = environment.getIsSunUp();
    bool moon_up = environment.getIsMoonUp();

    // Light 0 = Sun or Moon (All objects)
    {
        LLVector4 sun_dir(environment.getSunDirection(), 0.0f);
        LLVector4 moon_dir(environment.getMoonDirection(), 0.0f);

        mSunDir.setVec(sun_dir);
        mMoonDir.setVec(moon_dir);

        mSunDiffuse.setVec(psky->getSunlightColor());
        mMoonDiffuse.setVec(psky->getMoonlightColor());

        F32 max_color = llmax(mSunDiffuse.mV[0], mSunDiffuse.mV[1], mSunDiffuse.mV[2]);
        if (max_color > 1.f)
        {
            mSunDiffuse *= 1.f/max_color;
        }
        mSunDiffuse.clamp();

        max_color = llmax(mMoonDiffuse.mV[0], mMoonDiffuse.mV[1], mMoonDiffuse.mV[2]);
        if (max_color > 1.f)
        {
            mMoonDiffuse *= 1.f/max_color;
        }
        mMoonDiffuse.clamp();

        // prevent underlighting from having neither lightsource facing us
        if (!sun_up && !moon_up)
        {
            mSunDiffuse.setVec(LLColor4(0.0, 0.0, 0.0, 1.0));
            mMoonDiffuse.setVec(LLColor4(0.0, 0.0, 0.0, 1.0));
            mSunDir.setVec(LLVector4(0.0, 1.0, 0.0, 0.0));
            mMoonDir.setVec(LLVector4(0.0, 1.0, 0.0, 0.0));
        }

        LLVector4 light_dir = sun_up ? mSunDir : mMoonDir;

        mHWLightColors[0] = sun_up ? mSunDiffuse : mMoonDiffuse;

        LLLightState* light = gGL.getLight(0);
        light->setPosition(light_dir);

        light->setSunPrimary(sun_up);
        light->setDiffuse(mHWLightColors[0]);
        light->setDiffuseB(mMoonDiffuse);
        light->setAmbient(psky->getTotalAmbient());
        light->setSpecular(LLColor4::black);
        light->setConstantAttenuation(1.f);
        light->setLinearAttenuation(0.f);
        light->setQuadraticAttenuation(0.f);
        light->setSpotExponent(0.f);
        light->setSpotCutoff(180.f);
    }

    // Light 1 = Backlight (for avatars)
    // (set by enableLightsAvatar)

    S32 cur_light = 2;

    // Nearby lights = LIGHT 2-7

    mLightMovingMask = 0;

    static LLCachedControl<S32> local_light_count(gSavedSettings, "RenderLocalLightCount", 256);

    if (local_light_count >= 1)
    {
        for (light_set_t::iterator iter = mNearbyLights.begin();
             iter != mNearbyLights.end(); ++iter)
        {
            LLDrawable* drawable = iter->drawable;
            LLVOVolume* light = drawable->getVOVolume();
            if (!light)
            {
                continue;
            }

            if (light->isAttachment())
            {
                if (!sRenderAttachedLights)
                {
                    continue;
                }
            }

            if (drawable->isState(LLDrawable::ACTIVE))
            {
                mLightMovingMask |= (1<<cur_light);
            }

            //send linear light color to shader
            LLColor4  light_color = light->getLightLinearColor() * light_scale;
            light_color.mV[3] = 0.0f;

            F32 fade = iter->fade;
            if (fade < LIGHT_FADE_TIME)
            {
                // fade in/out light
                if (fade >= 0.f)
                {
                    fade = fade / LIGHT_FADE_TIME;
                    ((Light*) (&(*iter)))->fade += gFrameIntervalSeconds.value();
                }
                else
                {
                    fade = 1.f + fade / LIGHT_FADE_TIME;
                    ((Light*) (&(*iter)))->fade -= gFrameIntervalSeconds.value();
                }
                fade = llclamp(fade,0.f,1.f);
                light_color *= fade;
            }

            if (light_color.magVecSquared() < 0.001f)
            {
                continue;
            }

            LLVector3 light_pos(light->getRenderPosition());
            LLVector4 light_pos_gl(light_pos, 1.0f);

            F32 adjusted_radius = light->getLightRadius() * (sRenderDeferred ? 1.5f : 1.0f);
            if (adjusted_radius <= 0.001f)
            {
                continue;
            }

            F32 x = (3.f * (1.f + (light->getLightFalloff() * 2.0f)));  // why this magic?  probably trying to match a historic behavior.
            F32 linatten = x / adjusted_radius;                         // % of brightness at radius

            mHWLightColors[cur_light] = light_color;
            LLLightState* light_state = gGL.getLight(cur_light);

            light_state->setPosition(light_pos_gl);
            light_state->setDiffuse(light_color);
            light_state->setAmbient(LLColor4::black);
            light_state->setConstantAttenuation(0.f);
            light_state->setSize(light->getLightRadius() * 1.5f);
            light_state->setFalloff(light->getLightFalloff(DEFERRED_LIGHT_FALLOFF));

            if (sRenderDeferred)
            {
                light_state->setLinearAttenuation(linatten);
                light_state->setQuadraticAttenuation(light->getLightFalloff(DEFERRED_LIGHT_FALLOFF) + 1.f); // get falloff to match for forward deferred rendering lights
            }
            else
            {
                light_state->setLinearAttenuation(linatten);
                light_state->setQuadraticAttenuation(0.f);
            }


            if (light->isLightSpotlight() // directional (spot-)light
                && (LLPipeline::sRenderDeferred || RenderSpotLightsInNondeferred)) // these are only rendered as GL spotlights if we're in deferred rendering mode *or* the setting forces them on
            {
                LLQuaternion quat = light->getRenderRotation();
                LLVector3 at_axis(0,0,-1); // this matches deferred rendering's object light direction
                at_axis *= quat;

                light_state->setSpotDirection(at_axis);
                light_state->setSpotCutoff(90.f);
                light_state->setSpotExponent(2.f);

                LLVector3 spotParams = light->getSpotLightParams();

                const LLColor4 specular(0.f, 0.f, 0.f, spotParams[2]);
                light_state->setSpecular(specular);
            }
            else // omnidirectional (point) light
            {
                light_state->setSpotExponent(0.f);
                light_state->setSpotCutoff(180.f);

                // we use specular.z = 1.0 as a cheap hack for the shaders to know that this is omnidirectional rather than a spotlight
                const LLColor4 specular(0.f, 0.f, 1.f, 0.f);
                light_state->setSpecular(specular);
            }
            cur_light++;
            if (cur_light >= 8)
            {
                break; // safety
            }
        }
    }
    for ( ; cur_light < 8 ; cur_light++)
    {
        mHWLightColors[cur_light] = LLColor4::black;
        LLLightState* light = gGL.getLight(cur_light);
        light->setSunPrimary(true);
        light->setDiffuse(LLColor4::black);
        light->setAmbient(LLColor4::black);
        light->setSpecular(LLColor4::black);
    }

    // Bookmark comment to allow searching for mSpecialRenderMode == 3 (avatar edit mode),
    // prev site of forward (non-deferred) character light injection, removed by SL-13522 09/20

    // Init GL state
    for (S32 i = 0; i < 8; ++i)
    {
        gGL.getLight(i)->disable();
    }
    mLightMask = 0;
}

void LLPipeline::enableLights(U32 mask)
{
    assertInitialized();

    if (mLightMask != mask)
    {
        stop_glerror();
        if (mask)
        {
            stop_glerror();
            for (S32 i=0; i<8; i++)
            {
                LLLightState* light = gGL.getLight(i);
                if (mask & (1<<i))
                {
                    light->enable();
                    light->setDiffuse(mHWLightColors[i]);
                }
                else
                {
                    light->disable();
                    light->setDiffuse(LLColor4::black);
                }
            }
            stop_glerror();
        }
        mLightMask = mask;
        stop_glerror();
    }
}

void LLPipeline::enableLightsDynamic()
{
    assertInitialized();
    U32 mask = 0xff & (~2); // Local lights
    enableLights(mask);

    if (isAgentAvatarValid())
    {
        if (gAgentAvatarp->mSpecialRenderMode == 0) // normal
        {
            gPipeline.enableLightsAvatar();
        }
        else if (gAgentAvatarp->mSpecialRenderMode == 2)  // anim preview
        {
            gPipeline.enableLightsAvatarEdit(LLColor4(0.7f, 0.6f, 0.3f, 1.f));
        }
    }
}

void LLPipeline::enableLightsAvatar()
{
    U32 mask = 0xff; // All lights
    setupAvatarLights(false);
    enableLights(mask);
}

void LLPipeline::enableLightsPreview()
{
    disableLights();

    LLColor4 ambient = PreviewAmbientColor;
    gGL.setAmbientLightColor(ambient);

    LLColor4 diffuse0 = PreviewDiffuse0;
    LLColor4 specular0 = PreviewSpecular0;
    LLColor4 diffuse1 = PreviewDiffuse1;
    LLColor4 specular1 = PreviewSpecular1;
    LLColor4 diffuse2 = PreviewDiffuse2;
    LLColor4 specular2 = PreviewSpecular2;

    LLVector3 dir0 = PreviewDirection0;
    LLVector3 dir1 = PreviewDirection1;
    LLVector3 dir2 = PreviewDirection2;

    dir0.normVec();
    dir1.normVec();
    dir2.normVec();

    LLVector4 light_pos(dir0, 0.0f);

    LLLightState* light = gGL.getLight(1);

    light->enable();
    light->setPosition(light_pos);
    light->setDiffuse(diffuse0);
    light->setAmbient(ambient);
    light->setSpecular(specular0);
    light->setSpotExponent(0.f);
    light->setSpotCutoff(180.f);

    light_pos = LLVector4(dir1, 0.f);

    light = gGL.getLight(2);
    light->enable();
    light->setPosition(light_pos);
    light->setDiffuse(diffuse1);
    light->setAmbient(ambient);
    light->setSpecular(specular1);
    light->setSpotExponent(0.f);
    light->setSpotCutoff(180.f);

    light_pos = LLVector4(dir2, 0.f);
    light = gGL.getLight(3);
    light->enable();
    light->setPosition(light_pos);
    light->setDiffuse(diffuse2);
    light->setAmbient(ambient);
    light->setSpecular(specular2);
    light->setSpotExponent(0.f);
    light->setSpotCutoff(180.f);
}


void LLPipeline::enableLightsAvatarEdit(const LLColor4& color)
{
    U32 mask = 0x2002; // Avatar backlight only, set ambient
    setupAvatarLights(true);
    enableLights(mask);

    gGL.setAmbientLightColor(color);
}

void LLPipeline::enableLightsFullbright()
{
    assertInitialized();
    U32 mask = 0x1000; // Non-0 mask, set ambient
    enableLights(mask);
}

void LLPipeline::disableLights()
{
    enableLights(0); // no lighting (full bright)
}

//============================================================================

class LLMenuItemGL;
class LLInvFVBridge;
struct cat_folder_pair;
class LLVOBranch;
class LLVOLeaf;

void LLPipeline::findReferences(LLDrawable *drawablep)
{
    assertInitialized();
    if (mLights.find(drawablep) != mLights.end())
    {
        LL_INFOS() << "In mLights" << LL_ENDL;
    }
    if (std::find(mMovedList.begin(), mMovedList.end(), drawablep) != mMovedList.end())
    {
        LL_INFOS() << "In mMovedList" << LL_ENDL;
    }
    if (std::find(mShiftList.begin(), mShiftList.end(), drawablep) != mShiftList.end())
    {
        LL_INFOS() << "In mShiftList" << LL_ENDL;
    }
    if (mRetexturedList.find(drawablep) != mRetexturedList.end())
    {
        LL_INFOS() << "In mRetexturedList" << LL_ENDL;
    }

    if (std::find(mBuildQ1.begin(), mBuildQ1.end(), drawablep) != mBuildQ1.end())
    {
        LL_INFOS() << "In mBuildQ1" << LL_ENDL;
    }

    S32 count;

    count = gObjectList.findReferences(drawablep);
    if (count)
    {
        LL_INFOS() << "In other drawables: " << count << " references" << LL_ENDL;
    }
}

bool LLPipeline::verify()
{
    bool ok = assertInitialized();
    if (ok)
    {
        for (pool_set_t::iterator iter = mPools.begin(); iter != mPools.end(); ++iter)
        {
            LLDrawPool *poolp = *iter;
            if (!poolp->verify())
            {
                ok = false;
            }
        }
    }

    if (!ok)
    {
        LL_WARNS() << "Pipeline verify failed!" << LL_ENDL;
    }
    return ok;
}

//////////////////////////////
//
// Collision detection
//
//

///////////////////////////////////////////////////////////////////////////////////////////////////////////////////////////////////////////////////////////////////////////////////////////////////////
/**
 *  A method to compute a ray-AABB intersection.
 *  Original code by Andrew Woo, from "Graphics Gems", Academic Press, 1990
 *  Optimized code by Pierre Terdiman, 2000 (~20-30% faster on my Celeron 500)
 *  Epsilon value added by Klaus Hartmann. (discarding it saves a few cycles only)
 *
 *  Hence this version is faster as well as more robust than the original one.
 *
 *  Should work provided:
 *  1) the integer representation of 0.0f is 0x00000000
 *  2) the sign bit of the float is the most significant one
 *
 *  Report bugs: p.terdiman@codercorner.com
 *
 *  \param      aabb        [in] the axis-aligned bounding box
 *  \param      origin      [in] ray origin
 *  \param      dir         [in] ray direction
 *  \param      coord       [out] impact coordinates
 *  \return     true if ray intersects AABB
 */
///////////////////////////////////////////////////////////////////////////////////////////////////////////////////////////////////////////////////////////////////////////////////////////////////////
//#define RAYAABB_EPSILON 0.00001f
#define IR(x)   ((U32&)x)

bool LLRayAABB(const LLVector3 &center, const LLVector3 &size, const LLVector3& origin, const LLVector3& dir, LLVector3 &coord, F32 epsilon)
{
    bool Inside = true;
    LLVector3 MinB = center - size;
    LLVector3 MaxB = center + size;
    LLVector3 MaxT;
    MaxT.mV[VX]=MaxT.mV[VY]=MaxT.mV[VZ]=-1.0f;

    // Find candidate planes.
    for(U32 i=0;i<3;i++)
    {
        if(origin.mV[i] < MinB.mV[i])
        {
            coord.mV[i] = MinB.mV[i];
            Inside      = false;

            // Calculate T distances to candidate planes
            if(IR(dir.mV[i]))   MaxT.mV[i] = (MinB.mV[i] - origin.mV[i]) / dir.mV[i];
        }
        else if(origin.mV[i] > MaxB.mV[i])
        {
            coord.mV[i] = MaxB.mV[i];
            Inside      = false;

            // Calculate T distances to candidate planes
            if(IR(dir.mV[i]))   MaxT.mV[i] = (MaxB.mV[i] - origin.mV[i]) / dir.mV[i];
        }
    }

    // Ray origin inside bounding box
    if(Inside)
    {
        coord = origin;
        return true;
    }

    // Get largest of the maxT's for final choice of intersection
    U32 WhichPlane = 0;
    if(MaxT.mV[1] > MaxT.mV[WhichPlane])    WhichPlane = 1;
    if(MaxT.mV[2] > MaxT.mV[WhichPlane])    WhichPlane = 2;

    // Check final candidate actually inside box
    if(IR(MaxT.mV[WhichPlane])&0x80000000) return false;

    for(U32 i=0;i<3;i++)
    {
        if(i!=WhichPlane)
        {
            coord.mV[i] = origin.mV[i] + MaxT.mV[WhichPlane] * dir.mV[i];
            if (epsilon > 0)
            {
                if(coord.mV[i] < MinB.mV[i] - epsilon || coord.mV[i] > MaxB.mV[i] + epsilon)    return false;
            }
            else
            {
                if(coord.mV[i] < MinB.mV[i] || coord.mV[i] > MaxB.mV[i])    return false;
            }
        }
    }
    return true;    // ray hits box
}

//////////////////////////////
//
// Macros, functions, and inline methods from other classes
//
//

void LLPipeline::setLight(LLDrawable *drawablep, bool is_light)
{
    if (drawablep && assertInitialized())
    {
        if (is_light)
        {
            mLights.insert(drawablep);
            drawablep->setState(LLDrawable::LIGHT);
        }
        else
        {
            drawablep->clearState(LLDrawable::LIGHT);
            mLights.erase(drawablep);
        }
    }
}

//static
void LLPipeline::toggleRenderType(U32 type)
{
    gPipeline.mRenderTypeEnabled[type] = !gPipeline.mRenderTypeEnabled[type];
    if (type == LLPipeline::RENDER_TYPE_WATER)
    {
        gPipeline.mRenderTypeEnabled[LLPipeline::RENDER_TYPE_VOIDWATER] = !gPipeline.mRenderTypeEnabled[LLPipeline::RENDER_TYPE_VOIDWATER];
    }
}

//static
void LLPipeline::toggleRenderTypeControl(U32 type)
{
    gPipeline.toggleRenderType(type);
}

//static
bool LLPipeline::hasRenderTypeControl(U32 type)
{
    return gPipeline.hasRenderType(type);
}

// Allows UI items labeled "Hide foo" instead of "Show foo"
//static
bool LLPipeline::toggleRenderTypeControlNegated(S32 type)
{
    return !gPipeline.hasRenderType(type);
}

//static
void LLPipeline::toggleRenderDebug(U64 bit)
{
    if (gPipeline.hasRenderDebugMask(bit))
    {
        LL_INFOS() << "Toggling render debug mask " << std::hex << bit << " off" << std::dec << LL_ENDL;
    }
    else
    {
        LL_INFOS() << "Toggling render debug mask " << std::hex << bit << " on" << std::dec << LL_ENDL;
    }
    gPipeline.mRenderDebugMask ^= bit;
}


//static
bool LLPipeline::toggleRenderDebugControl(U64 bit)
{
    return gPipeline.hasRenderDebugMask(bit);
}

//static
void LLPipeline::toggleRenderDebugFeature(U32 bit)
{
    gPipeline.mRenderDebugFeatureMask ^= bit;
}


//static
bool LLPipeline::toggleRenderDebugFeatureControl(U32 bit)
{
    return gPipeline.hasRenderDebugFeatureMask(bit);
}

void LLPipeline::setRenderDebugFeatureControl(U32 bit, bool value)
{
    if (value)
    {
        gPipeline.mRenderDebugFeatureMask |= bit;
    }
    else
    {
        gPipeline.mRenderDebugFeatureMask &= !bit;
    }
}

void LLPipeline::pushRenderDebugFeatureMask()
{
    mRenderDebugFeatureStack.push(mRenderDebugFeatureMask);
}

void LLPipeline::popRenderDebugFeatureMask()
{
    if (mRenderDebugFeatureStack.empty())
    {
        LL_ERRS() << "Depleted render feature stack." << LL_ENDL;
    }

    mRenderDebugFeatureMask = mRenderDebugFeatureStack.top();
    mRenderDebugFeatureStack.pop();
}

// static
void LLPipeline::setRenderScriptedBeacons(bool val)
{
    sRenderScriptedBeacons = val;
}

// static
void LLPipeline::toggleRenderScriptedBeacons()
{
    sRenderScriptedBeacons = !sRenderScriptedBeacons;
}

// static
bool LLPipeline::getRenderScriptedBeacons()
{
    return sRenderScriptedBeacons;
}

// static
void LLPipeline::setRenderScriptedTouchBeacons(bool val)
{
    sRenderScriptedTouchBeacons = val;
}

// static
void LLPipeline::toggleRenderScriptedTouchBeacons()
{
    sRenderScriptedTouchBeacons = !sRenderScriptedTouchBeacons;
}

// static
bool LLPipeline::getRenderScriptedTouchBeacons()
{
    return sRenderScriptedTouchBeacons;
}

// static
void LLPipeline::setRenderMOAPBeacons(bool val)
{
    sRenderMOAPBeacons = val;
}

// static
void LLPipeline::toggleRenderMOAPBeacons()
{
    sRenderMOAPBeacons = !sRenderMOAPBeacons;
}

// static
bool LLPipeline::getRenderMOAPBeacons()
{
    return sRenderMOAPBeacons;
}

// static
void LLPipeline::setRenderPhysicalBeacons(bool val)
{
    sRenderPhysicalBeacons = val;
}

// static
void LLPipeline::toggleRenderPhysicalBeacons()
{
    sRenderPhysicalBeacons = !sRenderPhysicalBeacons;
}

// static
bool LLPipeline::getRenderPhysicalBeacons()
{
    return sRenderPhysicalBeacons;
}

// static
void LLPipeline::setRenderParticleBeacons(bool val)
{
    sRenderParticleBeacons = val;
}

// static
void LLPipeline::toggleRenderParticleBeacons()
{
    sRenderParticleBeacons = !sRenderParticleBeacons;
}

// static
bool LLPipeline::getRenderParticleBeacons()
{
    return sRenderParticleBeacons;
}

// static
void LLPipeline::setRenderSoundBeacons(bool val)
{
    sRenderSoundBeacons = val;
}

// static
void LLPipeline::toggleRenderSoundBeacons()
{
    sRenderSoundBeacons = !sRenderSoundBeacons;
}

// static
bool LLPipeline::getRenderSoundBeacons()
{
    return sRenderSoundBeacons;
}

// static
void LLPipeline::setRenderBeacons(bool val)
{
    sRenderBeacons = val;
}

// static
void LLPipeline::toggleRenderBeacons()
{
    sRenderBeacons = !sRenderBeacons;
}

// static
bool LLPipeline::getRenderBeacons()
{
    return sRenderBeacons;
}

// static
void LLPipeline::setRenderHighlights(bool val)
{
    sRenderHighlight = val;
}

// static
void LLPipeline::toggleRenderHighlights()
{
    sRenderHighlight = !sRenderHighlight;
}

// static
bool LLPipeline::getRenderHighlights()
{
    return sRenderHighlight;
}

// static
void LLPipeline::setRenderHighlightTextureChannel(LLRender::eTexIndex channel)
{
    if (channel != sRenderHighlightTextureChannel)
    {
        sRenderHighlightTextureChannel = channel;
    }
}

LLVOPartGroup* LLPipeline::lineSegmentIntersectParticle(const LLVector4a& start, const LLVector4a& end, LLVector4a* intersection,
                                                        S32* face_hit)
{
    LLVector4a local_end = end;

    LLVector4a position;

    LLDrawable* drawable = NULL;

    for (LLWorld::region_list_t::const_iterator iter = LLWorld::getInstance()->getRegionList().begin();
            iter != LLWorld::getInstance()->getRegionList().end(); ++iter)
    {
        LLViewerRegion* region = *iter;

        LLSpatialPartition* part = region->getSpatialPartition(LLViewerRegion::PARTITION_PARTICLE);
        if (part && hasRenderType(part->mDrawableType))
        {
            LLDrawable* hit = part->lineSegmentIntersect(start, local_end, true, false, true, false, face_hit, &position, NULL, NULL, NULL);
            if (hit)
            {
                drawable = hit;
                local_end = position;
            }
        }
    }

    LLVOPartGroup* ret = NULL;
    if (drawable)
    {
        //make sure we're returning an LLVOPartGroup
        llassert(drawable->getVObj()->getPCode() == LLViewerObject::LL_VO_PART_GROUP);
        ret = (LLVOPartGroup*) drawable->getVObj().get();
    }

    if (intersection)
    {
        *intersection = position;
    }

    return ret;
}

LLViewerObject* LLPipeline::lineSegmentIntersectInWorld(const LLVector4a& start, const LLVector4a& end,
                                                        bool pick_transparent,
                                                        bool pick_rigged,
                                                        bool pick_unselectable,
                                                        bool pick_reflection_probe,
                                                        S32* face_hit,
                                                        S32* gltf_node_hit,
                                                        S32* gltf_primitive_hit,
                                                        LLVector4a* intersection,         // return the intersection point
                                                        LLVector2* tex_coord,            // return the texture coordinates of the intersection point
                                                        LLVector4a* normal,               // return the surface normal at the intersection point
                                                        LLVector4a* tangent             // return the surface tangent at the intersection point
    )
{
    LLDrawable* drawable = NULL;

    LLVector4a local_end = end;

    LLVector4a position;

    sPickAvatar = false; //! LLToolMgr::getInstance()->inBuildMode();

    for (LLWorld::region_list_t::const_iterator iter = LLWorld::getInstance()->getRegionList().begin();
            iter != LLWorld::getInstance()->getRegionList().end(); ++iter)
    {
        LLViewerRegion* region = *iter;

        for (U32 j = 0; j < LLViewerRegion::NUM_PARTITIONS; j++)
        {
            if ((j == LLViewerRegion::PARTITION_VOLUME) ||
                (j == LLViewerRegion::PARTITION_BRIDGE) ||
                (j == LLViewerRegion::PARTITION_AVATAR) || // for attachments
                (j == LLViewerRegion::PARTITION_CONTROL_AV) ||
                (j == LLViewerRegion::PARTITION_TERRAIN) ||
                (j == LLViewerRegion::PARTITION_TREE) ||
                (j == LLViewerRegion::PARTITION_GRASS))  // only check these partitions for now
            {
                LLSpatialPartition* part = region->getSpatialPartition(j);
                if (part && hasRenderType(part->mDrawableType))
                {
                    LLDrawable* hit = part->lineSegmentIntersect(start, local_end, pick_transparent, pick_rigged, pick_unselectable, pick_reflection_probe, face_hit, &position, tex_coord, normal, tangent);
                    if (hit)
                    {
                        drawable = hit;
                        local_end = position;
                    }
                }
            }
        }
    }

    if (!sPickAvatar)
    {
        //save hit info in case we need to restore
        //due to attachment override
        LLVector4a local_normal;
        LLVector4a local_tangent;
        LLVector2 local_texcoord;
        S32 local_face_hit = -1;

        if (face_hit)
        {
            local_face_hit = *face_hit;
        }
        if (tex_coord)
        {
            local_texcoord = *tex_coord;
        }
        if (tangent)
        {
            local_tangent = *tangent;
        }
        else
        {
            local_tangent.clear();
        }
        if (normal)
        {
            local_normal = *normal;
        }
        else
        {
            local_normal.clear();
        }

        const F32 ATTACHMENT_OVERRIDE_DIST = 0.1f;

        //check against avatars
        sPickAvatar = true;
        for (LLWorld::region_list_t::const_iterator iter = LLWorld::getInstance()->getRegionList().begin();
                iter != LLWorld::getInstance()->getRegionList().end(); ++iter)
        {
            LLViewerRegion* region = *iter;

            LLSpatialPartition* part = region->getSpatialPartition(LLViewerRegion::PARTITION_AVATAR);
            if (part && hasRenderType(part->mDrawableType))
            {
                LLDrawable* hit = part->lineSegmentIntersect(start, local_end, pick_transparent, pick_rigged, pick_unselectable, pick_reflection_probe, face_hit, &position, tex_coord, normal, tangent);
                if (hit)
                {
                    LLVector4a delta;
                    delta.setSub(position, local_end);

                    if (!drawable ||
                        !drawable->getVObj()->isAttachment() ||
                        delta.getLength3().getF32() > ATTACHMENT_OVERRIDE_DIST)
                    { //avatar overrides if previously hit drawable is not an attachment or
                      //attachment is far enough away from detected intersection
                        drawable = hit;
                        local_end = position;
                    }
                    else
                    { //prioritize attachments over avatars
                        position = local_end;

                        if (face_hit)
                        {
                            *face_hit = local_face_hit;
                        }
                        if (tex_coord)
                        {
                            *tex_coord = local_texcoord;
                        }
                        if (tangent)
                        {
                            *tangent = local_tangent;
                        }
                        if (normal)
                        {
                            *normal = local_normal;
                        }
                    }
                }
            }
        }
    }

    // check all avatar nametags (silly, isn't it?)
    for (LLCharacter* character : LLCharacter::sInstances)
    {
        LLVOAvatar* avatar = (LLVOAvatar*)character;
        if (avatar->mNameText.notNull() &&
            avatar->mNameText->lineSegmentIntersect(start, local_end, position))
        {
            drawable = avatar->mDrawable;
            local_end = position;
        }
    }

    S32 node_hit = -1;
    S32 primitive_hit = -1;
    LLDrawable* hit = LL::GLTFSceneManager::instance().lineSegmentIntersect(start, local_end, pick_transparent, pick_rigged, pick_unselectable, pick_reflection_probe, &node_hit, &primitive_hit, &position, tex_coord, normal, tangent);
    if (hit)
    {
        drawable = hit;
        local_end = position;
    }

    if (gltf_node_hit)
    {
        *gltf_node_hit = node_hit;
    }

    if (gltf_primitive_hit)
    {
        *gltf_primitive_hit = primitive_hit;
    }

    if (intersection)
    {
        *intersection = position;
    }

    return drawable ? drawable->getVObj().get() : NULL;
}

LLViewerObject* LLPipeline::lineSegmentIntersectInHUD(const LLVector4a& start, const LLVector4a& end,
                                                      bool pick_transparent,
                                                      S32* face_hit,
                                                      LLVector4a* intersection,         // return the intersection point
                                                      LLVector2* tex_coord,            // return the texture coordinates of the intersection point
                                                      LLVector4a* normal,               // return the surface normal at the intersection point
                                                      LLVector4a* tangent               // return the surface tangent at the intersection point
    )
{
    LLDrawable* drawable = NULL;

    for (LLWorld::region_list_t::const_iterator iter = LLWorld::getInstance()->getRegionList().begin();
            iter != LLWorld::getInstance()->getRegionList().end(); ++iter)
    {
        LLViewerRegion* region = *iter;

        bool toggle = false;
        if (!hasRenderType(LLPipeline::RENDER_TYPE_HUD))
        {
            toggleRenderType(LLPipeline::RENDER_TYPE_HUD);
            toggle = true;
        }

        LLSpatialPartition* part = region->getSpatialPartition(LLViewerRegion::PARTITION_HUD);
        if (part)
        {
            LLDrawable* hit = part->lineSegmentIntersect(start, end, pick_transparent, false, true, false, face_hit, intersection, tex_coord, normal, tangent);
            if (hit)
            {
                drawable = hit;
            }
        }

        if (toggle)
        {
            toggleRenderType(LLPipeline::RENDER_TYPE_HUD);
        }
    }
    return drawable ? drawable->getVObj().get() : NULL;
}

LLSpatialPartition* LLPipeline::getSpatialPartition(LLViewerObject* vobj)
{
    if (vobj)
    {
        LLViewerRegion* region = vobj->getRegion();
        if (region)
        {
            return region->getSpatialPartition(vobj->getPartitionType());
        }
    }
    return NULL;
}

void LLPipeline::resetVertexBuffers(LLDrawable* drawable)
{
    if (!drawable)
    {
        return;
    }

    for (S32 i = 0; i < drawable->getNumFaces(); i++)
    {
        LLFace* facep = drawable->getFace(i);
        if (facep)
        {
            facep->clearVertexBuffer();
        }
    }
}

void LLPipeline::renderObjects(U32 type, bool texture, bool batch_texture, bool rigged)
{
    assertInitialized();
    gGL.loadMatrix(gGLModelView);
    gGLLastMatrix = NULL;

    if (rigged)
    {
        mSimplePool->pushRiggedBatches(type + 1, texture, batch_texture);
    }
    else
    {
        mSimplePool->pushBatches(type, texture, batch_texture);
    }

    gGL.loadMatrix(gGLModelView);
    gGLLastMatrix = NULL;
}

void LLPipeline::renderGLTFObjects(U32 type, bool texture, bool rigged)
{
    assertInitialized();
    gGL.loadMatrix(gGLModelView);
    gGLLastMatrix = NULL;

    if (rigged)
    {
        mSimplePool->pushRiggedGLTFBatches(type + 1, texture);
    }
    else
    {
        mSimplePool->pushGLTFBatches(type, texture);
    }

    gGL.loadMatrix(gGLModelView);
    gGLLastMatrix = NULL;

    if (!rigged)
    {
        LL::GLTFSceneManager::instance().renderOpaque();
    }
    else
    {
        LL::GLTFSceneManager::instance().render(true, true);
    }
}

// Currently only used for shadows -Cosmic,2023-04-19
void LLPipeline::renderAlphaObjects(bool rigged)
{
    LL_PROFILE_ZONE_SCOPED_CATEGORY_PIPELINE;
    assertInitialized();
    gGL.loadMatrix(gGLModelView);
    gGLLastMatrix = NULL;
    S32 sun_up = LLEnvironment::instance().getIsSunUp() ? 1 : 0;
    U32 target_width = LLRenderTarget::sCurResX;
    U32 type = LLRenderPass::PASS_ALPHA;
    // for gDeferredShadowAlphaMaskProgram
    const LLVOAvatar* lastAvatar = nullptr;
    U64 lastMeshId = 0;
    bool skipLastSkin;
    // for gDeferredShadowGLTFAlphaBlendProgram
    const LLVOAvatar* lastAvatarGLTF = nullptr;
    U64 lastMeshIdGLTF = 0;
    bool skipLastSkinGLTF;
    auto* begin = gPipeline.beginRenderMap(type);
    auto* end = gPipeline.endRenderMap(type);

    for (LLCullResult::drawinfo_iterator i = begin; i != end; )
    {
        LLDrawInfo* pparams = *i;
        LLCullResult::increment_iterator(i, end);

        if (rigged != (pparams->mAvatar != nullptr))
        {
            // Pool contains both rigged and non-rigged DrawInfos. Only draw
            // the objects we're interested in in this pass.
            continue;
        }

        if (rigged)
        {
            if (pparams->mGLTFMaterial)
            {
                gDeferredShadowGLTFAlphaBlendProgram.bind(rigged);
                LLGLSLShader::sCurBoundShaderPtr->uniform1i(LLShaderMgr::SUN_UP_FACTOR, sun_up);
                LLGLSLShader::sCurBoundShaderPtr->uniform1f(LLShaderMgr::DEFERRED_SHADOW_TARGET_WIDTH, (float)target_width);
                LLGLSLShader::sCurBoundShaderPtr->setMinimumAlpha(ALPHA_BLEND_CUTOFF);
                LLRenderPass::pushRiggedGLTFBatch(*pparams, lastAvatarGLTF, lastMeshIdGLTF, skipLastSkinGLTF);
            }
            else
            {
                gDeferredShadowAlphaMaskProgram.bind(rigged);
                LLGLSLShader::sCurBoundShaderPtr->uniform1i(LLShaderMgr::SUN_UP_FACTOR, sun_up);
                LLGLSLShader::sCurBoundShaderPtr->uniform1f(LLShaderMgr::DEFERRED_SHADOW_TARGET_WIDTH, (float)target_width);
                LLGLSLShader::sCurBoundShaderPtr->setMinimumAlpha(ALPHA_BLEND_CUTOFF);
                if (mSimplePool->uploadMatrixPalette(pparams->mAvatar, pparams->mSkinInfo, lastAvatar, lastMeshId, skipLastSkin))
                {
                    mSimplePool->pushBatch(*pparams, true, true);
                }
            }
        }
        else
        {
            if (pparams->mGLTFMaterial)
            {
                gDeferredShadowGLTFAlphaBlendProgram.bind(rigged);
                LLGLSLShader::sCurBoundShaderPtr->uniform1i(LLShaderMgr::SUN_UP_FACTOR, sun_up);
                LLGLSLShader::sCurBoundShaderPtr->uniform1f(LLShaderMgr::DEFERRED_SHADOW_TARGET_WIDTH, (float)target_width);
                LLGLSLShader::sCurBoundShaderPtr->setMinimumAlpha(ALPHA_BLEND_CUTOFF);
                LLRenderPass::pushGLTFBatch(*pparams);
            }
            else
            {
                gDeferredShadowAlphaMaskProgram.bind(rigged);
                LLGLSLShader::sCurBoundShaderPtr->uniform1i(LLShaderMgr::SUN_UP_FACTOR, sun_up);
                LLGLSLShader::sCurBoundShaderPtr->uniform1f(LLShaderMgr::DEFERRED_SHADOW_TARGET_WIDTH, (float)target_width);
                LLGLSLShader::sCurBoundShaderPtr->setMinimumAlpha(ALPHA_BLEND_CUTOFF);
                mSimplePool->pushBatch(*pparams, true, true);
            }
        }
    }

    gGL.loadMatrix(gGLModelView);
    gGLLastMatrix = NULL;
}

// Currently only used for shadows -Cosmic,2023-04-19
void LLPipeline::renderMaskedObjects(U32 type, bool texture, bool batch_texture, bool rigged)
{
    assertInitialized();
    gGL.loadMatrix(gGLModelView);
    gGLLastMatrix = NULL;
    if (rigged)
    {
        mAlphaMaskPool->pushRiggedMaskBatches(type+1, texture, batch_texture);
    }
    else
    {
        mAlphaMaskPool->pushMaskBatches(type, texture, batch_texture);
    }
    gGL.loadMatrix(gGLModelView);
    gGLLastMatrix = NULL;
}

// Currently only used for shadows -Cosmic,2023-04-19
void LLPipeline::renderFullbrightMaskedObjects(U32 type, bool texture, bool batch_texture, bool rigged)
{
    assertInitialized();
    gGL.loadMatrix(gGLModelView);
    gGLLastMatrix = NULL;
    if (rigged)
    {
        mFullbrightAlphaMaskPool->pushRiggedMaskBatches(type+1, texture, batch_texture);
    }
    else
    {
        mFullbrightAlphaMaskPool->pushMaskBatches(type, texture, batch_texture);
    }
    gGL.loadMatrix(gGLModelView);
    gGLLastMatrix = NULL;
}

void apply_cube_face_rotation(U32 face)
{
    switch (face)
    {
        case 0:
            gGL.rotatef(90.f, 0, 1, 0);
            gGL.rotatef(180.f, 1, 0, 0);
        break;
        case 2:
            gGL.rotatef(-90.f, 1, 0, 0);
        break;
        case 4:
            gGL.rotatef(180.f, 0, 1, 0);
            gGL.rotatef(180.f, 0, 0, 1);
        break;
        case 1:
            gGL.rotatef(-90.f, 0, 1, 0);
            gGL.rotatef(180.f, 1, 0, 0);
        break;
        case 3:
            gGL.rotatef(90, 1, 0, 0);
        break;
        case 5:
            gGL.rotatef(180, 0, 0, 1);
        break;
    }
}

void validate_framebuffer_object()
{
    GLenum status;
    status = glCheckFramebufferStatus(GL_FRAMEBUFFER_EXT);
    switch(status)
    {
        case GL_FRAMEBUFFER_COMPLETE:
            //framebuffer OK, no error.
            break;
        case GL_FRAMEBUFFER_INCOMPLETE_MISSING_ATTACHMENT:
            // frame buffer not OK: probably means unsupported depth buffer format
            LL_ERRS() << "Framebuffer Incomplete Missing Attachment." << LL_ENDL;
            break;
        case GL_FRAMEBUFFER_INCOMPLETE_ATTACHMENT:
            // frame buffer not OK: probably means unsupported depth buffer format
            LL_ERRS() << "Framebuffer Incomplete Attachment." << LL_ENDL;
            break;
        case GL_FRAMEBUFFER_UNSUPPORTED:
            /* choose different formats */
            LL_ERRS() << "Framebuffer unsupported." << LL_ENDL;
            break;
        default:
            LL_ERRS() << "Unknown framebuffer status." << LL_ENDL;
            break;
    }
}

void LLPipeline::bindScreenToTexture()
{

}

static LLTrace::BlockTimerStatHandle FTM_RENDER_BLOOM("Bloom");

void LLPipeline::visualizeBuffers(LLRenderTarget* src, LLRenderTarget* dst, U32 bufferIndex)
{
    if (dst)
    {
        dst->bindTarget();
    }
    gDeferredBufferVisualProgram.bind();
    gDeferredBufferVisualProgram.bindTexture(LLShaderMgr::DEFERRED_DIFFUSE, src, false, LLTexUnit::TFO_BILINEAR, bufferIndex);

    static LLStaticHashedString mipLevel("mipLevel");
    if (RenderBufferVisualization != 4)
        gDeferredBufferVisualProgram.uniform1f(mipLevel, 0);
    else
        gDeferredBufferVisualProgram.uniform1f(mipLevel, 8);

    mScreenTriangleVB->setBuffer();
    mScreenTriangleVB->drawArrays(LLRender::TRIANGLES, 0, 3);
    gDeferredBufferVisualProgram.unbind();
    if (dst)
    {
        dst->flush();
    }
}

void LLPipeline::generateLuminance(LLRenderTarget* src, LLRenderTarget* dst)
{
    // luminance sample and mipmap generation
    {
        LL_PROFILE_GPU_ZONE("luminance sample");

        dst->bindTarget();

        LLGLDepthTest depth(GL_FALSE, GL_FALSE);

        gLuminanceProgram.bind();

        static LLCachedControl<F32> diffuse_luminance_scale(gSavedSettings, "RenderDiffuseLuminanceScale", 1.0f);

        S32 channel = 0;
        channel = gLuminanceProgram.enableTexture(LLShaderMgr::DEFERRED_DIFFUSE);
        if (channel > -1)
        {
            src->bindTexture(0, channel, LLTexUnit::TFO_POINT);
        }

        channel = gLuminanceProgram.enableTexture(LLShaderMgr::DEFERRED_EMISSIVE);
        if (channel > -1)
        {
            mGlow[1].bindTexture(0, channel);
        }

        channel = gLuminanceProgram.enableTexture(LLShaderMgr::NORMAL_MAP);
        if (channel > -1)
        {
            // bind the normal map to get the environment mask
            mRT->deferredScreen.bindTexture(2, channel, LLTexUnit::TFO_POINT);
        }

        static LLStaticHashedString diffuse_luminance_scale_s("diffuse_luminance_scale");
        gLuminanceProgram.uniform1f(diffuse_luminance_scale_s, diffuse_luminance_scale);

        mScreenTriangleVB->setBuffer();
        mScreenTriangleVB->drawArrays(LLRender::TRIANGLES, 0, 3);
        dst->flush();

        // note -- unbind AFTER the glGenerateMipMap so time in generatemipmap can be profiled under "Luminance"
        // also note -- keep an eye on the performance of glGenerateMipmap, might need to replace it with a mip generation shader
        gLuminanceProgram.unbind();
    }
}

void LLPipeline::generateExposure(LLRenderTarget* src, LLRenderTarget* dst, bool use_history) {
    // exposure sample
    {
        LL_PROFILE_GPU_ZONE("exposure sample");

        if (use_history)
        {
            // copy last frame's exposure into mLastExposure
            mLastExposure.bindTarget();
            gCopyProgram.bind();
            gGL.getTexUnit(0)->bind(dst);

            mScreenTriangleVB->setBuffer();
            mScreenTriangleVB->drawArrays(LLRender::TRIANGLES, 0, 3);

            mLastExposure.flush();
        }

        dst->bindTarget();

        LLGLDepthTest depth(GL_FALSE, GL_FALSE);

        LLGLSLShader* shader;
        if (use_history)
        {
            shader = &gExposureProgram;
        }
        else
        {
            shader = &gExposureProgramNoFade;
        }

        shader->bind();

        S32 channel = shader->enableTexture(LLShaderMgr::DEFERRED_EMISSIVE);
        if (channel > -1)
        {
            src->bindTexture(0, channel, LLTexUnit::TFO_TRILINEAR);
        }

        if (use_history)
        {
            channel = shader->enableTexture(LLShaderMgr::EXPOSURE_MAP);
            if (channel > -1)
            {
                mLastExposure.bindTexture(0, channel);
            }
        }

        static LLStaticHashedString dt("dt");
        static LLStaticHashedString noiseVec("noiseVec");
        static LLStaticHashedString dynamic_exposure_params("dynamic_exposure_params");
        static LLStaticHashedString dynamic_exposure_params2("dynamic_exposure_params2");
        static LLStaticHashedString dynamic_exposure_e("dynamic_exposure_enabled");
        static LLCachedControl<bool> should_auto_adjust(gSavedSettings, "RenderSkyAutoAdjustLegacy", false);
        static LLCachedControl<bool> dynamic_exposure_enabled(gSavedSettings, "RenderDynamicExposureEnabled", true);
        static LLCachedControl<F32> dynamic_exposure_coefficient(gSavedSettings, "RenderDynamicExposureCoefficient", 0.175f);
        static LLCachedControl<F32> dynamic_exposure_speed_error(gSavedSettings, "RenderDynamicExposureSpeedError", 0.1f);
        static LLCachedControl<F32> dynamic_exposure_speed_target(gSavedSettings, "RenderDynamicExposureSpeedTarget", 2.f);

        LLSettingsSky::ptr_t sky = LLEnvironment::instance().getCurrentSky();

        F32 probe_ambiance = LLEnvironment::instance().getCurrentSky()->getReflectionProbeAmbiance(should_auto_adjust);
        F32 exp_min = sky->getHDRMin();
        F32 exp_max = sky->getHDRMax();

        exp_min = sky->getHDROffset() - exp_min;
        exp_max = sky->getHDROffset() + exp_max;

        shader->uniform1f(dt, gFrameIntervalSeconds);
        shader->uniform2f(noiseVec, ll_frand() * 2.0f - 1.0f, ll_frand() * 2.0f - 1.0f);
        shader->uniform4f(dynamic_exposure_params, dynamic_exposure_coefficient, exp_min, exp_max, dynamic_exposure_speed_error);
        shader->uniform4f(dynamic_exposure_params2, sky->getHDROffset(), exp_min, exp_max, dynamic_exposure_speed_target);
        shader->uniform1f(dynamic_exposure_e, dynamic_exposure_enabled ? 1.f : 0.f);

        mScreenTriangleVB->setBuffer();
        mScreenTriangleVB->drawArrays(LLRender::TRIANGLES, 0, 3);

        if (use_history)
        {
            gGL.getTexUnit(channel)->unbind(mLastExposure.getUsage());
        }
        shader->unbind();
        dst->flush();
    }
}

extern LLPointer<LLImageGL> gEXRImage;

void LLPipeline::tonemap(LLRenderTarget* src, LLRenderTarget* dst, bool gamma_correct/* = true*/)
{
    // gamma correct lighting
    {
        LL_PROFILE_GPU_ZONE("tonemap");

        dst->bindTarget();

        static LLCachedControl<bool> buildNoPost(gSavedSettings, "RenderDisablePostProcessing", false);

        LLGLDepthTest depth(GL_FALSE, GL_FALSE);

        // Apply gamma correction to the frame here.

        static LLCachedControl<bool> should_auto_adjust(gSavedSettings, "RenderSkyAutoAdjustLegacy", false);

        LLSettingsSky::ptr_t psky = LLEnvironment::instance().getCurrentSky();

<<<<<<< HEAD
        bool no_post = gSnapshotNoPost || (buildNoPost && gFloaterTools->isAvailable()) || psky->getTonemapMix() == 0.f;
        LLGLSLShader& shader = no_post ? gNoPostTonemapProgram : gDeferredPostTonemapProgram;
=======
        bool no_post = gSnapshotNoPost || (buildNoPost && gFloaterTools->isAvailable());
        LLGLSLShader* shader = nullptr;
        if (gamma_correct)
        {
            shader = no_post ? &gNoPostGammaCorrectProgram : // no post (no gamma, no exposure, no tonemapping)
                psky->getReflectionProbeAmbiance(should_auto_adjust) == 0.f ? &gLegacyPostGammaCorrectProgram :
                &gDeferredPostGammaCorrectProgram;
        }
        else
        {
            shader = (psky->getReflectionProbeAmbiance(should_auto_adjust) == 0.f || no_post) ? &gNoPostTonemapProgram : &gDeferredPostTonemapProgram;
        }
>>>>>>> ef6d2dd8

        shader->bind();

        S32 channel = 0;

        shader->bindTexture(LLShaderMgr::DEFERRED_DIFFUSE, src, false, LLTexUnit::TFO_POINT);
        shader->bindTexture(LLShaderMgr::EXPOSURE_MAP, &mExposureMap);
        shader->uniform2f(LLShaderMgr::DEFERRED_SCREEN_RES, (GLfloat)src->getWidth(), (GLfloat)src->getHeight());

        static LLStaticHashedString dt("dt");
        static LLStaticHashedString noiseVec("noiseVec");
        static LLStaticHashedString dynamic_exposure_params("dynamic_exposure_params");
        static LLStaticHashedString dynamic_exposure_e("dynamic_exposure_enabled");
        static LLStaticHashedString dynamic_exposure_s("dynamic_exposure_speed");
        static LLCachedControl<F32> dynamic_exposure_coefficient(gSavedSettings, "RenderDynamicExposureCoefficient", 0.175f);
        static LLCachedControl<bool> dynamic_exposure_enabled(gSavedSettings, "RenderDynamicExposureEnabled", true);
        static LLCachedControl<F32> dynamic_exposure_speed(gSavedSettings, "RenderDynamicExposureSpeed", 3);
        shader.uniform1f(dynamic_exposure_e, dynamic_exposure_enabled ? 1.f : 0.f);

        static LLCachedControl<F32> exposure(gSavedSettings, "RenderExposure", 1.f);

        F32 e = llclamp(exposure(), 0.5f, 4.f);

        static LLStaticHashedString s_exposure("exposure");
        static LLStaticHashedString tonemap_mix("tonemap_mix");
        static LLStaticHashedString tonemap_type("tonemap_type");

        shader->uniform1f(s_exposure, e);

        static LLCachedControl<U32> tonemap_type_setting(gSavedSettings, "RenderTonemapType", 0U);
        shader->uniform1i(tonemap_type, tonemap_type_setting);

        static LLCachedControl<F32> tonemap_mix_setting(gSavedSettings, "RenderTonemapMix", 1.f);
<<<<<<< HEAD
        shader.uniform1f(tonemap_mix, psky->getTonemapMix());
=======
        shader->uniform1f(tonemap_mix, tonemap_mix_setting);
>>>>>>> ef6d2dd8

        mScreenTriangleVB->setBuffer();
        mScreenTriangleVB->drawArrays(LLRender::TRIANGLES, 0, 3);

        gGL.getTexUnit(channel)->unbind(src->getUsage());
<<<<<<< HEAD
        shader.unbind();
    }
    dst->flush();
}

void LLPipeline::gammaCorrect(LLRenderTarget* src, LLRenderTarget* dst)
{
    dst->bindTarget();
    // gamma correct lighting
    {
        LL_PROFILE_GPU_ZONE("gamma correct");

        LLGLDepthTest depth(GL_FALSE, GL_FALSE);

        static LLCachedControl<bool> buildNoPost(gSavedSettings, "RenderDisablePostProcessing", false);
        static LLCachedControl<bool> should_auto_adjust(gSavedSettings, "RenderSkyAutoAdjustLegacy", false);

        LLSettingsSky::ptr_t psky = LLEnvironment::instance().getCurrentSky();
        LLGLSLShader& shader = psky->getReflectionProbeAmbiance(should_auto_adjust) == 0.f ? gLegacyPostGammaCorrectProgram :
            gDeferredPostGammaCorrectProgram;

        shader.bind();
        shader.bindTexture(LLShaderMgr::DEFERRED_DIFFUSE, src, false, LLTexUnit::TFO_POINT);
        shader.uniform2f(LLShaderMgr::DEFERRED_SCREEN_RES, (GLfloat)src->getWidth(), (GLfloat)src->getHeight());

        mScreenTriangleVB->setBuffer();
        mScreenTriangleVB->drawArrays(LLRender::TRIANGLES, 0, 3);
=======
        shader->unbind();
>>>>>>> ef6d2dd8

        dst->flush();
    }
}

void LLPipeline::copyScreenSpaceReflections(LLRenderTarget* src, LLRenderTarget* dst)
{
    if (RenderScreenSpaceReflections && !gCubeSnapshot)
    {
        LL_PROFILE_GPU_ZONE("ssr copy");
        LLGLDepthTest depth(GL_TRUE, GL_TRUE, GL_ALWAYS);

        LLRenderTarget& depth_src = mRT->deferredScreen;

        dst->bindTarget();
        dst->invalidate();
        gCopyDepthProgram.bind();

        S32 diff_map = gCopyDepthProgram.getTextureChannel(LLShaderMgr::DIFFUSE_MAP);
        S32 depth_map = gCopyDepthProgram.getTextureChannel(LLShaderMgr::DEFERRED_DEPTH);

        gGL.getTexUnit(diff_map)->bind(src);
        gGL.getTexUnit(depth_map)->bind(&depth_src, true);

        mScreenTriangleVB->setBuffer();
        mScreenTriangleVB->drawArrays(LLRender::TRIANGLES, 0, 3);

        dst->flush();
    }
}

void LLPipeline::generateGlow(LLRenderTarget* src)
{
    LL_PROFILE_GPU_ZONE("glow generate");
    if (sRenderGlow)
    {
        mGlow[2].bindTarget();
        mGlow[2].clear();

        gGlowExtractProgram.bind();
        F32 maxAlpha = RenderGlowMaxExtractAlpha;
        F32 warmthAmount = RenderGlowWarmthAmount;
        LLVector3 lumWeights = RenderGlowLumWeights;
        LLVector3 warmthWeights = RenderGlowWarmthWeights;

        gGlowExtractProgram.uniform1f(LLShaderMgr::GLOW_MIN_LUMINANCE, 9999);
        gGlowExtractProgram.uniform1f(LLShaderMgr::GLOW_MAX_EXTRACT_ALPHA, maxAlpha);
        gGlowExtractProgram.uniform3f(LLShaderMgr::GLOW_LUM_WEIGHTS, lumWeights.mV[0], lumWeights.mV[1],
            lumWeights.mV[2]);
        gGlowExtractProgram.uniform3f(LLShaderMgr::GLOW_WARMTH_WEIGHTS, warmthWeights.mV[0], warmthWeights.mV[1],
            warmthWeights.mV[2]);
        gGlowExtractProgram.uniform1f(LLShaderMgr::GLOW_WARMTH_AMOUNT, warmthAmount);

        if (RenderGlowNoise)
        {
            S32 channel = gGlowExtractProgram.enableTexture(LLShaderMgr::GLOW_NOISE_MAP);
            if (channel > -1)
            {
                gGL.getTexUnit(channel)->bindManual(LLTexUnit::TT_TEXTURE, mTrueNoiseMap);
                gGL.getTexUnit(channel)->setTextureFilteringOption(LLTexUnit::TFO_POINT);
            }
            gGlowExtractProgram.uniform2f(LLShaderMgr::DEFERRED_SCREEN_RES,
                                          (GLfloat)mGlow[2].getWidth(),
                                          (GLfloat)mGlow[2].getHeight());
        }

        {
            LLGLEnable blend_on(GL_BLEND);

            gGL.setSceneBlendType(LLRender::BT_ADD_WITH_ALPHA);

            gGlowExtractProgram.bindTexture(LLShaderMgr::DIFFUSE_MAP, src);

            gGL.color4f(1, 1, 1, 1);
            gPipeline.enableLightsFullbright();

            mScreenTriangleVB->setBuffer();
            mScreenTriangleVB->drawArrays(LLRender::TRIANGLES, 0, 3);

            mGlow[2].flush();
        }

        gGlowExtractProgram.unbind();

        // power of two between 1 and 1024
        U32 glowResPow = RenderGlowResolutionPow;
        const U32 glow_res = llmax(1, llmin(1024, 1 << glowResPow));

        S32 kernel = RenderGlowIterations * 2;
        F32 delta = RenderGlowWidth / glow_res;
        // Use half the glow width if we have the res set to less than 9 so that it looks
        // almost the same in either case.
        if (glowResPow < 9)
        {
            delta *= 0.5f;
        }
        F32 strength = RenderGlowStrength;

        gGlowProgram.bind();
        gGlowProgram.uniform1f(LLShaderMgr::GLOW_STRENGTH, strength);

        for (S32 i = 0; i < kernel; i++)
        {
            mGlow[i % 2].bindTarget();
            mGlow[i % 2].clear();

            if (i == 0)
            {
                gGlowProgram.bindTexture(LLShaderMgr::DIFFUSE_MAP, &mGlow[2]);
            }
            else
            {
                gGlowProgram.bindTexture(LLShaderMgr::DIFFUSE_MAP, &mGlow[(i - 1) % 2]);
            }

            if (i % 2 == 0)
            {
                gGlowProgram.uniform2f(LLShaderMgr::GLOW_DELTA, delta, 0);
            }
            else
            {
                gGlowProgram.uniform2f(LLShaderMgr::GLOW_DELTA, 0, delta);
            }

            mScreenTriangleVB->setBuffer();
            mScreenTriangleVB->drawArrays(LLRender::TRIANGLES, 0, 3);

            mGlow[i % 2].flush();
        }

        gGlowProgram.unbind();

    }
    else // !sRenderGlow, skip the glow ping-pong and just clear the result target
    {
        mGlow[1].bindTarget();
        mGlow[1].clear();
        mGlow[1].flush();
    }
}

void LLPipeline::applyCAS(LLRenderTarget* src, LLRenderTarget* dst)
{
    static LLCachedControl<F32> cas_sharpness(gSavedSettings, "RenderCASSharpness", 0.4f);
    static LLCachedControl<bool> should_auto_adjust(gSavedSettings, "RenderSkyAutoAdjustLegacy", true);

    LL_PROFILE_GPU_ZONE("cas");

    LLSettingsSky::ptr_t psky = LLEnvironment::instance().getCurrentSky();
    LLGLSLShader* sharpen_shader = psky->getReflectionProbeAmbiance(should_auto_adjust) == 0.f ? &gCASLegacyGammaProgram : &gCASProgram;

    // Bind setup:
    dst->bindTarget();

    sharpen_shader->bind();

    {
        static LLStaticHashedString cas_param_0("cas_param_0");
        static LLStaticHashedString cas_param_1("cas_param_1");
        static LLStaticHashedString out_screen_res("out_screen_res");

        varAU4(const0);
        varAU4(const1);
        CasSetup(const0, const1,
            cas_sharpness(),             // Sharpness tuning knob (0.0 to 1.0).
            (AF1)src->getWidth(), (AF1)src->getHeight(),  // Input size.
            (AF1)dst->getWidth(), (AF1)dst->getHeight()); // Output size.

        sharpen_shader->uniform4uiv(cas_param_0, 1, const0);
        sharpen_shader->uniform4uiv(cas_param_1, 1, const1);

        sharpen_shader->uniform2f(out_screen_res, (AF1)dst->getWidth(), (AF1)dst->getHeight());
    }

    sharpen_shader->bindTexture(LLShaderMgr::DEFERRED_DIFFUSE, src, false, LLTexUnit::TFO_POINT);

    // Draw
    gPipeline.mScreenTriangleVB->setBuffer();
    gPipeline.mScreenTriangleVB->drawArrays(LLRender::TRIANGLES, 0, 3);

    sharpen_shader->unbind();

    dst->flush();
}

void LLPipeline::applyFXAA(LLRenderTarget* src, LLRenderTarget* dst, bool combine_glow)
{
    llassert(!gCubeSnapshot);
    LLGLSLShader* shader = &gGlowCombineProgram;

    LL_PROFILE_GPU_ZONE("FXAA");
    S32 width = src->getWidth();
    S32 height = src->getHeight();

    // bake out texture2D with RGBL for FXAA shader
    mFXAAMap.bindTarget();
    mFXAAMap.invalidate(GL_COLOR_BUFFER_BIT);

    shader = combine_glow ? &gGlowCombineFXAAProgram : &gFXAALumaGenProgram;
    shader->bind();

    S32 channel = shader->enableTexture(LLShaderMgr::DEFERRED_DIFFUSE, src->getUsage());
    if (channel > -1)
    {
        src->bindTexture(0, channel, LLTexUnit::TFO_BILINEAR);
    }
    shader->bindTexture(LLShaderMgr::DEFERRED_EMISSIVE, &mGlow[1]);

    {
        LLGLDepthTest depth_test(GL_TRUE, GL_TRUE, GL_ALWAYS);
        mScreenTriangleVB->setBuffer();
        mScreenTriangleVB->drawArrays(LLRender::TRIANGLES, 0, 3);
    }

    shader->disableTexture(LLShaderMgr::DEFERRED_DIFFUSE, src->getUsage());
    shader->unbind();

    mFXAAMap.flush();

    if (dst)
    {
        dst->bindTarget();
    }

    static LLCachedControl<U32> aa_quality(gSavedSettings, "RenderFSAASamples", 0U);
    U32 fsaa_quality = std::clamp(aa_quality(), 0U, 3U);

    shader = &gFXAAProgram[fsaa_quality];
    shader->bind();

    channel = shader->enableTexture(LLShaderMgr::DIFFUSE_MAP, mFXAAMap.getUsage());
    if (channel > -1)
    {
        mFXAAMap.bindTexture(0, channel, LLTexUnit::TFO_BILINEAR);
    }

    gGLViewport[0] = gViewerWindow->getWorldViewRectRaw().mLeft;
    gGLViewport[1] = gViewerWindow->getWorldViewRectRaw().mBottom;
    gGLViewport[2] = gViewerWindow->getWorldViewRectRaw().getWidth();
    gGLViewport[3] = gViewerWindow->getWorldViewRectRaw().getHeight();

    glViewport(gGLViewport[0], gGLViewport[1], gGLViewport[2], gGLViewport[3]);

    F32 scale_x = (F32)width / mFXAAMap.getWidth();
    F32 scale_y = (F32)height / mFXAAMap.getHeight();
    shader->uniform2f(LLShaderMgr::FXAA_TC_SCALE, scale_x, scale_y);
    shader->uniform2f(LLShaderMgr::FXAA_RCP_SCREEN_RES, 1.f / width * scale_x, 1.f / height * scale_y);
    shader->uniform4f(LLShaderMgr::FXAA_RCP_FRAME_OPT, -0.5f / width * scale_x, -0.5f / height * scale_y,
        0.5f / width * scale_x, 0.5f / height * scale_y);
    shader->uniform4f(LLShaderMgr::FXAA_RCP_FRAME_OPT2, -2.f / width * scale_x, -2.f / height * scale_y,
        2.f / width * scale_x, 2.f / height * scale_y);

    {
        LLGLDepthTest depth_test(GL_TRUE, GL_TRUE, GL_ALWAYS);
        shader->bindTexture(LLShaderMgr::DEFERRED_DEPTH, &mRT->deferredScreen, true);

        mScreenTriangleVB->setBuffer();
        mScreenTriangleVB->drawArrays(LLRender::TRIANGLES, 0, 3);
    }

    shader->unbind();
    if (dst)
    {
        dst->flush();
    }
}

void LLPipeline::generateSMAABuffers(LLRenderTarget* src)
{
    llassert(!gCubeSnapshot);
    bool multisample = RenderFSAAType == 2 && mFXAAMap.isComplete() && mSMAABlendBuffer.isComplete();

    // Present everything.
    if (multisample)
    {
        LL_PROFILE_GPU_ZONE("SMAA Edge");
        static LLCachedControl<U32> aa_quality(gSavedSettings, "RenderFSAASamples", 0U);
        U32 fsaa_quality = std::clamp(aa_quality(), 0U, 3U);

        S32 width = src->getWidth();
        S32 height = src->getHeight();

        float rt_metrics[] = { 1.f / width, 1.f / height, (float)width, (float)height };

        LLGLDepthTest    depth(GL_FALSE, GL_FALSE);

        static LLCachedControl<bool> use_sample(gSavedSettings, "RenderSMAAUseSample", false);
        //static LLCachedControl<bool> use_stencil(gSavedSettings, "RenderSMAAUseStencil", true);
        {
            //LLGLState stencil(GL_STENCIL_TEST, use_stencil);

            // Bind setup:
            LLRenderTarget& dest = mFXAAMap;
            LLGLSLShader& edge_shader = gSMAAEdgeDetectProgram[fsaa_quality];

            dest.bindTarget();
            // SMAA utilizes discard, so the background color matters
            dest.clear(GL_COLOR_BUFFER_BIT);

            edge_shader.bind();
            edge_shader.uniform4fv(sSmaaRTMetrics, 1, rt_metrics);

            S32 channel = edge_shader.enableTexture(LLShaderMgr::DEFERRED_DIFFUSE, src->getUsage());
            if (channel > -1)
            {
                if (!use_sample)
                {
                    src->bindTexture(0, channel, LLTexUnit::TFO_POINT);
                    gGL.getTexUnit(channel)->setTextureAddressMode(LLTexUnit::TAM_CLAMP);
                }
                else
                {
                    gGL.getTexUnit(channel)->bindManual(LLTexUnit::TT_TEXTURE, mSMAASampleMap);
                    gGL.getTexUnit(channel)->setTextureAddressMode(LLTexUnit::TAM_CLAMP);
                }
            }

            //if (use_stencil)
            //{
            //    glStencilFunc(GL_ALWAYS, 1, 0xFF);
            //    glStencilOp(GL_KEEP, GL_KEEP, GL_REPLACE);
            //    glStencilMask(0xFF);
            //}
            mScreenTriangleVB->setBuffer();
            mScreenTriangleVB->drawArrays(LLRender::TRIANGLES, 0, 3);

            edge_shader.unbind();
            dest.flush();

            gGL.getTexUnit(channel)->unbindFast(LLTexUnit::TT_TEXTURE);
        }

        {
            //LLGLState stencil(GL_STENCIL_TEST, use_stencil);

            // Bind setup:
            LLRenderTarget& dest = mSMAABlendBuffer;
            LLGLSLShader& blend_weights_shader = gSMAABlendWeightsProgram[fsaa_quality];

            dest.bindTarget();
            dest.invalidate(GL_COLOR_BUFFER_BIT);

            blend_weights_shader.bind();
            blend_weights_shader.uniform4fv(sSmaaRTMetrics, 1, rt_metrics);

            S32 edge_tex_channel = blend_weights_shader.enableTexture(LLShaderMgr::SMAA_EDGE_TEX, mFXAAMap.getUsage());
            if (edge_tex_channel > -1)
            {
                mFXAAMap.bindTexture(0, edge_tex_channel, LLTexUnit::TFO_BILINEAR);
                gGL.getTexUnit(edge_tex_channel)->setTextureAddressMode(LLTexUnit::TAM_CLAMP);
            }
            S32 area_tex_channel = blend_weights_shader.enableTexture(LLShaderMgr::SMAA_AREA_TEX, LLTexUnit::TT_TEXTURE);
            if (area_tex_channel > -1)
            {
                gGL.getTexUnit(area_tex_channel)->bindManual(LLTexUnit::TT_TEXTURE, mSMAAAreaMap);
                gGL.getTexUnit(area_tex_channel)->setTextureFilteringOption(LLTexUnit::TFO_BILINEAR);
                gGL.getTexUnit(area_tex_channel)->setTextureAddressMode(LLTexUnit::TAM_CLAMP);
            }
            S32 search_tex_channel = blend_weights_shader.enableTexture(LLShaderMgr::SMAA_SEARCH_TEX, LLTexUnit::TT_TEXTURE);
            if (search_tex_channel > -1)
            {
                gGL.getTexUnit(search_tex_channel)->bindManual(LLTexUnit::TT_TEXTURE, mSMAASearchMap);
                gGL.getTexUnit(search_tex_channel)->setTextureFilteringOption(LLTexUnit::TFO_BILINEAR);
                gGL.getTexUnit(search_tex_channel)->setTextureAddressMode(LLTexUnit::TAM_CLAMP);
            }

            //if (use_stencil)
            //{
            //    glStencilFunc(GL_EQUAL, 1, 0xFF);
            //    glStencilMask(0x00);
            //}
            mScreenTriangleVB->setBuffer();
            mScreenTriangleVB->drawArrays(LLRender::TRIANGLES, 0, 3);
            //if (use_stencil)
            //{
            //    glStencilFunc(GL_ALWAYS, 0, 0xFF);
            //}
            blend_weights_shader.unbind();
            dest.flush();
            gGL.getTexUnit(edge_tex_channel)->unbindFast(LLTexUnit::TT_TEXTURE);
            gGL.getTexUnit(area_tex_channel)->unbindFast(LLTexUnit::TT_TEXTURE);
            gGL.getTexUnit(search_tex_channel)->unbindFast(LLTexUnit::TT_TEXTURE);
        }
    }
}

void LLPipeline::applySMAA(LLRenderTarget* src, LLRenderTarget* dst, bool combine_glow)
{
    llassert(!gCubeSnapshot);

    LL_PROFILE_GPU_ZONE("SMAA");
    static LLCachedControl<U32> aa_quality(gSavedSettings, "RenderFSAASamples", 0U);
    U32 fsaa_quality = std::clamp(aa_quality(), 0U, 3U);

    S32 width = src->getWidth();
    S32 height = src->getHeight();

    float rt_metrics[] = { 1.f / width, 1.f / height, (float)width, (float)height };

    LLGLDepthTest    depth(GL_FALSE, GL_FALSE);

    static LLCachedControl<bool> use_sample(gSavedSettings, "RenderSMAAUseSample", false);
    //static LLCachedControl<bool> use_stencil(gSavedSettings, "RenderSMAAUseStencil", true);

    {
        //LLGLDisable stencil(GL_STENCIL_TEST);

        // Bind setup:
        LLGLSLShader& blend_shader = combine_glow ? gSMAANeighborhoodBlendGlowCombineProgram[fsaa_quality]
            : gSMAANeighborhoodBlendProgram[fsaa_quality];

        if(dst)
        {
            dst->bindTarget();
            dst->invalidate(GL_COLOR_BUFFER_BIT);
        }

        blend_shader.bind();
        blend_shader.uniform4fv(sSmaaRTMetrics, 1, rt_metrics);

        S32 diffuse_channel = blend_shader.enableTexture(LLShaderMgr::DEFERRED_DIFFUSE);
        if(diffuse_channel > -1)
        {
            src->bindTexture(0, diffuse_channel, LLTexUnit::TFO_BILINEAR);
            gGL.getTexUnit(diffuse_channel)->setTextureAddressMode(LLTexUnit::TAM_CLAMP);
        }

        S32 blend_channel = blend_shader.enableTexture(LLShaderMgr::SMAA_BLEND_TEX);
        if (blend_channel > -1)
        {
            mSMAABlendBuffer.bindTexture(0, blend_channel, LLTexUnit::TFO_BILINEAR);
        }

        blend_shader.bindTexture(LLShaderMgr::DEFERRED_EMISSIVE, &mGlow[1]);

        blend_shader.bindTexture(LLShaderMgr::DEFERRED_DEPTH, &mRT->deferredScreen, true);

        mScreenTriangleVB->setBuffer();
        mScreenTriangleVB->drawArrays(LLRender::TRIANGLES, 0, 3);

        blend_shader.unbind();
        gGL.getTexUnit(diffuse_channel)->unbindFast(LLTexUnit::TT_TEXTURE);
        gGL.getTexUnit(blend_channel)->unbindFast(LLTexUnit::TT_TEXTURE);

        if (dst)
        {
            dst->flush();
        }
    }
}

void LLPipeline::copyRenderTarget(LLRenderTarget* src, LLRenderTarget* dst)
{
    LL_PROFILE_GPU_ZONE("copyRenderTarget");
    dst->bindTarget();

    gDeferredPostNoDoFProgram.bind();

    gDeferredPostNoDoFProgram.bindTexture(LLShaderMgr::DEFERRED_DIFFUSE, src);
    gDeferredPostNoDoFProgram.bindTexture(LLShaderMgr::DEFERRED_DEPTH, &mRT->deferredScreen, true);

    {
        mScreenTriangleVB->setBuffer();
        mScreenTriangleVB->drawArrays(LLRender::TRIANGLES, 0, 3);
    }

    gDeferredPostNoDoFProgram.unbind();

    dst->flush();
}

void LLPipeline::combineGlow(LLRenderTarget* src, LLRenderTarget* dst)
{
    LL_PROFILE_GPU_ZONE("glow combine");

    // Go ahead and do our glow combine here in our destination.  We blit this later into the front buffer.
    if (dst)
    {
        dst->bindTarget();
    }

    {
        gGlowCombineProgram.bind();

        gGlowCombineProgram.bindTexture(LLShaderMgr::DEFERRED_DIFFUSE, src);
        gGlowCombineProgram.bindTexture(LLShaderMgr::DEFERRED_EMISSIVE, &mGlow[1]);
        gGlowCombineProgram.bindTexture(LLShaderMgr::DEFERRED_DEPTH, &mRT->deferredScreen, true);

        mScreenTriangleVB->setBuffer();
        mScreenTriangleVB->drawArrays(LLRender::TRIANGLES, 0, 3);
    }

    if (dst)
    {
        dst->flush();
    }
}

void LLPipeline::renderDoF(LLRenderTarget* src, LLRenderTarget* dst)
{
    LL_PROFILE_GPU_ZONE("dof");
    gViewerWindow->setup3DViewport();

    LLGLDisable blend(GL_BLEND);

    // depth of field focal plane calculations
    static F32 current_distance = 16.f;
    static F32 start_distance = 16.f;
    static F32 transition_time = 1.f;

    LLVector3 focus_point;

    LLViewerObject* obj = LLViewerMediaFocus::getInstance()->getFocusedObject();
    if (obj && obj->mDrawable && obj->isSelected())
    { // focus on selected media object
        S32 face_idx = LLViewerMediaFocus::getInstance()->getFocusedFace();
        if (obj && obj->mDrawable)
        {
            LLFace* face = obj->mDrawable->getFace(face_idx);
            if (face)
            {
                focus_point = face->getPositionAgent();
            }
        }
    }

    if (focus_point.isExactlyZero())
    {
        if (LLViewerJoystick::getInstance()->getOverrideCamera())
        { // focus on point under cursor
            focus_point.set(gDebugRaycastIntersection.getF32ptr());
        }
        else if (gAgentCamera.cameraMouselook())
        { // focus on point under mouselook crosshairs
            LLVector4a result;
            result.clear();

            gViewerWindow->cursorIntersect(-1, -1, 512.f, nullptr, -1, false, false, true, true, nullptr, nullptr, nullptr, &result);

            focus_point.set(result.getF32ptr());
        }
        else
        {
            // focus on alt-zoom target
            LLViewerRegion* region = gAgent.getRegion();
            if (region)
            {
                focus_point = LLVector3(gAgentCamera.getFocusGlobal() - region->getOriginGlobal());
            }
        }
    }

    LLVector3 eye = LLViewerCamera::getInstance()->getOrigin();
    F32 target_distance = 16.f;
    if (!focus_point.isExactlyZero())
    {
        target_distance = LLViewerCamera::getInstance()->getAtAxis() * (focus_point - eye);
    }

    if (transition_time >= 1.f && fabsf(current_distance - target_distance) / current_distance > 0.01f)
    { // large shift happened, interpolate smoothly to new target distance
        transition_time = 0.f;
        start_distance = current_distance;
    }
    else if (transition_time < 1.f)
    { // currently in a transition, continue interpolating
        transition_time += 1.f / CameraFocusTransitionTime * gFrameIntervalSeconds.value();
        transition_time = llmin(transition_time, 1.f);

        F32 t = cosf(transition_time * F_PI + F_PI) * 0.5f + 0.5f;
        current_distance = start_distance + (target_distance - start_distance) * t;
    }
    else
    { // small or no change, just snap to target distance
        current_distance = target_distance;
    }

    // convert to mm
    F32 subject_distance = current_distance * 1000.f;
    F32 fnumber = CameraFNumber;
    F32 default_focal_length = CameraFocalLength;

    F32 fov = LLViewerCamera::getInstance()->getView();

    const F32 default_fov = CameraFieldOfView * F_PI / 180.f;

    // F32 aspect_ratio = (F32) mRT->screen.getWidth()/(F32)mRT->screen.getHeight();

    F32 dv = 2.f * default_focal_length * tanf(default_fov / 2.f);

    F32 focal_length = dv / (2 * tanf(fov / 2.f));

    // F32 tan_pixel_angle = tanf(LLDrawable::sCurPixelAngle);

    // from wikipedia -- c = |s2-s1|/s2 * f^2/(N(S1-f))
    // where     N = fnumber
    //           s2 = dot distance
    //           s1 = subject distance
    //           f = focal length
    //

    F32 blur_constant = focal_length * focal_length / (fnumber * (subject_distance - focal_length));
    blur_constant /= 1000.f; // convert to meters for shader
    F32 magnification = focal_length / (subject_distance - focal_length);

    { // build diffuse+bloom+CoF
        mFXAAMap.bindTarget();

        gDeferredCoFProgram.bind();

        gDeferredCoFProgram.bindTexture(LLShaderMgr::DEFERRED_DIFFUSE, src, LLTexUnit::TFO_POINT);
        gDeferredCoFProgram.bindTexture(LLShaderMgr::DEFERRED_DEPTH, &mRT->deferredScreen, true);

        gDeferredCoFProgram.uniform2f(LLShaderMgr::DEFERRED_SCREEN_RES, (GLfloat)mFXAAMap.getWidth(), (GLfloat)mFXAAMap.getHeight());
        gDeferredCoFProgram.uniform1f(LLShaderMgr::DOF_FOCAL_DISTANCE, -subject_distance / 1000.f);
        gDeferredCoFProgram.uniform1f(LLShaderMgr::DOF_BLUR_CONSTANT, blur_constant);
        gDeferredCoFProgram.uniform1f(LLShaderMgr::DOF_TAN_PIXEL_ANGLE, tanf(1.f / LLDrawable::sCurPixelAngle));
        gDeferredCoFProgram.uniform1f(LLShaderMgr::DOF_MAGNIFICATION, magnification);
        gDeferredCoFProgram.uniform1f(LLShaderMgr::DOF_MAX_COF, CameraMaxCoF);
        gDeferredCoFProgram.uniform1f(LLShaderMgr::DOF_RES_SCALE, CameraDoFResScale);
        gDeferredCoFProgram.bindTexture(LLShaderMgr::DEFERRED_EMISSIVE, &mGlow[1]);

        mScreenTriangleVB->setBuffer();
        mScreenTriangleVB->drawArrays(LLRender::TRIANGLES, 0, 3);
        gDeferredCoFProgram.unbind();
        mFXAAMap.flush();
    }

    U32 dof_width = (U32)(mRT->screen.getWidth() * CameraDoFResScale);
    U32 dof_height = (U32)(mRT->screen.getHeight() * CameraDoFResScale);

    { // perform DoF sampling at half-res (preserve alpha channel)
        src->bindTarget();
        glViewport(0, 0, dof_width, dof_height);

        gGL.setColorMask(true, false);

        gDeferredPostProgram.bind();
        gDeferredPostProgram.bindTexture(LLShaderMgr::DEFERRED_DIFFUSE, &mFXAAMap, LLTexUnit::TFO_POINT);

        gDeferredPostProgram.uniform2f(LLShaderMgr::DEFERRED_SCREEN_RES, (GLfloat)src->getWidth(), (GLfloat)src->getHeight());
        gDeferredPostProgram.uniform1f(LLShaderMgr::DOF_MAX_COF, CameraMaxCoF);
        gDeferredPostProgram.uniform1f(LLShaderMgr::DOF_RES_SCALE, CameraDoFResScale);

        mScreenTriangleVB->setBuffer();
        mScreenTriangleVB->drawArrays(LLRender::TRIANGLES, 0, 3);

        gDeferredPostProgram.unbind();

        src->flush();
        gGL.setColorMask(true, true);
    }

    { // combine result based on alpha

        if(dst)
        {
            dst->bindTarget();
        }
        glViewport(0, 0, mFXAAMap.getWidth(), mFXAAMap.getHeight());

        gDeferredDoFCombineProgram.bind();
        gDeferredDoFCombineProgram.bindTexture(LLShaderMgr::DEFERRED_DIFFUSE, src, LLTexUnit::TFO_POINT);
        gDeferredDoFCombineProgram.bindTexture(LLShaderMgr::DEFERRED_LIGHT, &mFXAAMap, LLTexUnit::TFO_POINT);
        gDeferredDoFCombineProgram.bindTexture(LLShaderMgr::DEFERRED_DEPTH, &mRT->deferredScreen, true);

        gDeferredDoFCombineProgram.uniform2f(LLShaderMgr::DEFERRED_SCREEN_RES, (GLfloat)src->getWidth(), (GLfloat)src->getHeight());
        gDeferredDoFCombineProgram.uniform1f(LLShaderMgr::DOF_MAX_COF, CameraMaxCoF);
        gDeferredDoFCombineProgram.uniform1f(LLShaderMgr::DOF_RES_SCALE, CameraDoFResScale);
        gDeferredDoFCombineProgram.uniform1f(LLShaderMgr::DOF_WIDTH, (dof_width - 1) / (F32)src->getWidth());
        gDeferredDoFCombineProgram.uniform1f(LLShaderMgr::DOF_HEIGHT, (dof_height - 1) / (F32)src->getHeight());

        mScreenTriangleVB->setBuffer();
        mScreenTriangleVB->drawArrays(LLRender::TRIANGLES, 0, 3);

        gDeferredDoFCombineProgram.unbind();

        if (dst)
        {
            dst->flush();
        }
    }
}

void LLPipeline::renderFinalize()
{
    // Ensure changes here are propogated to relevant portions of LLGLTFPreviewTexture::render()

    llassert(!gCubeSnapshot);
    LLVertexBuffer::unbind();
    LLGLState::checkStates();

    assertInitialized();

    LL_RECORD_BLOCK_TIME(FTM_RENDER_BLOOM);
    LL_PROFILE_GPU_ZONE("renderFinalize");

    gGL.color4f(1, 1, 1, 1);
    LLGLDepthTest depth(GL_FALSE);
    LLGLDisable blend(GL_BLEND);
    LLGLDisable cull(GL_CULL_FACE);

    enableLightsFullbright();

    gGL.setColorMask(true, true);
    glClearColor(0, 0, 0, 0);

    copyScreenSpaceReflections(&mRT->screen, &mSceneMap);

    generateLuminance(&mRT->screen, &mLuminanceMap);

    generateExposure(&mLuminanceMap, &mExposureMap);

    LLRenderTarget* src = &mPostPingMap;
    LLRenderTarget* dest = &mPostPongMap;

    static LLCachedControl<bool> render_cas(gSavedSettings, "RenderCAS", true);
    if (render_cas && gCASProgram.isComplete())
    {
        tonemap(&mRT->screen, &mRT->deferredLight, false); // Must output to 16F buffer when passing to CAS or banding occurs

        applyCAS(&mRT->deferredLight, dest); // Gamma corrects after sharpening
        std::swap(src, dest);
    }
    else
    {
        tonemap(&mRT->screen, dest);
        std::swap(src, dest);
    }

    LLVertexBuffer::unbind();

    generateGlow(src);

    gGLViewport[0] = gViewerWindow->getWorldViewRectRaw().mLeft;
    gGLViewport[1] = gViewerWindow->getWorldViewRectRaw().mBottom;
    gGLViewport[2] = gViewerWindow->getWorldViewRectRaw().getWidth();
    gGLViewport[3] = gViewerWindow->getWorldViewRectRaw().getHeight();
    glViewport(gGLViewport[0], gGLViewport[1], gGLViewport[2], gGLViewport[3]);

    bool smaa_enabled = RenderFSAAType == 2 && mFXAAMap.isComplete() && mSMAABlendBuffer.isComplete();
    bool fxaa_enabled = RenderFSAAType == 1 && mFXAAMap.isComplete();
    bool dof_enabled = RenderDepthOfField &&
        (RenderDepthOfFieldInEditMode || !LLToolMgr::getInstance()->inBuildMode());
    if(dof_enabled) // DoF Combines Glow
    {
        LLRenderTarget* dof_dest = (smaa_enabled || fxaa_enabled) ? dest : nullptr; // render to screen if no AA enabled
        renderDoF(src, dof_dest);
        std::swap(src, dof_dest);
    }

    // Render to screen
    if (smaa_enabled)
    {
        generateSMAABuffers(src);
        applySMAA(src, nullptr, !dof_enabled);
    }
    else if (fxaa_enabled)
    {
        applyFXAA(src, nullptr, !dof_enabled);
    }
    else if (!dof_enabled)
    {
        combineGlow(src, nullptr);
    }

    if (RenderBufferVisualization > -1)
    {
        switch (RenderBufferVisualization)
        {
        case 0:
        case 1:
        case 2:
        case 3:
            visualizeBuffers(&mRT->deferredScreen, nullptr, RenderBufferVisualization);
            break;
        case 4:
            visualizeBuffers(&mLuminanceMap, nullptr, 0);
            break;
        case 5:
        {
            if (RenderFSAAType > 0)
            {
                visualizeBuffers(&mFXAAMap, nullptr, 0);
            }
            break;
        }
        case 6:
        {
            if (RenderFSAAType == 2)
            {
                visualizeBuffers(&mSMAABlendBuffer, nullptr, 0);
            }
            break;
        }
        default:
            break;
        }
    }

    gGL.setSceneBlendType(LLRender::BT_ALPHA);

    if (hasRenderDebugMask(LLPipeline::RENDER_DEBUG_PHYSICS_SHAPES))
    {
        renderPhysicsDisplay();
    }

    /*if (LLRenderTarget::sUseFBO && !gCubeSnapshot)
    { // copy depth buffer from mRT->screen to framebuffer
        LLRenderTarget::copyContentsToFramebuffer(mRT->screen, 0, 0, mRT->screen.getWidth(), mRT->screen.getHeight(), 0, 0,
                                                  mRT->screen.getWidth(), mRT->screen.getHeight(),
                                                  GL_DEPTH_BUFFER_BIT | GL_STENCIL_BUFFER_BIT, GL_NEAREST);
    }*/

    LLVertexBuffer::unbind();

    LLGLState::checkStates();

    // flush calls made to "addTrianglesDrawn" so far to stats machinery
    recordTrianglesDrawn();
}

void LLPipeline::bindLightFunc(LLGLSLShader& shader)
{
    S32 channel = shader.enableTexture(LLShaderMgr::DEFERRED_LIGHTFUNC);
    if (channel > -1)
    {
        gGL.getTexUnit(channel)->bindManual(LLTexUnit::TT_TEXTURE, mLightFunc);
    }

    channel = shader.enableTexture(LLShaderMgr::DEFERRED_BRDF_LUT, LLTexUnit::TT_TEXTURE);
    if (channel > -1)
    {
        mPbrBrdfLut.bindTexture(0, channel);
    }
}

void LLPipeline::bindShadowMaps(LLGLSLShader& shader)
{
    for (U32 i = 0; i < 4; i++)
    {
        LLRenderTarget* shadow_target = getSunShadowTarget(i);
        if (shadow_target)
        {
            S32 channel = shader.enableTexture(LLShaderMgr::DEFERRED_SHADOW0 + i, LLTexUnit::TT_TEXTURE);
            if (channel > -1)
            {
                gGL.getTexUnit(channel)->bind(getSunShadowTarget(i), true);
            }
        }
    }

    for (U32 i = 4; i < 6; i++)
    {
        S32 channel = shader.enableTexture(LLShaderMgr::DEFERRED_SHADOW0 + i);
        if (channel > -1)
        {
            LLRenderTarget* shadow_target = getSpotShadowTarget(i - 4);
            if (shadow_target)
            {
                gGL.getTexUnit(channel)->bind(shadow_target, true);
            }
        }
    }
}

void LLPipeline::bindDeferredShaderFast(LLGLSLShader& shader)
{
    if (shader.mCanBindFast)
    { // was previously fully bound, use fast path
        shader.bind();
        bindLightFunc(shader);
        bindShadowMaps(shader);
        bindReflectionProbes(shader);
    }
    else
    { //wasn't previously bound, use slow path
        bindDeferredShader(shader);
        shader.mCanBindFast = true;
    }
}

void LLPipeline::bindDeferredShader(LLGLSLShader& shader, LLRenderTarget* light_target, LLRenderTarget* depth_target)
{
    LL_PROFILE_ZONE_SCOPED_CATEGORY_PIPELINE;
    LLRenderTarget* deferred_target       = &mRT->deferredScreen;
    LLRenderTarget* deferred_light_target = &mRT->deferredLight;

    shader.bind();
    S32 channel = 0;
    channel = shader.enableTexture(LLShaderMgr::DEFERRED_DIFFUSE, deferred_target->getUsage());
    if (channel > -1)
    {
        deferred_target->bindTexture(0,channel, LLTexUnit::TFO_POINT); // frag_data[0]
        gGL.getTexUnit(channel)->setTextureAddressMode(LLTexUnit::TAM_CLAMP);
    }

    channel = shader.enableTexture(LLShaderMgr::DEFERRED_SPECULAR, deferred_target->getUsage());
    if (channel > -1)
    {
        deferred_target->bindTexture(1, channel, LLTexUnit::TFO_POINT); // frag_data[1]
        gGL.getTexUnit(channel)->setTextureAddressMode(LLTexUnit::TAM_CLAMP);
    }

    channel = shader.enableTexture(LLShaderMgr::NORMAL_MAP, deferred_target->getUsage());
    if (channel > -1)
    {
        deferred_target->bindTexture(2, channel, LLTexUnit::TFO_POINT); // frag_data[2]
        gGL.getTexUnit(channel)->setTextureAddressMode(LLTexUnit::TAM_CLAMP);
    }

    channel = shader.enableTexture(LLShaderMgr::DEFERRED_EMISSIVE, deferred_target->getUsage());
    if (channel > -1)
    {
        deferred_target->bindTexture(3, channel, LLTexUnit::TFO_POINT); // frag_data[3]
        gGL.getTexUnit(channel)->setTextureAddressMode(LLTexUnit::TAM_CLAMP);
    }

    channel = shader.enableTexture(LLShaderMgr::DEFERRED_DEPTH, deferred_target->getUsage());
    if (channel > -1)
    {
        if (depth_target)
        {
            gGL.getTexUnit(channel)->bind(depth_target, true);
        }
        else
        {
            gGL.getTexUnit(channel)->bind(deferred_target, true);
        }
        stop_glerror();
    }

    if (shader.getUniformLocation(LLShaderMgr::VIEWPORT) != -1)
    {
        shader.uniform4f(LLShaderMgr::VIEWPORT, (F32) gGLViewport[0],
                                    (F32) gGLViewport[1],
                                    (F32) gGLViewport[2],
                                    (F32) gGLViewport[3]);
    }

    if (sReflectionRender && !shader.getUniformLocation(LLShaderMgr::MODELVIEW_MATRIX))
    {
        shader.uniformMatrix4fv(LLShaderMgr::MODELVIEW_MATRIX, 1, false, glm::value_ptr(mReflectionModelView));
    }

    bindLightFunc(shader);

    stop_glerror();

    light_target = light_target ? light_target : deferred_light_target;
    channel = shader.enableTexture(LLShaderMgr::DEFERRED_LIGHT, light_target->getUsage());
    if (channel > -1)
    {
        if (light_target->isComplete())
        {
            light_target->bindTexture(0, channel, LLTexUnit::TFO_POINT);
        }
        else
        {
            gGL.getTexUnit(channel)->bindFast(LLViewerFetchedTexture::sWhiteImagep);
        }
    }

    stop_glerror();

    bindShadowMaps(shader);

    stop_glerror();

    F32 mat[16*6];
    for (U32 i = 0; i < 16; i++)
    {
        mat[i] = glm::value_ptr(mSunShadowMatrix[0])[i];
        mat[i+16] = glm::value_ptr(mSunShadowMatrix[1])[i];
        mat[i+32] = glm::value_ptr(mSunShadowMatrix[2])[i];
        mat[i+48] = glm::value_ptr(mSunShadowMatrix[3])[i];
        mat[i+64] = glm::value_ptr(mSunShadowMatrix[4])[i];
        mat[i+80] = glm::value_ptr(mSunShadowMatrix[5])[i];
    }

    shader.uniformMatrix4fv(LLShaderMgr::DEFERRED_SHADOW_MATRIX, 6, false, mat);

    stop_glerror();

    if (!LLPipeline::sReflectionProbesEnabled)
    {
        channel = shader.enableTexture(LLShaderMgr::ENVIRONMENT_MAP, LLTexUnit::TT_CUBE_MAP);
        if (channel > -1)
        {
            LLCubeMap* cube_map = gSky.mVOSkyp ? gSky.mVOSkyp->getCubeMap() : NULL;
            if (cube_map)
            {
                cube_map->enable(channel);
                cube_map->bind();
            }

            F32* m = gGLModelView;

            F32 mat[] = { m[0], m[1], m[2],
                          m[4], m[5], m[6],
                          m[8], m[9], m[10] };

            shader.uniformMatrix3fv(LLShaderMgr::DEFERRED_ENV_MAT, 1, true, mat);
        }
    }

    bindReflectionProbes(shader);

    /*if (gCubeSnapshot)
    { // we only really care about the first two values, but the shader needs increasing separation between clip planes
        shader.uniform4f(LLShaderMgr::DEFERRED_SHADOW_CLIP, 1.f, 64.f, 128.f, 256.f);
    }
    else*/
    {
        shader.uniform4fv(LLShaderMgr::DEFERRED_SHADOW_CLIP, 1, mSunClipPlanes.mV);
    }

    //F32 shadow_offset_error = 1.f + RenderShadowOffsetError * fabsf(LLViewerCamera::getInstance()->getOrigin().mV[2]);
    F32 shadow_bias_error = RenderShadowBiasError * fabsf(LLViewerCamera::getInstance()->getOrigin().mV[2])/3000.f;
    F32 shadow_bias       = RenderShadowBias + shadow_bias_error;

    shader.uniform2f(LLShaderMgr::DEFERRED_SCREEN_RES, (GLfloat)deferred_target->getWidth(), (GLfloat)deferred_target->getHeight());
    shader.uniform1f(LLShaderMgr::DEFERRED_NEAR_CLIP, LLViewerCamera::getInstance()->getNear()*2.f);
    shader.uniform1f (LLShaderMgr::DEFERRED_SHADOW_OFFSET, RenderShadowOffset); //*shadow_offset_error);
    shader.uniform1f(LLShaderMgr::DEFERRED_SHADOW_BIAS, shadow_bias);
    shader.uniform1f(LLShaderMgr::DEFERRED_SPOT_SHADOW_OFFSET, RenderSpotShadowOffset);
    shader.uniform1f(LLShaderMgr::DEFERRED_SPOT_SHADOW_BIAS, RenderSpotShadowBias);

    shader.uniform3fv(LLShaderMgr::DEFERRED_SUN_DIR, 1, mTransformedSunDir.mV);
    shader.uniform3fv(LLShaderMgr::DEFERRED_MOON_DIR, 1, mTransformedMoonDir.mV);
    shader.uniform2f(LLShaderMgr::DEFERRED_SHADOW_RES, (GLfloat)mRT->shadow[0].getWidth(), (GLfloat)mRT->shadow[0].getHeight());
    shader.uniform2f(LLShaderMgr::DEFERRED_PROJ_SHADOW_RES, (GLfloat)mSpotShadow[0].getWidth(), (GLfloat)mSpotShadow[0].getHeight());

    shader.uniformMatrix4fv(LLShaderMgr::MODELVIEW_DELTA_MATRIX, 1, GL_FALSE, glm::value_ptr(gGLDeltaModelView));
    shader.uniformMatrix4fv(LLShaderMgr::INVERSE_MODELVIEW_DELTA_MATRIX, 1, GL_FALSE, glm::value_ptr(gGLInverseDeltaModelView));

    shader.uniform1i(LLShaderMgr::CUBE_SNAPSHOT, gCubeSnapshot ? 1 : 0);

    // auto adjust legacy sun color if needed
    static LLCachedControl<bool> should_auto_adjust(gSavedSettings, "RenderSkyAutoAdjustLegacy", false);
    static LLCachedControl<F32> auto_adjust_sun_color_scale(gSavedSettings, "RenderSkyAutoAdjustSunColorScale", 1.f);
    LLSettingsSky::ptr_t psky = LLEnvironment::instance().getCurrentSky();
    LLColor3 sun_diffuse(mSunDiffuse.mV);
    if (should_auto_adjust && psky->canAutoAdjust())
    {
        sun_diffuse *= auto_adjust_sun_color_scale;
    }

    shader.uniform3fv(LLShaderMgr::SUNLIGHT_COLOR, 1, sun_diffuse.mV);
    shader.uniform3fv(LLShaderMgr::MOONLIGHT_COLOR, 1, mMoonDiffuse.mV);

    shader.uniform1f(LLShaderMgr::REFLECTION_PROBE_MAX_LOD, mReflectionMapManager.mMaxProbeLOD);
}


LLColor3 pow3f(LLColor3 v, F32 f)
{
    v.mV[0] = powf(v.mV[0], f);
    v.mV[1] = powf(v.mV[1], f);
    v.mV[2] = powf(v.mV[2], f);
    return v;
}

LLVector4 pow4fsrgb(LLVector4 v, F32 f)
{
    v.mV[0] = powf(v.mV[0], f);
    v.mV[1] = powf(v.mV[1], f);
    v.mV[2] = powf(v.mV[2], f);
    return v;
}

void LLPipeline::renderDeferredLighting()
{
    LL_PROFILE_ZONE_SCOPED_CATEGORY_PIPELINE;
    LL_PROFILE_GPU_ZONE("renderDeferredLighting");
    if (!sCull)
    {
        return;
    }

    llassert(!sRenderingHUDs);

    F32 light_scale = 1.f;

    if (gCubeSnapshot)
    { //darken local lights when probe ambiance is above 1
        light_scale = mReflectionMapManager.mLightScale;
    }

    LLRenderTarget *screen_target         = &mRT->screen;
    LLRenderTarget* deferred_light_target = &mRT->deferredLight;

    {
        LL_PROFILE_ZONE_NAMED_CATEGORY_PIPELINE("deferred");
        LLViewerCamera *camera = LLViewerCamera::getInstance();

        if (gPipeline.hasRenderType(LLPipeline::RENDER_TYPE_HUD))
        {
            gPipeline.toggleRenderType(LLPipeline::RENDER_TYPE_HUD);
        }

        gGL.setColorMask(true, true);

        // draw a cube around every light
        LLVertexBuffer::unbind();

        LLGLEnable cull(GL_CULL_FACE);
        LLGLEnable blend(GL_BLEND);

        glm::mat4 mat = get_current_modelview();

        setupHWLights();  // to set mSun/MoonDir;

        glm::vec4 tc(glm::make_vec4(mSunDir.mV));
        tc = mat * tc;
        mTransformedSunDir.set(glm::value_ptr(tc));

        glm::vec4 tc_moon(glm::make_vec4(mMoonDir.mV));
        tc_moon = mat * tc_moon;
        mTransformedMoonDir.set(glm::value_ptr(tc_moon));

        if ((RenderDeferredSSAO && !gCubeSnapshot) || RenderShadowDetail > 0)
        {
            LL_PROFILE_GPU_ZONE("sun program");
            deferred_light_target->bindTarget();
            {  // paint shadow/SSAO light map (direct lighting lightmap)
                LL_PROFILE_ZONE_NAMED_CATEGORY_PIPELINE("renderDeferredLighting - sun shadow");

                LLGLSLShader& sun_shader = gCubeSnapshot ? gDeferredSunProbeProgram : gDeferredSunProgram;
                bindDeferredShader(sun_shader, deferred_light_target);
                mScreenTriangleVB->setBuffer();
                deferred_light_target->invalidate(GL_COLOR_BUFFER_BIT);

                sun_shader.uniform2f(LLShaderMgr::DEFERRED_SCREEN_RES,
                                              (GLfloat)deferred_light_target->getWidth(),
                                              (GLfloat)deferred_light_target->getHeight());

                if (RenderDeferredSSAO && !gCubeSnapshot)
                {
                    sun_shader.uniform1f(LLShaderMgr::DEFERRED_SSAO_RADIUS, RenderSSAOScale);
                    sun_shader.uniform1f(LLShaderMgr::DEFERRED_SSAO_MAX_RADIUS, (GLfloat)RenderSSAOMaxScale);

                    F32 ssao_factor = RenderSSAOFactor;
                    sun_shader.uniform1f(LLShaderMgr::DEFERRED_SSAO_FACTOR, ssao_factor);
                    sun_shader.uniform1f(LLShaderMgr::DEFERRED_SSAO_FACTOR_INV, 1.0f / ssao_factor);

                    S32 channel = sun_shader.enableTexture(LLShaderMgr::DEFERRED_NOISE);
                    if (channel > -1)
                    {
                        gGL.getTexUnit(channel)->bindManual(LLTexUnit::TT_TEXTURE, mNoiseMap);
                        gGL.getTexUnit(channel)->setTextureFilteringOption(LLTexUnit::TFO_POINT);
                    }
                }

                {
                    LLGLDisable   blend(GL_BLEND);
                    LLGLDepthTest depth(GL_TRUE, GL_FALSE, GL_ALWAYS);
                    mScreenTriangleVB->drawArrays(LLRender::TRIANGLES, 0, 3);
                }

                sun_shader.disableTexture(LLShaderMgr::DEFERRED_NOISE);

                unbindDeferredShader(sun_shader);
            }
            deferred_light_target->flush();
        }

        if (RenderDeferredSSAO && !gCubeSnapshot)
        {
            // soften direct lighting lightmap
            LL_PROFILE_ZONE_NAMED_CATEGORY_PIPELINE("renderDeferredLighting - soften shadow");
            LL_PROFILE_GPU_ZONE("soften shadow");
            // blur lightmap
            screen_target->bindTarget();
            screen_target->invalidate(GL_COLOR_BUFFER_BIT);

            bindDeferredShader(gDeferredBlurLightProgram);

            LLVector3 go = RenderShadowGaussian;
            const U32 kern_length = 4;
            F32       blur_size = RenderShadowBlurSize;
            F32       dist_factor = RenderShadowBlurDistFactor;

            // sample symmetrically with the middle sample falling exactly on 0.0
            F32 x = 0.f;

            LLVector3 gauss[32];  // xweight, yweight, offset

            for (U32 i = 0; i < kern_length; i++)
            {
                gauss[i].mV[0] = llgaussian(x, go.mV[0]);
                gauss[i].mV[1] = llgaussian(x, go.mV[1]);
                gauss[i].mV[2] = x;
                x += 1.f;
            }

            gDeferredBlurLightProgram.uniform2f(sDelta, 1.f, 0.f);
            gDeferredBlurLightProgram.uniform1f(sDistFactor, dist_factor);
            gDeferredBlurLightProgram.uniform3fv(sKern, kern_length, gauss[0].mV);
            gDeferredBlurLightProgram.uniform1f(sKernScale, blur_size * (kern_length / 2.f - 0.5f));

            {
                LLGLDisable   blend(GL_BLEND);
                LLGLDepthTest depth(GL_TRUE, GL_FALSE, GL_ALWAYS);
                mScreenTriangleVB->setBuffer();
                mScreenTriangleVB->drawArrays(LLRender::TRIANGLES, 0, 3);
            }

            screen_target->flush();
            unbindDeferredShader(gDeferredBlurLightProgram);

            bindDeferredShader(gDeferredBlurLightProgram, screen_target);

            deferred_light_target->bindTarget();

            gDeferredBlurLightProgram.uniform2f(sDelta, 0.f, 1.f);

            {
                LLGLDisable   blend(GL_BLEND);
                LLGLDepthTest depth(GL_TRUE, GL_FALSE, GL_ALWAYS);
                mScreenTriangleVB->setBuffer();
                mScreenTriangleVB->drawArrays(LLRender::TRIANGLES, 0, 3);
            }
            deferred_light_target->flush();
            unbindDeferredShader(gDeferredBlurLightProgram);
        }
        screen_target->bindTarget();
        // clear color buffer here - zeroing alpha (glow) is important or it will accumulate against sky
        glClearColor(0, 0, 0, 0);
        screen_target->clear(GL_COLOR_BUFFER_BIT);

        if (RenderDeferredAtmospheric)
        {  // apply sunlight contribution
            LLGLSLShader &soften_shader = gDeferredSoftenProgram;

            LL_PROFILE_ZONE_NAMED_CATEGORY_PIPELINE("renderDeferredLighting - atmospherics");
            LL_PROFILE_GPU_ZONE("atmospherics");
            bindDeferredShader(soften_shader);

            static LLCachedControl<F32> ssao_scale(gSavedSettings, "RenderSSAOIrradianceScale", 0.5f);
            static LLCachedControl<F32> ssao_max(gSavedSettings, "RenderSSAOIrradianceMax", 0.25f);
            static LLStaticHashedString ssao_scale_str("ssao_irradiance_scale");
            static LLStaticHashedString ssao_max_str("ssao_irradiance_max");

            soften_shader.uniform1f(ssao_scale_str, ssao_scale);
            soften_shader.uniform1f(ssao_max_str, ssao_max);

            LLEnvironment &environment = LLEnvironment::instance();
            soften_shader.uniform1i(LLShaderMgr::SUN_UP_FACTOR, environment.getIsSunUp() ? 1 : 0);
            soften_shader.uniform3fv(LLShaderMgr::LIGHTNORM, 1, environment.getClampedLightNorm().mV);

            soften_shader.uniform4fv(LLShaderMgr::WATER_WATERPLANE, 1, LLDrawPoolAlpha::sWaterPlane.mV);

            if(RenderDeferredSSAO)
            {
                LLVector3 ssao_effect = RenderSSAOEffect;
                F32 matrix_diag = (ssao_effect[0] + 2.0f * ssao_effect[1]) / 3.0f;
                F32 matrix_nondiag = (ssao_effect[0] - ssao_effect[1]) / 3.0f;
                // This matrix scales (proj of color onto <1/rt(3),1/rt(3),1/rt(3)>) by
                // value factor, and scales remainder by saturation factor
                F32 ssao_effect_mat[] = { matrix_diag, matrix_nondiag, matrix_nondiag,
                                            matrix_nondiag, matrix_diag, matrix_nondiag,
                                            matrix_nondiag, matrix_nondiag, matrix_diag };
                soften_shader.uniformMatrix3fv(LLShaderMgr::DEFERRED_SSAO_EFFECT_MAT, 1, GL_FALSE, ssao_effect_mat);
            }

            {
                LLGLDepthTest depth(GL_FALSE);
                LLGLDisable   blend(GL_BLEND);

                // full screen blit
                mScreenTriangleVB->setBuffer();
                mScreenTriangleVB->drawArrays(LLRender::TRIANGLES, 0, 3);
            }

            unbindDeferredShader(gDeferredSoftenProgram);
        }

        static LLCachedControl<S32> local_light_count(gSavedSettings, "RenderLocalLightCount", 256);

        if (local_light_count > 0)
        {
            gGL.setSceneBlendType(LLRender::BT_ADD);
            std::list<LLVector4>        fullscreen_lights;
            LLDrawable::drawable_list_t spot_lights;
            LLDrawable::drawable_list_t fullscreen_spot_lights;

            if (!gCubeSnapshot)
            {
                for (U32 i = 0; i < 2; i++)
                {
                    mTargetShadowSpotLight[i] = NULL;
                }
            }

            std::list<LLVector4> light_colors;

            LLVertexBuffer::unbind();

            {
                LL_PROFILE_ZONE_NAMED_CATEGORY_PIPELINE("renderDeferredLighting - local lights");
                LL_PROFILE_GPU_ZONE("local lights");
                bindDeferredShader(gDeferredLightProgram);

                if (mCubeVB.isNull())
                {
                    mCubeVB = ll_create_cube_vb(LLVertexBuffer::MAP_VERTEX);
                }

                mCubeVB->setBuffer();

                LLGLDepthTest depth(GL_TRUE, GL_FALSE);
                // mNearbyLights already includes distance calculation and excludes muted avatars.
                // It is calculated from mLights
                // mNearbyLights also provides fade value to gracefully fade-out out of range lights
                S32 count = 0;
                for (light_set_t::iterator iter = mNearbyLights.begin(); iter != mNearbyLights.end(); ++iter)
                {
                    count++;
                    if (count > local_light_count)
                    { //stop collecting lights once we hit the limit
                        break;
                    }

                    LLDrawable * drawablep = iter->drawable;
                    LLVOVolume * volume = drawablep->getVOVolume();
                    if (!volume)
                    {
                        continue;
                    }

                    if (volume->isAttachment())
                    {
                        if (!sRenderAttachedLights)
                        {
                            continue;
                        }
                    }

                    LLVector4a center;
                    center.load3(drawablep->getPositionAgent().mV);
                    const F32 *c = center.getF32ptr();
                    F32        s = volume->getLightRadius() * 1.5f;

                    // send light color to shader in linear space
                    LLColor3 col = volume->getLightLinearColor() * light_scale;

                    if (col.magVecSquared() < 0.001f)
                    {
                        continue;
                    }

                    if (s <= 0.001f)
                    {
                        continue;
                    }

                    LLVector4a sa;
                    sa.splat(s);
                    if (camera->AABBInFrustumNoFarClip(center, sa) == 0)
                    {
                        continue;
                    }

                    sVisibleLightCount++;

                    if (camera->getOrigin().mV[0] > c[0] + s + 0.2f || camera->getOrigin().mV[0] < c[0] - s - 0.2f ||
                        camera->getOrigin().mV[1] > c[1] + s + 0.2f || camera->getOrigin().mV[1] < c[1] - s - 0.2f ||
                        camera->getOrigin().mV[2] > c[2] + s + 0.2f || camera->getOrigin().mV[2] < c[2] - s - 0.2f)
                    {  // draw box if camera is outside box
                        if (volume->isLightSpotlight())
                        {
                            drawablep->getVOVolume()->updateSpotLightPriority();
                            spot_lights.push_back(drawablep);
                            continue;
                        }

                        gDeferredLightProgram.uniform3fv(LLShaderMgr::LIGHT_CENTER, 1, c);
                        gDeferredLightProgram.uniform1f(LLShaderMgr::LIGHT_SIZE, s);
                        gDeferredLightProgram.uniform3fv(LLShaderMgr::DIFFUSE_COLOR, 1, col.mV);
                        gDeferredLightProgram.uniform1f(LLShaderMgr::LIGHT_FALLOFF, volume->getLightFalloff(DEFERRED_LIGHT_FALLOFF));
                        gGL.syncMatrices();

                        mCubeVB->drawRange(LLRender::TRIANGLE_FAN, 0, 7, 8, get_box_fan_indices(camera, center));
                    }
                    else
                    {
                        if (volume->isLightSpotlight())
                        {
                            drawablep->getVOVolume()->updateSpotLightPriority();
                            fullscreen_spot_lights.push_back(drawablep);
                            continue;
                        }

                        glm::vec3 tc(glm::make_vec3(c));
                        tc = mul_mat4_vec3(mat, tc);

                        fullscreen_lights.push_back(LLVector4(tc.x, tc.y, tc.z, s));
                        light_colors.push_back(LLVector4(col.mV[0], col.mV[1], col.mV[2], volume->getLightFalloff(DEFERRED_LIGHT_FALLOFF)));
                    }
                }

                // Bookmark comment to allow searching for mSpecialRenderMode == 3 (avatar edit mode),
                // prev site of appended deferred character light, removed by SL-13522 09/20

                unbindDeferredShader(gDeferredLightProgram);
            }

            if (!spot_lights.empty())
            {
                LL_PROFILE_ZONE_NAMED_CATEGORY_PIPELINE("renderDeferredLighting - projectors");
                LL_PROFILE_GPU_ZONE("projectors");
                LLGLDepthTest depth(GL_TRUE, GL_FALSE);
                bindDeferredShader(gDeferredSpotLightProgram);

                mCubeVB->setBuffer();

                gDeferredSpotLightProgram.enableTexture(LLShaderMgr::DEFERRED_PROJECTION);

                for (LLDrawable::drawable_list_t::iterator iter = spot_lights.begin(); iter != spot_lights.end(); ++iter)
                {
                    LLDrawable *drawablep = *iter;

                    LLVOVolume *volume = drawablep->getVOVolume();

                    LLVector4a center;
                    center.load3(drawablep->getPositionAgent().mV);
                    const F32* c = center.getF32ptr();
                    F32        s = volume->getLightRadius() * 1.5f;

                    sVisibleLightCount++;

                    setupSpotLight(gDeferredSpotLightProgram, drawablep);

                    // send light color to shader in linear space
                    LLColor3 col = volume->getLightLinearColor() * light_scale;

                    gDeferredSpotLightProgram.uniform3fv(LLShaderMgr::LIGHT_CENTER, 1, c);
                    gDeferredSpotLightProgram.uniform1f(LLShaderMgr::LIGHT_SIZE, s);
                    gDeferredSpotLightProgram.uniform3fv(LLShaderMgr::DIFFUSE_COLOR, 1, col.mV);
                    gDeferredSpotLightProgram.uniform1f(LLShaderMgr::LIGHT_FALLOFF, volume->getLightFalloff(DEFERRED_LIGHT_FALLOFF));
                    gGL.syncMatrices();

                    mCubeVB->drawRange(LLRender::TRIANGLE_FAN, 0, 7, 8, get_box_fan_indices(camera, center));
                }
                gDeferredSpotLightProgram.disableTexture(LLShaderMgr::DEFERRED_PROJECTION);
                unbindDeferredShader(gDeferredSpotLightProgram);
            }

            {
                LL_PROFILE_ZONE_NAMED_CATEGORY_PIPELINE("renderDeferredLighting - fullscreen lights");
                LLGLDepthTest depth(GL_FALSE);
                LL_PROFILE_GPU_ZONE("fullscreen lights");

                U32 count = 0;

                const U32 max_count = LL_DEFERRED_MULTI_LIGHT_COUNT;
                LLVector4 light[max_count];
                LLVector4 col[max_count];

                F32 far_z = 0.f;

                while (!fullscreen_lights.empty())
                {
                    light[count] = fullscreen_lights.front();
                    fullscreen_lights.pop_front();
                    col[count] = light_colors.front();
                    light_colors.pop_front();

                    far_z = llmin(light[count].mV[2] - light[count].mV[3], far_z);
                    count++;
                    if (count == max_count || fullscreen_lights.empty())
                    {
                        U32 idx = count - 1;
                        bindDeferredShader(gDeferredMultiLightProgram[idx]);
                        gDeferredMultiLightProgram[idx].uniform1i(LLShaderMgr::MULTI_LIGHT_COUNT, count);
                        gDeferredMultiLightProgram[idx].uniform4fv(LLShaderMgr::MULTI_LIGHT, count, (GLfloat*)light);
                        gDeferredMultiLightProgram[idx].uniform4fv(LLShaderMgr::MULTI_LIGHT_COL, count, (GLfloat*)col);
                        gDeferredMultiLightProgram[idx].uniform1f(LLShaderMgr::MULTI_LIGHT_FAR_Z, far_z);
                        far_z = 0.f;
                        count = 0;
                        mScreenTriangleVB->setBuffer();
                        mScreenTriangleVB->drawArrays(LLRender::TRIANGLES, 0, 3);
                        unbindDeferredShader(gDeferredMultiLightProgram[idx]);
                    }
                }

                bindDeferredShader(gDeferredMultiSpotLightProgram);

                gDeferredMultiSpotLightProgram.enableTexture(LLShaderMgr::DEFERRED_PROJECTION);

                mScreenTriangleVB->setBuffer();

                for (LLDrawable::drawable_list_t::iterator iter = fullscreen_spot_lights.begin(); iter != fullscreen_spot_lights.end(); ++iter)
                {
                    LLDrawable* drawablep = *iter;
                    LLVOVolume* volume = drawablep->getVOVolume();
                    LLVector3   center = drawablep->getPositionAgent();
                    F32         light_size_final = volume->getLightRadius() * 1.5f;
                    F32         light_falloff_final = volume->getLightFalloff(DEFERRED_LIGHT_FALLOFF);

                    sVisibleLightCount++;

                    glm::vec3 tc(glm::make_vec3(LLVector4(center).mV));
                    tc = mul_mat4_vec3(mat, tc);

                    setupSpotLight(gDeferredMultiSpotLightProgram, drawablep);

                    // send light color to shader in linear space
                    LLColor3 col = volume->getLightLinearColor() * light_scale;

                    gDeferredMultiSpotLightProgram.uniform3fv(LLShaderMgr::LIGHT_CENTER, 1, glm::value_ptr(tc));
                    gDeferredMultiSpotLightProgram.uniform1f(LLShaderMgr::LIGHT_SIZE, light_size_final);
                    gDeferredMultiSpotLightProgram.uniform3fv(LLShaderMgr::DIFFUSE_COLOR, 1, col.mV);
                    gDeferredMultiSpotLightProgram.uniform1f(LLShaderMgr::LIGHT_FALLOFF, light_falloff_final);
                    mScreenTriangleVB->drawArrays(LLRender::TRIANGLES, 0, 3);
                }

                gDeferredMultiSpotLightProgram.disableTexture(LLShaderMgr::DEFERRED_PROJECTION);
                unbindDeferredShader(gDeferredMultiSpotLightProgram);
            }
        }

        gGL.setColorMask(true, true);
    }

    {  // render non-deferred geometry (alpha, fullbright, glow)
        LLGLDisable blend(GL_BLEND);

        pushRenderTypeMask();
        andRenderTypeMask(LLPipeline::RENDER_TYPE_ALPHA,
                          LLPipeline::RENDER_TYPE_ALPHA_PRE_WATER,
                          LLPipeline::RENDER_TYPE_ALPHA_POST_WATER,
                          LLPipeline::RENDER_TYPE_FULLBRIGHT,
                          LLPipeline::RENDER_TYPE_VOLUME,
                          LLPipeline::RENDER_TYPE_GLOW,
                          LLPipeline::RENDER_TYPE_BUMP,
                          LLPipeline::RENDER_TYPE_GLTF_PBR,
                          LLPipeline::RENDER_TYPE_PASS_SIMPLE,
                          LLPipeline::RENDER_TYPE_PASS_ALPHA,
                          LLPipeline::RENDER_TYPE_PASS_ALPHA_MASK,
                          LLPipeline::RENDER_TYPE_PASS_BUMP,
                          LLPipeline::RENDER_TYPE_PASS_POST_BUMP,
                          LLPipeline::RENDER_TYPE_PASS_FULLBRIGHT,
                          LLPipeline::RENDER_TYPE_PASS_FULLBRIGHT_ALPHA_MASK,
                          LLPipeline::RENDER_TYPE_PASS_FULLBRIGHT_SHINY,
                          LLPipeline::RENDER_TYPE_PASS_GLOW,
                          LLPipeline::RENDER_TYPE_PASS_GLTF_GLOW,
                          LLPipeline::RENDER_TYPE_PASS_GRASS,
                          LLPipeline::RENDER_TYPE_PASS_SHINY,
                          LLPipeline::RENDER_TYPE_PASS_INVISIBLE,
                          LLPipeline::RENDER_TYPE_PASS_INVISI_SHINY,
                          LLPipeline::RENDER_TYPE_AVATAR,
                          LLPipeline::RENDER_TYPE_CONTROL_AV,
                          LLPipeline::RENDER_TYPE_ALPHA_MASK,
                          LLPipeline::RENDER_TYPE_FULLBRIGHT_ALPHA_MASK,
                          LLPipeline::RENDER_TYPE_TERRAIN,
                          LLPipeline::RENDER_TYPE_WATER,
                          END_RENDER_TYPES);

        renderGeomPostDeferred(*LLViewerCamera::getInstance());
        popRenderTypeMask();
    }

    screen_target->flush();

    if (!gCubeSnapshot)
    {
        // this is the end of the 3D scene render, grab a copy of the modelview and projection
        // matrix for use in off-by-one-frame effects in the next frame
        for (U32 i = 0; i < 16; i++)
        {
            gGLLastModelView[i] = gGLModelView[i];
            gGLLastProjection[i] = gGLProjection[i];
        }
    }
    gGL.setColorMask(true, true);
}

void LLPipeline::doAtmospherics()
{
    LL_PROFILE_ZONE_SCOPED_CATEGORY_PIPELINE;

    if (sImpostorRender)
    { // do not attempt atmospherics on impostors
        return;
    }

    if (RenderDeferredAtmospheric)
    {
        {
            // copy depth buffer for use in haze shader (use water displacement map as temp storage)
            LLGLDepthTest depth(GL_TRUE, GL_TRUE, GL_ALWAYS);

            LLRenderTarget& src = gPipeline.mRT->screen;
            LLRenderTarget& depth_src = gPipeline.mRT->deferredScreen;
            LLRenderTarget& dst = gPipeline.mWaterDis;

            mRT->screen.flush();
            dst.bindTarget();
            gCopyDepthProgram.bind();

            S32 diff_map = gCopyDepthProgram.getTextureChannel(LLShaderMgr::DIFFUSE_MAP);
            S32 depth_map = gCopyDepthProgram.getTextureChannel(LLShaderMgr::DEFERRED_DEPTH);

            gGL.getTexUnit(diff_map)->bind(&src);
            gGL.getTexUnit(depth_map)->bind(&depth_src, true);

            gGL.setColorMask(false, false);
            gPipeline.mScreenTriangleVB->setBuffer();
            gPipeline.mScreenTriangleVB->drawArrays(LLRender::TRIANGLES, 0, 3);

            dst.flush();
            mRT->screen.bindTarget();
        }

        LLGLEnable blend(GL_BLEND);
        gGL.blendFunc(LLRender::BF_ONE, LLRender::BF_SOURCE_ALPHA, LLRender::BF_ZERO, LLRender::BF_SOURCE_ALPHA);
        gGL.setColorMask(true, true);

        // apply haze
        LLGLSLShader& haze_shader = gHazeProgram;

        LL_PROFILE_GPU_ZONE("haze");
        bindDeferredShader(haze_shader, nullptr, &mWaterDis);

        LLEnvironment& environment = LLEnvironment::instance();
        haze_shader.uniform1i(LLShaderMgr::SUN_UP_FACTOR, environment.getIsSunUp() ? 1 : 0);
        haze_shader.uniform3fv(LLShaderMgr::LIGHTNORM, 1, environment.getClampedLightNorm().mV);

        haze_shader.uniform4fv(LLShaderMgr::WATER_WATERPLANE, 1, LLDrawPoolAlpha::sWaterPlane.mV);

        LLGLDepthTest depth(GL_FALSE);

        // full screen blit
        mScreenTriangleVB->setBuffer();
        mScreenTriangleVB->drawArrays(LLRender::TRIANGLES, 0, 3);

        unbindDeferredShader(haze_shader);

        gGL.setSceneBlendType(LLRender::BT_ALPHA);
    }
}

void LLPipeline::doWaterHaze()
{
    LL_PROFILE_ZONE_SCOPED_CATEGORY_PIPELINE;
    if (sImpostorRender)
    { // do not attempt water haze on impostors
        return;
    }

    if (RenderDeferredAtmospheric)
    {
        // copy depth buffer for use in haze shader (use water displacement map as temp storage)
        {
            LLGLDepthTest depth(GL_TRUE, GL_TRUE, GL_ALWAYS);

            LLRenderTarget& src = gPipeline.mRT->screen;
            LLRenderTarget& depth_src = gPipeline.mRT->deferredScreen;
            LLRenderTarget& dst = gPipeline.mWaterDis;

            mRT->screen.flush();
            dst.bindTarget();
            gCopyDepthProgram.bind();

            S32 diff_map = gCopyDepthProgram.getTextureChannel(LLShaderMgr::DIFFUSE_MAP);
            S32 depth_map = gCopyDepthProgram.getTextureChannel(LLShaderMgr::DEFERRED_DEPTH);

            gGL.getTexUnit(diff_map)->bind(&src);
            gGL.getTexUnit(depth_map)->bind(&depth_src, true);

            gGL.setColorMask(false, false);
            gPipeline.mScreenTriangleVB->setBuffer();
            gPipeline.mScreenTriangleVB->drawArrays(LLRender::TRIANGLES, 0, 3);

            dst.flush();
            mRT->screen.bindTarget();
        }

        LLGLEnable blend(GL_BLEND);
        gGL.blendFunc(LLRender::BF_ONE, LLRender::BF_SOURCE_ALPHA, LLRender::BF_ZERO, LLRender::BF_SOURCE_ALPHA);

        gGL.setColorMask(true, true);

        // apply haze
        LLGLSLShader& haze_shader = gHazeWaterProgram;

        LL_PROFILE_GPU_ZONE("haze");
        bindDeferredShader(haze_shader, nullptr, &mWaterDis);

        haze_shader.uniform4fv(LLShaderMgr::WATER_WATERPLANE, 1, LLDrawPoolAlpha::sWaterPlane.mV);

        static LLStaticHashedString above_water_str("above_water");
        haze_shader.uniform1i(above_water_str, sUnderWaterRender ? -1 : 1);

        if (LLPipeline::sUnderWaterRender)
        {
            LLGLDepthTest depth(GL_FALSE);

            // full screen blit
            mScreenTriangleVB->setBuffer();
            mScreenTriangleVB->drawArrays(LLRender::TRIANGLES, 0, 3);
        }
        else
        {
            //render water patches like LLDrawPoolWater does
            LLGLDepthTest depth(GL_TRUE, GL_FALSE);
            LLGLDisable   cull(GL_CULL_FACE);

            gGLLastMatrix = NULL;
            gGL.loadMatrix(gGLModelView);

            if (mWaterPool)
            {
                mWaterPool->pushFaceGeometry();
            }
        }

        unbindDeferredShader(haze_shader);


        gGL.setSceneBlendType(LLRender::BT_ALPHA);
    }
}

void LLPipeline::setupSpotLight(LLGLSLShader& shader, LLDrawable* drawablep)
{
    //construct frustum
    LLVOVolume* volume = drawablep->getVOVolume();
    LLVector3 params = volume->getSpotLightParams();

    F32 fov = params.mV[0];
    F32 focus = params.mV[1];

    LLVector3 pos = drawablep->getPositionAgent();
    LLQuaternion quat = volume->getRenderRotation();
    LLVector3 scale = volume->getScale();

    //get near clip plane
    LLVector3 at_axis(0,0,-scale.mV[2]*0.5f);
    at_axis *= quat;

    LLVector3 np = pos+at_axis;
    at_axis.normVec();

    //get origin that has given fov for plane np, at_axis, and given scale
    F32 dist = (scale.mV[1]*0.5f)/tanf(fov*0.5f);

    LLVector3 origin = np - at_axis*dist;

    //matrix from volume space to agent space
    LLMatrix4 light_mat(quat, LLVector4(origin,1.f));

    glm::mat4 light_to_agent(glm::make_mat4((F32*) light_mat.mMatrix));
    glm::mat4 light_to_screen = get_current_modelview() * light_to_agent;

    glm::mat4 screen_to_light = glm::inverse(light_to_screen);

    F32 s = volume->getLightRadius()*1.5f;
    F32 near_clip = dist;
    F32 width = scale.mV[VX];
    F32 height = scale.mV[VY];
    F32 far_clip = s+dist-scale.mV[VZ];

    F32 fovy = fov; // radians
    F32 aspect = width/height;

    glm::mat4 trans(0.5f, 0.0f, 0.0f, 0.0f,
                        0.0f, 0.5f, 0.0f, 0.0f,
                        0.0f, 0.0f, 0.5f, 0.0f,
                        0.5f, 0.5f, 0.5f, 1.0f);

    glm::vec3 p1(0, 0, -(near_clip+0.01f));
    glm::vec3 p2(0, 0, -(near_clip+1.f));

    glm::vec3 screen_origin(0, 0, 0);

    p1 = mul_mat4_vec3(light_to_screen, p1);
    p2 = mul_mat4_vec3(light_to_screen, p2);
    screen_origin = mul_mat4_vec3(light_to_screen, screen_origin);

    glm::vec3 n = p2-p1;
    n = glm::normalize(n);

    F32 proj_range = far_clip - near_clip;
    glm::mat4 light_proj = glm::perspective(fovy, aspect, near_clip, far_clip);
    screen_to_light = trans * light_proj * screen_to_light;
    shader.uniformMatrix4fv(LLShaderMgr::PROJECTOR_MATRIX, 1, false, glm::value_ptr(screen_to_light));
    shader.uniform1f(LLShaderMgr::PROJECTOR_NEAR, near_clip);
    shader.uniform3fv(LLShaderMgr::PROJECTOR_P, 1, glm::value_ptr(p1));
    shader.uniform3fv(LLShaderMgr::PROJECTOR_N, 1, glm::value_ptr(n));
    shader.uniform3fv(LLShaderMgr::PROJECTOR_ORIGIN, 1, glm::value_ptr(screen_origin));
    shader.uniform1f(LLShaderMgr::PROJECTOR_RANGE, proj_range);
    shader.uniform1f(LLShaderMgr::PROJECTOR_AMBIANCE, params.mV[2]);
    S32 s_idx = -1;

    for (U32 i = 0; i < 2; i++)
    {
        if (mShadowSpotLight[i] == drawablep)
        {
            s_idx = i;
        }
    }

    shader.uniform1i(LLShaderMgr::PROJECTOR_SHADOW_INDEX, s_idx);

    if (s_idx >= 0)
    {
        shader.uniform1f(LLShaderMgr::PROJECTOR_SHADOW_FADE, 1.f-mSpotLightFade[s_idx]);
    }
    else
    {
        shader.uniform1f(LLShaderMgr::PROJECTOR_SHADOW_FADE, 1.f);
    }

    // make sure we're not already targeting the same spot light with both shadow maps
    llassert(mTargetShadowSpotLight[0] != mTargetShadowSpotLight[1] || mTargetShadowSpotLight[0].isNull());

    if (!gCubeSnapshot)
    {
        LLDrawable* potential = drawablep;
        //determine if this light is higher priority than one of the existing spot shadows
        F32 m_pri = volume->getSpotLightPriority();

        for (U32 i = 0; i < 2; i++)
        {
            F32 pri = 0.f;

            if (mTargetShadowSpotLight[i].notNull())
            {
                pri = mTargetShadowSpotLight[i]->getVOVolume()->getSpotLightPriority();
            }

            if (m_pri > pri)
            {
                LLDrawable* temp = mTargetShadowSpotLight[i];
                mTargetShadowSpotLight[i] = potential;
                potential = temp;
                m_pri = pri;
            }
        }
    }

    // make sure we didn't end up targeting the same spot light with both shadow maps
    llassert(mTargetShadowSpotLight[0] != mTargetShadowSpotLight[1] || mTargetShadowSpotLight[0].isNull());

    LLViewerTexture* img = volume->getLightTexture();

    if (img == NULL)
    {
        img = LLViewerFetchedTexture::sWhiteImagep;
    }

    S32 channel = shader.enableTexture(LLShaderMgr::DEFERRED_PROJECTION);

    if (channel > -1)
    {
        if (img)
        {
            gGL.getTexUnit(channel)->bind(img);

            F32 lod_range = logf((F32)img->getWidth())/logf(2.f);

            shader.uniform1f(LLShaderMgr::PROJECTOR_FOCUS, focus);
            shader.uniform1f(LLShaderMgr::PROJECTOR_LOD, lod_range);
            shader.uniform1f(LLShaderMgr::PROJECTOR_AMBIENT_LOD, llclamp((proj_range-focus)/proj_range*lod_range, 0.f, 1.f));
        }
    }

}

void LLPipeline::unbindDeferredShader(LLGLSLShader &shader)
{
    LLRenderTarget* deferred_target       = &mRT->deferredScreen;
    LLRenderTarget* deferred_light_target = &mRT->deferredLight;

    stop_glerror();
    shader.disableTexture(LLShaderMgr::NORMAL_MAP, deferred_target->getUsage());
    shader.disableTexture(LLShaderMgr::DEFERRED_DIFFUSE, deferred_target->getUsage());
    shader.disableTexture(LLShaderMgr::DEFERRED_SPECULAR, deferred_target->getUsage());
    shader.disableTexture(LLShaderMgr::DEFERRED_EMISSIVE, deferred_target->getUsage());
    shader.disableTexture(LLShaderMgr::DEFERRED_BRDF_LUT);
    //shader.disableTexture(LLShaderMgr::DEFERRED_DEPTH, deferred_depth_target->getUsage());
    shader.disableTexture(LLShaderMgr::DEFERRED_DEPTH, deferred_target->getUsage());
    shader.disableTexture(LLShaderMgr::DEFERRED_LIGHT, deferred_light_target->getUsage());
    shader.disableTexture(LLShaderMgr::DIFFUSE_MAP);

    for (U32 i = 0; i < 4; i++)
    {
        if (shader.disableTexture(LLShaderMgr::DEFERRED_SHADOW0+i) > -1)
        {
            glTexParameteri(GL_TEXTURE_2D, GL_TEXTURE_COMPARE_MODE, GL_NONE);
        }
    }

    for (U32 i = 4; i < 6; i++)
    {
        if (shader.disableTexture(LLShaderMgr::DEFERRED_SHADOW0+i) > -1)
        {
            glTexParameteri(GL_TEXTURE_2D, GL_TEXTURE_COMPARE_MODE, GL_NONE);
        }
    }

    shader.disableTexture(LLShaderMgr::DEFERRED_LIGHTFUNC);

    if (!LLPipeline::sReflectionProbesEnabled)
    {
        S32 channel = shader.disableTexture(LLShaderMgr::ENVIRONMENT_MAP, LLTexUnit::TT_CUBE_MAP);
        if (channel > -1)
        {
            LLCubeMap* cube_map = gSky.mVOSkyp ? gSky.mVOSkyp->getCubeMap() : NULL;
            if (cube_map)
            {
                cube_map->disable();
            }
        }
    }

    unbindReflectionProbes(shader);

    gGL.getTexUnit(0)->unbind(LLTexUnit::TT_TEXTURE);
    gGL.getTexUnit(0)->activate();
    shader.unbind();
}

void LLPipeline::setEnvMat(LLGLSLShader& shader)
{
    F32* m = gGLModelView;

    F32 mat[] = { m[0], m[1], m[2],
                    m[4], m[5], m[6],
                    m[8], m[9], m[10] };

    shader.uniformMatrix3fv(LLShaderMgr::DEFERRED_ENV_MAT, 1, true, mat);
}

void LLPipeline::bindReflectionProbes(LLGLSLShader& shader)
{
    if (!sReflectionProbesEnabled)
    {
        return;
    }

    S32 channel = shader.enableTexture(LLShaderMgr::REFLECTION_PROBES, LLTexUnit::TT_CUBE_MAP_ARRAY);
    bool bound = false;
    if (channel > -1 && mReflectionMapManager.mTexture.notNull())
    {
        mReflectionMapManager.mTexture->bind(channel);
        bound = true;
    }

    channel = shader.enableTexture(LLShaderMgr::IRRADIANCE_PROBES, LLTexUnit::TT_CUBE_MAP_ARRAY);
    if (channel > -1 && mReflectionMapManager.mIrradianceMaps.notNull())
    {
        mReflectionMapManager.mIrradianceMaps->bind(channel);
        bound = true;
    }

    if (RenderMirrors)
    {
        channel = shader.enableTexture(LLShaderMgr::HERO_PROBE, LLTexUnit::TT_CUBE_MAP_ARRAY);
        if (channel > -1 && mHeroProbeManager.mTexture.notNull())
        {
            mHeroProbeManager.mTexture->bind(channel);
            bound = true;
        }
    }


    if (bound)
    {
        mReflectionMapManager.setUniforms();

        setEnvMat(shader);
    }

    // reflection probe shaders generally sample the scene map as well for SSR
    channel = shader.enableTexture(LLShaderMgr::SCENE_MAP);
    if (channel > -1)
    {
        gGL.getTexUnit(channel)->bind(&mSceneMap);
    }


    shader.uniform1f(LLShaderMgr::DEFERRED_SSR_ITR_COUNT, (GLfloat)RenderScreenSpaceReflectionIterations);
    shader.uniform1f(LLShaderMgr::DEFERRED_SSR_DIST_BIAS, RenderScreenSpaceReflectionDistanceBias);
    shader.uniform1f(LLShaderMgr::DEFERRED_SSR_RAY_STEP, RenderScreenSpaceReflectionRayStep);
    shader.uniform1f(LLShaderMgr::DEFERRED_SSR_GLOSSY_SAMPLES, (GLfloat)RenderScreenSpaceReflectionGlossySamples);
    shader.uniform1f(LLShaderMgr::DEFERRED_SSR_REJECT_BIAS, RenderScreenSpaceReflectionDepthRejectBias);
    mPoissonOffset++;

    if (mPoissonOffset > 128 - RenderScreenSpaceReflectionGlossySamples)
        mPoissonOffset = 0;

    shader.uniform1f(LLShaderMgr::DEFERRED_SSR_NOISE_SINE, (GLfloat)mPoissonOffset);
    shader.uniform1f(LLShaderMgr::DEFERRED_SSR_ADAPTIVE_STEP_MULT, RenderScreenSpaceReflectionAdaptiveStepMultiplier);

    channel = shader.enableTexture(LLShaderMgr::SCENE_DEPTH);
    if (channel > -1)
    {
        gGL.getTexUnit(channel)->bind(&mSceneMap, true);
    }


}

void LLPipeline::unbindReflectionProbes(LLGLSLShader& shader)
{
    S32 channel = shader.disableTexture(LLShaderMgr::REFLECTION_PROBES, LLTexUnit::TT_CUBE_MAP);
    if (channel > -1 && mReflectionMapManager.mTexture.notNull())
    {
        mReflectionMapManager.mTexture->unbind();
        if (channel == 0)
        {
            gGL.getTexUnit(channel)->enable(LLTexUnit::TT_TEXTURE);
        }
    }
}


inline float sgn(float a)
{
    if (a > 0.0F) return (1.0F);
    if (a < 0.0F) return (-1.0F);
    return (0.0F);
}

glm::mat4 look(const LLVector3 pos, const LLVector3 dir, const LLVector3 up)
{
    LLVector3 dirN;
    LLVector3 upN;
    LLVector3 lftN;

    lftN = dir % up;
    lftN.normVec();

    upN = lftN % dir;
    upN.normVec();

    dirN = dir;
    dirN.normVec();

    F32 ret[16];
    ret[ 0] = lftN[0];
    ret[ 1] = upN[0];
    ret[ 2] = -dirN[0];
    ret[ 3] = 0.f;

    ret[ 4] = lftN[1];
    ret[ 5] = upN[1];
    ret[ 6] = -dirN[1];
    ret[ 7] = 0.f;

    ret[ 8] = lftN[2];
    ret[ 9] = upN[2];
    ret[10] = -dirN[2];
    ret[11] = 0.f;

    ret[12] = -(lftN*pos);
    ret[13] = -(upN*pos);
    ret[14] = dirN*pos;
    ret[15] = 1.f;

    return glm::make_mat4(ret);
}

static LLTrace::BlockTimerStatHandle FTM_SHADOW_RENDER("Render Shadows");
static LLTrace::BlockTimerStatHandle FTM_SHADOW_ALPHA("Alpha Shadow");
static LLTrace::BlockTimerStatHandle FTM_SHADOW_SIMPLE("Simple Shadow");
static LLTrace::BlockTimerStatHandle FTM_SHADOW_GEOM("Shadow Geom");

static LLTrace::BlockTimerStatHandle FTM_SHADOW_ALPHA_MASKED("Alpha Masked");
static LLTrace::BlockTimerStatHandle FTM_SHADOW_ALPHA_BLEND("Alpha Blend");
static LLTrace::BlockTimerStatHandle FTM_SHADOW_ALPHA_TREE("Alpha Tree");
static LLTrace::BlockTimerStatHandle FTM_SHADOW_ALPHA_GRASS("Alpha Grass");
static LLTrace::BlockTimerStatHandle FTM_SHADOW_FULLBRIGHT_ALPHA_MASKED("Fullbright Alpha Masked");

void LLPipeline::renderShadow(const glm::mat4& view, const glm::mat4& proj, LLCamera& shadow_cam, LLCullResult& result, bool depth_clamp)
{
    LL_PROFILE_ZONE_SCOPED_CATEGORY_PIPELINE; //LL_RECORD_BLOCK_TIME(FTM_SHADOW_RENDER);
    LL_PROFILE_GPU_ZONE("renderShadow");

    LLPipeline::sShadowRender = true;

    // disable occlusion culling during shadow render
    U32 saved_occlusion = sUseOcclusion;
    sUseOcclusion = 0;

    // List of render pass types that use the prim volume as the shadow,
    // ignoring textures.
    static const U32 types[] = {
        LLRenderPass::PASS_SIMPLE,
        LLRenderPass::PASS_FULLBRIGHT,
        LLRenderPass::PASS_SHINY,
        LLRenderPass::PASS_BUMP,
        LLRenderPass::PASS_FULLBRIGHT_SHINY,
        LLRenderPass::PASS_MATERIAL,
        LLRenderPass::PASS_MATERIAL_ALPHA_EMISSIVE,
        LLRenderPass::PASS_SPECMAP,
        LLRenderPass::PASS_SPECMAP_EMISSIVE,
        LLRenderPass::PASS_NORMMAP,
        LLRenderPass::PASS_NORMMAP_EMISSIVE,
        LLRenderPass::PASS_NORMSPEC,
        LLRenderPass::PASS_NORMSPEC_EMISSIVE
    };

    LLGLEnable cull(GL_CULL_FACE);

    //enable depth clamping if available
    LLGLEnable clamp_depth(depth_clamp ? GL_DEPTH_CLAMP : 0);

    LLGLDepthTest depth_test(GL_TRUE, GL_TRUE, GL_LESS);

    updateCull(shadow_cam, result);

    stateSort(shadow_cam, result);

    //generate shadow map
    gGL.matrixMode(LLRender::MM_PROJECTION);
    gGL.pushMatrix();
    gGL.loadMatrix(glm::value_ptr(proj));
    gGL.matrixMode(LLRender::MM_MODELVIEW);
    gGL.pushMatrix();
    gGL.loadMatrix(glm::value_ptr(view));

    stop_glerror();
    gGLLastMatrix = NULL;

    gGL.getTexUnit(0)->unbind(LLTexUnit::TT_TEXTURE);

    stop_glerror();

    struct CompareVertexBuffer
    {
        bool operator()(const LLDrawInfo* const& lhs, const LLDrawInfo* const& rhs)
        {
            return lhs->mVertexBuffer > rhs->mVertexBuffer;
        }
    };


    LLVertexBuffer::unbind();
    for (int j = 0; j < 2; ++j) // 0 -- static, 1 -- rigged
    {
        bool rigged = j == 1;
        gDeferredShadowProgram.bind(rigged);

        gGL.diffuseColor4f(1, 1, 1, 1);

        S32 shadow_detail = RenderShadowDetail;

        // if not using VSM, disable color writes
        if (shadow_detail <= 2)
        {
            gGL.setColorMask(false, false);
        }

        LL_PROFILE_ZONE_NAMED_CATEGORY_PIPELINE("shadow simple"); //LL_RECORD_BLOCK_TIME(FTM_SHADOW_SIMPLE);
        LL_PROFILE_GPU_ZONE("shadow simple");
        gGL.getTexUnit(0)->disable();

        for (U32 type : types)
        {
            renderObjects(type, false, false, rigged);
        }

        renderGLTFObjects(LLRenderPass::PASS_GLTF_PBR, false, rigged);

        gGL.getTexUnit(0)->enable(LLTexUnit::TT_TEXTURE);
    }

    if (LLPipeline::sUseOcclusion > 1)
    { // do occlusion culling against non-masked only to take advantage of hierarchical Z
        doOcclusion(shadow_cam);
    }


    {
        LL_PROFILE_ZONE_NAMED_CATEGORY_PIPELINE("shadow geom");
        renderGeomShadow(shadow_cam);
    }

    {
        LL_PROFILE_ZONE_NAMED_CATEGORY_PIPELINE("shadow alpha");
        LL_PROFILE_GPU_ZONE("shadow alpha");
        const S32 sun_up = LLEnvironment::instance().getIsSunUp() ? 1 : 0;
        U32 target_width = LLRenderTarget::sCurResX;

        for (int i = 0; i < 2; ++i)
        {
            bool rigged = i == 1;

            {
                LL_PROFILE_ZONE_NAMED_CATEGORY_PIPELINE("shadow alpha masked");
                LL_PROFILE_GPU_ZONE("shadow alpha masked");
                gDeferredShadowAlphaMaskProgram.bind(rigged);
                LLGLSLShader::sCurBoundShaderPtr->uniform1i(LLShaderMgr::SUN_UP_FACTOR, sun_up);
                LLGLSLShader::sCurBoundShaderPtr->uniform1f(LLShaderMgr::DEFERRED_SHADOW_TARGET_WIDTH, (float)target_width);
                renderMaskedObjects(LLRenderPass::PASS_ALPHA_MASK, true, true, rigged);
            }

            {
                LL_PROFILE_ZONE_NAMED_CATEGORY_PIPELINE("shadow alpha blend");
                LL_PROFILE_GPU_ZONE("shadow alpha blend");
                renderAlphaObjects(rigged);
            }

            {
                LL_PROFILE_ZONE_NAMED_CATEGORY_PIPELINE("shadow fullbright alpha masked");
                LL_PROFILE_GPU_ZONE("shadow alpha masked");
                gDeferredShadowFullbrightAlphaMaskProgram.bind(rigged);
                LLGLSLShader::sCurBoundShaderPtr->uniform1i(LLShaderMgr::SUN_UP_FACTOR, sun_up);
                LLGLSLShader::sCurBoundShaderPtr->uniform1f(LLShaderMgr::DEFERRED_SHADOW_TARGET_WIDTH, (float)target_width);
                renderFullbrightMaskedObjects(LLRenderPass::PASS_FULLBRIGHT_ALPHA_MASK, true, true, rigged);
            }

            {
                LL_PROFILE_ZONE_NAMED_CATEGORY_PIPELINE("shadow alpha grass");
                LL_PROFILE_GPU_ZONE("shadow alpha grass");
                gDeferredTreeShadowProgram.bind(rigged);
                LLGLSLShader::sCurBoundShaderPtr->setMinimumAlpha(ALPHA_BLEND_CUTOFF);

                if (i == 0)
                {
                    renderObjects(LLRenderPass::PASS_GRASS, true);
                }

                {
                    LL_PROFILE_ZONE_NAMED_CATEGORY_PIPELINE("shadow alpha material");
                    LL_PROFILE_GPU_ZONE("shadow alpha material");
                    renderMaskedObjects(LLRenderPass::PASS_NORMSPEC_MASK, true, false, rigged);
                    renderMaskedObjects(LLRenderPass::PASS_MATERIAL_ALPHA_MASK, true, false, rigged);
                    renderMaskedObjects(LLRenderPass::PASS_SPECMAP_MASK, true, false, rigged);
                    renderMaskedObjects(LLRenderPass::PASS_NORMMAP_MASK, true, false, rigged);
                }
            }
        }

        for (int i = 0; i < 2; ++i)
        {
            bool rigged = i == 1;
            gDeferredShadowGLTFAlphaMaskProgram.bind(rigged);
            LLGLSLShader::sCurBoundShaderPtr->uniform1i(LLShaderMgr::SUN_UP_FACTOR, sun_up);
            LLGLSLShader::sCurBoundShaderPtr->uniform1f(LLShaderMgr::DEFERRED_SHADOW_TARGET_WIDTH, (float)target_width);

            gGL.loadMatrix(gGLModelView);
            gGLLastMatrix = NULL;

            U32 type = LLRenderPass::PASS_GLTF_PBR_ALPHA_MASK;

            if (rigged)
            {
                mAlphaMaskPool->pushRiggedGLTFBatches(type + 1);
            }
            else
            {
                mAlphaMaskPool->pushGLTFBatches(type);
            }

            gGL.loadMatrix(gGLModelView);
            gGLLastMatrix = NULL;
        }
    }

    gDeferredShadowCubeProgram.bind();
    gGLLastMatrix = NULL;
    gGL.loadMatrix(gGLModelView);

    gGL.setColorMask(true, true);

    gGL.matrixMode(LLRender::MM_PROJECTION);
    gGL.popMatrix();
    gGL.matrixMode(LLRender::MM_MODELVIEW);
    gGL.popMatrix();
    gGLLastMatrix = NULL;

    // reset occlusion culling flag
    sUseOcclusion = saved_occlusion;
    LLPipeline::sShadowRender = false;
}

bool LLPipeline::getVisiblePointCloud(LLCamera& camera, LLVector3& min, LLVector3& max, std::vector<LLVector3>& fp, LLVector3 light_dir)
{
    LL_PROFILE_ZONE_SCOPED_CATEGORY_PIPELINE;
    //get point cloud of intersection of frust and min, max

    if (getVisibleExtents(camera, min, max))
    {
        return false;
    }

    //get set of planes on bounding box
    LLPlane bp[] = {
        LLPlane(min, LLVector3(-1,0,0)),
        LLPlane(min, LLVector3(0,-1,0)),
        LLPlane(min, LLVector3(0,0,-1)),
        LLPlane(max, LLVector3(1,0,0)),
        LLPlane(max, LLVector3(0,1,0)),
        LLPlane(max, LLVector3(0,0,1))};

    //potential points
    std::vector<LLVector3> pp;

    //add corners of AABB
    pp.push_back(LLVector3(min.mV[0], min.mV[1], min.mV[2]));
    pp.push_back(LLVector3(max.mV[0], min.mV[1], min.mV[2]));
    pp.push_back(LLVector3(min.mV[0], max.mV[1], min.mV[2]));
    pp.push_back(LLVector3(max.mV[0], max.mV[1], min.mV[2]));
    pp.push_back(LLVector3(min.mV[0], min.mV[1], max.mV[2]));
    pp.push_back(LLVector3(max.mV[0], min.mV[1], max.mV[2]));
    pp.push_back(LLVector3(min.mV[0], max.mV[1], max.mV[2]));
    pp.push_back(LLVector3(max.mV[0], max.mV[1], max.mV[2]));

    //add corners of camera frustum
    for (U32 i = 0; i < LLCamera::AGENT_FRUSTRUM_NUM; i++)
    {
        pp.push_back(camera.mAgentFrustum[i]);
    }


    //bounding box line segments
    U32 bs[] =
            {
        0,1,
        1,3,
        3,2,
        2,0,

        4,5,
        5,7,
        7,6,
        6,4,

        0,4,
        1,5,
        3,7,
        2,6
    };

    for (U32 i = 0; i < 12; i++)
    { //for each line segment in bounding box
        for (U32 j = 0; j < LLCamera::AGENT_PLANE_NO_USER_CLIP_NUM; j++)
        { //for each plane in camera frustum
            const LLPlane& cp = camera.getAgentPlane(j);
            const LLVector3& v1 = pp[bs[i*2+0]];
            const LLVector3& v2 = pp[bs[i*2+1]];
            LLVector3 n;
            cp.getVector3(n);

            LLVector3 line = v1-v2;

            F32 d1 = line*n;
            F32 d2 = -cp.dist(v2);

            F32 t = d2/d1;

            if (t > 0.f && t < 1.f)
            {
                LLVector3 intersect = v2+line*t;
                pp.push_back(intersect);
            }
        }
    }

    //camera frustum line segments
    const U32 fs[] =
    {
        0,1,
        1,2,
        2,3,
        3,0,

        4,5,
        5,6,
        6,7,
        7,4,

        0,4,
        1,5,
        2,6,
        3,7
    };

    for (U32 i = 0; i < 12; i++)
    {
        for (U32 j = 0; j < 6; ++j)
        {
            const LLVector3& v1 = pp[fs[i*2+0]+8];
            const LLVector3& v2 = pp[fs[i*2+1]+8];
            const LLPlane& cp = bp[j];
            LLVector3 n;
            cp.getVector3(n);

            LLVector3 line = v1-v2;

            F32 d1 = line*n;
            F32 d2 = -cp.dist(v2);

            F32 t = d2/d1;

            if (t > 0.f && t < 1.f)
            {
                LLVector3 intersect = v2+line*t;
                pp.push_back(intersect);
            }
        }
    }

    LLVector3 ext[] = { min-LLVector3(0.05f,0.05f,0.05f),
        max+LLVector3(0.05f,0.05f,0.05f) };

    for (U32 i = 0; i < pp.size(); ++i)
    {
        bool found = true;

        const F32* p = pp[i].mV;

        for (U32 j = 0; j < 3; ++j)
        {
            if (p[j] < ext[0].mV[j] ||
                p[j] > ext[1].mV[j])
            {
                found = false;
                break;
            }
        }

        for (U32 j = 0; j < LLCamera::AGENT_PLANE_NO_USER_CLIP_NUM; ++j)
        {
            const LLPlane& cp = camera.getAgentPlane(j);
            F32 dist = cp.dist(pp[i]);
            if (dist > 0.05f) //point is above some plane, not contained
            {
                found = false;
                break;
            }
        }

        if (found)
        {
            fp.push_back(pp[i]);
        }
    }

    if (fp.empty())
    {
        return false;
    }

    return true;
}

void LLPipeline::renderHighlight(const LLViewerObject* obj, F32 fade)
{
    if (obj && obj->getVolume())
    {
        for (LLViewerObject::child_list_t::const_iterator iter = obj->getChildren().begin(); iter != obj->getChildren().end(); ++iter)
        {
            renderHighlight(*iter, fade);
        }

        LLDrawable* drawable = obj->mDrawable;
        if (drawable)
        {
            for (S32 i = 0; i < drawable->getNumFaces(); ++i)
            {
                LLFace* face = drawable->getFace(i);
                if (face)
                {
                    face->renderSelected(LLViewerTexture::sNullImagep, LLColor4(1,1,1,fade));
                }
            }
        }
    }
}


LLRenderTarget* LLPipeline::getSunShadowTarget(U32 i)
{
    llassert(i < 4);
    return &mRT->shadow[i];
}

LLRenderTarget* LLPipeline::getSpotShadowTarget(U32 i)
{
    llassert(i < 2);
    return &mSpotShadow[i];
}

static LLTrace::BlockTimerStatHandle FTM_GEN_SUN_SHADOW("Gen Sun Shadow");
static LLTrace::BlockTimerStatHandle FTM_GEN_SUN_SHADOW_SPOT_RENDER("Spot Shadow Render");

// helper class for disabling occlusion culling for the current stack frame
class LLDisableOcclusionCulling
{
public:
    S32 mUseOcclusion;

    LLDisableOcclusionCulling()
    {
        mUseOcclusion = LLPipeline::sUseOcclusion;
        LLPipeline::sUseOcclusion = 0;
    }

    ~LLDisableOcclusionCulling()
    {
        LLPipeline::sUseOcclusion = mUseOcclusion;
    }
};

void LLPipeline::generateSunShadow(LLCamera& camera)
{
    if (!sRenderDeferred || RenderShadowDetail <= 0)
    {
        return;
    }

    LL_PROFILE_ZONE_SCOPED_CATEGORY_PIPELINE; //LL_RECORD_BLOCK_TIME(FTM_GEN_SUN_SHADOW);
    LL_PROFILE_GPU_ZONE("generateSunShadow");

    LLDisableOcclusionCulling no_occlusion;

    bool skip_avatar_update = false;
    if (!isAgentAvatarValid() || gAgentCamera.getCameraAnimating() || gAgentCamera.getCameraMode() != CAMERA_MODE_MOUSELOOK || !LLVOAvatar::sVisibleInFirstPerson)
    {
        skip_avatar_update = true;
    }

    if (!skip_avatar_update)
    {
        gAgentAvatarp->updateAttachmentVisibility(CAMERA_MODE_THIRD_PERSON);
    }

    glm::mat4 last_modelview = get_last_modelview();
    glm::mat4 last_projection = get_last_projection();

    pushRenderTypeMask();
    andRenderTypeMask(LLPipeline::RENDER_TYPE_SIMPLE,
                    LLPipeline::RENDER_TYPE_ALPHA,
                    LLPipeline::RENDER_TYPE_ALPHA_PRE_WATER,
                    LLPipeline::RENDER_TYPE_ALPHA_POST_WATER,
                    LLPipeline::RENDER_TYPE_GRASS,
                    LLPipeline::RENDER_TYPE_GLTF_PBR,
                    LLPipeline::RENDER_TYPE_FULLBRIGHT,
                    LLPipeline::RENDER_TYPE_BUMP,
                    LLPipeline::RENDER_TYPE_VOLUME,
                    LLPipeline::RENDER_TYPE_AVATAR,
                    LLPipeline::RENDER_TYPE_CONTROL_AV,
                    LLPipeline::RENDER_TYPE_TREE,
                    LLPipeline::RENDER_TYPE_TERRAIN,
                    LLPipeline::RENDER_TYPE_WATER,
                    LLPipeline::RENDER_TYPE_VOIDWATER,
                    LLPipeline::RENDER_TYPE_PASS_ALPHA,
                    LLPipeline::RENDER_TYPE_PASS_ALPHA_MASK,
                    LLPipeline::RENDER_TYPE_PASS_FULLBRIGHT_ALPHA_MASK,
                    LLPipeline::RENDER_TYPE_PASS_GRASS,
                    LLPipeline::RENDER_TYPE_PASS_SIMPLE,
                    LLPipeline::RENDER_TYPE_PASS_BUMP,
                    LLPipeline::RENDER_TYPE_PASS_FULLBRIGHT,
                    LLPipeline::RENDER_TYPE_PASS_SHINY,
                    LLPipeline::RENDER_TYPE_PASS_FULLBRIGHT_SHINY,
                    LLPipeline::RENDER_TYPE_PASS_MATERIAL,
                    LLPipeline::RENDER_TYPE_PASS_MATERIAL_ALPHA,
                    LLPipeline::RENDER_TYPE_PASS_MATERIAL_ALPHA_MASK,
                    LLPipeline::RENDER_TYPE_PASS_MATERIAL_ALPHA_EMISSIVE,
                    LLPipeline::RENDER_TYPE_PASS_SPECMAP,
                    LLPipeline::RENDER_TYPE_PASS_SPECMAP_BLEND,
                    LLPipeline::RENDER_TYPE_PASS_SPECMAP_MASK,
                    LLPipeline::RENDER_TYPE_PASS_SPECMAP_EMISSIVE,
                    LLPipeline::RENDER_TYPE_PASS_NORMMAP,
                    LLPipeline::RENDER_TYPE_PASS_NORMMAP_BLEND,
                    LLPipeline::RENDER_TYPE_PASS_NORMMAP_MASK,
                    LLPipeline::RENDER_TYPE_PASS_NORMMAP_EMISSIVE,
                    LLPipeline::RENDER_TYPE_PASS_NORMSPEC,
                    LLPipeline::RENDER_TYPE_PASS_NORMSPEC_BLEND,
                    LLPipeline::RENDER_TYPE_PASS_NORMSPEC_MASK,
                    LLPipeline::RENDER_TYPE_PASS_NORMSPEC_EMISSIVE,
                    LLPipeline::RENDER_TYPE_PASS_ALPHA_MASK_RIGGED,
                    LLPipeline::RENDER_TYPE_PASS_FULLBRIGHT_ALPHA_MASK_RIGGED,
                    LLPipeline::RENDER_TYPE_PASS_SIMPLE_RIGGED,
                    LLPipeline::RENDER_TYPE_PASS_BUMP_RIGGED,
                    LLPipeline::RENDER_TYPE_PASS_FULLBRIGHT_RIGGED,
                    LLPipeline::RENDER_TYPE_PASS_SHINY_RIGGED,
                    LLPipeline::RENDER_TYPE_PASS_FULLBRIGHT_SHINY_RIGGED,
                    LLPipeline::RENDER_TYPE_PASS_MATERIAL_RIGGED,
                    LLPipeline::RENDER_TYPE_PASS_MATERIAL_ALPHA_RIGGED,
                    LLPipeline::RENDER_TYPE_PASS_MATERIAL_ALPHA_MASK_RIGGED,
                    LLPipeline::RENDER_TYPE_PASS_MATERIAL_ALPHA_EMISSIVE_RIGGED,
                    LLPipeline::RENDER_TYPE_PASS_SPECMAP_RIGGED,
                    LLPipeline::RENDER_TYPE_PASS_SPECMAP_BLEND_RIGGED,
                    LLPipeline::RENDER_TYPE_PASS_SPECMAP_MASK_RIGGED,
                    LLPipeline::RENDER_TYPE_PASS_SPECMAP_EMISSIVE_RIGGED,
                    LLPipeline::RENDER_TYPE_PASS_NORMMAP_RIGGED,
                    LLPipeline::RENDER_TYPE_PASS_NORMMAP_BLEND_RIGGED,
                    LLPipeline::RENDER_TYPE_PASS_NORMMAP_MASK_RIGGED,
                    LLPipeline::RENDER_TYPE_PASS_NORMMAP_EMISSIVE_RIGGED,
                    LLPipeline::RENDER_TYPE_PASS_NORMSPEC_RIGGED,
                    LLPipeline::RENDER_TYPE_PASS_NORMSPEC_BLEND_RIGGED,
                    LLPipeline::RENDER_TYPE_PASS_NORMSPEC_MASK_RIGGED,
                    LLPipeline::RENDER_TYPE_PASS_NORMSPEC_EMISSIVE_RIGGED,
                    LLPipeline::RENDER_TYPE_PASS_GLTF_PBR,
                    LLPipeline::RENDER_TYPE_PASS_GLTF_PBR_RIGGED,
                    LLPipeline::RENDER_TYPE_PASS_GLTF_PBR_ALPHA_MASK,
                    LLPipeline::RENDER_TYPE_PASS_GLTF_PBR_ALPHA_MASK_RIGGED,
                    END_RENDER_TYPES);

    gGL.setColorMask(false, false);

    LLEnvironment& environment = LLEnvironment::instance();

    //get sun view matrix

    //store current projection/modelview matrix
    glm::mat4 saved_proj = get_current_projection();
    glm::mat4 saved_view = get_current_modelview();
    glm::mat4 inv_view = glm::inverse(saved_view);

    glm::mat4 view[6];
    glm::mat4 proj[6];

    LLVector3 caster_dir(environment.getIsSunUp() ? mSunDir : mMoonDir);

    //put together a universal "near clip" plane for shadow frusta
    LLPlane shadow_near_clip;
    {
        LLVector3 p = camera.getOrigin(); // gAgent.getPositionAgent();
        p += caster_dir * RenderFarClip*2.f;
        shadow_near_clip.setVec(p, caster_dir);
    }

    LLVector3 lightDir = -caster_dir;
    lightDir.normVec();

    glm::vec3 light_dir(glm::make_vec3(lightDir.mV));

    //create light space camera matrix

    LLVector3 at = lightDir;

    LLVector3 up = camera.getAtAxis();

    if (fabsf(up*lightDir) > 0.75f)
    {
        up = camera.getUpAxis();
    }

    up.normVec();
    at.normVec();


    LLCamera main_camera = camera;

    F32 near_clip = 0.f;
    {
        //get visible point cloud
        std::vector<LLVector3> fp;

        main_camera.calcAgentFrustumPlanes(main_camera.mAgentFrustum);

        LLVector3 min,max;
        getVisiblePointCloud(main_camera,min,max,fp);

        if (fp.empty())
        {
            if (!hasRenderDebugMask(RENDER_DEBUG_SHADOW_FRUSTA) && !gCubeSnapshot)
            {
                mShadowCamera[0] = main_camera;
                mShadowExtents[0][0] = min;
                mShadowExtents[0][1] = max;

                mShadowFrustPoints[0].clear();
                mShadowFrustPoints[1].clear();
                mShadowFrustPoints[2].clear();
                mShadowFrustPoints[3].clear();
            }
            popRenderTypeMask();

            if (!skip_avatar_update)
            {
                gAgentAvatarp->updateAttachmentVisibility(gAgentCamera.getCameraMode());
            }

            return;
        }

        //get good split distances for frustum
        for (U32 i = 0; i < fp.size(); ++i)
        {
            glm::vec3 v(glm::make_vec3(fp[i].mV));
            v = mul_mat4_vec3(saved_view, v);
            fp[i].setVec(glm::value_ptr(v));
        }

        min = fp[0];
        max = fp[0];

        //get camera space bounding box
        for (U32 i = 1; i < fp.size(); ++i)
        {
            update_min_max(min, max, fp[i]);
        }

        near_clip    = llclamp(-max.mV[2], 0.01f, 4.0f);
        F32 far_clip = llclamp(-min.mV[2]*2.f, 16.0f, 512.0f);

        //far_clip = llmin(far_clip, 128.f);
        far_clip = llmin(far_clip, camera.getFar());

        F32 range = far_clip-near_clip;

        LLVector3 split_exp = RenderShadowSplitExponent;

        F32 da = 1.f-llmax( fabsf(lightDir*up), fabsf(lightDir*camera.getLeftAxis()) );

        da = powf(da, split_exp.mV[2]);

        F32 sxp = split_exp.mV[1] + (split_exp.mV[0]-split_exp.mV[1])*da;

        for (U32 i = 0; i < 4; ++i)
        {
            F32 x = (F32)(i+1)/4.f;
            x = powf(x, sxp);
            mSunClipPlanes.mV[i] = near_clip+range*x;
        }

        mSunClipPlanes.mV[0] *= 1.25f; //bump back first split for transition padding
    }

    if (gCubeSnapshot)
    { // stretch clip planes for reflection probe renders to reduce number of shadow passes
        mSunClipPlanes.mV[1] = mSunClipPlanes.mV[2];
        mSunClipPlanes.mV[2] = mSunClipPlanes.mV[3];
        mSunClipPlanes.mV[3] *= 1.5f;
    }


    // convenience array of 4 near clip plane distances
    F32 dist[] = { near_clip, mSunClipPlanes.mV[0], mSunClipPlanes.mV[1], mSunClipPlanes.mV[2], mSunClipPlanes.mV[3] };

    if (mSunDiffuse == LLColor4::black)
    { //sun diffuse is totally black shadows don't matter
        skipRenderingShadows();
    }
    else
    {
        for (S32 j = 0; j < (gCubeSnapshot ? 2 : 4); j++)
        {
            if (!hasRenderDebugMask(RENDER_DEBUG_SHADOW_FRUSTA) && !gCubeSnapshot)
            {
                mShadowFrustPoints[j].clear();
            }

            LLViewerCamera::sCurCameraID = (LLViewerCamera::eCameraID)(LLViewerCamera::CAMERA_SUN_SHADOW0+j);

            //restore render matrices
            set_current_modelview(saved_view);
            set_current_projection(saved_proj);

            LLVector3 eye = camera.getOrigin();
            llassert(eye.isFinite());

            //camera used for shadow cull/render
            LLCamera shadow_cam;

            //create world space camera frustum for this split
            shadow_cam = camera;
            shadow_cam.setFar(16.f);

            LLViewerCamera::updateFrustumPlanes(shadow_cam, false, false, true);

            LLVector3* frust = shadow_cam.mAgentFrustum;

            LLVector3 pn = shadow_cam.getAtAxis();

            LLVector3 min, max;

            //construct 8 corners of split frustum section
            for (U32 i = 0; i < 4; i++)
            {
                LLVector3 delta = frust[i+4]-eye;
                delta += (frust[i+4]-frust[(i+2)%4+4])*0.05f;
                delta.normVec();
                F32 dp = delta*pn;
                frust[i] = eye + (delta*dist[j]*0.75f)/dp;
                frust[i+4] = eye + (delta*dist[j+1]*1.25f)/dp;
            }

            shadow_cam.calcAgentFrustumPlanes(frust);
            shadow_cam.mFrustumCornerDist = 0.f;

            if (!gPipeline.hasRenderDebugMask(LLPipeline::RENDER_DEBUG_SHADOW_FRUSTA) && !gCubeSnapshot)
            {
                mShadowCamera[j] = shadow_cam;
            }

            std::vector<LLVector3> fp;

            if (!gPipeline.getVisiblePointCloud(shadow_cam, min, max, fp, lightDir)
                || j > RenderShadowSplits)
            {
                //no possible shadow receivers
                if (!gPipeline.hasRenderDebugMask(LLPipeline::RENDER_DEBUG_SHADOW_FRUSTA) && !gCubeSnapshot)
                {
                    mShadowExtents[j][0] = LLVector3();
                    mShadowExtents[j][1] = LLVector3();
                    mShadowCamera[j+4] = shadow_cam;
                }

                mRT->shadow[j].bindTarget();
                {
                    LLGLDepthTest depth(GL_TRUE);
                    mRT->shadow[j].clear();
                }
                mRT->shadow[j].flush();

                mShadowError.mV[j] = 0.f;
                mShadowFOV.mV[j] = 0.f;

                continue;
            }

            if (!gPipeline.hasRenderDebugMask(LLPipeline::RENDER_DEBUG_SHADOW_FRUSTA) && !gCubeSnapshot)
            {
                mShadowExtents[j][0] = min;
                mShadowExtents[j][1] = max;
                mShadowFrustPoints[j] = fp;
            }


            //find a good origin for shadow projection
            LLVector3 origin;

            //get a temporary view projection
            view[j] = look(camera.getOrigin(), lightDir, -up);

            std::vector<LLVector3> wpf;

            for (U32 i = 0; i < fp.size(); i++)
            {
                glm::vec3 p = glm::make_vec3(fp[i].mV);
                p = mul_mat4_vec3(view[j], p);
                wpf.push_back(LLVector3(glm::value_ptr(p)));
            }

            min = wpf[0];
            max = wpf[0];

            for (U32 i = 0; i < fp.size(); ++i)
            { //get AABB in camera space
                update_min_max(min, max, wpf[i]);
            }

            // Construct a perspective transform with perspective along y-axis that contains
            // points in wpf
            //Known:
            // - far clip plane
            // - near clip plane
            // - points in frustum
            //Find:
            // - origin

            //get some "interesting" points of reference
            LLVector3 center = (min+max)*0.5f;
            LLVector3 size = (max-min)*0.5f;
            LLVector3 near_center = center;
            near_center.mV[1] += size.mV[1]*2.f;


            //put all points in wpf in quadrant 0, reletive to center of min/max
            //get the best fit line using least squares
            F32 bfm = 0.f;
            F32 bfb = 0.f;

            for (U32 i = 0; i < wpf.size(); ++i)
            {
                wpf[i] -= center;
                wpf[i].mV[0] = fabsf(wpf[i].mV[0]);
                wpf[i].mV[2] = fabsf(wpf[i].mV[2]);
            }

            if (!wpf.empty())
            {
                F32 sx = 0.f;
                F32 sx2 = 0.f;
                F32 sy = 0.f;
                F32 sxy = 0.f;

                for (U32 i = 0; i < wpf.size(); ++i)
                {
                    sx += wpf[i].mV[0];
                    sx2 += wpf[i].mV[0]*wpf[i].mV[0];
                    sy += wpf[i].mV[1];
                    sxy += wpf[i].mV[0]*wpf[i].mV[1];
                }

                bfm = (sy*sx-wpf.size()*sxy)/(sx*sx-wpf.size()*sx2);
                bfb = (sx*sxy-sy*sx2)/(sx*sx-bfm*sx2);
            }

            {
                // best fit line is y=bfm*x+bfb

                //find point that is furthest to the right of line
                F32 off_x = -1.f;
                LLVector3 lp;

                for (U32 i = 0; i < wpf.size(); ++i)
                {
                    //y = bfm*x+bfb
                    //x = (y-bfb)/bfm
                    F32 lx = (wpf[i].mV[1]-bfb)/bfm;

                    lx = wpf[i].mV[0]-lx;

                    if (off_x < lx)
                    {
                        off_x = lx;
                        lp = wpf[i];
                    }
                }

                //get line with slope bfm through lp
                // bfb = y-bfm*x
                bfb = lp.mV[1]-bfm*lp.mV[0];

                //calculate error
                mShadowError.mV[j] = 0.f;

                for (U32 i = 0; i < wpf.size(); ++i)
                {
                    F32 lx = (wpf[i].mV[1]-bfb)/bfm;
                    mShadowError.mV[j] += fabsf(wpf[i].mV[0]-lx);
                }

                mShadowError.mV[j] /= wpf.size();
                mShadowError.mV[j] /= size.mV[0];

                if (mShadowError.mV[j] > RenderShadowErrorCutoff)
                { //just use ortho projection
                    mShadowFOV.mV[j] = -1.f;
                    origin.clearVec();
                    proj[j] = glm::ortho(min.mV[0], max.mV[0],
                                        min.mV[1], max.mV[1],
                                        -max.mV[2], -min.mV[2]);
                }
                else
                {
                    //origin is where line x = 0;
                    origin.setVec(0,bfb,0);

                    F32 fovz = 1.f;
                    F32 fovx = 1.f;

                    LLVector3 zp;
                    LLVector3 xp;

                    for (U32 i = 0; i < wpf.size(); ++i)
                    {
                        LLVector3 atz = wpf[i]-origin;
                        atz.mV[0] = 0.f;
                        atz.normVec();
                        if (fovz > -atz.mV[1])
                        {
                            zp = wpf[i];
                            fovz = -atz.mV[1];
                        }

                        LLVector3 atx = wpf[i]-origin;
                        atx.mV[2] = 0.f;
                        atx.normVec();
                        if (fovx > -atx.mV[1])
                        {
                            fovx = -atx.mV[1];
                            xp = wpf[i];
                        }
                    }

                    fovx = acos(fovx);
                    fovz = acos(fovz);

                    F32 cutoff = llmin((F32) RenderShadowFOVCutoff, 1.4f);

                    mShadowFOV.mV[j] = fovx;

                    if (fovx < cutoff && fovz > cutoff)
                    {
                        //x is a good fit, but z is too big, move away from zp enough so that fovz matches cutoff
                        F32 d = zp.mV[2]/tan(cutoff);
                        F32 ny = zp.mV[1] + fabsf(d);

                        origin.mV[1] = ny;

                        fovz = 1.f;
                        fovx = 1.f;

                        for (U32 i = 0; i < wpf.size(); ++i)
                        {
                            LLVector3 atz = wpf[i]-origin;
                            atz.mV[0] = 0.f;
                            atz.normVec();
                            fovz = llmin(fovz, -atz.mV[1]);

                            LLVector3 atx = wpf[i]-origin;
                            atx.mV[2] = 0.f;
                            atx.normVec();
                            fovx = llmin(fovx, -atx.mV[1]);
                        }

                        fovx = acos(fovx);
                        fovz = acos(fovz);

                        mShadowFOV.mV[j] = cutoff;
                    }


                    origin += center;

                    F32 ynear = -(max.mV[1]-origin.mV[1]);
                    F32 yfar = -(min.mV[1]-origin.mV[1]);

                    if (ynear < 0.1f) //keep a sensible near clip plane
                    {
                        F32 diff = 0.1f-ynear;
                        origin.mV[1] += diff;
                        ynear += diff;
                        yfar += diff;
                    }

                    if (fovx > cutoff)
                    { //just use ortho projection
                        origin.clearVec();
                        mShadowError.mV[j] = -1.f;
                        proj[j] = glm::ortho(min.mV[0], max.mV[0],
                                min.mV[1], max.mV[1],
                                -max.mV[2], -min.mV[2]);
                    }
                    else
                    {
                        //get perspective projection
                        view[j] = glm::inverse(view[j]);
                        //llassert(origin.isFinite());

                        glm::vec3 origin_agent(glm::make_vec3(LLVector4(origin).mV));

                        //translate view to origin
                        origin_agent = mul_mat4_vec3(view[j], origin_agent);

                        eye = LLVector3(glm::value_ptr(origin_agent));
                        //llassert(eye.isFinite());
                        if (!hasRenderDebugMask(LLPipeline::RENDER_DEBUG_SHADOW_FRUSTA) && !gCubeSnapshot)
                        {
                            mShadowFrustOrigin[j] = eye;
                        }

                        view[j] = look(LLVector3(glm::value_ptr(origin_agent)), lightDir, -up);

                        F32 fx = 1.f/tanf(fovx);
                        F32 fz = 1.f/tanf(fovz);

                        proj[j] = glm::mat4(-fx, 0, 0, 0,
                            0, (yfar + ynear) / (ynear - yfar), 0, -1.0f,
                            0, 0, -fz, 0,
                            0, (2.f * yfar * ynear) / (ynear - yfar), 0, 0);
                    }
                }
            }

            //shadow_cam.setFar(128.f);
            shadow_cam.setOriginAndLookAt(eye, up, center);

            shadow_cam.setOrigin(0,0,0);

            set_current_modelview(view[j]);
            set_current_projection(proj[j]);

            LLViewerCamera::updateFrustumPlanes(shadow_cam, false, false, true);

            //shadow_cam.ignoreAgentFrustumPlane(LLCamera::AGENT_PLANE_NEAR);
            shadow_cam.getAgentPlane(LLCamera::AGENT_PLANE_NEAR).set(shadow_near_clip);

            //translate and scale to from [-1, 1] to [0, 1]
            glm::mat4 trans(0.5f, 0.0f, 0.0f, 0.0f,
                            0.0f, 0.5f, 0.0f, 0.0f,
                            0.0f, 0.0f, 0.5f, 0.0f,
                            0.5f, 0.5f, 0.5f, 1.0f);

            set_current_modelview(view[j]);
            set_current_projection(proj[j]);

            set_last_modelview(mShadowModelview[j]);
            set_last_projection(mShadowProjection[j]);

            mShadowModelview[j] = view[j];
            mShadowProjection[j] = proj[j];
            mSunShadowMatrix[j] = trans*proj[j]*view[j]*inv_view;

            stop_glerror();

            mRT->shadow[j].bindTarget();
            mRT->shadow[j].getViewport(gGLViewport);
            mRT->shadow[j].clear();

            {
                static LLCullResult result[4];
                renderShadow(view[j], proj[j], shadow_cam, result[j], true);
            }

            mRT->shadow[j].flush();

            if (!gPipeline.hasRenderDebugMask(LLPipeline::RENDER_DEBUG_SHADOW_FRUSTA) && !gCubeSnapshot)
            {
                mShadowCamera[j+4] = shadow_cam;
            }
        }
    }

    //hack to disable projector shadows
    bool gen_shadow = RenderShadowDetail > 1;

    if (gen_shadow)
    {
        if (!gCubeSnapshot) //skip updating spot shadow maps during cubemap updates
        {
            LLTrace::CountStatHandle<>* velocity_stat = LLViewerCamera::getVelocityStat();
            F32 fade_amt = gFrameIntervalSeconds.value()
                * (F32)llmax(LLTrace::get_frame_recording().getLastRecording().getSum(*velocity_stat) / LLTrace::get_frame_recording().getLastRecording().getDuration().value(), 1.0);

            // should never happen
            llassert(mTargetShadowSpotLight[0] != mTargetShadowSpotLight[1] || mTargetShadowSpotLight[0].isNull());

            //update shadow targets
            for (U32 i = 0; i < 2; i++)
            { //for each current shadow
                LLViewerCamera::sCurCameraID = (LLViewerCamera::eCameraID)(LLViewerCamera::CAMERA_SPOT_SHADOW0 + i);

                if (mShadowSpotLight[i].notNull() &&
                    (mShadowSpotLight[i] == mTargetShadowSpotLight[0] ||
                        mShadowSpotLight[i] == mTargetShadowSpotLight[1]))
                { //keep this spotlight
                    mSpotLightFade[i] = llmin(mSpotLightFade[i] + fade_amt, 1.f);
                }
                else
                { //fade out this light
                    mSpotLightFade[i] = llmax(mSpotLightFade[i] - fade_amt, 0.f);

                    if (mSpotLightFade[i] == 0.f || mShadowSpotLight[i].isNull())
                    { //faded out, grab one of the pending spots (whichever one isn't already taken)
                        if (mTargetShadowSpotLight[0] != mShadowSpotLight[(i + 1) % 2])
                        {
                            mShadowSpotLight[i] = mTargetShadowSpotLight[0];
                        }
                        else
                        {
                            mShadowSpotLight[i] = mTargetShadowSpotLight[1];
                        }
                    }
                }
            }
        }

        // this should never happen
        llassert(mShadowSpotLight[0] != mShadowSpotLight[1] || mShadowSpotLight[0].isNull());

        for (S32 i = 0; i < 2; i++)
        {
            set_current_modelview(saved_view);
            set_current_projection(saved_proj);

            if (mShadowSpotLight[i].isNull())
            {
                continue;
            }

            LLVOVolume* volume = mShadowSpotLight[i]->getVOVolume();

            if (!volume)
            {
                mShadowSpotLight[i] = NULL;
                continue;
            }

            LLDrawable* drawable = mShadowSpotLight[i];

            LLVector3 params = volume->getSpotLightParams();
            F32 fov = params.mV[0];

            //get agent->light space matrix (modelview)
            LLVector3 center = drawable->getPositionAgent();
            LLQuaternion quat = volume->getRenderRotation();

            //get near clip plane
            LLVector3 scale = volume->getScale();
            LLVector3 at_axis(0, 0, -scale.mV[2] * 0.5f);
            at_axis *= quat;

            LLVector3 np = center + at_axis;
            at_axis.normVec();

            //get origin that has given fov for plane np, at_axis, and given scale
            F32 dist = (scale.mV[1] * 0.5f) / tanf(fov * 0.5f);

            LLVector3 origin = np - at_axis * dist;

            LLMatrix4 mat(quat, LLVector4(origin, 1.f));

            view[i + 4] = glm::make_mat4((F32*)mat.mMatrix);

            view[i + 4] = glm::inverse(view[i + 4]);

            //get perspective matrix
            F32 near_clip = dist + 0.01f;
            F32 width = scale.mV[VX];
            F32 height = scale.mV[VY];
            F32 far_clip = dist + volume->getLightRadius() * 1.5f;

            F32 fovy = fov; // radians
            F32 aspect = width / height;

            proj[i + 4] = glm::perspective(fovy, aspect, near_clip, far_clip);

            //translate and scale to from [-1, 1] to [0, 1]
            glm::mat4 trans(0.5f, 0.0f, 0.0f, 0.0f,
                            0.0f, 0.5f, 0.0f, 0.0f,
                            0.0f, 0.0f, 0.5f, 0.0f,
                            0.5f, 0.5f, 0.5f, 1.0f);

            set_current_modelview(view[i + 4]);
            set_current_projection(proj[i + 4]);

            mSunShadowMatrix[i + 4] = trans * proj[i + 4] * view[i + 4] * inv_view;

            set_last_modelview(mShadowModelview[i + 4]);
            set_last_projection(mShadowProjection[i + 4]);

            mShadowModelview[i + 4] = view[i + 4];
            mShadowProjection[i + 4] = proj[i + 4];

            if (!gCubeSnapshot) //skip updating spot shadow maps during cubemap updates
            {
                LLCamera shadow_cam = camera;
                shadow_cam.setFar(far_clip);
                shadow_cam.setOrigin(origin);

                LLViewerCamera::updateFrustumPlanes(shadow_cam, false, false, true);

                //

                mSpotShadow[i].bindTarget();
                mSpotShadow[i].getViewport(gGLViewport);
                mSpotShadow[i].clear();

                static LLCullResult result[2];

                LLViewerCamera::sCurCameraID = (LLViewerCamera::eCameraID)(LLViewerCamera::CAMERA_SPOT_SHADOW0 + i);

                RenderSpotLight = drawable;

                renderShadow(view[i + 4], proj[i + 4], shadow_cam, result[i], false);

                RenderSpotLight = nullptr;

                mSpotShadow[i].flush();
            }
        }
    }
    else
    { //no spotlight shadows
        mShadowSpotLight[0] = mShadowSpotLight[1] = NULL;
    }


    if (!CameraOffset)
    {
        set_current_modelview(saved_view);
        set_current_projection(saved_proj);
    }
    else
    {
        set_current_modelview(view[1]);
        set_current_projection(proj[1]);
        gGL.loadMatrix(glm::value_ptr(view[1]));
        gGL.matrixMode(LLRender::MM_PROJECTION);
        gGL.loadMatrix(glm::value_ptr(proj[1]));
        gGL.matrixMode(LLRender::MM_MODELVIEW);
    }
    gGL.setColorMask(true, true);

    set_last_modelview(last_modelview);
    set_last_projection(last_projection);

    popRenderTypeMask();

    if (!skip_avatar_update)
    {
        gAgentAvatarp->updateAttachmentVisibility(gAgentCamera.getCameraMode());
    }
}

void LLPipeline::renderGroups(LLRenderPass* pass, U32 type, bool texture)
{
    for (LLCullResult::sg_iterator i = sCull->beginVisibleGroups(); i != sCull->endVisibleGroups(); ++i)
    {
        LLSpatialGroup* group = *i;
        if (!group->isDead() &&
            (!sUseOcclusion || !group->isOcclusionState(LLSpatialGroup::OCCLUDED)) &&
            gPipeline.hasRenderType(group->getSpatialPartition()->mDrawableType) &&
            group->mDrawMap.find(type) != group->mDrawMap.end())
        {
            pass->renderGroup(group,type,texture);
        }
    }
}

void LLPipeline::renderRiggedGroups(LLRenderPass* pass, U32 type, bool texture)
{
    for (LLCullResult::sg_iterator i = sCull->beginVisibleGroups(); i != sCull->endVisibleGroups(); ++i)
    {
        LLSpatialGroup* group = *i;
        if (!group->isDead() &&
            (!sUseOcclusion || !group->isOcclusionState(LLSpatialGroup::OCCLUDED)) &&
            gPipeline.hasRenderType(group->getSpatialPartition()->mDrawableType) &&
            group->mDrawMap.find(type) != group->mDrawMap.end())
        {
            pass->renderRiggedGroup(group, type, texture);
        }
    }
}

void LLPipeline::profileAvatar(LLVOAvatar* avatar, bool profile_attachments)
{
    if (gGLManager.mGLVersion < 3.25f)
    { // profiling requires GL 3.3 or later
        return;
    }

    LL_PROFILE_ZONE_SCOPED_CATEGORY_PIPELINE;

    // don't continue to profile an avatar that is known to be too slow
    llassert(!avatar->isTooSlow());

    LLGLSLShader* cur_shader = LLGLSLShader::sCurBoundShaderPtr;

    mRT->deferredScreen.bindTarget();
    mRT->deferredScreen.clear();

    if (!profile_attachments)
    {
        // profile entire avatar all at once and readback asynchronously
        avatar->placeProfileQuery();

        LLTimer cpu_timer;

        generateImpostor(avatar, false, true);

        avatar->mCPURenderTime = (F32)cpu_timer.getElapsedTimeF32() * 1000.f;

        avatar->readProfileQuery(5); // allow up to 5 frames of latency
    }
    else
    {
        // profile attachments one at a time
        LLVOAvatar::attachment_map_t::iterator iter;
        LLVOAvatar::attachment_map_t::iterator begin = avatar->mAttachmentPoints.begin();
        LLVOAvatar::attachment_map_t::iterator end = avatar->mAttachmentPoints.end();

        for (iter = begin;
            iter != end;
            ++iter)
        {
            LLViewerJointAttachment* attachment = iter->second;
            for (LLViewerJointAttachment::attachedobjs_vec_t::iterator attachment_iter = attachment->mAttachedObjects.begin();
                attachment_iter != attachment->mAttachedObjects.end();
                ++attachment_iter)
            {
                LLViewerObject* attached_object = attachment_iter->get();
                if (attached_object)
                {
                    // use gDebugProgram to do the GPU queries
                    gDebugProgram.clearStats();
                    gDebugProgram.placeProfileQuery(true);

                    generateImpostor(avatar, false, true, attached_object);
                    gDebugProgram.readProfileQuery(true, true);

                    attached_object->mGPURenderTime = gDebugProgram.mTimeElapsed / 1000000.f;
                }
            }
        }
    }

    mRT->deferredScreen.flush();

    if (cur_shader)
    {
        cur_shader->bind();
    }
}

void LLPipeline::generateImpostor(LLVOAvatar* avatar, bool preview_avatar, bool for_profile, LLViewerObject* specific_attachment)
{
    LL_PROFILE_ZONE_SCOPED_CATEGORY_PIPELINE;
    LL_PROFILE_GPU_ZONE("generateImpostor");
    LLGLState::checkStates();

    static LLCullResult result;
    result.clear();
    grabReferences(result);

    if (!avatar || avatar->isDead() || !avatar->mDrawable)
    {
        LL_WARNS_ONCE("AvatarRenderPipeline") << "Avatar is " << (avatar ? "not drawable" : "null") << LL_ENDL;
        return;
    }
    LL_DEBUGS_ONCE("AvatarRenderPipeline") << "Avatar " << avatar->getID() << " is drawable" << LL_ENDL;

    assertInitialized();

    // previews can't be muted or impostered
    bool visually_muted = !for_profile && !preview_avatar && avatar->isVisuallyMuted();
    LL_DEBUGS_ONCE("AvatarRenderPipeline") << "Avatar " << avatar->getID()
                              << " is " << ( visually_muted ? "" : "not ") << "visually muted"
                              << LL_ENDL;
    bool too_complex = !for_profile && !preview_avatar && avatar->isTooComplex();
    LL_DEBUGS_ONCE("AvatarRenderPipeline") << "Avatar " << avatar->getID()
                              << " is " << ( too_complex ? "" : "not ") << "too complex"
                              << LL_ENDL;

    pushRenderTypeMask();

    if (visually_muted || too_complex)
    {
        // only show jelly doll geometry
        andRenderTypeMask(LLPipeline::RENDER_TYPE_AVATAR,
                            LLPipeline::RENDER_TYPE_CONTROL_AV,
                            END_RENDER_TYPES);
    }
    else
    {
        //hide world geometry
        clearRenderTypeMask(
            RENDER_TYPE_SKY,
            RENDER_TYPE_WL_SKY,
            RENDER_TYPE_TERRAIN,
            RENDER_TYPE_GRASS,
            RENDER_TYPE_CONTROL_AV, // Animesh
            RENDER_TYPE_TREE,
            RENDER_TYPE_VOIDWATER,
            RENDER_TYPE_WATER,
            RENDER_TYPE_ALPHA_PRE_WATER,
            RENDER_TYPE_PASS_GRASS,
            RENDER_TYPE_HUD,
            RENDER_TYPE_PARTICLES,
            RENDER_TYPE_CLOUDS,
            RENDER_TYPE_HUD_PARTICLES,
            END_RENDER_TYPES
         );
    }

    if (specific_attachment && specific_attachment->isHUDAttachment())
    { //enable HUD rendering
        setRenderTypeMask(RENDER_TYPE_HUD, END_RENDER_TYPES);
    }

    S32 occlusion = sUseOcclusion;
    sUseOcclusion = 0;

    sReflectionRender = ! sRenderDeferred;

    sShadowRender = true;
    sImpostorRender = true;

    LLViewerCamera* viewer_camera = LLViewerCamera::getInstance();

    {
        markVisible(avatar->mDrawable, *viewer_camera);

        if (preview_avatar)
        {
            // Only show rigged attachments for preview
            // For the sake of performance and so that static
            // objects won't obstruct previewing changes
            LLVOAvatar::attachment_map_t::iterator iter;
            for (iter = avatar->mAttachmentPoints.begin();
                iter != avatar->mAttachmentPoints.end();
                ++iter)
            {
                LLViewerJointAttachment *attachment = iter->second;
                for (LLViewerJointAttachment::attachedobjs_vec_t::iterator attachment_iter = attachment->mAttachedObjects.begin();
                    attachment_iter != attachment->mAttachedObjects.end();
                    ++attachment_iter)
                {
                    LLViewerObject* attached_object = attachment_iter->get();
                    if (attached_object)
                    {
                        if (attached_object->isRiggedMesh())
                        {
                            markVisible(attached_object->mDrawable->getSpatialBridge(), *viewer_camera);
                        }
                        else
                        {
                            // sometimes object is a linkset and rigged mesh is a child
                            LLViewerObject::const_child_list_t& child_list = attached_object->getChildren();
                            for (LLViewerObject::child_list_t::const_iterator iter = child_list.begin();
                                iter != child_list.end(); iter++)
                            {
                                LLViewerObject* child = *iter;
                                if (child->isRiggedMesh())
                                {
                                    markVisible(attached_object->mDrawable->getSpatialBridge(), *viewer_camera);
                                    break;
                                }
                            }
                        }
                    }
                }
            }
        }
        else
        {
            if (specific_attachment)
            {
                markVisible(specific_attachment->mDrawable->getSpatialBridge(), *viewer_camera);
            }
            else
            {
                LLVOAvatar::attachment_map_t::iterator iter;
                LLVOAvatar::attachment_map_t::iterator begin = avatar->mAttachmentPoints.begin();
                LLVOAvatar::attachment_map_t::iterator end = avatar->mAttachmentPoints.end();

                for (iter = begin;
                    iter != end;
                    ++iter)
                {
                    LLViewerJointAttachment* attachment = iter->second;
                    for (LLViewerJointAttachment::attachedobjs_vec_t::iterator attachment_iter = attachment->mAttachedObjects.begin();
                        attachment_iter != attachment->mAttachedObjects.end();
                        ++attachment_iter)
                    {
                        LLViewerObject* attached_object = attachment_iter->get();
                        if (attached_object)
                        {
                            markVisible(attached_object->mDrawable->getSpatialBridge(), *viewer_camera);
                        }
                    }
                }
            }
        }
    }

    stateSort(*LLViewerCamera::getInstance(), result);

    LLCamera camera = *viewer_camera;
    LLVector2 tdim;
    U32 resY = 0;
    U32 resX = 0;

    if (!preview_avatar)
    {
        const LLVector4a* ext = avatar->mDrawable->getSpatialExtents();
        LLVector3 pos(avatar->getRenderPosition()+avatar->getImpostorOffset());

        camera.lookAt(viewer_camera->getOrigin(), pos, viewer_camera->getUpAxis());

        LLVector4a half_height;
        half_height.setSub(ext[1], ext[0]);
        half_height.mul(0.5f);

        LLVector4a left;
        left.load3(camera.getLeftAxis().mV);
        left.mul(left);
        llassert(left.dot3(left).getF32() > F_APPROXIMATELY_ZERO);
        left.normalize3fast();

        LLVector4a up;
        up.load3(camera.getUpAxis().mV);
        up.mul(up);
        llassert(up.dot3(up).getF32() > F_APPROXIMATELY_ZERO);
        up.normalize3fast();

        tdim.mV[0] = fabsf(half_height.dot3(left).getF32());
        tdim.mV[1] = fabsf(half_height.dot3(up).getF32());

        gGL.matrixMode(LLRender::MM_PROJECTION);
        gGL.pushMatrix();

        F32 distance = (pos-camera.getOrigin()).length();
        F32 fov = atanf(tdim.mV[1]/distance)*2.f*RAD_TO_DEG;
        F32 aspect = tdim.mV[0]/tdim.mV[1];
        glm::mat4 persp = glm::perspective(glm::radians(fov), aspect, 1.f, 256.f);
        set_current_projection(persp);
        gGL.loadMatrix(glm::value_ptr(persp));

        gGL.matrixMode(LLRender::MM_MODELVIEW);
        gGL.pushMatrix();

        F32 ogl_mat[16];
        camera.getOpenGLTransform(ogl_mat);
        glm::mat4 mat = glm::make_mat4((GLfloat*) OGL_TO_CFR_ROTATION) * glm::make_mat4(ogl_mat);

        gGL.loadMatrix(glm::value_ptr(mat));
        set_current_modelview(mat);

        glClearColor(0.0f,0.0f,0.0f,0.0f);
        gGL.setColorMask(true, true);

        // get the number of pixels per angle
        F32 pa = gViewerWindow->getWindowHeightRaw() / (RAD_TO_DEG * viewer_camera->getView());

        //get resolution based on angle width and height of impostor (double desired resolution to prevent aliasing)
        resY = llmin(nhpo2((U32) (fov*pa)), (U32) 512);
        resX = llmin(nhpo2((U32) (atanf(tdim.mV[0]/distance)*2.f*RAD_TO_DEG*pa)), (U32) 512);

        if (!for_profile)
        {
            if (!avatar->mImpostor.isComplete())
            {
                avatar->mImpostor.allocate(resX, resY, GL_RGBA, true);

                if (LLPipeline::sRenderDeferred)
                {
                    addDeferredAttachments(avatar->mImpostor, true);
                }

                gGL.getTexUnit(0)->bind(&avatar->mImpostor);
                gGL.getTexUnit(0)->setTextureFilteringOption(LLTexUnit::TFO_POINT);
                gGL.getTexUnit(0)->unbind(LLTexUnit::TT_TEXTURE);
            }
            else if (resX != avatar->mImpostor.getWidth() || resY != avatar->mImpostor.getHeight())
            {
                avatar->mImpostor.resize(resX, resY);
            }

            avatar->mImpostor.bindTarget();
        }
    }

    F32 old_alpha = LLDrawPoolAvatar::sMinimumAlpha;

    if (visually_muted || too_complex)
    { //disable alpha masking for muted avatars (get whole skin silhouette)
        LLDrawPoolAvatar::sMinimumAlpha = 0.f;
    }

    if (preview_avatar || for_profile)
    {
        // previews and profiles don't care about imposters
        renderGeomDeferred(camera);
        renderGeomPostDeferred(camera);
    }
    else
    {
        avatar->mImpostor.clear();
        renderGeomDeferred(camera);

        renderGeomPostDeferred(camera);

        // Shameless hack time: render it all again,
        // this time writing the depth
        // values we need to generate the alpha mask below
        // while preserving the alpha-sorted color rendering
        // from the previous pass
        //
        sImpostorRenderAlphaDepthPass = true;
        // depth-only here...
        //
        gGL.setColorMask(false,false);
        renderGeomPostDeferred(camera);

        sImpostorRenderAlphaDepthPass = false;

    }

    LLDrawPoolAvatar::sMinimumAlpha = old_alpha;

    if (!for_profile)
    { //create alpha mask based on depth buffer (grey out if muted)
        if (LLPipeline::sRenderDeferred)
        {
            GLuint buff = GL_COLOR_ATTACHMENT0;
            glDrawBuffers(1, &buff);
        }

        LLGLDisable blend(GL_BLEND);

        if (visually_muted || too_complex)
        {
            gGL.setColorMask(true, true);
        }
        else
        {
            gGL.setColorMask(false, true);
        }

        gGL.getTexUnit(0)->unbind(LLTexUnit::TT_TEXTURE);

        LLGLDepthTest depth(GL_TRUE, GL_FALSE, GL_GREATER);

        gGL.flush();

        gGL.pushMatrix();
        gGL.loadIdentity();
        gGL.matrixMode(LLRender::MM_PROJECTION);
        gGL.pushMatrix();
        gGL.loadIdentity();

        static const F32 clip_plane = 0.99999f;

        gDebugProgram.bind();

        if (visually_muted)
        {   // Visually muted avatar
            LLColor4 muted_color(avatar->getMutedAVColor());
            LL_DEBUGS_ONCE("AvatarRenderPipeline") << "Avatar " << avatar->getID() << " MUTED set solid color " << muted_color << LL_ENDL;
            gGL.diffuseColor4fv( muted_color.mV );
        }
        else if (!preview_avatar)
        { //grey muted avatar
            LL_DEBUGS_ONCE("AvatarRenderPipeline") << "Avatar " << avatar->getID() << " MUTED set grey" << LL_ENDL;
            gGL.diffuseColor4fv(LLColor4::pink.mV );
        }

        gGL.begin(LLRender::TRIANGLES);
        {
            gGL.vertex3f(-1.f, -1.f, clip_plane);
            gGL.vertex3f(1.f, -1.f, clip_plane);
            gGL.vertex3f(1.f, 1.f, clip_plane);

            gGL.vertex3f(-1.f, -1.f, clip_plane);
            gGL.vertex3f(1.f, 1.f, clip_plane);
            gGL.vertex3f(-1.f, 1.f, clip_plane);
        }
        gGL.end();
        gGL.flush();

        gDebugProgram.unbind();

        gGL.popMatrix();
        gGL.matrixMode(LLRender::MM_MODELVIEW);
        gGL.popMatrix();
    }

    if (!preview_avatar && !for_profile)
    {
        avatar->mImpostor.flush();
        avatar->setImpostorDim(tdim);
    }

    sUseOcclusion = occlusion;
    sReflectionRender = false;
    sImpostorRender = false;
    sShadowRender = false;
    popRenderTypeMask();

    if (!preview_avatar)
    {
        gGL.matrixMode(LLRender::MM_PROJECTION);
        gGL.popMatrix();
        gGL.matrixMode(LLRender::MM_MODELVIEW);
        gGL.popMatrix();
    }

    if (!preview_avatar && !for_profile)
    {
        avatar->mNeedsImpostorUpdate = false;
        avatar->cacheImpostorValues();
        avatar->mLastImpostorUpdateFrameTime = gFrameTimeSeconds;
    }

    LLVertexBuffer::unbind();
    LLGLState::checkStates();
}

bool LLPipeline::hasRenderBatches(const U32 type) const
{
    return sCull->getRenderMapSize(type) > 0;
}

LLCullResult::drawinfo_iterator LLPipeline::beginRenderMap(U32 type)
{
    return sCull->beginRenderMap(type);
}

LLCullResult::drawinfo_iterator LLPipeline::endRenderMap(U32 type)
{
    return sCull->endRenderMap(type);
}

LLCullResult::sg_iterator LLPipeline::beginAlphaGroups()
{
    return sCull->beginAlphaGroups();
}

LLCullResult::sg_iterator LLPipeline::endAlphaGroups()
{
    return sCull->endAlphaGroups();
}

LLCullResult::sg_iterator LLPipeline::beginRiggedAlphaGroups()
{
    return sCull->beginRiggedAlphaGroups();
}

LLCullResult::sg_iterator LLPipeline::endRiggedAlphaGroups()
{
    return sCull->endRiggedAlphaGroups();
}

bool LLPipeline::hasRenderType(const U32 type) const
{
    // STORM-365 : LLViewerJointAttachment::setAttachmentVisibility() is setting type to 0 to actually mean "do not render"
    // We then need to test that value here and return false to prevent attachment to render (in mouselook for instance)
    // TODO: reintroduce RENDER_TYPE_NONE in LLRenderTypeMask and initialize its mRenderTypeEnabled[RENDER_TYPE_NONE] to false explicitely
    return (type == 0 ? false : mRenderTypeEnabled[type]);
}

void LLPipeline::setRenderTypeMask(U32 type, ...)
{
    va_list args;

    va_start(args, type);
    while (type < END_RENDER_TYPES)
    {
        mRenderTypeEnabled[type] = true;
        type = va_arg(args, U32);
    }
    va_end(args);

    if (type > END_RENDER_TYPES)
    {
        LL_ERRS() << "Invalid render type." << LL_ENDL;
    }
}

bool LLPipeline::hasAnyRenderType(U32 type, ...) const
{
    va_list args;

    va_start(args, type);
    while (type < END_RENDER_TYPES)
    {
        if (mRenderTypeEnabled[type])
        {
            va_end(args);
            return true;
        }
        type = va_arg(args, U32);
    }
    va_end(args);

    if (type > END_RENDER_TYPES)
    {
        LL_ERRS() << "Invalid render type." << LL_ENDL;
    }

    return false;
}

void LLPipeline::pushRenderTypeMask()
{
    std::string cur_mask;
    cur_mask.assign((const char*) mRenderTypeEnabled, sizeof(mRenderTypeEnabled));
    mRenderTypeEnableStack.push(cur_mask);
}

void LLPipeline::popRenderTypeMask()
{
    if (mRenderTypeEnableStack.empty())
    {
        LL_ERRS() << "Depleted render type stack." << LL_ENDL;
    }

    memcpy(mRenderTypeEnabled, mRenderTypeEnableStack.top().data(), sizeof(mRenderTypeEnabled));
    mRenderTypeEnableStack.pop();
}

void LLPipeline::andRenderTypeMask(U32 type, ...)
{
    va_list args;

    bool tmp[NUM_RENDER_TYPES];
    for (U32 i = 0; i < NUM_RENDER_TYPES; ++i)
    {
        tmp[i] = false;
    }

    va_start(args, type);
    while (type < END_RENDER_TYPES)
    {
        if (mRenderTypeEnabled[type])
        {
            tmp[type] = true;
        }

        type = va_arg(args, U32);
    }
    va_end(args);

    if (type > END_RENDER_TYPES)
    {
        LL_ERRS() << "Invalid render type." << LL_ENDL;
    }

    for (U32 i = 0; i < LLPipeline::NUM_RENDER_TYPES; ++i)
    {
        mRenderTypeEnabled[i] = tmp[i];
    }

}

void LLPipeline::clearRenderTypeMask(U32 type, ...)
{
    va_list args;

    va_start(args, type);
    while (type < END_RENDER_TYPES)
    {
        mRenderTypeEnabled[type] = false;

        type = va_arg(args, U32);
    }
    va_end(args);

    if (type > END_RENDER_TYPES)
    {
        LL_ERRS() << "Invalid render type." << LL_ENDL;
    }
}

void LLPipeline::setAllRenderTypes()
{
    for (U32 i = 0; i < NUM_RENDER_TYPES; ++i)
    {
        mRenderTypeEnabled[i] = true;
    }
}

void LLPipeline::clearAllRenderTypes()
{
    for (U32 i = 0; i < NUM_RENDER_TYPES; ++i)
    {
        mRenderTypeEnabled[i] = false;
    }
}

void LLPipeline::addDebugBlip(const LLVector3& position, const LLColor4& color)
{
    DebugBlip blip(position, color);
    mDebugBlips.push_back(blip);
}

void LLPipeline::hidePermanentObjects( std::vector<U32>& restoreList )
{
    //This method is used to hide any vo's from the object list that may have
    //the permanent flag set.

    U32 objCnt = gObjectList.getNumObjects();
    for (U32 i = 0; i < objCnt; ++i)
    {
        LLViewerObject* pObject = gObjectList.getObject(i);
        if ( pObject && pObject->flagObjectPermanent() )
        {
            LLDrawable *pDrawable = pObject->mDrawable;

            if ( pDrawable )
            {
                restoreList.push_back( i );
                hideDrawable( pDrawable );
            }
        }
    }

    skipRenderingOfTerrain( true );
}

void LLPipeline::restorePermanentObjects( const std::vector<U32>& restoreList )
{
    //This method is used to restore(unhide) any vo's from the object list that may have
    //been hidden because their permanency flag was set.

    std::vector<U32>::const_iterator itCurrent  = restoreList.begin();
    std::vector<U32>::const_iterator itEnd      = restoreList.end();

    U32 objCnt = gObjectList.getNumObjects();

    while ( itCurrent != itEnd )
    {
        U32 index = *itCurrent;
        LLViewerObject* pObject = NULL;
        if ( index < objCnt )
        {
            pObject = gObjectList.getObject( index );
        }
        if ( pObject )
        {
            LLDrawable *pDrawable = pObject->mDrawable;
            if ( pDrawable )
            {
                pDrawable->clearState( LLDrawable::FORCE_INVISIBLE );
                unhideDrawable( pDrawable );
            }
        }
        ++itCurrent;
    }

    skipRenderingOfTerrain( false );
}

void LLPipeline::skipRenderingOfTerrain( bool flag )
{
    pool_set_t::iterator iter = mPools.begin();
    while ( iter != mPools.end() )
    {
        LLDrawPool* pPool = *iter;
        U32 poolType = pPool->getType();
        if ( hasRenderType( pPool->getType() ) && poolType == LLDrawPool::POOL_TERRAIN )
        {
            pPool->setSkipRenderFlag( flag );
        }
        ++iter;
    }
}

void LLPipeline::hideObject( const LLUUID& id )
{
    LLViewerObject *pVO = gObjectList.findObject( id );

    if ( pVO )
    {
        LLDrawable *pDrawable = pVO->mDrawable;

        if ( pDrawable )
        {
            hideDrawable( pDrawable );
        }
    }
}

void LLPipeline::hideDrawable( LLDrawable *pDrawable )
{
    pDrawable->setState( LLDrawable::FORCE_INVISIBLE );
    markRebuild( pDrawable, LLDrawable::REBUILD_ALL);
    //hide the children
    LLViewerObject::const_child_list_t& child_list = pDrawable->getVObj()->getChildren();
    for ( LLViewerObject::child_list_t::const_iterator iter = child_list.begin();
          iter != child_list.end(); iter++ )
    {
        LLViewerObject* child = *iter;
        LLDrawable* drawable = child->mDrawable;
        if ( drawable )
        {
            drawable->setState( LLDrawable::FORCE_INVISIBLE );
            markRebuild( drawable, LLDrawable::REBUILD_ALL);
        }
    }
}
void LLPipeline::unhideDrawable( LLDrawable *pDrawable )
{
    pDrawable->clearState( LLDrawable::FORCE_INVISIBLE );
    markRebuild( pDrawable, LLDrawable::REBUILD_ALL);
    //restore children
    LLViewerObject::const_child_list_t& child_list = pDrawable->getVObj()->getChildren();
    for ( LLViewerObject::child_list_t::const_iterator iter = child_list.begin();
          iter != child_list.end(); iter++)
    {
        LLViewerObject* child = *iter;
        LLDrawable* drawable = child->mDrawable;
        if ( drawable )
        {
            drawable->clearState( LLDrawable::FORCE_INVISIBLE );
            markRebuild( drawable, LLDrawable::REBUILD_ALL);
        }
    }
}
void LLPipeline::restoreHiddenObject( const LLUUID& id )
{
    LLViewerObject *pVO = gObjectList.findObject( id );

    if ( pVO )
    {
        LLDrawable *pDrawable = pVO->mDrawable;
        if ( pDrawable )
        {
            unhideDrawable( pDrawable );
        }
    }
}

void LLPipeline::skipRenderingShadows()
{
    LLGLDepthTest depth(GL_TRUE);

    for (S32 j = 0; j < 4; j++)
    {
        mRT->shadow[j].bindTarget();
        mRT->shadow[j].clear();
        mRT->shadow[j].flush();
    }
}

void LLPipeline::handleShadowDetailChanged()
{
    if (RenderShadowDetail > gSavedSettings.getS32("RenderShadowDetail"))
    {
        skipRenderingShadows();
    }
    else
    {
        LLViewerShaderMgr::instance()->setShaders();
    }
}

class LLOctreeDirty : public OctreeTraveler
{
public:
    virtual void visit(const OctreeNode* state)
    {
        LLSpatialGroup* group = (LLSpatialGroup*)state->getListener(0);

        if (group->getSpatialPartition()->mRenderByGroup)
        {
            group->setState(LLSpatialGroup::GEOM_DIRTY);
            gPipeline.markRebuild(group);
        }

        for (LLSpatialGroup::bridge_list_t::iterator i = group->mBridgeList.begin(); i != group->mBridgeList.end(); ++i)
        {
            LLSpatialBridge* bridge = *i;
            traverse(bridge->mOctree);
        }
    }
};

// Called from LLViewHighlightTransparent when "Highlight Transparent" is toggled
void LLPipeline::rebuildDrawInfo()
{
    const U32 types_to_traverse[] =
    {
        LLViewerRegion::PARTITION_VOLUME,
        LLViewerRegion::PARTITION_BRIDGE,
        LLViewerRegion::PARTITION_AVATAR
    };

    LLOctreeDirty dirty;
    for (LLViewerRegion* region : LLWorld::getInstance()->getRegionList())
    {
        for (U32 type : types_to_traverse)
        {
            LLSpatialPartition* part = region->getSpatialPartition(type);
            dirty.traverse(part->mOctree);
        }
    }
}

void LLPipeline::rebuildTerrain()
{
    for (LLWorld::region_list_t::const_iterator iter = LLWorld::getInstance()->getRegionList().begin();
        iter != LLWorld::getInstance()->getRegionList().end(); ++iter)
    {
        LLViewerRegion* region = *iter;
        region->dirtyAllPatches();
    }
}<|MERGE_RESOLUTION|>--- conflicted
+++ resolved
@@ -7076,11 +7076,7 @@
 
         LLSettingsSky::ptr_t psky = LLEnvironment::instance().getCurrentSky();
 
-<<<<<<< HEAD
         bool no_post = gSnapshotNoPost || (buildNoPost && gFloaterTools->isAvailable()) || psky->getTonemapMix() == 0.f;
-        LLGLSLShader& shader = no_post ? gNoPostTonemapProgram : gDeferredPostTonemapProgram;
-=======
-        bool no_post = gSnapshotNoPost || (buildNoPost && gFloaterTools->isAvailable());
         LLGLSLShader* shader = nullptr;
         if (gamma_correct)
         {
@@ -7092,7 +7088,6 @@
         {
             shader = (psky->getReflectionProbeAmbiance(should_auto_adjust) == 0.f || no_post) ? &gNoPostTonemapProgram : &gDeferredPostTonemapProgram;
         }
->>>>>>> ef6d2dd8
 
         shader->bind();
 
@@ -7126,47 +7121,13 @@
         shader->uniform1i(tonemap_type, tonemap_type_setting);
 
         static LLCachedControl<F32> tonemap_mix_setting(gSavedSettings, "RenderTonemapMix", 1.f);
-<<<<<<< HEAD
-        shader.uniform1f(tonemap_mix, psky->getTonemapMix());
-=======
-        shader->uniform1f(tonemap_mix, tonemap_mix_setting);
->>>>>>> ef6d2dd8
+        shader->uniform1f(tonemap_mix, psky->getTonemapMix());
 
         mScreenTriangleVB->setBuffer();
         mScreenTriangleVB->drawArrays(LLRender::TRIANGLES, 0, 3);
 
         gGL.getTexUnit(channel)->unbind(src->getUsage());
-<<<<<<< HEAD
-        shader.unbind();
-    }
-    dst->flush();
-}
-
-void LLPipeline::gammaCorrect(LLRenderTarget* src, LLRenderTarget* dst)
-{
-    dst->bindTarget();
-    // gamma correct lighting
-    {
-        LL_PROFILE_GPU_ZONE("gamma correct");
-
-        LLGLDepthTest depth(GL_FALSE, GL_FALSE);
-
-        static LLCachedControl<bool> buildNoPost(gSavedSettings, "RenderDisablePostProcessing", false);
-        static LLCachedControl<bool> should_auto_adjust(gSavedSettings, "RenderSkyAutoAdjustLegacy", false);
-
-        LLSettingsSky::ptr_t psky = LLEnvironment::instance().getCurrentSky();
-        LLGLSLShader& shader = psky->getReflectionProbeAmbiance(should_auto_adjust) == 0.f ? gLegacyPostGammaCorrectProgram :
-            gDeferredPostGammaCorrectProgram;
-
-        shader.bind();
-        shader.bindTexture(LLShaderMgr::DEFERRED_DIFFUSE, src, false, LLTexUnit::TFO_POINT);
-        shader.uniform2f(LLShaderMgr::DEFERRED_SCREEN_RES, (GLfloat)src->getWidth(), (GLfloat)src->getHeight());
-
-        mScreenTriangleVB->setBuffer();
-        mScreenTriangleVB->drawArrays(LLRender::TRIANGLES, 0, 3);
-=======
         shader->unbind();
->>>>>>> ef6d2dd8
 
         dst->flush();
     }
