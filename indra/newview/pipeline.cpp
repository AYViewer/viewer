/**
 * @file pipeline.cpp
 * @brief Rendering pipeline.
 *
 * $LicenseInfo:firstyear=2005&license=viewerlgpl$
 * Second Life Viewer Source Code
 * Copyright (C) 2010, Linden Research, Inc.
 *
 * This library is free software; you can redistribute it and/or
 * modify it under the terms of the GNU Lesser General Public
 * License as published by the Free Software Foundation;
 * version 2.1 of the License only.
 *
 * This library is distributed in the hope that it will be useful,
 * but WITHOUT ANY WARRANTY; without even the implied warranty of
 * MERCHANTABILITY or FITNESS FOR A PARTICULAR PURPOSE.  See the GNU
 * Lesser General Public License for more details.
 *
 * You should have received a copy of the GNU Lesser General Public
 * License along with this library; if not, write to the Free Software
 * Foundation, Inc., 51 Franklin Street, Fifth Floor, Boston, MA  02110-1301  USA
 *
 * Linden Research, Inc., 945 Battery Street, San Francisco, CA  94111  USA
 * $/LicenseInfo$
 */

#include "llviewerprecompiledheaders.h"

#include "pipeline.h"

// library includes
#include "llimagepng.h"
#include "llaudioengine.h" // For debugging.
#include "llerror.h"
#include "llviewercontrol.h"
#include "llfasttimer.h"
#include "llfontgl.h"
#include "llfontvertexbuffer.h"
#include "llnamevalue.h"
#include "llpointer.h"
#include "llprimitive.h"
#include "llvolume.h"
#include "material_codes.h"
#include "v3color.h"
#include "llui.h"
#include "llglheaders.h"
#include "llrender.h"
#include "llstartup.h"
#include "llwindow.h"   // swapBuffers()

// newview includes
#include "llagent.h"
#include "llagentcamera.h"
#include "llappviewer.h"
#include "lltexturecache.h"
#include "lltexturefetch.h"
#include "llimageworker.h"
#include "lldrawable.h"
#include "lldrawpoolalpha.h"
#include "lldrawpoolavatar.h"
#include "lldrawpoolbump.h"
#include "lldrawpooltree.h"
#include "lldrawpoolwater.h"
#include "llface.h"
#include "llfeaturemanager.h"
#include "llfloatertelehub.h"
#include "llfloaterreg.h"
#include "llhudmanager.h"
#include "llhudnametag.h"
#include "llhudtext.h"
#include "lllightconstants.h"
#include "llmeshrepository.h"
#include "llpipelinelistener.h"
#include "llresmgr.h"
#include "llselectmgr.h"
#include "llsky.h"
#include "lltracker.h"
#include "lltool.h"
#include "lltoolmgr.h"
#include "llviewercamera.h"
#include "llviewermediafocus.h"
#include "llviewertexturelist.h"
#include "llviewerobject.h"
#include "llviewerobjectlist.h"
#include "llviewerparcelmgr.h"
#include "llviewerregion.h" // for audio debugging.
#include "llviewerwindow.h" // For getSpinAxis
#include "llvoavatarself.h"
#include "llvocache.h"
#include "llvosky.h"
#include "llvowlsky.h"
#include "llvotree.h"
#include "llvovolume.h"
#include "llvosurfacepatch.h"
#include "llvowater.h"
#include "llvotree.h"
#include "llvopartgroup.h"
#include "llworld.h"
#include "llcubemap.h"
#include "llviewershadermgr.h"
#include "llviewerstats.h"
#include "llviewerjoystick.h"
#include "llviewerdisplay.h"
#include "llspatialpartition.h"
#include "llmutelist.h"
#include "lltoolpie.h"
#include "llnotifications.h"
#include "llpathinglib.h"
#include "llfloaterpathfindingconsole.h"
#include "llfloaterpathfindingcharacters.h"
#include "llfloatertools.h"
#include "llpanelface.h"
#include "llpathfindingpathtool.h"
#include "llscenemonitor.h"
#include "llprogressview.h"
#include "llcleanup.h"
#include "gltfscenemanager.h"

#include "llenvironment.h"
#include "llsettingsvo.h"

#include "SMAAAreaTex.h"
#include "SMAASearchTex.h"

#ifndef LL_WINDOWS
#define A_GCC 1
#pragma GCC diagnostic ignored "-Wunused-function"
#pragma GCC diagnostic ignored "-Wunused-variable"
#if LL_LINUX && defined(__GNUC__) && !defined(__clang__)
#pragma GCC diagnostic ignored "-Wrestrict"
#endif
#endif
#define A_CPU 1
#include "app_settings/shaders/class1/deferred/CASF.glsl" // This is also C++

extern bool gSnapshot;
bool gShiftFrame = false;

//cached settings
bool LLPipeline::WindLightUseAtmosShaders;
bool LLPipeline::RenderDeferred;
U32 LLPipeline::RenderFSAAType;
U32 LLPipeline::RenderResolutionDivisor;
bool LLPipeline::RenderUIBuffer;
S32 LLPipeline::RenderShadowDetail;
S32 LLPipeline::RenderShadowSplits;
bool LLPipeline::RenderDeferredSSAO;
F32 LLPipeline::RenderShadowResolutionScale;
bool LLPipeline::RenderDelayCreation;
bool LLPipeline::RenderAnimateRes;
bool LLPipeline::FreezeTime;
S32 LLPipeline::DebugBeaconLineWidth;
F32 LLPipeline::RenderHighlightBrightness;
LLColor4 LLPipeline::RenderHighlightColor;
F32 LLPipeline::RenderHighlightThickness;
bool LLPipeline::RenderSpotLightsInNondeferred;
LLColor4 LLPipeline::PreviewAmbientColor;
LLColor4 LLPipeline::PreviewDiffuse0;
LLColor4 LLPipeline::PreviewSpecular0;
LLColor4 LLPipeline::PreviewDiffuse1;
LLColor4 LLPipeline::PreviewSpecular1;
LLColor4 LLPipeline::PreviewDiffuse2;
LLColor4 LLPipeline::PreviewSpecular2;
LLVector3 LLPipeline::PreviewDirection0;
LLVector3 LLPipeline::PreviewDirection1;
LLVector3 LLPipeline::PreviewDirection2;
F32 LLPipeline::RenderGlowMaxExtractAlpha;
F32 LLPipeline::RenderGlowWarmthAmount;
LLVector3 LLPipeline::RenderGlowLumWeights;
LLVector3 LLPipeline::RenderGlowWarmthWeights;
S32 LLPipeline::RenderGlowResolutionPow;
S32 LLPipeline::RenderGlowIterations;
F32 LLPipeline::RenderGlowWidth;
F32 LLPipeline::RenderGlowStrength;
bool LLPipeline::RenderGlowNoise;
bool LLPipeline::RenderDepthOfField;
bool LLPipeline::RenderDepthOfFieldInEditMode;
F32 LLPipeline::CameraFocusTransitionTime;
F32 LLPipeline::CameraFNumber;
F32 LLPipeline::CameraFocalLength;
F32 LLPipeline::CameraFieldOfView;
F32 LLPipeline::RenderShadowBlurSize;
F32 LLPipeline::RenderSSAOScale;
U32 LLPipeline::RenderSSAOMaxScale;
F32 LLPipeline::RenderSSAOFactor;
LLVector3 LLPipeline::RenderSSAOEffect;
F32 LLPipeline::RenderShadowOffsetError;
F32 LLPipeline::RenderShadowBiasError;
F32 LLPipeline::RenderShadowOffset;
F32 LLPipeline::RenderShadowBias;
F32 LLPipeline::RenderSpotShadowOffset;
F32 LLPipeline::RenderSpotShadowBias;
LLDrawable* LLPipeline::RenderSpotLight = nullptr;
LLVector3 LLPipeline::RenderShadowGaussian;
F32 LLPipeline::RenderShadowBlurDistFactor;
bool LLPipeline::RenderDeferredAtmospheric;
F32 LLPipeline::RenderHighlightFadeTime;
F32 LLPipeline::RenderFarClip;
LLVector3 LLPipeline::RenderShadowSplitExponent;
F32 LLPipeline::RenderShadowErrorCutoff;
F32 LLPipeline::RenderShadowFOVCutoff;
bool LLPipeline::CameraOffset;
F32 LLPipeline::CameraMaxCoF;
F32 LLPipeline::CameraDoFResScale;
F32 LLPipeline::RenderAutoHideSurfaceAreaLimit;
bool LLPipeline::RenderScreenSpaceReflections;
S32 LLPipeline::RenderScreenSpaceReflectionIterations;
F32 LLPipeline::RenderScreenSpaceReflectionRayStep;
F32 LLPipeline::RenderScreenSpaceReflectionDistanceBias;
F32 LLPipeline::RenderScreenSpaceReflectionDepthRejectBias;
F32 LLPipeline::RenderScreenSpaceReflectionAdaptiveStepMultiplier;
S32 LLPipeline::RenderScreenSpaceReflectionGlossySamples;
S32 LLPipeline::RenderBufferVisualization;
bool LLPipeline::RenderMirrors;
S32 LLPipeline::RenderHeroProbeUpdateRate;
S32 LLPipeline::RenderHeroProbeConservativeUpdateMultiplier;
LLTrace::EventStatHandle<S64> LLPipeline::sStatBatchSize("renderbatchsize");

const U32 LLPipeline::MAX_PREVIEW_WIDTH = 512;

const F32 BACKLIGHT_DAY_MAGNITUDE_OBJECT = 0.1f;
const F32 BACKLIGHT_NIGHT_MAGNITUDE_OBJECT = 0.08f;
const F32 ALPHA_BLEND_CUTOFF = 0.598f;
const F32 DEFERRED_LIGHT_FALLOFF = 0.5f;
const U32 DEFERRED_VB_MASK = LLVertexBuffer::MAP_VERTEX | LLVertexBuffer::MAP_TEXCOORD0 | LLVertexBuffer::MAP_TEXCOORD1;

extern S32 gBoxFrame;
extern bool gDisplaySwapBuffers;
extern bool gDebugGL;
extern bool gCubeSnapshot;
extern bool gSnapshotNoPost;

bool    gAvatarBacklight = false;

bool    gDebugPipeline = false;
LLPipeline gPipeline;
const LLMatrix4* gGLLastMatrix = NULL;

LLTrace::BlockTimerStatHandle FTM_RENDER_GEOMETRY("Render Geometry");
LLTrace::BlockTimerStatHandle FTM_RENDER_GRASS("Grass");
LLTrace::BlockTimerStatHandle FTM_RENDER_INVISIBLE("Invisible");
LLTrace::BlockTimerStatHandle FTM_RENDER_SHINY("Shiny");
LLTrace::BlockTimerStatHandle FTM_RENDER_SIMPLE("Simple");
LLTrace::BlockTimerStatHandle FTM_RENDER_TERRAIN("Terrain");
LLTrace::BlockTimerStatHandle FTM_RENDER_TREES("Trees");
LLTrace::BlockTimerStatHandle FTM_RENDER_UI("UI");
LLTrace::BlockTimerStatHandle FTM_RENDER_WATER("Water");
LLTrace::BlockTimerStatHandle FTM_RENDER_WL_SKY("Windlight Sky");
LLTrace::BlockTimerStatHandle FTM_RENDER_ALPHA("Alpha Objects");
LLTrace::BlockTimerStatHandle FTM_RENDER_CHARACTERS("Avatars");
LLTrace::BlockTimerStatHandle FTM_RENDER_BUMP("Bump");
LLTrace::BlockTimerStatHandle FTM_RENDER_MATERIALS("Render Materials");
LLTrace::BlockTimerStatHandle FTM_RENDER_FULLBRIGHT("Fullbright");
LLTrace::BlockTimerStatHandle FTM_RENDER_GLOW("Glow");
LLTrace::BlockTimerStatHandle FTM_GEO_UPDATE("Geo Update");
LLTrace::BlockTimerStatHandle FTM_POOLRENDER("RenderPool");
LLTrace::BlockTimerStatHandle FTM_POOLS("Pools");
LLTrace::BlockTimerStatHandle FTM_DEFERRED_POOLRENDER("RenderPool (Deferred)");
LLTrace::BlockTimerStatHandle FTM_DEFERRED_POOLS("Pools (Deferred)");
LLTrace::BlockTimerStatHandle FTM_POST_DEFERRED_POOLRENDER("RenderPool (Post)");
LLTrace::BlockTimerStatHandle FTM_POST_DEFERRED_POOLS("Pools (Post)");
LLTrace::BlockTimerStatHandle FTM_STATESORT("Sort Draw State");
LLTrace::BlockTimerStatHandle FTM_PIPELINE("Pipeline");
LLTrace::BlockTimerStatHandle FTM_CLIENT_COPY("Client Copy");
LLTrace::BlockTimerStatHandle FTM_RENDER_DEFERRED("Deferred Shading");

LLTrace::BlockTimerStatHandle FTM_RENDER_UI_HUD("HUD");
LLTrace::BlockTimerStatHandle FTM_RENDER_UI_3D("3D");
LLTrace::BlockTimerStatHandle FTM_RENDER_UI_2D("2D");

static LLTrace::BlockTimerStatHandle FTM_STATESORT_DRAWABLE("Sort Drawables");

static LLStaticHashedString sTint("tint");
static LLStaticHashedString sAmbiance("ambiance");
static LLStaticHashedString sAlphaScale("alpha_scale");
static LLStaticHashedString sOffset("offset");
static LLStaticHashedString sScreenRes("screenRes");
static LLStaticHashedString sDelta("delta");
static LLStaticHashedString sDistFactor("dist_factor");
static LLStaticHashedString sKern("kern");
static LLStaticHashedString sKernScale("kern_scale");
static LLStaticHashedString sSmaaRTMetrics("SMAA_RT_METRICS");

//----------------------------------------

void drawBox(const LLVector4a& c, const LLVector4a& r);
void drawBoxOutline(const LLVector3& pos, const LLVector3& size);
U32 nhpo2(U32 v);
LLVertexBuffer* ll_create_cube_vb(U32 type_mask);

void display_update_camera();
//----------------------------------------

S32     LLPipeline::sCompiles = 0;

bool    LLPipeline::sPickAvatar = true;
bool    LLPipeline::sDynamicLOD = true;
bool    LLPipeline::sShowHUDAttachments = true;
bool    LLPipeline::sRenderMOAPBeacons = false;
bool    LLPipeline::sRenderPhysicalBeacons = true;
bool    LLPipeline::sRenderScriptedBeacons = false;
bool    LLPipeline::sRenderScriptedTouchBeacons = true;
bool    LLPipeline::sRenderParticleBeacons = false;
bool    LLPipeline::sRenderSoundBeacons = false;
bool    LLPipeline::sRenderBeacons = false;
bool    LLPipeline::sRenderHighlight = true;
LLRender::eTexIndex LLPipeline::sRenderHighlightTextureChannel = LLRender::DIFFUSE_MAP;
bool    LLPipeline::sForceOldBakedUpload = false;
S32     LLPipeline::sUseOcclusion = 0;
bool    LLPipeline::sAutoMaskAlphaDeferred = true;
bool    LLPipeline::sAutoMaskAlphaNonDeferred = false;
bool    LLPipeline::sRenderTransparentWater = true;
bool    LLPipeline::sBakeSunlight = false;
bool    LLPipeline::sNoAlpha = false;
bool    LLPipeline::sUseFarClip = true;
bool    LLPipeline::sShadowRender = false;
bool    LLPipeline::sRenderGlow = false;
bool    LLPipeline::sReflectionRender = false;
bool    LLPipeline::sDistortionRender = false;
bool    LLPipeline::sImpostorRender = false;
bool    LLPipeline::sImpostorRenderAlphaDepthPass = false;
bool    LLPipeline::sUnderWaterRender = false;
bool    LLPipeline::sTextureBindTest = false;
bool    LLPipeline::sRenderAttachedLights = true;
bool    LLPipeline::sRenderAttachedParticles = true;
bool    LLPipeline::sRenderDeferred = false;
bool    LLPipeline::sReflectionProbesEnabled = false;
S32     LLPipeline::sVisibleLightCount = 0;
bool    LLPipeline::sRenderingHUDs;
F32     LLPipeline::sDistortionWaterClipPlaneMargin = 1.0125f;

// EventHost API LLPipeline listener.
static LLPipelineListener sPipelineListener;

static LLCullResult* sCull = NULL;

void validate_framebuffer_object();

// Add color attachments for deferred rendering
// target -- RenderTarget to add attachments to
bool addDeferredAttachments(LLRenderTarget& target, bool for_impostor = false)
{
    U32 orm = GL_RGBA;
    U32 norm = GL_RGBA16F;
    U32 emissive = GL_RGB16F;

    bool hdr = gSavedSettings.getBOOL("RenderHDREnabled") && gGLManager.mGLVersion > 4.05f;

    if (!hdr)
    {
        norm = GL_RGBA;
        emissive = GL_RGB;
    }

    bool valid = true
        && target.addColorAttachment(orm)       // frag-data[1] specular OR PBR ORM
        && target.addColorAttachment(norm)      // frag_data[2] normal+fogmask, See: class1\deferred\materialF.glsl & softenlight
        && target.addColorAttachment(emissive); // frag_data[3] PBR emissive OR material env intensity
    return valid;
}

LLPipeline::LLPipeline() :
    mBackfaceCull(false),
    mMatrixOpCount(0),
    mTextureMatrixOps(0),
    mNumVisibleNodes(0),
    mNumVisibleFaces(0),
    mPoissonOffset(0),

    mInitialized(false),
    mShadersLoaded(false),
    mTransformFeedbackPrimitives(0),
    mRenderDebugFeatureMask(0),
    mRenderDebugMask(0),
    mOldRenderDebugMask(0),
    mMeshDirtyQueryObject(0),
    mGroupQ1Locked(false),
    mResetVertexBuffers(false),
    mLastRebuildPool(NULL),
    mLightMask(0),
    mLightMovingMask(0)
{
    mNoiseMap = 0;
    mTrueNoiseMap = 0;
    mLightFunc = 0;

    for(U32 i = 0; i < 8; i++)
    {
        mHWLightColors[i] = LLColor4::black;
    }
}

void LLPipeline::connectRefreshCachedSettingsSafe(const std::string name)
{
    LLPointer<LLControlVariable> cntrl_ptr = gSavedSettings.getControl(name);
    if ( cntrl_ptr.isNull() )
    {
        LL_WARNS() << "Global setting name not found:" << name << LL_ENDL;
    }
    else
    {
        cntrl_ptr->getCommitSignal()->connect(boost::bind(&LLPipeline::refreshCachedSettings));
    }
}

void LLPipeline::init()
{
    refreshCachedSettings();

    mRT = &mMainRT;

    gOctreeMaxCapacity = gSavedSettings.getU32("OctreeMaxNodeCapacity");
    gOctreeMinSize = gSavedSettings.getF32("OctreeMinimumNodeSize");
    sDynamicLOD = gSavedSettings.getBOOL("RenderDynamicLOD");
    sRenderAttachedLights = gSavedSettings.getBOOL("RenderAttachedLights");
    sRenderAttachedParticles = gSavedSettings.getBOOL("RenderAttachedParticles");

    mInitialized = true;

    stop_glerror();

    //create render pass pools
    getPool(LLDrawPool::POOL_ALPHA_PRE_WATER);
    getPool(LLDrawPool::POOL_ALPHA_POST_WATER);
    getPool(LLDrawPool::POOL_SIMPLE);
    getPool(LLDrawPool::POOL_ALPHA_MASK);
    getPool(LLDrawPool::POOL_FULLBRIGHT_ALPHA_MASK);
    getPool(LLDrawPool::POOL_GRASS);
    getPool(LLDrawPool::POOL_FULLBRIGHT);
    getPool(LLDrawPool::POOL_BUMP);
    getPool(LLDrawPool::POOL_MATERIALS);
    getPool(LLDrawPool::POOL_GLOW);
    getPool(LLDrawPool::POOL_GLTF_PBR);
    getPool(LLDrawPool::POOL_GLTF_PBR_ALPHA_MASK);

    resetFrameStats();

    if (gSavedSettings.getBOOL("DisableAllRenderFeatures"))
    {
        clearAllRenderDebugFeatures();
    }
    else
    {
        setAllRenderDebugFeatures(); // By default, all debugging features on
    }
    clearAllRenderDebugDisplays(); // All debug displays off

    if (gSavedSettings.getBOOL("DisableAllRenderTypes"))
    {
        clearAllRenderTypes();
    }
    else if (gNonInteractive)
    {
        clearAllRenderTypes();
    }
    else
    {
        setAllRenderTypes(); // By default, all rendering types start enabled
    }

    // make sure RenderPerformanceTest persists (hackity hack hack)
    // disables non-object rendering (UI, sky, water, etc)
    if (gSavedSettings.getBOOL("RenderPerformanceTest"))
    {
        gSavedSettings.setBOOL("RenderPerformanceTest", false);
        gSavedSettings.setBOOL("RenderPerformanceTest", true);
    }

    mOldRenderDebugMask = mRenderDebugMask;

    mBackfaceCull = true;

    // Enable features
    LLViewerShaderMgr::instance()->setShaders();

    for (U32 i = 0; i < 2; ++i)
    {
        mSpotLightFade[i] = 1.f;
    }

    if (mCubeVB.isNull())
    {
        mCubeVB = ll_create_cube_vb(LLVertexBuffer::MAP_VERTEX);
    }

    mDeferredVB = new LLVertexBuffer(DEFERRED_VB_MASK);
    mDeferredVB->allocateBuffer(8, 0);

    {
        mScreenTriangleVB = new LLVertexBuffer(LLVertexBuffer::MAP_VERTEX);
        mScreenTriangleVB->allocateBuffer(3, 0);
        LLStrider<LLVector3> vert;
        mScreenTriangleVB->getVertexStrider(vert);

        vert[0].set(-1, 1, 0);
        vert[1].set(-1, -3, 0);
        vert[2].set(3, 1, 0);

        mScreenTriangleVB->unmapBuffer();
    }

    //
    // Update all settings to trigger a cached settings refresh
    //
    connectRefreshCachedSettingsSafe("RenderAutoMaskAlphaDeferred");
    connectRefreshCachedSettingsSafe("RenderAutoMaskAlphaNonDeferred");
    connectRefreshCachedSettingsSafe("RenderUseFarClip");
    connectRefreshCachedSettingsSafe("RenderAvatarMaxNonImpostors");
    connectRefreshCachedSettingsSafe("UseOcclusion");
    // DEPRECATED -- connectRefreshCachedSettingsSafe("WindLightUseAtmosShaders");
    // DEPRECATED -- connectRefreshCachedSettingsSafe("RenderDeferred");
    connectRefreshCachedSettingsSafe("RenderFSAAType");
    connectRefreshCachedSettingsSafe("RenderResolutionDivisor");
    connectRefreshCachedSettingsSafe("RenderUIBuffer");
    connectRefreshCachedSettingsSafe("RenderShadowDetail");
    connectRefreshCachedSettingsSafe("RenderShadowSplits");
    connectRefreshCachedSettingsSafe("RenderDeferredSSAO");
    connectRefreshCachedSettingsSafe("RenderShadowResolutionScale");
    connectRefreshCachedSettingsSafe("RenderDelayCreation");
    connectRefreshCachedSettingsSafe("RenderAnimateRes");
    connectRefreshCachedSettingsSafe("FreezeTime");
    connectRefreshCachedSettingsSafe("DebugBeaconLineWidth");
    connectRefreshCachedSettingsSafe("RenderHighlightBrightness");
    connectRefreshCachedSettingsSafe("RenderHighlightColor");
    connectRefreshCachedSettingsSafe("RenderHighlightThickness");
    connectRefreshCachedSettingsSafe("RenderSpotLightsInNondeferred");
    connectRefreshCachedSettingsSafe("PreviewAmbientColor");
    connectRefreshCachedSettingsSafe("PreviewDiffuse0");
    connectRefreshCachedSettingsSafe("PreviewSpecular0");
    connectRefreshCachedSettingsSafe("PreviewDiffuse1");
    connectRefreshCachedSettingsSafe("PreviewSpecular1");
    connectRefreshCachedSettingsSafe("PreviewDiffuse2");
    connectRefreshCachedSettingsSafe("PreviewSpecular2");
    connectRefreshCachedSettingsSafe("PreviewDirection0");
    connectRefreshCachedSettingsSafe("PreviewDirection1");
    connectRefreshCachedSettingsSafe("PreviewDirection2");
    connectRefreshCachedSettingsSafe("RenderGlowMaxExtractAlpha");
    connectRefreshCachedSettingsSafe("RenderGlowWarmthAmount");
    connectRefreshCachedSettingsSafe("RenderGlowLumWeights");
    connectRefreshCachedSettingsSafe("RenderGlowWarmthWeights");
    connectRefreshCachedSettingsSafe("RenderGlowResolutionPow");
    connectRefreshCachedSettingsSafe("RenderGlowIterations");
    connectRefreshCachedSettingsSafe("RenderGlowWidth");
    connectRefreshCachedSettingsSafe("RenderGlowStrength");
    connectRefreshCachedSettingsSafe("RenderGlowNoise");
    connectRefreshCachedSettingsSafe("RenderDepthOfField");
    connectRefreshCachedSettingsSafe("RenderDepthOfFieldInEditMode");
    connectRefreshCachedSettingsSafe("CameraFocusTransitionTime");
    connectRefreshCachedSettingsSafe("CameraFNumber");
    connectRefreshCachedSettingsSafe("CameraFocalLength");
    connectRefreshCachedSettingsSafe("CameraFieldOfView");
    connectRefreshCachedSettingsSafe("RenderShadowBlurSize");
    connectRefreshCachedSettingsSafe("RenderSSAOScale");
    connectRefreshCachedSettingsSafe("RenderSSAOMaxScale");
    connectRefreshCachedSettingsSafe("RenderSSAOFactor");
    connectRefreshCachedSettingsSafe("RenderSSAOEffect");
    connectRefreshCachedSettingsSafe("RenderShadowOffsetError");
    connectRefreshCachedSettingsSafe("RenderShadowBiasError");
    connectRefreshCachedSettingsSafe("RenderShadowOffset");
    connectRefreshCachedSettingsSafe("RenderShadowBias");
    connectRefreshCachedSettingsSafe("RenderSpotShadowOffset");
    connectRefreshCachedSettingsSafe("RenderSpotShadowBias");
    connectRefreshCachedSettingsSafe("RenderShadowGaussian");
    connectRefreshCachedSettingsSafe("RenderShadowBlurDistFactor");
    connectRefreshCachedSettingsSafe("RenderDeferredAtmospheric");
    connectRefreshCachedSettingsSafe("RenderHighlightFadeTime");
    connectRefreshCachedSettingsSafe("RenderFarClip");
    connectRefreshCachedSettingsSafe("RenderShadowSplitExponent");
    connectRefreshCachedSettingsSafe("RenderShadowErrorCutoff");
    connectRefreshCachedSettingsSafe("RenderShadowFOVCutoff");
    connectRefreshCachedSettingsSafe("CameraOffset");
    connectRefreshCachedSettingsSafe("CameraMaxCoF");
    connectRefreshCachedSettingsSafe("CameraDoFResScale");
    connectRefreshCachedSettingsSafe("RenderAutoHideSurfaceAreaLimit");
    connectRefreshCachedSettingsSafe("RenderScreenSpaceReflections");
    connectRefreshCachedSettingsSafe("RenderScreenSpaceReflectionIterations");
    connectRefreshCachedSettingsSafe("RenderScreenSpaceReflectionRayStep");
    connectRefreshCachedSettingsSafe("RenderScreenSpaceReflectionDistanceBias");
    connectRefreshCachedSettingsSafe("RenderScreenSpaceReflectionDepthRejectBias");
    connectRefreshCachedSettingsSafe("RenderScreenSpaceReflectionAdaptiveStepMultiplier");
    connectRefreshCachedSettingsSafe("RenderScreenSpaceReflectionGlossySamples");
    connectRefreshCachedSettingsSafe("RenderBufferVisualization");
    connectRefreshCachedSettingsSafe("RenderBufferClearOnInvalidate");
    connectRefreshCachedSettingsSafe("RenderMirrors");
    connectRefreshCachedSettingsSafe("RenderHeroProbeUpdateRate");
    connectRefreshCachedSettingsSafe("RenderHeroProbeConservativeUpdateMultiplier");
    connectRefreshCachedSettingsSafe("RenderAutoHideSurfaceAreaLimit");

    LLPointer<LLControlVariable> cntrl_ptr = gSavedSettings.getControl("CollectFontVertexBuffers");
    if (cntrl_ptr.notNull())
    {
        cntrl_ptr->getCommitSignal()->connect([](LLControlVariable* control, const LLSD& value, const LLSD& previous)
        {
            LLFontVertexBuffer::enableBufferCollection(control->getValue().asBoolean());
        });
    }
}

LLPipeline::~LLPipeline()
{
}

void LLPipeline::cleanup()
{
    assertInitialized();

    mGroupQ1.clear() ;

    for(pool_set_t::iterator iter = mPools.begin();
        iter != mPools.end(); )
    {
        pool_set_t::iterator curiter = iter++;
        LLDrawPool* poolp = *curiter;
        if (poolp->isFacePool())
        {
            LLFacePool* face_pool = (LLFacePool*) poolp;
            if (face_pool->mReferences.empty())
            {
                mPools.erase(curiter);
                removeFromQuickLookup( poolp );
                delete poolp;
            }
        }
        else
        {
            mPools.erase(curiter);
            removeFromQuickLookup( poolp );
            delete poolp;
        }
    }

    if (!mTerrainPools.empty())
    {
        LL_WARNS() << "Terrain Pools not cleaned up" << LL_ENDL;
    }
    if (!mTreePools.empty())
    {
        LL_WARNS() << "Tree Pools not cleaned up" << LL_ENDL;
    }

    delete mAlphaPoolPreWater;
    mAlphaPoolPreWater = nullptr;
    delete mAlphaPoolPostWater;
    mAlphaPoolPostWater = nullptr;
    delete mSkyPool;
    mSkyPool = NULL;
    delete mTerrainPool;
    mTerrainPool = NULL;
    delete mWaterPool;
    mWaterPool = NULL;
    delete mSimplePool;
    mSimplePool = NULL;
    delete mFullbrightPool;
    mFullbrightPool = NULL;
    delete mGlowPool;
    mGlowPool = NULL;
    delete mBumpPool;
    mBumpPool = NULL;
    // don't delete wl sky pool it was handled above in the for loop
    //delete mWLSkyPool;
    mWLSkyPool = NULL;

    releaseGLBuffers();

    mFaceSelectImagep = NULL;

    mMovedList.clear();
    mMovedBridge.clear();
    mShiftList.clear();

    mInitialized = false;

    mDeferredVB = NULL;
    mScreenTriangleVB = nullptr;

    mCubeVB = NULL;

    mReflectionMapManager.cleanup();
    mHeroProbeManager.cleanup();
}

//============================================================================

void LLPipeline::destroyGL()
{
    stop_glerror();
    unloadShaders();
    mHighlightFaces.clear();

    resetDrawOrders();

    releaseGLBuffers();

    if (mMeshDirtyQueryObject)
    {
        glDeleteQueries(1, &mMeshDirtyQueryObject);
        mMeshDirtyQueryObject = 0;
    }
}

void LLPipeline::requestResizeScreenTexture()
{
    gResizeScreenTexture = true;
}

void LLPipeline::requestResizeShadowTexture()
{
    gResizeShadowTexture = true;
}

void LLPipeline::resizeShadowTexture()
{
    releaseSunShadowTargets();
    releaseSpotShadowTargets();
    allocateShadowBuffer(mRT->width, mRT->height);
    gResizeShadowTexture = false;
}

void LLPipeline::resizeScreenTexture()
{
    if (gPipeline.shadersLoaded())
    {
        GLuint resX = gViewerWindow->getWorldViewWidthRaw();
        GLuint resY = gViewerWindow->getWorldViewHeightRaw();

        if (gResizeScreenTexture || (resX != mRT->screen.getWidth()) || (resY != mRT->screen.getHeight()))
        {
            releaseScreenBuffers();
            releaseSunShadowTargets();
            releaseSpotShadowTargets();
            allocateScreenBuffer(resX,resY);
            gResizeScreenTexture = false;
        }
    }
}

bool LLPipeline::allocateScreenBuffer(U32 resX, U32 resY)
{
    LL_PROFILE_ZONE_SCOPED_CATEGORY_DISPLAY;
    eFBOStatus ret = doAllocateScreenBuffer(resX, resY);

    return ret == FBO_SUCCESS_FULLRES;
}


LLPipeline::eFBOStatus LLPipeline::doAllocateScreenBuffer(U32 resX, U32 resY)
{
    LL_PROFILE_ZONE_SCOPED_CATEGORY_DISPLAY;
    // try to allocate screen buffers at requested resolution and samples
    // - on failure, shrink number of samples and try again
    // - if not multisampled, shrink resolution and try again (favor X resolution over Y)
    // Make sure to call "releaseScreenBuffers" after each failure to cleanup the partially loaded state

    // refresh cached settings here to protect against inconsistent event handling order
    refreshCachedSettings();

    eFBOStatus ret = FBO_SUCCESS_FULLRES;
    if (!allocateScreenBufferInternal(resX, resY))
    {
        //failed to allocate at requested specification, return false
        ret = FBO_FAILURE;

        releaseScreenBuffers();

        //reduce resolution
        while (resY > 0 && resX > 0)
        {
            resY /= 2;
            if (allocateScreenBufferInternal(resX, resY))
            {
                return FBO_SUCCESS_LOWRES;
            }
            releaseScreenBuffers();

            resX /= 2;
            if (allocateScreenBufferInternal(resX, resY))
            {
                return FBO_SUCCESS_LOWRES;
            }
            releaseScreenBuffers();
        }

        LL_WARNS() << "Unable to allocate screen buffer at any resolution!" << LL_ENDL;
    }

    return ret;
}

bool LLPipeline::allocateScreenBufferInternal(U32 resX, U32 resY)
{
    LL_PROFILE_ZONE_SCOPED_CATEGORY_DISPLAY;

    bool hdr = gGLManager.mGLVersion > 4.05f && gSavedSettings.getBOOL("RenderHDREnabled");

    if (mRT == &mMainRT)
    { // hacky -- allocate auxillary buffer

        gCubeSnapshot = true;

        if (sReflectionProbesEnabled)
        {
            mReflectionMapManager.initReflectionMaps();
        }

        mRT = &mAuxillaryRT;
        U32 res = mReflectionMapManager.mProbeResolution * 4;  //multiply by 4 because probes will be 16x super sampled
        allocateScreenBufferInternal(res, res);

        if (RenderMirrors)
        {
            mHeroProbeManager.initReflectionMaps();
            res = mHeroProbeManager.mProbeResolution;  // We also scale the hero probe RT to the probe res since we don't super sample it.
            mRT = &mHeroProbeRT;
            allocateScreenBufferInternal(res, res);
        }

        mRT = &mMainRT;
        gCubeSnapshot = false;
    }

    // remember these dimensions
    mRT->width = resX;
    mRT->height = resY;

    U32 res_mod = RenderResolutionDivisor;

    if (res_mod > 1 && res_mod < resX && res_mod < resY)
    {
        resX /= res_mod;
        resY /= res_mod;
    }

    S32 shadow_detail = RenderShadowDetail;
    bool ssao = RenderDeferredSSAO;

    //allocate deferred rendering color buffers
    if (!mRT->deferredScreen.allocate(resX, resY, GL_RGBA, true)) return false;
    if (!addDeferredAttachments(mRT->deferredScreen)) return false;

    GLuint screenFormat = hdr ? GL_RGBA16F : GL_RGBA;

    if (!mRT->screen.allocate(resX, resY, screenFormat)) return false;

    mRT->deferredScreen.shareDepthBuffer(mRT->screen);

<<<<<<< HEAD
    static LLCachedControl<bool> render_cas(gSavedSettings, "RenderCAS", true);
    if (shadow_detail > 0 || ssao || render_cas)
    { //only need mRT->deferredLight for shadows OR ssao
        if (!mRT->deferredLight.allocate(resX, resY, GL_RGBA16F)) return false;
=======
    if (shadow_detail > 0 || ssao || RenderDepthOfField)
    { //only need mRT->deferredLight for shadows OR ssao OR dof
        if (!mRT->deferredLight.allocate(resX, resY, screenFormat)) return false;
>>>>>>> 2b255535
    }
    else
    {
        mRT->deferredLight.release();
    }

    allocateShadowBuffer(resX, resY);

    if (!gCubeSnapshot) // hack to not re-allocate various targets for cube snapshots
    {
        if (RenderUIBuffer)
        {
            if (!mUIScreen.allocate(resX, resY, GL_RGBA))
            {
                return false;
            }
        }

        if (RenderFSAAType > 0 || RenderDepthOfField)
        {
            if (!mFXAAMap.allocate(resX, resY, GL_RGBA)) return false;
            if (RenderFSAAType == 2)
            {
                if (!mSMAABlendBuffer.allocate(resX, resY, GL_RGBA, false)) return false;
            }
            else
            {
                mSMAABlendBuffer.release();
            }

        }
        else
        {
            mFXAAMap.release();
            mSMAABlendBuffer.release();
        }

        //water reflection texture (always needed as scratch space whether or not transparent water is enabled)
        mWaterDis.allocate(resX, resY, screenFormat, true);

        if(RenderScreenSpaceReflections)
        {
            mSceneMap.allocate(resX, resY, screenFormat, true);
        }
        else
        {
            mSceneMap.release();
        }

<<<<<<< HEAD
        mPostPingMap.allocate(resX, resY, GL_RGBA);
        mPostPongMap.allocate(resX, resY, GL_RGBA);
=======
        mPostMap.allocate(resX, resY, screenFormat);
>>>>>>> 2b255535

        // used to scale down textures
        // See LLViwerTextureList::updateImagesCreateTextures and LLImageGL::scaleDown
        mDownResMap.allocate(1024, 1024, GL_RGBA);

        mBakeMap.allocate(LLAvatarAppearanceDefines::SCRATCH_TEX_WIDTH, LLAvatarAppearanceDefines::SCRATCH_TEX_HEIGHT, GL_RGBA);
    }
    //HACK make screenbuffer allocations start failing after 30 seconds
    if (gSavedSettings.getBOOL("SimulateFBOFailure"))
    {
        return false;
    }

    gGL.getTexUnit(0)->disable();

    stop_glerror();

    return true;
}

// must be even to avoid a stripe in the horizontal shadow blur
inline U32 BlurHappySize(U32 x, F32 scale) { return U32( x * scale + 16.0f) & ~0xF; }

bool LLPipeline::allocateShadowBuffer(U32 resX, U32 resY)
{
    LL_PROFILE_ZONE_SCOPED_CATEGORY_DISPLAY;
    S32 shadow_detail = RenderShadowDetail;

    F32 scale = gCubeSnapshot ? 1.0f : llmax(0.f, RenderShadowResolutionScale); // Don't scale probe shadow maps
    U32 sun_shadow_map_width = BlurHappySize(resX, scale);
    U32 sun_shadow_map_height = BlurHappySize(resY, scale);

    if (shadow_detail > 0)
    { //allocate 4 sun shadow maps
        for (U32 i = 0; i < 4; i++)
        {
            if (!mRT->shadow[i].allocate(sun_shadow_map_width, sun_shadow_map_height, 0, true))
            {
                return false;
            }
        }
    }
    else
    {
        for (U32 i = 0; i < 4; i++)
        {
            releaseSunShadowTarget(i);
        }
    }

    if (!gCubeSnapshot) // hack to not allocate spot shadow maps during ReflectionMapManager init
    {
        U32 width = (U32)(resX * scale);
        U32 height = width;

        if (shadow_detail > 1)
        { //allocate two spot shadow maps
            U32 spot_shadow_map_width = width;
            U32 spot_shadow_map_height = height;
            for (U32 i = 0; i < 2; i++)
            {
                if (!mSpotShadow[i].allocate(spot_shadow_map_width, spot_shadow_map_height, 0, true))
                {
                    return false;
                }
            }
        }
        else
        {
            releaseSpotShadowTargets();
        }
    }


    // set up shadow map filtering and compare modes
    if (shadow_detail > 0)
    {
        for (U32 i = 0; i < 4; i++)
        {
            LLRenderTarget* shadow_target = getSunShadowTarget(i);
            if (shadow_target)
            {
                gGL.getTexUnit(0)->bind(getSunShadowTarget(i), true);
                gGL.getTexUnit(0)->setTextureFilteringOption(LLTexUnit::TFO_ANISOTROPIC);
                gGL.getTexUnit(0)->setTextureAddressMode(LLTexUnit::TAM_CLAMP);

                glTexParameteri(GL_TEXTURE_2D, GL_TEXTURE_COMPARE_MODE, GL_COMPARE_R_TO_TEXTURE);
                glTexParameteri(GL_TEXTURE_2D, GL_TEXTURE_COMPARE_FUNC, GL_LEQUAL);
            }
        }
    }

    if (shadow_detail > 1 && !gCubeSnapshot)
    {
        for (U32 i = 0; i < 2; i++)
        {
            LLRenderTarget* shadow_target = getSpotShadowTarget(i);
            if (shadow_target)
            {
                gGL.getTexUnit(0)->bind(shadow_target, true);
                gGL.getTexUnit(0)->setTextureFilteringOption(LLTexUnit::TFO_ANISOTROPIC);
                gGL.getTexUnit(0)->setTextureAddressMode(LLTexUnit::TAM_CLAMP);

                glTexParameteri(GL_TEXTURE_2D, GL_TEXTURE_COMPARE_MODE, GL_COMPARE_R_TO_TEXTURE);
                glTexParameteri(GL_TEXTURE_2D, GL_TEXTURE_COMPARE_FUNC, GL_LEQUAL);
            }
        }
    }

    return true;
}

//static
void LLPipeline::updateRenderTransparentWater()
{
    sRenderTransparentWater = gSavedSettings.getBOOL("RenderTransparentWater");
}

// static
void LLPipeline::refreshCachedSettings()
{
    LL_PROFILE_ZONE_SCOPED_CATEGORY_DISPLAY;
    LLPipeline::sAutoMaskAlphaDeferred = gSavedSettings.getBOOL("RenderAutoMaskAlphaDeferred");
    LLPipeline::sAutoMaskAlphaNonDeferred = gSavedSettings.getBOOL("RenderAutoMaskAlphaNonDeferred");
    LLPipeline::sUseFarClip = gSavedSettings.getBOOL("RenderUseFarClip");
    LLVOAvatar::sMaxNonImpostors = gSavedSettings.getU32("RenderAvatarMaxNonImpostors");
    LLVOAvatar::updateImpostorRendering(LLVOAvatar::sMaxNonImpostors);

    LLPipeline::sUseOcclusion =
            (!gUseWireframe
            && LLFeatureManager::getInstance()->isFeatureAvailable("UseOcclusion")
            && gSavedSettings.getBOOL("UseOcclusion")) ? 2 : 0;

    WindLightUseAtmosShaders = true; // DEPRECATED -- gSavedSettings.getBOOL("WindLightUseAtmosShaders");
    RenderDeferred = true; // DEPRECATED -- gSavedSettings.getBOOL("RenderDeferred");
    RenderFSAAType = gSavedSettings.getU32("RenderFSAAType");
    RenderResolutionDivisor = gSavedSettings.getU32("RenderResolutionDivisor");
    RenderUIBuffer = gSavedSettings.getBOOL("RenderUIBuffer");
    RenderShadowDetail = gSavedSettings.getS32("RenderShadowDetail");
    RenderShadowSplits = gSavedSettings.getS32("RenderShadowSplits");
    RenderDeferredSSAO = gSavedSettings.getBOOL("RenderDeferredSSAO");
    RenderShadowResolutionScale = gSavedSettings.getF32("RenderShadowResolutionScale");
    RenderDelayCreation = gSavedSettings.getBOOL("RenderDelayCreation");
    RenderAnimateRes = gSavedSettings.getBOOL("RenderAnimateRes");
    FreezeTime = gSavedSettings.getBOOL("FreezeTime");
    DebugBeaconLineWidth = gSavedSettings.getS32("DebugBeaconLineWidth");
    RenderHighlightBrightness = gSavedSettings.getF32("RenderHighlightBrightness");
    RenderHighlightColor = gSavedSettings.getColor4("RenderHighlightColor");
    RenderHighlightThickness = gSavedSettings.getF32("RenderHighlightThickness");
    RenderSpotLightsInNondeferred = gSavedSettings.getBOOL("RenderSpotLightsInNondeferred");
    PreviewAmbientColor = gSavedSettings.getColor4("PreviewAmbientColor");
    PreviewDiffuse0 = gSavedSettings.getColor4("PreviewDiffuse0");
    PreviewSpecular0 = gSavedSettings.getColor4("PreviewSpecular0");
    PreviewDiffuse1 = gSavedSettings.getColor4("PreviewDiffuse1");
    PreviewSpecular1 = gSavedSettings.getColor4("PreviewSpecular1");
    PreviewDiffuse2 = gSavedSettings.getColor4("PreviewDiffuse2");
    PreviewSpecular2 = gSavedSettings.getColor4("PreviewSpecular2");
    PreviewDirection0 = gSavedSettings.getVector3("PreviewDirection0");
    PreviewDirection1 = gSavedSettings.getVector3("PreviewDirection1");
    PreviewDirection2 = gSavedSettings.getVector3("PreviewDirection2");
    RenderGlowMaxExtractAlpha = gSavedSettings.getF32("RenderGlowMaxExtractAlpha");
    RenderGlowWarmthAmount = gSavedSettings.getF32("RenderGlowWarmthAmount");
    RenderGlowLumWeights = gSavedSettings.getVector3("RenderGlowLumWeights");
    RenderGlowWarmthWeights = gSavedSettings.getVector3("RenderGlowWarmthWeights");
    RenderGlowResolutionPow = gSavedSettings.getS32("RenderGlowResolutionPow");
    RenderGlowIterations = gSavedSettings.getS32("RenderGlowIterations");
    RenderGlowWidth = gSavedSettings.getF32("RenderGlowWidth");
    RenderGlowStrength = gSavedSettings.getF32("RenderGlowStrength");
    RenderGlowNoise = gSavedSettings.getBOOL("RenderGlowNoise");
    RenderDepthOfField = gSavedSettings.getBOOL("RenderDepthOfField");
    RenderDepthOfFieldInEditMode = gSavedSettings.getBOOL("RenderDepthOfFieldInEditMode");
    CameraFocusTransitionTime = gSavedSettings.getF32("CameraFocusTransitionTime");
    CameraFNumber = gSavedSettings.getF32("CameraFNumber");
    CameraFocalLength = gSavedSettings.getF32("CameraFocalLength");
    CameraFieldOfView = gSavedSettings.getF32("CameraFieldOfView");
    RenderShadowBlurSize = gSavedSettings.getF32("RenderShadowBlurSize");
    RenderSSAOScale = gSavedSettings.getF32("RenderSSAOScale");
    RenderSSAOMaxScale = gSavedSettings.getU32("RenderSSAOMaxScale");
    RenderSSAOFactor = gSavedSettings.getF32("RenderSSAOFactor");
    RenderSSAOEffect = gSavedSettings.getVector3("RenderSSAOEffect");
    RenderShadowOffsetError = gSavedSettings.getF32("RenderShadowOffsetError");
    RenderShadowBiasError = gSavedSettings.getF32("RenderShadowBiasError");
    RenderShadowOffset = gSavedSettings.getF32("RenderShadowOffset");
    RenderShadowBias = gSavedSettings.getF32("RenderShadowBias");
    RenderSpotShadowOffset = gSavedSettings.getF32("RenderSpotShadowOffset");
    RenderSpotShadowBias = gSavedSettings.getF32("RenderSpotShadowBias");
    RenderShadowGaussian = gSavedSettings.getVector3("RenderShadowGaussian");
    RenderShadowBlurDistFactor = gSavedSettings.getF32("RenderShadowBlurDistFactor");
    RenderDeferredAtmospheric = gSavedSettings.getBOOL("RenderDeferredAtmospheric");
    RenderHighlightFadeTime = gSavedSettings.getF32("RenderHighlightFadeTime");
    RenderFarClip = gSavedSettings.getF32("RenderFarClip");
    RenderShadowSplitExponent = gSavedSettings.getVector3("RenderShadowSplitExponent");
    RenderShadowErrorCutoff = gSavedSettings.getF32("RenderShadowErrorCutoff");
    RenderShadowFOVCutoff = gSavedSettings.getF32("RenderShadowFOVCutoff");
    CameraOffset = gSavedSettings.getBOOL("CameraOffset");
    CameraMaxCoF = gSavedSettings.getF32("CameraMaxCoF");
    CameraDoFResScale = gSavedSettings.getF32("CameraDoFResScale");
    RenderAutoHideSurfaceAreaLimit = gSavedSettings.getF32("RenderAutoHideSurfaceAreaLimit");
    RenderScreenSpaceReflections = gSavedSettings.getBOOL("RenderScreenSpaceReflections");
    RenderScreenSpaceReflectionIterations = gSavedSettings.getS32("RenderScreenSpaceReflectionIterations");
    RenderScreenSpaceReflectionRayStep = gSavedSettings.getF32("RenderScreenSpaceReflectionRayStep");
    RenderScreenSpaceReflectionDistanceBias = gSavedSettings.getF32("RenderScreenSpaceReflectionDistanceBias");
    RenderScreenSpaceReflectionDepthRejectBias = gSavedSettings.getF32("RenderScreenSpaceReflectionDepthRejectBias");
    RenderScreenSpaceReflectionAdaptiveStepMultiplier = gSavedSettings.getF32("RenderScreenSpaceReflectionAdaptiveStepMultiplier");
    RenderScreenSpaceReflectionGlossySamples = gSavedSettings.getS32("RenderScreenSpaceReflectionGlossySamples");
    RenderBufferVisualization = gSavedSettings.getS32("RenderBufferVisualization");
    LLRenderTarget::sClearOnInvalidate = gSavedSettings.getBOOL("RenderBufferClearOnInvalidate");
    RenderMirrors = gSavedSettings.getBOOL("RenderMirrors");
    RenderHeroProbeUpdateRate = gSavedSettings.getS32("RenderHeroProbeUpdateRate");
    RenderHeroProbeConservativeUpdateMultiplier = gSavedSettings.getS32("RenderHeroProbeConservativeUpdateMultiplier");

    sReflectionProbesEnabled = LLFeatureManager::getInstance()->isFeatureAvailable("RenderReflectionsEnabled") && gSavedSettings.getBOOL("RenderReflectionsEnabled");
    RenderSpotLight = nullptr;

    if (gNonInteractive)
    {
        LLVOAvatar::sMaxNonImpostors = 1;
        LLVOAvatar::updateImpostorRendering(LLVOAvatar::sMaxNonImpostors);
    }

    LLFontVertexBuffer::enableBufferCollection(gSavedSettings.getBOOL("CollectFontVertexBuffers"));
}

void LLPipeline::releaseGLBuffers()
{
    assertInitialized();

    if (mNoiseMap)
    {
        LLImageGL::deleteTextures(1, &mNoiseMap);
        mNoiseMap = 0;
    }

    if (mTrueNoiseMap)
    {
        LLImageGL::deleteTextures(1, &mTrueNoiseMap);
        mTrueNoiseMap = 0;
    }

    if (mSMAAAreaMap)
    {
        LLImageGL::deleteTextures(1, &mSMAAAreaMap);
        mSMAAAreaMap = 0;
    }

    if (mSMAASearchMap)
    {
        LLImageGL::deleteTextures(1, &mSMAASearchMap);
        mSMAASearchMap = 0;
    }

    releaseLUTBuffers();

    mWaterDis.release();

    mSceneMap.release();

    mPostPingMap.release();
    mPostPongMap.release();

    mFXAAMap.release();

    mUIScreen.release();

    mDownResMap.release();

    mBakeMap.release();

    for (U32 i = 0; i < 3; i++)
    {
        mGlow[i].release();
    }

    mHeroProbeManager.cleanup(); // release hero probes

    releaseScreenBuffers();

    gBumpImageList.destroyGL();
    LLVOAvatar::resetImpostors();
}

void LLPipeline::releaseLUTBuffers()
{
    if (mLightFunc)
    {
        LLImageGL::deleteTextures(1, &mLightFunc);
        mLightFunc = 0;
    }

    mPbrBrdfLut.release();

    mExposureMap.release();
    mLuminanceMap.release();
    mLastExposure.release();

}

void LLPipeline::releaseShadowBuffers()
{
    releaseSunShadowTargets();
    releaseSpotShadowTargets();
}

void LLPipeline::releaseScreenBuffers()
{
    mRT->screen.release();
    mRT->deferredScreen.release();
    mRT->deferredLight.release();

    mAuxillaryRT.screen.release();
    mAuxillaryRT.deferredScreen.release();
    mAuxillaryRT.deferredLight.release();

    mHeroProbeRT.screen.release();
    mHeroProbeRT.deferredScreen.release();
    mHeroProbeRT.deferredLight.release();
}

void LLPipeline::releaseSunShadowTarget(U32 index)
{
    llassert(index < 4);
    mRT->shadow[index].release();
}

void LLPipeline::releaseSunShadowTargets()
{
    for (U32 i = 0; i < 4; i++)
    {
        releaseSunShadowTarget(i);
    }
}

void LLPipeline::releaseSpotShadowTargets()
{
    if (!gCubeSnapshot) // hack to avoid freeing spot shadows during ReflectionMapManager init
    {
        for (U32 i = 0; i < 2; i++)
        {
            mSpotShadow[i].release();
        }
    }
}

void LLPipeline::createGLBuffers()
{
    LL_PROFILE_ZONE_SCOPED_CATEGORY_PIPELINE;
    stop_glerror();
    assertInitialized();

    stop_glerror();

    GLuint resX = gViewerWindow->getWorldViewWidthRaw();
    GLuint resY = gViewerWindow->getWorldViewHeightRaw();

    // allocate screen space glow buffers
    const U32 glow_res = llmax(1, llmin(512, 1 << gSavedSettings.getS32("RenderGlowResolutionPow")));
    const bool glow_hdr = gSavedSettings.getBOOL("RenderGlowHDR");
    const U32 glow_color_fmt = glow_hdr ? GL_RGBA16F : GL_RGBA;
    for (U32 i = 0; i < 3; i++)
    {
        mGlow[i].allocate(512, glow_res, glow_color_fmt);
    }

    allocateScreenBuffer(resX, resY);
    mRT->width = 0;
    mRT->height = 0;


    if (!mNoiseMap)
    {
        const U32 noiseRes = 128;
        LLVector3 noise[noiseRes*noiseRes];

        F32 scaler = gSavedSettings.getF32("RenderDeferredNoise")/100.f;
        for (U32 i = 0; i < noiseRes*noiseRes; ++i)
        {
            noise[i] = LLVector3(ll_frand()-0.5f, ll_frand()-0.5f, 0.f);
            noise[i].normVec();
            noise[i].mV[2] = ll_frand()*scaler+1.f-scaler/2.f;
        }

        LLImageGL::generateTextures(1, &mNoiseMap);

        gGL.getTexUnit(0)->bindManual(LLTexUnit::TT_TEXTURE, mNoiseMap);
        LLImageGL::setManualImage(LLTexUnit::getInternalType(LLTexUnit::TT_TEXTURE), 0, GL_RGB16F, noiseRes, noiseRes, GL_RGB, GL_FLOAT, noise, false);
        gGL.getTexUnit(0)->setTextureFilteringOption(LLTexUnit::TFO_POINT);
    }

    if (!mTrueNoiseMap)
    {
        const U32 noiseRes = 128;
        F32 noise[noiseRes*noiseRes*3];
        for (U32 i = 0; i < noiseRes*noiseRes*3; i++)
        {
            noise[i] = ll_frand()*2.0f-1.0f;
        }

        LLImageGL::generateTextures(1, &mTrueNoiseMap);
        gGL.getTexUnit(0)->bindManual(LLTexUnit::TT_TEXTURE, mTrueNoiseMap);
        LLImageGL::setManualImage(LLTexUnit::getInternalType(LLTexUnit::TT_TEXTURE), 0, GL_RGB16F, noiseRes, noiseRes, GL_RGB,GL_FLOAT, noise, false);
        gGL.getTexUnit(0)->setTextureFilteringOption(LLTexUnit::TFO_POINT);
    }

    if (!mSMAAAreaMap)
    {
        std::vector<U8> tempBuffer(AREATEX_SIZE);
        for (U32 y = 0; y < AREATEX_HEIGHT; y++)
        {
            U32 srcY = AREATEX_HEIGHT - 1 - y;
            // unsigned int srcY = y;
            memcpy(&tempBuffer[y * AREATEX_PITCH], areaTexBytes + srcY * AREATEX_PITCH, AREATEX_PITCH);
        }

        LLImageGL::generateTextures(1, &mSMAAAreaMap);
        gGL.getTexUnit(0)->bindManual(LLTexUnit::TT_TEXTURE, mSMAAAreaMap);
        LLImageGL::setManualImage(LLTexUnit::getInternalType(LLTexUnit::TT_TEXTURE), 0, GL_RG8, AREATEX_WIDTH, AREATEX_HEIGHT, GL_RG,
            GL_UNSIGNED_BYTE, tempBuffer.data(), false);
        gGL.getTexUnit(0)->setTextureFilteringOption(LLTexUnit::TFO_BILINEAR);
        gGL.getTexUnit(0)->setTextureAddressMode(LLTexUnit::TAM_CLAMP);
    }

    if (!mSMAASearchMap)
    {
        std::vector<U8> tempBuffer(SEARCHTEX_SIZE);
        for (U32 y = 0; y < SEARCHTEX_HEIGHT; y++)
        {
            U32 srcY = SEARCHTEX_HEIGHT - 1 - y;
            // unsigned int srcY = y;
            memcpy(&tempBuffer[y * SEARCHTEX_PITCH], searchTexBytes + srcY * SEARCHTEX_PITCH, SEARCHTEX_PITCH);
        }

        LLImageGL::generateTextures(1, &mSMAASearchMap);
        gGL.getTexUnit(0)->bindManual(LLTexUnit::TT_TEXTURE, mSMAASearchMap);
        LLImageGL::setManualImage(LLTexUnit::getInternalType(LLTexUnit::TT_TEXTURE), 0, GL_R8, SEARCHTEX_WIDTH, SEARCHTEX_HEIGHT,
            GL_RED, GL_UNSIGNED_BYTE, tempBuffer.data(), false);
        gGL.getTexUnit(0)->setTextureFilteringOption(LLTexUnit::TFO_BILINEAR);
        gGL.getTexUnit(0)->setTextureAddressMode(LLTexUnit::TAM_CLAMP);
    }

    if (!mSMAASampleMap)
    {
        LLPointer<LLImageRaw>               raw_image = new LLImageRaw;
        LLPointer<LLImagePNG>               png_image = new LLImagePNG;
        static LLCachedControl<std::string> sample_path(gSavedSettings, "SamplePath", "");
        if (gDirUtilp->fileExists(sample_path()) && png_image->load(sample_path()) && png_image->decode(raw_image, 0.0f))
        {
            U32 format = 0;
            switch (raw_image->getComponents())
            {
            case 1:
                format = GL_RED;
                break;
            case 2:
                format = GL_RG;
                break;
            case 3:
                format = GL_RGB;
                break;
            case 4:
                format = GL_RGBA;
                break;
            default:
                return;
            };
            LLImageGL::generateTextures(1, &mSMAASampleMap);
            gGL.getTexUnit(0)->bindManual(LLTexUnit::TT_TEXTURE, mSMAASampleMap);
            LLImageGL::setManualImage(LLTexUnit::getInternalType(LLTexUnit::TT_TEXTURE), 0, GL_RGB, raw_image->getWidth(),
                raw_image->getHeight(), format, GL_UNSIGNED_BYTE, raw_image->getData(), false);
            stop_glerror();
            gGL.getTexUnit(0)->setTextureFilteringOption(LLTexUnit::TFO_BILINEAR);
            gGL.getTexUnit(0)->setTextureAddressMode(LLTexUnit::TAM_CLAMP);
        }
    }

    createLUTBuffers();

    gBumpImageList.restoreGL();
}

F32 lerpf(F32 a, F32 b, F32 w)
{
    return a + w * (b - a);
}

void LLPipeline::createLUTBuffers()
{
    if (!mLightFunc)
    {
        U32 lightResX = gSavedSettings.getU32("RenderSpecularResX");
        U32 lightResY = gSavedSettings.getU32("RenderSpecularResY");
        F32* ls = new F32[lightResX*lightResY];
        F32 specExp = gSavedSettings.getF32("RenderSpecularExponent");
        // Calculate the (normalized) blinn-phong specular lookup texture. (with a few tweaks)
        for (U32 y = 0; y < lightResY; ++y)
        {
            for (U32 x = 0; x < lightResX; ++x)
            {
                ls[y*lightResX+x] = 0;
                F32 sa = (F32) x/(lightResX-1);
                F32 spec = (F32) y/(lightResY-1);
                F32 n = spec * spec * specExp;

                // Nothing special here.  Just your typical blinn-phong term.
                spec = powf(sa, n);

                // Apply our normalization function.
                // Note: This is the full equation that applies the full normalization curve, not an approximation.
                // This is fine, given we only need to create our LUT once per buffer initialization.
                spec *= (((n + 2) * (n + 4)) / (8 * F_PI * (powf(2, -n/2) + n)));

                // Since we use R16F, we no longer have a dynamic range issue we need to work around here.
                // Though some older drivers may not like this, newer drivers shouldn't have this problem.
                ls[y*lightResX+x] = spec;
            }
        }

        U32 pix_format = GL_R16F;
#if LL_DARWIN
        // Need to work around limited precision with 10.6.8 and older drivers
        //
        pix_format = GL_R32F;
#endif
        LLImageGL::generateTextures(1, &mLightFunc);
        gGL.getTexUnit(0)->bindManual(LLTexUnit::TT_TEXTURE, mLightFunc);
        LLImageGL::setManualImage(LLTexUnit::getInternalType(LLTexUnit::TT_TEXTURE), 0, pix_format, lightResX, lightResY, GL_RED, GL_FLOAT, ls, false);
        gGL.getTexUnit(0)->setTextureAddressMode(LLTexUnit::TAM_CLAMP);
        gGL.getTexUnit(0)->setTextureFilteringOption(LLTexUnit::TFO_TRILINEAR);
        glTexParameteri(GL_TEXTURE_2D, GL_TEXTURE_MAG_FILTER, GL_LINEAR);
        glTexParameteri(GL_TEXTURE_2D, GL_TEXTURE_MIN_FILTER, GL_NEAREST);

        delete [] ls;
    }

    mPbrBrdfLut.allocate(512, 512, GL_RG16F);
    mPbrBrdfLut.bindTarget();
    gDeferredGenBrdfLutProgram.bind();

    gGL.begin(LLRender::TRIANGLE_STRIP);
    gGL.vertex2f(-1, -1);
    gGL.vertex2f(-1, 1);
    gGL.vertex2f(1, -1);
    gGL.vertex2f(1, 1);
    gGL.end();
    gGL.flush();

    gDeferredGenBrdfLutProgram.unbind();
    mPbrBrdfLut.flush();

    mExposureMap.allocate(1, 1, GL_R16F);
    mExposureMap.bindTarget();
    glClearColor(1, 1, 1, 0);
    mExposureMap.clear();
    glClearColor(0, 0, 0, 0);
    mExposureMap.flush();

    mLuminanceMap.allocate(256, 256, GL_R16F, false, LLTexUnit::TT_TEXTURE, LLTexUnit::TMG_AUTO);

    mLastExposure.allocate(1, 1, GL_R16F);
}


void LLPipeline::restoreGL()
{
    assertInitialized();

    LLViewerShaderMgr::instance()->setShaders();

    for (LLWorld::region_list_t::const_iterator iter = LLWorld::getInstance()->getRegionList().begin();
            iter != LLWorld::getInstance()->getRegionList().end(); ++iter)
    {
        LLViewerRegion* region = *iter;
        for (U32 i = 0; i < LLViewerRegion::NUM_PARTITIONS; i++)
        {
            LLSpatialPartition* part = region->getSpatialPartition(i);
            if (part)
            {
                part->restoreGL();
        }
        }
    }
}

bool LLPipeline::shadersLoaded()
{
    return (assertInitialized() && mShadersLoaded);
}

bool LLPipeline::canUseWindLightShaders() const
{
    return true;
}

bool LLPipeline::canUseAntiAliasing() const
{
    return true;
}

void LLPipeline::unloadShaders()
{
    LLViewerShaderMgr::instance()->unloadShaders();
    mShadersLoaded = false;
}

void LLPipeline::assertInitializedDoError()
{
    LL_ERRS() << "LLPipeline used when uninitialized." << LL_ENDL;
}

//============================================================================

void LLPipeline::enableShadows(const bool enable_shadows)
{
    //should probably do something here to wrangle shadows....
}

class LLOctreeDirtyTexture : public OctreeTraveler
{
public:
    const std::set<LLViewerFetchedTexture*>& mTextures;

    LLOctreeDirtyTexture(const std::set<LLViewerFetchedTexture*>& textures) : mTextures(textures) { }

    virtual void visit(const OctreeNode* node)
    {
        LLSpatialGroup* group = (LLSpatialGroup*) node->getListener(0);

        if (!group->hasState(LLSpatialGroup::GEOM_DIRTY) && !group->isEmpty())
        {
            for (LLSpatialGroup::draw_map_t::iterator i = group->mDrawMap.begin(); i != group->mDrawMap.end(); ++i)
            {
                for (LLSpatialGroup::drawmap_elem_t::iterator j = i->second.begin(); j != i->second.end(); ++j)
                {
                    LLDrawInfo* params = *j;
                    LLViewerFetchedTexture* tex = LLViewerTextureManager::staticCastToFetchedTexture(params->mTexture);
                    if (tex && mTextures.find(tex) != mTextures.end())
                    {
                        group->setState(LLSpatialGroup::GEOM_DIRTY);
                    }
                }
            }
        }

        for (LLSpatialGroup::bridge_list_t::iterator i = group->mBridgeList.begin(); i != group->mBridgeList.end(); ++i)
        {
            LLSpatialBridge* bridge = *i;
            traverse(bridge->mOctree);
        }
    }
};

// Called when a texture changes # of channels (causes faces to move to alpha pool)
void LLPipeline::dirtyPoolObjectTextures(const std::set<LLViewerFetchedTexture*>& textures)
{
    LL_PROFILE_ZONE_SCOPED_CATEGORY_PIPELINE;
    assertInitialized();

    // *TODO: This is inefficient and causes frame spikes; need a better way to do this
    //        Most of the time is spent in dirty.traverse.

    for (pool_set_t::iterator iter = mPools.begin(); iter != mPools.end(); ++iter)
    {
        LLDrawPool *poolp = *iter;
        if (poolp->isFacePool())
        {
            ((LLFacePool*) poolp)->dirtyTextures(textures);
        }
    }

    LLOctreeDirtyTexture dirty(textures);
    for (LLWorld::region_list_t::const_iterator iter = LLWorld::getInstance()->getRegionList().begin();
            iter != LLWorld::getInstance()->getRegionList().end(); ++iter)
    {
        LLViewerRegion* region = *iter;
        for (U32 i = 0; i < LLViewerRegion::NUM_PARTITIONS; i++)
        {
            LLSpatialPartition* part = region->getSpatialPartition(i);
            if (part)
            {
                dirty.traverse(part->mOctree);
            }
        }
    }
}

LLDrawPool *LLPipeline::findPool(const U32 type, LLViewerTexture *tex0)
{
    assertInitialized();

    LLDrawPool *poolp = NULL;
    switch( type )
    {
    case LLDrawPool::POOL_SIMPLE:
        poolp = mSimplePool;
        break;

    case LLDrawPool::POOL_GRASS:
        poolp = mGrassPool;
        break;

    case LLDrawPool::POOL_ALPHA_MASK:
        poolp = mAlphaMaskPool;
        break;

    case LLDrawPool::POOL_FULLBRIGHT_ALPHA_MASK:
        poolp = mFullbrightAlphaMaskPool;
        break;

    case LLDrawPool::POOL_FULLBRIGHT:
        poolp = mFullbrightPool;
        break;

    case LLDrawPool::POOL_GLOW:
        poolp = mGlowPool;
        break;

    case LLDrawPool::POOL_TREE:
        poolp = get_if_there(mTreePools, (uintptr_t)tex0, (LLDrawPool*)0 );
        break;

    case LLDrawPool::POOL_TERRAIN:
        poolp = get_if_there(mTerrainPools, (uintptr_t)tex0, (LLDrawPool*)0 );
        break;

    case LLDrawPool::POOL_BUMP:
        poolp = mBumpPool;
        break;
    case LLDrawPool::POOL_MATERIALS:
        poolp = mMaterialsPool;
        break;
    case LLDrawPool::POOL_ALPHA_PRE_WATER:
        poolp = mAlphaPoolPreWater;
        break;
    case LLDrawPool::POOL_ALPHA_POST_WATER:
        poolp = mAlphaPoolPostWater;
        break;

    case LLDrawPool::POOL_AVATAR:
    case LLDrawPool::POOL_CONTROL_AV:
        break; // Do nothing

    case LLDrawPool::POOL_SKY:
        poolp = mSkyPool;
        break;

    case LLDrawPool::POOL_WATER:
        poolp = mWaterPool;
        break;

    case LLDrawPool::POOL_WL_SKY:
        poolp = mWLSkyPool;
        break;

    case LLDrawPool::POOL_GLTF_PBR:
        poolp = mPBROpaquePool;
        break;
    case LLDrawPool::POOL_GLTF_PBR_ALPHA_MASK:
        poolp = mPBRAlphaMaskPool;
        break;

    default:
        llassert(0);
        LL_ERRS() << "Invalid Pool Type in  LLPipeline::findPool() type=" << type << LL_ENDL;
        break;
    }

    return poolp;
}


LLDrawPool *LLPipeline::getPool(const U32 type, LLViewerTexture *tex0)
{
    LLDrawPool *poolp = findPool(type, tex0);
    if (poolp)
    {
        return poolp;
    }

    LLDrawPool *new_poolp = LLDrawPool::createPool(type, tex0);
    addPool( new_poolp );

    return new_poolp;
}


// static
LLDrawPool* LLPipeline::getPoolFromTE(const LLTextureEntry* te, LLViewerTexture* imagep)
{
    U32 type = getPoolTypeFromTE(te, imagep);
    return gPipeline.getPool(type, imagep);
}

//static
U32 LLPipeline::getPoolTypeFromTE(const LLTextureEntry* te, LLViewerTexture* imagep)
{
    if (!te || !imagep)
    {
        return 0;
    }

    LLMaterial* mat = te->getMaterialParams().get();
    LLGLTFMaterial* gltf_mat = te->getGLTFRenderMaterial();

    bool color_alpha = te->getColor().mV[3] < 0.999f;
    bool alpha = color_alpha;
    if (imagep)
    {
        alpha = alpha || (imagep->getComponents() == 4 && imagep->getType() != LLViewerTexture::MEDIA_TEXTURE) || (imagep->getComponents() == 2);
    }

    if (alpha && mat)
    {
        switch (mat->getDiffuseAlphaMode())
        {
            case 1:
                alpha = true; // Material's alpha mode is set to blend.  Toss it into the alpha draw pool.
                break;
            case 0: //alpha mode set to none, never go to alpha pool
            case 3: //alpha mode set to emissive, never go to alpha pool
                alpha = color_alpha;
                break;
            default: //alpha mode set to "mask", go to alpha pool if fullbright
                alpha = color_alpha; // Material's alpha mode is set to none, mask, or emissive.  Toss it into the opaque material draw pool.
                break;
        }
    }

    if (alpha || (gltf_mat && gltf_mat->mAlphaMode == LLGLTFMaterial::ALPHA_MODE_BLEND))
    {
        return LLDrawPool::POOL_ALPHA;
    }
    else if ((te->getBumpmap() || te->getShiny()) && (!mat || mat->getNormalID().isNull()))
    {
        return LLDrawPool::POOL_BUMP;
    }
    else if (gltf_mat)
    {
        return LLDrawPool::POOL_GLTF_PBR;
    }
    else if (mat && !alpha)
    {
        return LLDrawPool::POOL_MATERIALS;
    }
    else
    {
        return LLDrawPool::POOL_SIMPLE;
    }
}


void LLPipeline::addPool(LLDrawPool *new_poolp)
{
    assertInitialized();
    mPools.insert(new_poolp);
    addToQuickLookup( new_poolp );
}

void LLPipeline::allocDrawable(LLViewerObject *vobj)
{
    LLDrawable *drawable = new LLDrawable(vobj);
    vobj->mDrawable = drawable;

    //encompass completely sheared objects by taking
    //the most extreme point possible (<1,1,0.5>)
    drawable->setRadius(LLVector3(1,1,0.5f).scaleVec(vobj->getScale()).length());
    if (vobj->isOrphaned())
    {
        drawable->setState(LLDrawable::FORCE_INVISIBLE);
    }
    drawable->updateXform(true);
}


void LLPipeline::unlinkDrawable(LLDrawable *drawable)
{
    LL_PROFILE_ZONE_SCOPED_CATEGORY_PIPELINE;

    assertInitialized();

    LLPointer<LLDrawable> drawablep = drawable; // make sure this doesn't get deleted before we are done

    // Based on flags, remove the drawable from the queues that it's on.
    if (drawablep->isState(LLDrawable::ON_MOVE_LIST))
    {
        LLDrawable::drawable_vector_t::iterator iter = std::find(mMovedList.begin(), mMovedList.end(), drawablep);
        if (iter != mMovedList.end())
        {
            mMovedList.erase(iter);
        }
    }

    if (drawablep->getSpatialGroup())
    {
        if (!drawablep->getSpatialGroup()->getSpatialPartition()->remove(drawablep, drawablep->getSpatialGroup()))
        {
#ifdef LL_RELEASE_FOR_DOWNLOAD
            LL_WARNS() << "Couldn't remove object from spatial group!" << LL_ENDL;
#else
            LL_ERRS() << "Couldn't remove object from spatial group!" << LL_ENDL;
#endif
        }
    }

    mLights.erase(drawablep);

    for (light_set_t::iterator iter = mNearbyLights.begin();
                iter != mNearbyLights.end(); iter++)
    {
        if (iter->drawable == drawablep)
        {
            mNearbyLights.erase(iter);
            break;
        }
    }

    for (U32 i = 0; i < 2; ++i)
    {
        if (mShadowSpotLight[i] == drawablep)
        {
            mShadowSpotLight[i] = NULL;
        }

        if (mTargetShadowSpotLight[i] == drawablep)
        {
            mTargetShadowSpotLight[i] = NULL;
        }
    }
}

//static
void LLPipeline::removeMutedAVsLights(LLVOAvatar* muted_avatar)
{
    LL_PROFILE_ZONE_SCOPED_CATEGORY_PIPELINE;
    light_set_t::iterator iter = gPipeline.mNearbyLights.begin();
    while (iter != gPipeline.mNearbyLights.end())
    {
        const LLViewerObject* vobj = iter->drawable->getVObj();
        if (vobj
            && vobj->getAvatar()
            && vobj->isAttachment()
            && vobj->getAvatar() == muted_avatar)
        {
            gPipeline.mLights.erase(iter->drawable);
            iter = gPipeline.mNearbyLights.erase(iter);
        }
        else
        {
            iter++;
        }
    }
}

U32 LLPipeline::addObject(LLViewerObject *vobj)
{
    if (RenderDelayCreation)
    {
        mCreateQ.push_back(vobj);
    }
    else
    {
        createObject(vobj);
    }

    return 1;
}

void LLPipeline::createObjects(F32 max_dtime)
{
    LL_PROFILE_ZONE_SCOPED_CATEGORY_PIPELINE;

    LLTimer update_timer;

    while (!mCreateQ.empty() && update_timer.getElapsedTimeF32() < max_dtime)
    {
        LLViewerObject* vobj = mCreateQ.front();
        if (!vobj->isDead())
        {
            createObject(vobj);
        }
        mCreateQ.pop_front();
    }

    //for (LLViewerObject::vobj_list_t::iterator iter = mCreateQ.begin(); iter != mCreateQ.end(); ++iter)
    //{
    //  createObject(*iter);
    //}

    //mCreateQ.clear();
}

void LLPipeline::createObject(LLViewerObject* vobj)
{
    LL_PROFILE_ZONE_SCOPED_CATEGORY_PIPELINE;
    LLDrawable* drawablep = vobj->mDrawable;

    if (!drawablep)
    {
        drawablep = vobj->createDrawable(this);
    }
    else
    {
        LL_ERRS() << "Redundant drawable creation!" << LL_ENDL;
    }

    llassert(drawablep);

    if (vobj->getParent())
    {
        vobj->setDrawableParent(((LLViewerObject*)vobj->getParent())->mDrawable); // LLPipeline::addObject 1
    }
    else
    {
        vobj->setDrawableParent(NULL); // LLPipeline::addObject 2
    }

    markRebuild(drawablep, LLDrawable::REBUILD_ALL);

    if (drawablep->getVOVolume() && RenderAnimateRes)
    {
        // fun animated res
        drawablep->updateXform(true);
        drawablep->clearState(LLDrawable::MOVE_UNDAMPED);
        drawablep->setScale(LLVector3(0,0,0));
        drawablep->makeActive();
    }
}


void LLPipeline::resetFrameStats()
{
    LL_PROFILE_ZONE_SCOPED_CATEGORY_PIPELINE;
    assertInitialized();

    sCompiles        = 0;
    mNumVisibleFaces = 0;

    if (mOldRenderDebugMask != mRenderDebugMask)
    {
        gObjectList.clearDebugText();
        mOldRenderDebugMask = mRenderDebugMask;
    }
}

//external functions for asynchronous updating
void LLPipeline::updateMoveDampedAsync(LLDrawable* drawablep)
{
    LL_PROFILE_ZONE_SCOPED;
    if (FreezeTime)
    {
        return;
    }
    if (!drawablep)
    {
        LL_ERRS() << "updateMove called with NULL drawablep" << LL_ENDL;
        return;
    }
    if (drawablep->isState(LLDrawable::EARLY_MOVE))
    {
        return;
    }

    assertInitialized();

    // update drawable now
    drawablep->clearState(LLDrawable::MOVE_UNDAMPED); // force to DAMPED
    drawablep->updateMove(); // returns done
    drawablep->setState(LLDrawable::EARLY_MOVE); // flag says we already did an undamped move this frame
    // Put on move list so that EARLY_MOVE gets cleared
    if (!drawablep->isState(LLDrawable::ON_MOVE_LIST))
    {
        mMovedList.push_back(drawablep);
        drawablep->setState(LLDrawable::ON_MOVE_LIST);
    }
}

void LLPipeline::updateMoveNormalAsync(LLDrawable* drawablep)
{
    LL_PROFILE_ZONE_SCOPED;
    if (FreezeTime)
    {
        return;
    }
    if (!drawablep)
    {
        LL_ERRS() << "updateMove called with NULL drawablep" << LL_ENDL;
        return;
    }
    if (drawablep->isState(LLDrawable::EARLY_MOVE))
    {
        return;
    }

    assertInitialized();

    // update drawable now
    drawablep->setState(LLDrawable::MOVE_UNDAMPED); // force to UNDAMPED
    drawablep->updateMove();
    drawablep->setState(LLDrawable::EARLY_MOVE); // flag says we already did an undamped move this frame
    // Put on move list so that EARLY_MOVE gets cleared
    if (!drawablep->isState(LLDrawable::ON_MOVE_LIST))
    {
        mMovedList.push_back(drawablep);
        drawablep->setState(LLDrawable::ON_MOVE_LIST);
    }
}

void LLPipeline::updateMovedList(LLDrawable::drawable_vector_t& moved_list)
{
    LL_PROFILE_ZONE_SCOPED;
    for (LLDrawable::drawable_vector_t::iterator iter = moved_list.begin();
         iter != moved_list.end(); )
    {
        LLDrawable::drawable_vector_t::iterator curiter = iter++;
        LLDrawable *drawablep = *curiter;
        if (!drawablep)
        {
            iter = moved_list.erase(curiter);
            continue;
        }
        bool done = true;
        if (!drawablep->isDead() && (!drawablep->isState(LLDrawable::EARLY_MOVE)))
        {
            done = drawablep->updateMove();
        }
        drawablep->clearState(LLDrawable::EARLY_MOVE | LLDrawable::MOVE_UNDAMPED);
        if (done)
        {
            if (drawablep->isRoot() && !drawablep->isState(LLDrawable::ACTIVE))
            {
                drawablep->makeStatic();
            }
            drawablep->clearState(LLDrawable::ON_MOVE_LIST);
            if (drawablep->isState(LLDrawable::ANIMATED_CHILD))
            { //will likely not receive any future world matrix updates
                // -- this keeps attachments from getting stuck in space and falling off your avatar
                drawablep->clearState(LLDrawable::ANIMATED_CHILD);
                markRebuild(drawablep, LLDrawable::REBUILD_VOLUME);
                if (drawablep->getVObj())
                {
                    drawablep->getVObj()->dirtySpatialGroup();
                }
            }
            iter = moved_list.erase(curiter);
        }
    }
}

void LLPipeline::updateMove()
{
    LL_PROFILE_ZONE_SCOPED_CATEGORY_PIPELINE;

    if (FreezeTime)
    {
        return;
    }

    assertInitialized();

    for (LLDrawable::drawable_set_t::iterator iter = mRetexturedList.begin();
            iter != mRetexturedList.end(); ++iter)
    {
        LLDrawable* drawablep = *iter;
        if (drawablep && !drawablep->isDead())
        {
            drawablep->updateTexture();
        }
    }
    mRetexturedList.clear();

    updateMovedList(mMovedList);

    //balance octrees
    for (LLWorld::region_list_t::const_iterator iter = LLWorld::getInstance()->getRegionList().begin();
        iter != LLWorld::getInstance()->getRegionList().end(); ++iter)
    {
        LLViewerRegion* region = *iter;
        for (U32 i = 0; i < LLViewerRegion::NUM_PARTITIONS; i++)
        {
            LLSpatialPartition* part = region->getSpatialPartition(i);
            if (part)
            {
                part->mOctree->balance();
            }
        }

        //balance the VO Cache tree
        LLVOCachePartition* vo_part = region->getVOCachePartition();
        if(vo_part)
        {
            vo_part->mOctree->balance();
        }
    }
}

/////////////////////////////////////////////////////////////////////////////
// Culling and occlusion testing
/////////////////////////////////////////////////////////////////////////////

//static
F32 LLPipeline::calcPixelArea(LLVector3 center, LLVector3 size, LLCamera &camera)
{
    llassert(!gCubeSnapshot); // shouldn't be doing ANY of this during cube snap shots
    LLVector3 lookAt = center - camera.getOrigin();
    F32 dist = lookAt.length();

    //ramp down distance for nearby objects
    //shrink dist by dist/16.
    if (dist < 16.f)
    {
        dist /= 16.f;
        dist *= dist;
        dist *= 16.f;
    }

    //get area of circle around node
    F32 app_angle = atanf(size.length()/dist);
    F32 radius = app_angle*LLDrawable::sCurPixelAngle;
    return radius*radius * F_PI;
}

//static
F32 LLPipeline::calcPixelArea(const LLVector4a& center, const LLVector4a& size, LLCamera &camera)
{
    LLVector4a origin;
    origin.load3(camera.getOrigin().mV);

    LLVector4a lookAt;
    lookAt.setSub(center, origin);
    F32 dist = lookAt.getLength3().getF32();

    //ramp down distance for nearby objects
    //shrink dist by dist/16.
    if (dist < 16.f)
    {
        dist /= 16.f;
        dist *= dist;
        dist *= 16.f;
    }

    //get area of circle around node
    F32 app_angle = atanf(size.getLength3().getF32() / dist);
    F32 radius = app_angle * LLDrawable::sCurPixelAngle;
    return radius * radius * F_PI;
}

void LLPipeline::grabReferences(LLCullResult& result)
{
    sCull = &result;
}

void LLPipeline::clearReferences()
{
    LL_PROFILE_ZONE_SCOPED_CATEGORY_PIPELINE;
    sCull = NULL;
    mGroupSaveQ1.clear();
}

void check_references(LLSpatialGroup* group, LLDrawable* drawable)
{
    for (LLSpatialGroup::element_iter i = group->getDataBegin(); i != group->getDataEnd(); ++i)
    {
        LLDrawable* drawablep = (LLDrawable*)(*i)->getDrawable();
        if (drawable == drawablep)
        {
            LL_ERRS() << "LLDrawable deleted while actively reference by LLPipeline." << LL_ENDL;
        }
    }
}

void check_references(LLDrawable* drawable, LLFace* face)
{
    for (S32 i = 0; i < drawable->getNumFaces(); ++i)
    {
        if (drawable->getFace(i) == face)
        {
            LL_ERRS() << "LLFace deleted while actively referenced by LLPipeline." << LL_ENDL;
        }
    }
}

void check_references(LLSpatialGroup* group, LLFace* face)
{
    for (LLSpatialGroup::element_iter i = group->getDataBegin(); i != group->getDataEnd(); ++i)
    {
        LLDrawable* drawable = (LLDrawable*)(*i)->getDrawable();
        if(drawable)
        {
        check_references(drawable, face);
    }
}
}

void LLPipeline::checkReferences(LLFace* face)
{
#if 0
    if (sCull)
    {
        for (LLCullResult::sg_iterator iter = sCull->beginVisibleGroups(); iter != sCull->endVisibleGroups(); ++iter)
        {
            LLSpatialGroup* group = *iter;
            check_references(group, face);
        }

        for (LLCullResult::sg_iterator iter = sCull->beginAlphaGroups(); iter != sCull->endAlphaGroups(); ++iter)
        {
            LLSpatialGroup* group = *iter;
            check_references(group, face);
        }

        for (LLCullResult::sg_iterator iter = sCull->beginDrawableGroups(); iter != sCull->endDrawableGroups(); ++iter)
        {
            LLSpatialGroup* group = *iter;
            check_references(group, face);
        }

        for (LLCullResult::drawable_iterator iter = sCull->beginVisibleList(); iter != sCull->endVisibleList(); ++iter)
        {
            LLDrawable* drawable = *iter;
            check_references(drawable, face);
        }
    }
#endif
}

void LLPipeline::checkReferences(LLDrawable* drawable)
{
#if 0
    if (sCull)
    {
        for (LLCullResult::sg_iterator iter = sCull->beginVisibleGroups(); iter != sCull->endVisibleGroups(); ++iter)
        {
            LLSpatialGroup* group = *iter;
            check_references(group, drawable);
        }

        for (LLCullResult::sg_iterator iter = sCull->beginAlphaGroups(); iter != sCull->endAlphaGroups(); ++iter)
        {
            LLSpatialGroup* group = *iter;
            check_references(group, drawable);
        }

        for (LLCullResult::sg_iterator iter = sCull->beginDrawableGroups(); iter != sCull->endDrawableGroups(); ++iter)
        {
            LLSpatialGroup* group = *iter;
            check_references(group, drawable);
        }

        for (LLCullResult::drawable_iterator iter = sCull->beginVisibleList(); iter != sCull->endVisibleList(); ++iter)
        {
            if (drawable == *iter)
            {
                LL_ERRS() << "LLDrawable deleted while actively referenced by LLPipeline." << LL_ENDL;
            }
        }
    }
#endif
}

void check_references(LLSpatialGroup* group, LLDrawInfo* draw_info)
{
    for (LLSpatialGroup::draw_map_t::iterator i = group->mDrawMap.begin(); i != group->mDrawMap.end(); ++i)
    {
        LLSpatialGroup::drawmap_elem_t& draw_vec = i->second;
        for (LLSpatialGroup::drawmap_elem_t::iterator j = draw_vec.begin(); j != draw_vec.end(); ++j)
        {
            LLDrawInfo* params = *j;
            if (params == draw_info)
            {
                LL_ERRS() << "LLDrawInfo deleted while actively referenced by LLPipeline." << LL_ENDL;
            }
        }
    }
}


void LLPipeline::checkReferences(LLDrawInfo* draw_info)
{
#if 0
    if (sCull)
    {
        for (LLCullResult::sg_iterator iter = sCull->beginVisibleGroups(); iter != sCull->endVisibleGroups(); ++iter)
        {
            LLSpatialGroup* group = *iter;
            check_references(group, draw_info);
        }

        for (LLCullResult::sg_iterator iter = sCull->beginAlphaGroups(); iter != sCull->endAlphaGroups(); ++iter)
        {
            LLSpatialGroup* group = *iter;
            check_references(group, draw_info);
        }

        for (LLCullResult::sg_iterator iter = sCull->beginDrawableGroups(); iter != sCull->endDrawableGroups(); ++iter)
        {
            LLSpatialGroup* group = *iter;
            check_references(group, draw_info);
        }
    }
#endif
}

void LLPipeline::checkReferences(LLSpatialGroup* group)
{
#if CHECK_PIPELINE_REFERENCES
    if (sCull)
    {
        for (LLCullResult::sg_iterator iter = sCull->beginVisibleGroups(); iter != sCull->endVisibleGroups(); ++iter)
        {
            if (group == *iter)
            {
                LL_ERRS() << "LLSpatialGroup deleted while actively referenced by LLPipeline." << LL_ENDL;
            }
        }

        for (LLCullResult::sg_iterator iter = sCull->beginAlphaGroups(); iter != sCull->endAlphaGroups(); ++iter)
        {
            if (group == *iter)
            {
                LL_ERRS() << "LLSpatialGroup deleted while actively referenced by LLPipeline." << LL_ENDL;
            }
        }

        for (LLCullResult::sg_iterator iter = sCull->beginDrawableGroups(); iter != sCull->endDrawableGroups(); ++iter)
        {
            if (group == *iter)
            {
                LL_ERRS() << "LLSpatialGroup deleted while actively referenced by LLPipeline." << LL_ENDL;
            }
        }
    }
#endif
}


bool LLPipeline::visibleObjectsInFrustum(LLCamera& camera)
{
    for (LLWorld::region_list_t::const_iterator iter = LLWorld::getInstance()->getRegionList().begin();
            iter != LLWorld::getInstance()->getRegionList().end(); ++iter)
    {
        LLViewerRegion* region = *iter;

        for (U32 i = 0; i < LLViewerRegion::NUM_PARTITIONS; i++)
        {
            LLSpatialPartition* part = region->getSpatialPartition(i);
            if (part)
            {
                if (hasRenderType(part->mDrawableType))
                {
                    if (part->visibleObjectsInFrustum(camera))
                    {
                        return true;
                    }
                }
            }
        }
    }

    return false;
}

bool LLPipeline::getVisibleExtents(LLCamera& camera, LLVector3& min, LLVector3& max)
{
    const F32 X = 65536.f;

    min = LLVector3(X,X,X);
    max = LLVector3(-X,-X,-X);

    LLViewerCamera::eCameraID saved_camera_id = LLViewerCamera::sCurCameraID;
    LLViewerCamera::sCurCameraID = LLViewerCamera::CAMERA_WORLD;

    bool res = true;

    for (LLWorld::region_list_t::const_iterator iter = LLWorld::getInstance()->getRegionList().begin();
            iter != LLWorld::getInstance()->getRegionList().end(); ++iter)
    {
        LLViewerRegion* region = *iter;

        for (U32 i = 0; i < LLViewerRegion::NUM_PARTITIONS; i++)
        {
            LLSpatialPartition* part = region->getSpatialPartition(i);
            if (part)
            {
                if (hasRenderType(part->mDrawableType))
                {
                    if (!part->getVisibleExtents(camera, min, max))
                    {
                        res = false;
                    }
                }
            }
        }
    }

    LLViewerCamera::sCurCameraID = saved_camera_id;
    return res;
}

static LLTrace::BlockTimerStatHandle FTM_CULL("Object Culling");

// static
bool LLPipeline::isWaterClip()
{
    // We always pretend that we're not clipping water when rendering mirrors.
    return (gPipeline.mHeroProbeManager.isMirrorPass()) ? false : (!sRenderTransparentWater || gCubeSnapshot) && !sRenderingHUDs;
}

void LLPipeline::updateCull(LLCamera& camera, LLCullResult& result)
{
    LL_PROFILE_ZONE_SCOPED_CATEGORY_PIPELINE; //LL_RECORD_BLOCK_TIME(FTM_CULL);
    LL_PROFILE_GPU_ZONE("updateCull"); // should always be zero GPU time, but drop a timer to flush stuff out

    bool water_clip = isWaterClip();

    if (water_clip)
    {

        LLVector3 pnorm;

        F32 water_height = LLEnvironment::instance().getWaterHeight();

        if (sUnderWaterRender)
        {
            //camera is below water, cull above water
            pnorm.setVec(0, 0, 1);
        }
        else
        {
            //camera is above water, cull below water
            pnorm = LLVector3(0, 0, -1);
        }

        LLPlane plane;
        plane.setVec(LLVector3(0, 0, water_height), pnorm);

        camera.setUserClipPlane(plane);
    }
    else
    {
        camera.disableUserClipPlane();
    }

    grabReferences(result);

    sCull->clear();

    for (LLWorld::region_list_t::const_iterator iter = LLWorld::getInstance()->getRegionList().begin();
            iter != LLWorld::getInstance()->getRegionList().end(); ++iter)
    {
        LLViewerRegion* region = *iter;

        for (U32 i = 0; i < LLViewerRegion::NUM_PARTITIONS; i++)
        {
            LLSpatialPartition* part = region->getSpatialPartition(i);
            if (part)
            {
                if (hasRenderType(part->mDrawableType))
                {
                    part->cull(camera);
                }
            }
        }

        //scan the VO Cache tree
        LLVOCachePartition* vo_part = region->getVOCachePartition();
        if(vo_part)
        {
            vo_part->cull(camera, sUseOcclusion > 0);
        }
    }

    if (hasRenderType(LLPipeline::RENDER_TYPE_SKY) &&
        gSky.mVOSkyp.notNull() &&
        gSky.mVOSkyp->mDrawable.notNull())
    {
        gSky.mVOSkyp->mDrawable->setVisible(camera);
        sCull->pushDrawable(gSky.mVOSkyp->mDrawable);
        gSky.updateCull();
        stop_glerror();
    }

    if (hasRenderType(LLPipeline::RENDER_TYPE_WL_SKY) &&
        gPipeline.canUseWindLightShaders() &&
        gSky.mVOWLSkyp.notNull() &&
        gSky.mVOWLSkyp->mDrawable.notNull())
    {
        gSky.mVOWLSkyp->mDrawable->setVisible(camera);
        sCull->pushDrawable(gSky.mVOWLSkyp->mDrawable);
    }
}

void LLPipeline::markNotCulled(LLSpatialGroup* group, LLCamera& camera)
{
    if (group->isEmpty())
    {
        return;
    }

    group->setVisible();

    if (LLViewerCamera::sCurCameraID == LLViewerCamera::CAMERA_WORLD && !gCubeSnapshot)
    {
        group->updateDistance(camera);
    }

    assertInitialized();

    if (!group->getSpatialPartition()->mRenderByGroup)
    { //render by drawable
        sCull->pushDrawableGroup(group);
    }
    else
    {   //render by group
        sCull->pushVisibleGroup(group);
    }

    if (group->needsUpdate() ||
        group->getVisible(LLViewerCamera::sCurCameraID) < LLDrawable::getCurrentFrame() - 1)
    {
        // include this group in occlusion groups, not because it is an occluder, but because we want to run
        // an occlusion query to find out if it's an occluder
        markOccluder(group);
    }
    mNumVisibleNodes++;
}

void LLPipeline::markOccluder(LLSpatialGroup* group)
{
    if (sUseOcclusion > 1 && group && !group->isOcclusionState(LLSpatialGroup::ACTIVE_OCCLUSION))
    {
        LLSpatialGroup* parent = group->getParent();

        if (!parent || !parent->isOcclusionState(LLSpatialGroup::OCCLUDED))
        { //only mark top most occluders as active occlusion
            sCull->pushOcclusionGroup(group);
            group->setOcclusionState(LLSpatialGroup::ACTIVE_OCCLUSION);

            if (parent &&
                !parent->isOcclusionState(LLSpatialGroup::ACTIVE_OCCLUSION) &&
                parent->getElementCount() == 0 &&
                parent->needsUpdate())
            {
                sCull->pushOcclusionGroup(group);
                parent->setOcclusionState(LLSpatialGroup::ACTIVE_OCCLUSION);
            }
        }
    }
}

void LLPipeline::doOcclusion(LLCamera& camera)
{
    LL_PROFILE_ZONE_SCOPED_CATEGORY_PIPELINE;
    LL_PROFILE_GPU_ZONE("doOcclusion");
    llassert(!gCubeSnapshot);

    if (sReflectionProbesEnabled && sUseOcclusion > 1 && !LLPipeline::sShadowRender && !gCubeSnapshot)
    {
        gGL.setColorMask(false, false);
        LLGLDepthTest depth(GL_TRUE, GL_FALSE);
        LLGLDisable cull(GL_CULL_FACE);

        gOcclusionCubeProgram.bind();

        if (mCubeVB.isNull())
        { //cube VB will be used for issuing occlusion queries
            mCubeVB = ll_create_cube_vb(LLVertexBuffer::MAP_VERTEX);
        }
        mCubeVB->setBuffer();

        mReflectionMapManager.doOcclusion();
        mHeroProbeManager.doOcclusion();
        gOcclusionCubeProgram.unbind();

        gGL.setColorMask(true, true);
    }

    if (sReflectionProbesEnabled && sUseOcclusion > 1 && !LLPipeline::sShadowRender && !gCubeSnapshot)
    {
        gGL.setColorMask(false, false);
        LLGLDepthTest depth(GL_TRUE, GL_FALSE);
        LLGLDisable cull(GL_CULL_FACE);

        gOcclusionCubeProgram.bind();

        if (mCubeVB.isNull())
        { //cube VB will be used for issuing occlusion queries
            mCubeVB = ll_create_cube_vb(LLVertexBuffer::MAP_VERTEX);
        }
        mCubeVB->setBuffer();

        mHeroProbeManager.doOcclusion();
        gOcclusionCubeProgram.unbind();

        gGL.setColorMask(true, true);
    }

    if (LLPipeline::sUseOcclusion > 1 &&
        (sCull->hasOcclusionGroups() || LLVOCachePartition::sNeedsOcclusionCheck))
    {
        LLVertexBuffer::unbind();

        gGL.setColorMask(false, false);

        LLGLDisable blend(GL_BLEND);
        gGL.getTexUnit(0)->unbind(LLTexUnit::TT_TEXTURE);
        LLGLDepthTest depth(GL_TRUE, GL_FALSE);

        LLGLDisable cull(GL_CULL_FACE);

        gOcclusionCubeProgram.bind();

        if (mCubeVB.isNull())
        { //cube VB will be used for issuing occlusion queries
            mCubeVB = ll_create_cube_vb(LLVertexBuffer::MAP_VERTEX);
        }
        mCubeVB->setBuffer();

        for (LLCullResult::sg_iterator iter = sCull->beginOcclusionGroups(); iter != sCull->endOcclusionGroups(); ++iter)
        {
            LLSpatialGroup* group = *iter;
            if (!group->isDead())
            {
                group->doOcclusion(&camera);
                group->clearOcclusionState(LLSpatialGroup::ACTIVE_OCCLUSION);
            }
        }

        //apply occlusion culling to object cache tree
        for (LLWorld::region_list_t::const_iterator iter = LLWorld::getInstance()->getRegionList().begin();
            iter != LLWorld::getInstance()->getRegionList().end(); ++iter)
        {
            LLVOCachePartition* vo_part = (*iter)->getVOCachePartition();
            if(vo_part)
            {
                vo_part->processOccluders(&camera);
            }
        }

        gGL.setColorMask(true, true);
    }
}

bool LLPipeline::updateDrawableGeom(LLDrawable* drawablep)
{
    bool update_complete = drawablep->updateGeometry();
    if (update_complete && assertInitialized())
    {
        drawablep->setState(LLDrawable::BUILT);
    }
    return update_complete;
}

void LLPipeline::updateGL()
{
    LL_PROFILE_ZONE_SCOPED_CATEGORY_PIPELINE;
    {
        while (!LLGLUpdate::sGLQ.empty())
        {
            LLGLUpdate* glu = LLGLUpdate::sGLQ.front();
            glu->updateGL();
            glu->mInQ = false;
            LLGLUpdate::sGLQ.pop_front();
        }
    }
}

void LLPipeline::clearRebuildGroups()
{
    LL_PROFILE_ZONE_SCOPED_CATEGORY_PIPELINE;
    LLSpatialGroup::sg_vector_t hudGroups;

    mGroupQ1Locked = true;
    // Iterate through all drawables on the priority build queue,
    for (LLSpatialGroup::sg_vector_t::iterator iter = mGroupQ1.begin();
         iter != mGroupQ1.end(); ++iter)
    {
        LLSpatialGroup* group = *iter;

        // If the group contains HUD objects, save the group
        if (group->isHUDGroup())
        {
            hudGroups.push_back(group);
        }
        // Else, no HUD objects so clear the build state
        else
        {
            group->clearState(LLSpatialGroup::IN_BUILD_Q1);
        }
    }

    // Clear the group
    mGroupQ1.clear();

    // Copy the saved HUD groups back in
    mGroupQ1.assign(hudGroups.begin(), hudGroups.end());
    mGroupQ1Locked = false;
}

void LLPipeline::clearRebuildDrawables()
{
    // Clear all drawables on the priority build queue,
    for (LLDrawable::drawable_list_t::iterator iter = mBuildQ1.begin();
         iter != mBuildQ1.end(); ++iter)
    {
        LLDrawable* drawablep = *iter;
        if (drawablep && !drawablep->isDead())
        {
            drawablep->clearState(LLDrawable::IN_REBUILD_Q);
        }
    }
    mBuildQ1.clear();

    //clear all moving bridges
    for (LLDrawable::drawable_vector_t::iterator iter = mMovedBridge.begin();
         iter != mMovedBridge.end(); ++iter)
    {
        LLDrawable *drawablep = *iter;
        drawablep->clearState(LLDrawable::EARLY_MOVE | LLDrawable::MOVE_UNDAMPED | LLDrawable::ON_MOVE_LIST | LLDrawable::ANIMATED_CHILD);
    }
    mMovedBridge.clear();

    //clear all moving drawables
    for (LLDrawable::drawable_vector_t::iterator iter = mMovedList.begin();
         iter != mMovedList.end(); ++iter)
    {
        LLDrawable *drawablep = *iter;
        drawablep->clearState(LLDrawable::EARLY_MOVE | LLDrawable::MOVE_UNDAMPED | LLDrawable::ON_MOVE_LIST | LLDrawable::ANIMATED_CHILD);
    }
    mMovedList.clear();

    for (LLDrawable::drawable_vector_t::iterator iter = mShiftList.begin();
        iter != mShiftList.end(); ++iter)
    {
        LLDrawable *drawablep = *iter;
        drawablep->clearState(LLDrawable::EARLY_MOVE | LLDrawable::MOVE_UNDAMPED | LLDrawable::ON_MOVE_LIST | LLDrawable::ANIMATED_CHILD | LLDrawable::ON_SHIFT_LIST);
    }
    mShiftList.clear();
}

void LLPipeline::rebuildPriorityGroups()
{
    LL_PROFILE_ZONE_SCOPED_CATEGORY_PIPELINE;
    LL_PROFILE_GPU_ZONE("rebuildPriorityGroups");

    LLTimer update_timer;
    assertInitialized();

    gMeshRepo.notifyLoadedMeshes();

    mGroupQ1Locked = true;
    // Iterate through all drawables on the priority build queue,
    for (LLSpatialGroup::sg_vector_t::iterator iter = mGroupQ1.begin();
         iter != mGroupQ1.end(); ++iter)
    {
        LLSpatialGroup* group = *iter;
        group->rebuildGeom();
        group->clearState(LLSpatialGroup::IN_BUILD_Q1);
    }

    mGroupSaveQ1 = mGroupQ1;
    mGroupQ1.clear();
    mGroupQ1Locked = false;

}

void LLPipeline::updateGeom(F32 max_dtime)
{
    LLTimer update_timer;
    LLPointer<LLDrawable> drawablep;

    LL_RECORD_BLOCK_TIME(FTM_GEO_UPDATE);
    if (gCubeSnapshot)
    {
        return;
    }

    assertInitialized();

    // notify various object types to reset internal cost metrics, etc.
    // for now, only LLVOVolume does this to throttle LOD changes
    LLVOVolume::preUpdateGeom();

    // Iterate through all drawables on the priority build queue,
    for (LLDrawable::drawable_list_t::iterator iter = mBuildQ1.begin();
         iter != mBuildQ1.end();)
    {
        LLDrawable::drawable_list_t::iterator curiter = iter++;
        LLDrawable* drawablep = *curiter;
        if (drawablep && !drawablep->isDead())
        {
            if (drawablep->isUnload())
            {
                drawablep->unload();
                drawablep->clearState(LLDrawable::FOR_UNLOAD);
            }

            if (updateDrawableGeom(drawablep))
            {
                drawablep->clearState(LLDrawable::IN_REBUILD_Q);
                mBuildQ1.erase(curiter);
            }
        }
        else
        {
            mBuildQ1.erase(curiter);
        }
    }

    updateMovedList(mMovedBridge);
}

void LLPipeline::markVisible(LLDrawable *drawablep, LLCamera& camera)
{
    if(drawablep && !drawablep->isDead())
    {
        if (drawablep->isSpatialBridge())
        {
            const LLDrawable* root = ((LLSpatialBridge*) drawablep)->mDrawable;
            llassert(root); // trying to catch a bad assumption

            if (root && //  // this test may not be needed, see above
                    root->getVObj()->isAttachment())
            {
                LLDrawable* rootparent = root->getParent();
                if (rootparent) // this IS sometimes NULL
                {
                    LLViewerObject *vobj = rootparent->getVObj();
                    llassert(vobj); // trying to catch a bad assumption
                    if (vobj) // this test may not be needed, see above
                    {
                        LLVOAvatar* av = vobj->asAvatar();
                        if (av &&
                            ((!sImpostorRender && av->isImpostor()) //ignore impostor flag during impostor pass
                             || av->isInMuteList()
                             || (LLVOAvatar::AOA_JELLYDOLL == av->getOverallAppearance() && !av->needsImpostorUpdate()) ))
                        {
                            return;
                        }
                    }
                }
            }
            sCull->pushBridge((LLSpatialBridge*) drawablep);
        }
        else
        {

            sCull->pushDrawable(drawablep);
        }

        drawablep->setVisible(camera);
    }
}

void LLPipeline::markMoved(LLDrawable *drawablep, bool damped_motion)
{
    if (!drawablep)
    {
        //LL_ERRS() << "Sending null drawable to moved list!" << LL_ENDL;
        return;
    }

    if (drawablep->isDead())
    {
        LL_WARNS() << "Marking NULL or dead drawable moved!" << LL_ENDL;
        return;
    }

    if (drawablep->getParent())
    {
        //ensure that parent drawables are moved first
        markMoved(drawablep->getParent(), damped_motion);
    }

    assertInitialized();

    if (!drawablep->isState(LLDrawable::ON_MOVE_LIST))
    {
        if (drawablep->isSpatialBridge())
        {
            mMovedBridge.push_back(drawablep);
        }
        else
        {
            mMovedList.push_back(drawablep);
        }
        drawablep->setState(LLDrawable::ON_MOVE_LIST);
    }
    if (! damped_motion)
    {
        drawablep->setState(LLDrawable::MOVE_UNDAMPED); // UNDAMPED trumps DAMPED
    }
    else if (drawablep->isState(LLDrawable::MOVE_UNDAMPED))
    {
        drawablep->clearState(LLDrawable::MOVE_UNDAMPED);
    }
}

void LLPipeline::markShift(LLDrawable *drawablep)
{
    if (!drawablep || drawablep->isDead())
    {
        return;
    }

    assertInitialized();

    if (!drawablep->isState(LLDrawable::ON_SHIFT_LIST))
    {
        drawablep->getVObj()->setChanged(LLXform::SHIFTED | LLXform::SILHOUETTE);
        if (drawablep->getParent())
        {
            markShift(drawablep->getParent());
        }
        mShiftList.push_back(drawablep);
        drawablep->setState(LLDrawable::ON_SHIFT_LIST);
    }
}

void LLPipeline::shiftObjects(const LLVector3 &offset)
{
    LL_PROFILE_ZONE_SCOPED_CATEGORY_PIPELINE;
    assertInitialized();

    glClear(GL_DEPTH_BUFFER_BIT);
    gDepthDirty = true;

    LLVector4a offseta;
    offseta.load3(offset.mV);

    for (LLDrawable::drawable_vector_t::iterator iter = mShiftList.begin();
            iter != mShiftList.end(); iter++)
    {
        LLDrawable *drawablep = *iter;
        if (drawablep->isDead())
        {
            continue;
        }
        drawablep->shiftPos(offseta);
        drawablep->clearState(LLDrawable::ON_SHIFT_LIST);
    }
    mShiftList.resize(0);

    for (LLWorld::region_list_t::const_iterator iter = LLWorld::getInstance()->getRegionList().begin();
            iter != LLWorld::getInstance()->getRegionList().end(); ++iter)
    {
        LLViewerRegion* region = *iter;
        for (U32 i = 0; i < LLViewerRegion::NUM_PARTITIONS; i++)
        {
            LLSpatialPartition* part = region->getSpatialPartition(i);
            if (part)
            {
                part->shift(offseta);
            }
        }
    }

    mReflectionMapManager.shift(offseta);

    LLHUDText::shiftAll(offset);
    LLHUDNameTag::shiftAll(offset);

    display_update_camera();
}

void LLPipeline::markTextured(LLDrawable *drawablep)
{
    if (drawablep && !drawablep->isDead() && assertInitialized())
    {
        mRetexturedList.insert(drawablep);
    }
}

void LLPipeline::markGLRebuild(LLGLUpdate* glu)
{
    if (glu && !glu->mInQ)
    {
        LLGLUpdate::sGLQ.push_back(glu);
        glu->mInQ = true;
    }
}

void LLPipeline::markPartitionMove(LLDrawable* drawable)
{
    if (!drawable->isState(LLDrawable::PARTITION_MOVE) &&
        !drawable->getPositionGroup().equals3(LLVector4a::getZero()))
    {
        drawable->setState(LLDrawable::PARTITION_MOVE);
        mPartitionQ.push_back(drawable);
    }
}

void LLPipeline::processPartitionQ()
{
    LL_PROFILE_ZONE_SCOPED_CATEGORY_PIPELINE;
    for (LLDrawable::drawable_list_t::iterator iter = mPartitionQ.begin(); iter != mPartitionQ.end(); ++iter)
    {
        LLDrawable* drawable = *iter;
        if (!drawable->isDead())
        {
            drawable->updateBinRadius();
            drawable->movePartition();
        }
        drawable->clearState(LLDrawable::PARTITION_MOVE);
    }

    mPartitionQ.clear();
}

void LLPipeline::markMeshDirty(LLSpatialGroup* group)
{
    mMeshDirtyGroup.push_back(group);
}

void LLPipeline::markRebuild(LLSpatialGroup* group)
{
    if (group && !group->isDead() && group->getSpatialPartition())
    {
        if (!group->hasState(LLSpatialGroup::IN_BUILD_Q1))
        {
            llassert_always(!mGroupQ1Locked);

            mGroupQ1.push_back(group);
            group->setState(LLSpatialGroup::IN_BUILD_Q1);
        }
    }
}

void LLPipeline::markRebuild(LLDrawable *drawablep, LLDrawable::EDrawableFlags flag)
{
    if (drawablep && !drawablep->isDead() && assertInitialized())
    {
        if (!drawablep->isState(LLDrawable::IN_REBUILD_Q))
        {
            mBuildQ1.push_back(drawablep);
            drawablep->setState(LLDrawable::IN_REBUILD_Q); // mark drawable as being in priority queue
        }

        if (flag & (LLDrawable::REBUILD_VOLUME | LLDrawable::REBUILD_POSITION))
        {
            drawablep->getVObj()->setChanged(LLXform::SILHOUETTE);
        }
        drawablep->setState(flag);
    }
}

void LLPipeline::stateSort(LLCamera& camera, LLCullResult &result)
{
    LL_PROFILE_ZONE_SCOPED_CATEGORY_PIPELINE;
    LL_PROFILE_GPU_ZONE("stateSort");

    if (hasAnyRenderType(LLPipeline::RENDER_TYPE_AVATAR,
                      LLPipeline::RENDER_TYPE_CONTROL_AV,
                      LLPipeline::RENDER_TYPE_TERRAIN,
                      LLPipeline::RENDER_TYPE_TREE,
                      LLPipeline::RENDER_TYPE_SKY,
                      LLPipeline::RENDER_TYPE_VOIDWATER,
                      LLPipeline::RENDER_TYPE_WATER,
                      LLPipeline::END_RENDER_TYPES))
    {
        //clear faces from face pools
        gPipeline.resetDrawOrders();
    }

    //LLVertexBuffer::unbind();

    grabReferences(result);
    for (LLCullResult::sg_iterator iter = sCull->beginDrawableGroups(); iter != sCull->endDrawableGroups(); ++iter)
    {
        LLSpatialGroup* group = *iter;
        if (group->isDead())
        {
            continue;
        }
        group->checkOcclusion();
        if (sUseOcclusion > 1 && group->isOcclusionState(LLSpatialGroup::OCCLUDED))
        {
            markOccluder(group);
        }
        else
        {
            group->setVisible();
            for (LLSpatialGroup::element_iter i = group->getDataBegin(); i != group->getDataEnd(); ++i)
            {
                LLDrawable* drawablep = (LLDrawable*)(*i)->getDrawable();
                markVisible(drawablep, camera);
            }

            { //rebuild mesh as soon as we know it's visible
                group->rebuildMesh();
            }
        }
    }

    if (LLViewerCamera::sCurCameraID == LLViewerCamera::CAMERA_WORLD && !gCubeSnapshot)
    {
        LLSpatialGroup* last_group = NULL;
        bool fov_changed = LLViewerCamera::getInstance()->isDefaultFOVChanged();
        for (LLCullResult::bridge_iterator i = sCull->beginVisibleBridge(); i != sCull->endVisibleBridge(); ++i)
        {
            LLCullResult::bridge_iterator cur_iter = i;
            LLSpatialBridge* bridge = *cur_iter;
            LLSpatialGroup* group = bridge->getSpatialGroup();

            if (last_group == NULL)
            {
                last_group = group;
            }

            if (!bridge->isDead() && group && !group->isOcclusionState(LLSpatialGroup::OCCLUDED))
            {
                stateSort(bridge, camera, fov_changed);
            }

            if (LLViewerCamera::sCurCameraID == LLViewerCamera::CAMERA_WORLD &&
                last_group != group && last_group->changeLOD())
            {
                last_group->mLastUpdateDistance = last_group->mDistance;
            }

            last_group = group;
        }

        if (LLViewerCamera::sCurCameraID == LLViewerCamera::CAMERA_WORLD &&
            last_group && last_group->changeLOD())
        {
            last_group->mLastUpdateDistance = last_group->mDistance;
        }
    }

    for (LLCullResult::sg_iterator iter = sCull->beginVisibleGroups(); iter != sCull->endVisibleGroups(); ++iter)
    {
        LLSpatialGroup* group = *iter;
        if (group->isDead())
        {
            continue;
        }
        group->checkOcclusion();
        if (sUseOcclusion > 1 && group->isOcclusionState(LLSpatialGroup::OCCLUDED))
        {
            markOccluder(group);
        }
        else
        {
            group->setVisible();
            stateSort(group, camera);

            { //rebuild mesh as soon as we know it's visible
                group->rebuildMesh();
            }
        }
    }

    {
        LL_PROFILE_ZONE_NAMED_CATEGORY_DRAWABLE("stateSort"); // LL_RECORD_BLOCK_TIME(FTM_STATESORT_DRAWABLE);
        for (LLCullResult::drawable_iterator iter = sCull->beginVisibleList();
             iter != sCull->endVisibleList(); ++iter)
        {
            LLDrawable *drawablep = *iter;
            if (!drawablep->isDead())
            {
                stateSort(drawablep, camera);
            }
        }
    }

    postSort(camera);
}

void LLPipeline::stateSort(LLSpatialGroup* group, LLCamera& camera)
{
    if (group->changeLOD())
    {
        for (LLSpatialGroup::element_iter i = group->getDataBegin(); i != group->getDataEnd(); ++i)
        {
            LLDrawable* drawablep = (LLDrawable*)(*i)->getDrawable();
            stateSort(drawablep, camera);
        }

        if (LLViewerCamera::sCurCameraID == LLViewerCamera::CAMERA_WORLD && !gCubeSnapshot)
        { //avoid redundant stateSort calls
            group->mLastUpdateDistance = group->mDistance;
        }
    }
}

void LLPipeline::stateSort(LLSpatialBridge* bridge, LLCamera& camera, bool fov_changed)
{
    LL_PROFILE_ZONE_SCOPED_CATEGORY_PIPELINE;
    if (bridge->getSpatialGroup()->changeLOD() || fov_changed)
    {
        bool force_update = false;
        bridge->updateDistance(camera, force_update);
    }
}

void LLPipeline::stateSort(LLDrawable* drawablep, LLCamera& camera)
{
    LL_PROFILE_ZONE_SCOPED_CATEGORY_PIPELINE;
    if (!drawablep
        || drawablep->isDead()
        || !hasRenderType(drawablep->getRenderType()))
    {
        return;
    }

    // SL-11353
    // ignore our own geo when rendering spotlight shadowmaps...
    //
    if (RenderSpotLight && drawablep == RenderSpotLight)
    {
        return;
    }

    if (LLSelectMgr::getInstance()->mHideSelectedObjects)
    {
        if (drawablep->getVObj().notNull() &&
            drawablep->getVObj()->isSelected())
        {
            return;
        }
    }

    if (drawablep->isAvatar())
    { //don't draw avatars beyond render distance or if we don't have a spatial group.
        if ((drawablep->getSpatialGroup() == NULL) ||
            (drawablep->getSpatialGroup()->mDistance > LLVOAvatar::sRenderDistance))
        {
            return;
        }

        LLVOAvatar* avatarp = (LLVOAvatar*) drawablep->getVObj().get();
        if (!avatarp->isVisible())
        {
            return;
        }
    }

    assertInitialized();

    if (hasRenderType(drawablep->mRenderType))
    {
        if (!drawablep->isState(LLDrawable::INVISIBLE|LLDrawable::FORCE_INVISIBLE))
        {
            drawablep->setVisible(camera, NULL, false);
        }
    }

    if (LLViewerCamera::sCurCameraID == LLViewerCamera::CAMERA_WORLD && !gCubeSnapshot)
    {
        //if (drawablep->isVisible()) isVisible() check here is redundant, if it wasn't visible, it wouldn't be here
        {
            if (!drawablep->isActive())
            {
                bool force_update = false;
                drawablep->updateDistance(camera, force_update);
            }
            else if (drawablep->isAvatar())
            {
                bool force_update = false;
                drawablep->updateDistance(camera, force_update); // calls vobj->updateLOD() which calls LLVOAvatar::updateVisibility()
            }
        }
    }

    if (!drawablep->getVOVolume())
    {
        for (LLDrawable::face_list_t::iterator iter = drawablep->mFaces.begin();
                iter != drawablep->mFaces.end(); iter++)
        {
            LLFace* facep = *iter;

            if (facep->hasGeometry())
            {
                if (facep->getPool())
                {
                    facep->getPool()->enqueue(facep);
                }
                else
                {
                    break;
                }
            }
        }
    }

    mNumVisibleFaces += drawablep->getNumFaces();
}


void forAllDrawables(LLCullResult::sg_iterator begin,
                     LLCullResult::sg_iterator end,
                     void (*func)(LLDrawable*))
{
    for (LLCullResult::sg_iterator i = begin; i != end; ++i)
    {
        LLSpatialGroup* group = *i;
        if (group->isDead())
        {
            continue;
        }
        for (LLSpatialGroup::element_iter j = group->getDataBegin(); j != group->getDataEnd(); ++j)
        {
            if((*j)->hasDrawable())
            {
                func((LLDrawable*)(*j)->getDrawable());
            }
        }
    }
}

void LLPipeline::forAllVisibleDrawables(void (*func)(LLDrawable*))
{
    forAllDrawables(sCull->beginDrawableGroups(), sCull->endDrawableGroups(), func);
    forAllDrawables(sCull->beginVisibleGroups(), sCull->endVisibleGroups(), func);
}

//function for creating scripted beacons
void renderScriptedBeacons(LLDrawable* drawablep)
{
    LLViewerObject *vobj = drawablep->getVObj();
    if (vobj
        && !vobj->isAvatar()
        && !vobj->getParent()
        && vobj->flagScripted())
    {
        if (gPipeline.sRenderBeacons)
        {
            gObjectList.addDebugBeacon(vobj->getPositionAgent(), "", LLColor4(1.f, 0.f, 0.f, 0.5f), LLColor4(1.f, 1.f, 1.f, 0.5f), LLPipeline::DebugBeaconLineWidth);
        }

        if (gPipeline.sRenderHighlight)
        {
            S32 face_id;
            S32 count = drawablep->getNumFaces();
            for (face_id = 0; face_id < count; face_id++)
            {
                LLFace * facep = drawablep->getFace(face_id);
                if (facep)
                {
                    gPipeline.mHighlightFaces.push_back(facep);
                }
            }
        }
    }
}

void renderScriptedTouchBeacons(LLDrawable *drawablep)
{
    LLViewerObject *vobj = drawablep->getVObj();
    if (vobj && !vobj->isAvatar() && !vobj->getParent() && vobj->flagScripted() && vobj->flagHandleTouch())
    {
        if (gPipeline.sRenderBeacons)
        {
            gObjectList.addDebugBeacon(vobj->getPositionAgent(), "", LLColor4(1.f, 0.f, 0.f, 0.5f), LLColor4(1.f, 1.f, 1.f, 0.5f),
                                       LLPipeline::DebugBeaconLineWidth);
        }

        if (gPipeline.sRenderHighlight)
        {
            S32 face_id;
            S32 count = drawablep->getNumFaces();
            for (face_id = 0; face_id < count; face_id++)
            {
                LLFace *facep = drawablep->getFace(face_id);
                if (facep)
                {
                    gPipeline.mHighlightFaces.push_back(facep);
                }
            }
        }
    }
}

void renderPhysicalBeacons(LLDrawable *drawablep)
{
    LLViewerObject *vobj = drawablep->getVObj();
    if (vobj &&
        !vobj->isAvatar()
        //&& !vobj->getParent()
        && vobj->flagUsePhysics())
    {
        if (gPipeline.sRenderBeacons)
        {
            gObjectList.addDebugBeacon(vobj->getPositionAgent(), "", LLColor4(0.f, 1.f, 0.f, 0.5f), LLColor4(1.f, 1.f, 1.f, 0.5f),
                                       LLPipeline::DebugBeaconLineWidth);
        }

        if (gPipeline.sRenderHighlight)
        {
            S32 face_id;
            S32 count = drawablep->getNumFaces();
            for (face_id = 0; face_id < count; face_id++)
            {
                LLFace *facep = drawablep->getFace(face_id);
                if (facep)
                {
                    gPipeline.mHighlightFaces.push_back(facep);
                }
            }
        }
    }
}

void renderMOAPBeacons(LLDrawable *drawablep)
{
    LLViewerObject *vobj = drawablep->getVObj();

    if (!vobj || vobj->isAvatar())
        return;

    bool beacon  = false;
    U8   tecount = vobj->getNumTEs();
    for (int x = 0; x < tecount; x++)
    {
        if (vobj->getTE(x)->hasMedia())
        {
            beacon = true;
            break;
        }
    }
    if (beacon)
    {
        if (gPipeline.sRenderBeacons)
        {
            gObjectList.addDebugBeacon(vobj->getPositionAgent(), "", LLColor4(1.f, 1.f, 1.f, 0.5f), LLColor4(1.f, 1.f, 1.f, 0.5f),
                                       LLPipeline::DebugBeaconLineWidth);
        }

        if (gPipeline.sRenderHighlight)
        {
            S32 face_id;
            S32 count = drawablep->getNumFaces();
            for (face_id = 0; face_id < count; face_id++)
            {
                LLFace *facep = drawablep->getFace(face_id);
                if (facep)
                {
                    gPipeline.mHighlightFaces.push_back(facep);
                }
            }
        }
    }
}

void renderParticleBeacons(LLDrawable *drawablep)
{
    // Look for attachments, objects, etc.
    LLViewerObject *vobj = drawablep->getVObj();
    if (vobj && vobj->isParticleSource())
    {
        if (gPipeline.sRenderBeacons)
        {
            LLColor4 light_blue(0.5f, 0.5f, 1.f, 0.5f);
            gObjectList.addDebugBeacon(vobj->getPositionAgent(), "", light_blue, LLColor4(1.f, 1.f, 1.f, 0.5f),
                                       LLPipeline::DebugBeaconLineWidth);
        }

        if (gPipeline.sRenderHighlight)
        {
            S32 face_id;
            S32 count = drawablep->getNumFaces();
            for (face_id = 0; face_id < count; face_id++)
            {
                LLFace *facep = drawablep->getFace(face_id);
                if (facep)
                {
                    gPipeline.mHighlightFaces.push_back(facep);
                }
            }
        }
    }
}

void renderSoundHighlights(LLDrawable *drawablep)
{
    // Look for attachments, objects, etc.
    LLViewerObject *vobj = drawablep->getVObj();
    if (vobj && vobj->isAudioSource())
    {
        if (gPipeline.sRenderHighlight)
        {
            S32 face_id;
            S32 count = drawablep->getNumFaces();
            for (face_id = 0; face_id < count; face_id++)
            {
                LLFace *facep = drawablep->getFace(face_id);
                if (facep)
                {
                    gPipeline.mHighlightFaces.push_back(facep);
                }
            }
        }
    }
}

void LLPipeline::postSort(LLCamera &camera)
{
    LL_PROFILE_ZONE_SCOPED_CATEGORY_PIPELINE;

    assertInitialized();

    if (!gCubeSnapshot)
    {
        // rebuild drawable geometry
        for (LLCullResult::sg_iterator i = sCull->beginDrawableGroups(); i != sCull->endDrawableGroups(); ++i)
        {
            LLSpatialGroup *group = *i;
            if (group->isDead())
            {
                continue;
            }
            if (!sUseOcclusion || !group->isOcclusionState(LLSpatialGroup::OCCLUDED))
            {
                group->rebuildGeom();
            }
        }
        // rebuild groups
        sCull->assertDrawMapsEmpty();

        rebuildPriorityGroups();
    }

    // build render map
    for (LLCullResult::sg_iterator i = sCull->beginVisibleGroups(); i != sCull->endVisibleGroups(); ++i)
    {
        LLSpatialGroup *group = *i;

        if (group->isDead())
        {
            continue;
        }

        if ((sUseOcclusion && group->isOcclusionState(LLSpatialGroup::OCCLUDED)) ||
            (RenderAutoHideSurfaceAreaLimit > 0.f &&
             group->mSurfaceArea > RenderAutoHideSurfaceAreaLimit * llmax(group->mObjectBoxSize, 10.f)))
        {
            continue;
        }

        for (LLSpatialGroup::draw_map_t::iterator j = group->mDrawMap.begin(); j != group->mDrawMap.end(); ++j)
        {
            LLSpatialGroup::drawmap_elem_t &src_vec = j->second;
            if (!hasRenderType(j->first))
            {
                continue;
            }

            for (LLSpatialGroup::drawmap_elem_t::iterator k = src_vec.begin(); k != src_vec.end(); ++k)
            {
                LLDrawInfo *info = *k;

                sCull->pushDrawInfo(j->first, info);
                if (!sShadowRender && !sReflectionRender && !gCubeSnapshot)
                {
                    addTrianglesDrawn(info->mCount);
                }
            }
        }

        if (hasRenderType(LLPipeline::RENDER_TYPE_PASS_ALPHA))
        {
            LLSpatialGroup::draw_map_t::iterator alpha = group->mDrawMap.find(LLRenderPass::PASS_ALPHA);

            if (alpha != group->mDrawMap.end())
            {  // store alpha groups for sorting
                LLSpatialBridge *bridge = group->getSpatialPartition()->asBridge();
                if (LLViewerCamera::sCurCameraID == LLViewerCamera::CAMERA_WORLD && !gCubeSnapshot)
                {
                    if (bridge)
                    {
                        LLCamera trans_camera = bridge->transformCamera(camera);
                        group->updateDistance(trans_camera);
                    }
                    else
                    {
                        group->updateDistance(camera);
                    }
                }

                if (hasRenderType(LLDrawPool::POOL_ALPHA))
                {
                    sCull->pushAlphaGroup(group);
                }
            }

            LLSpatialGroup::draw_map_t::iterator rigged_alpha = group->mDrawMap.find(LLRenderPass::PASS_ALPHA_RIGGED);

            if (rigged_alpha != group->mDrawMap.end())
            {  // store rigged alpha groups for LLDrawPoolAlpha prepass (skip distance update, rigged attachments use depth buffer)
                if (hasRenderType(LLDrawPool::POOL_ALPHA))
                {
                    sCull->pushRiggedAlphaGroup(group);
                }
            }
        }
    }

    /*bool use_transform_feedback = gTransformPositionProgram.mProgramObject && !mMeshDirtyGroup.empty();

    if (use_transform_feedback)
    { //place a query around potential transform feedback code for synchronization
        mTransformFeedbackPrimitives = 0;

        if (!mMeshDirtyQueryObject)
        {
            glGenQueries(1, &mMeshDirtyQueryObject);
        }


        glBeginQuery(GL_TRANSFORM_FEEDBACK_PRIMITIVES_WRITTEN, mMeshDirtyQueryObject);
    }*/

    // pack vertex buffers for groups that chose to delay their updates
    {
        LL_PROFILE_GPU_ZONE("rebuildMesh");
        for (LLSpatialGroup::sg_vector_t::iterator iter = mMeshDirtyGroup.begin(); iter != mMeshDirtyGroup.end(); ++iter)
        {
            (*iter)->rebuildMesh();
        }
    }

    /*if (use_transform_feedback)
    {
        glEndQuery(GL_TRANSFORM_FEEDBACK_PRIMITIVES_WRITTEN);
    }*/

    mMeshDirtyGroup.clear();

    if (!sShadowRender)
    {
        // order alpha groups by distance
        std::sort(sCull->beginAlphaGroups(), sCull->endAlphaGroups(), LLSpatialGroup::CompareDepthGreater());

        // order rigged alpha groups by avatar attachment order
        std::sort(sCull->beginRiggedAlphaGroups(), sCull->endRiggedAlphaGroups(), LLSpatialGroup::CompareRenderOrder());
    }

    // only render if the flag is set. The flag is only set if we are in edit mode or the toggle is set in the menus
    if (LLFloaterReg::instanceVisible("beacons") && !sShadowRender && !gCubeSnapshot)
    {
        if (sRenderScriptedTouchBeacons)
        {
            // Only show the beacon on the root object.
            forAllVisibleDrawables(renderScriptedTouchBeacons);
        }
        else if (sRenderScriptedBeacons)
        {
            // Only show the beacon on the root object.
            forAllVisibleDrawables(renderScriptedBeacons);
        }

        if (sRenderPhysicalBeacons)
        {
            // Only show the beacon on the root object.
            forAllVisibleDrawables(renderPhysicalBeacons);
        }

        if (sRenderMOAPBeacons)
        {
            forAllVisibleDrawables(renderMOAPBeacons);
        }

        if (sRenderParticleBeacons)
        {
            forAllVisibleDrawables(renderParticleBeacons);
        }

        // If god mode, also show audio cues
        if (sRenderSoundBeacons && gAudiop)
        {
            // Walk all sound sources and render out beacons for them. Note, this isn't done in the ForAllVisibleDrawables function, because
            // some are not visible.
            LLAudioEngine::source_map::iterator iter;
            for (iter = gAudiop->mAllSources.begin(); iter != gAudiop->mAllSources.end(); ++iter)
            {
                LLAudioSource *sourcep = iter->second;

                LLVector3d pos_global = sourcep->getPositionGlobal();
                LLVector3  pos        = gAgent.getPosAgentFromGlobal(pos_global);
                if (gPipeline.sRenderBeacons)
                {
                    // pos += LLVector3(0.f, 0.f, 0.2f);
                    gObjectList.addDebugBeacon(pos, "", LLColor4(1.f, 1.f, 0.f, 0.5f), LLColor4(1.f, 1.f, 1.f, 0.5f), DebugBeaconLineWidth);
                }
            }
            // now deal with highlights for all those seeable sound sources
            forAllVisibleDrawables(renderSoundHighlights);
        }
    }

    // If managing your telehub, draw beacons at telehub and currently selected spawnpoint.
    if (LLFloaterTelehub::renderBeacons() && !sShadowRender && !gCubeSnapshot)
    {
        LLFloaterTelehub::addBeacons();
    }

    if (!sShadowRender && !gCubeSnapshot)
    {
        mSelectedFaces.clear();

        bool tex_index_changed = false;
        if (!gNonInteractive)
        {
            LLRender::eTexIndex tex_index = sRenderHighlightTextureChannel;
            setRenderHighlightTextureChannel(gFloaterTools->getPanelFace()->getTextureChannelToEdit());
            tex_index_changed = sRenderHighlightTextureChannel != tex_index;
        }

        // Draw face highlights for selected faces.
        if (LLSelectMgr::getInstance()->getTEMode())
        {
            struct f : public LLSelectedTEFunctor
            {
                virtual bool apply(LLViewerObject *object, S32 te)
                {
                    if (object->mDrawable)
                    {
                        LLFace *facep = object->mDrawable->getFace(te);
                        if (facep)
                        {
                            gPipeline.mSelectedFaces.push_back(facep);
                        }
                    }
                    return true;
                }
            } func;
            LLSelectMgr::getInstance()->getSelection()->applyToTEs(&func);

            if (tex_index_changed)
            {
                // Rebuild geometry for all selected faces with PBR textures
                for (const LLFace* face : gPipeline.mSelectedFaces)
                {
                    if (const LLViewerObject* vobj = face->getViewerObject())
                    {
                        if (const LLTextureEntry* tep = vobj->getTE(face->getTEOffset()))
                        {
                            if (tep->getGLTFRenderMaterial())
                            {
                                gPipeline.markRebuild(face->getDrawable(), LLDrawable::REBUILD_VOLUME);
                            }
                        }
                    }
                }
            }
        }
    }

    LLVertexBuffer::flushBuffers();
    // LLSpatialGroup::sNoDelete = false;
}


void render_hud_elements()
{
    LL_PROFILE_ZONE_SCOPED_CATEGORY_UI; //LL_RECORD_BLOCK_TIME(FTM_RENDER_UI);
    gPipeline.disableLights();

    LLGLSUIDefault gls_ui;

    //LLGLEnable stencil(GL_STENCIL_TEST);
    //glStencilFunc(GL_ALWAYS, 255, 0xFFFFFFFF);
    //glStencilMask(0xFFFFFFFF);
    //glStencilOp(GL_KEEP, GL_KEEP, GL_REPLACE);

    gUIProgram.bind();
    gGL.color4f(1, 1, 1, 1);
    LLGLDepthTest depth(GL_TRUE, GL_FALSE);

    if (!LLPipeline::sReflectionRender && gPipeline.hasRenderDebugFeatureMask(LLPipeline::RENDER_DEBUG_FEATURE_UI))
    {
        gViewerWindow->renderSelections(false, false, false); // For HUD version in render_ui_3d()

        // Draw the tracking overlays
        LLTracker::render3D();

        if (LLWorld::instanceExists())
        {
            // Show the property lines
            LLWorld::getInstance()->renderPropertyLines();
        }
        LLViewerParcelMgr::getInstance()->render();
        LLViewerParcelMgr::getInstance()->renderParcelCollision();
    }
    else if (gForceRenderLandFence)
    {
        // This is only set when not rendering the UI, for parcel snapshots
        LLViewerParcelMgr::getInstance()->render();
    }
    else if (gPipeline.hasRenderType(LLPipeline::RENDER_TYPE_HUD))
    {
        LLHUDText::renderAllHUD();
    }

    gUIProgram.unbind();
}

static inline void bindHighlightProgram(LLGLSLShader& program)
{
    if ((LLViewerShaderMgr::instance()->getShaderLevel(LLViewerShaderMgr::SHADER_INTERFACE) > 0))
    {
        program.bind();
        gGL.diffuseColor4f(1, 1, 1, 0.5f);
    }
}

static inline void unbindHighlightProgram(LLGLSLShader& program)
{
    if (LLViewerShaderMgr::instance()->getShaderLevel(LLViewerShaderMgr::SHADER_INTERFACE) > 0)
    {
        program.unbind();
    }
}

void LLPipeline::renderSelectedFaces(const LLColor4& color)
{
    if (!mFaceSelectImagep)
    {
        mFaceSelectImagep = LLViewerTextureManager::getFetchedTexture(IMG_FACE_SELECT);
    }

    if (mFaceSelectImagep)
    {
        // Make sure the selection image gets downloaded and decoded
        mFaceSelectImagep->addTextureStats((F32)MAX_IMAGE_AREA);

        for (auto facep : mSelectedFaces)
        {
            if (!facep || facep->getDrawable()->isDead())
            {
                LL_ERRS() << "Bad face on selection" << LL_ENDL;
                return;
            }

            facep->renderSelected(mFaceSelectImagep, color);
        }
    }
}

void LLPipeline::renderHighlights()
{
    assertInitialized();

    // Draw 3D UI elements here (before we clear the Z buffer in POOL_HUD)
    // Render highlighted faces.
    LLGLSPipelineAlpha gls_pipeline_alpha;
    disableLights();

    if (hasRenderDebugFeatureMask(RENDER_DEBUG_FEATURE_SELECTED))
    {
        bindHighlightProgram(gHighlightProgram);

        if (sRenderHighlightTextureChannel == LLRender::DIFFUSE_MAP ||
            sRenderHighlightTextureChannel == LLRender::BASECOLOR_MAP ||
            sRenderHighlightTextureChannel == LLRender::METALLIC_ROUGHNESS_MAP ||
            sRenderHighlightTextureChannel == LLRender::GLTF_NORMAL_MAP ||
            sRenderHighlightTextureChannel == LLRender::EMISSIVE_MAP ||
            sRenderHighlightTextureChannel == LLRender::NUM_TEXTURE_CHANNELS)
        {
            static const LLColor4 highlight_selected_color(1.f, 1.f, 1.f, 0.5f);
            renderSelectedFaces(highlight_selected_color);
        }

        // Paint 'em red!
        static const LLColor4 highlight_face_color(1.f, 0.f, 0.f, 0.5f);
        for (auto facep : mHighlightFaces)
        {
            facep->renderSelected(LLViewerTexture::sNullImagep, highlight_face_color);
        }

        unbindHighlightProgram(gHighlightProgram);
    }

    // Contains a list of the faces of objects that are physical or
    // have touch-handlers.
    mHighlightFaces.clear();

    if (hasRenderDebugFeatureMask(RENDER_DEBUG_FEATURE_SELECTED))
    {
        if (sRenderHighlightTextureChannel == LLRender::NORMAL_MAP)
        {
            static const LLColor4 highlight_normal_color(1.0f, 0.5f, 0.5f, 0.5f);
            bindHighlightProgram(gHighlightNormalProgram);
            renderSelectedFaces(highlight_normal_color);
            unbindHighlightProgram(gHighlightNormalProgram);
        }
        else if (sRenderHighlightTextureChannel == LLRender::SPECULAR_MAP)
        {
            static const LLColor4 highlight_specular_color(0.0f, 0.3f, 1.0f, 0.8f);
            bindHighlightProgram(gHighlightSpecularProgram);
            renderSelectedFaces(highlight_specular_color);
            unbindHighlightProgram(gHighlightSpecularProgram);
        }
    }
}

//debug use
U32 LLPipeline::sCurRenderPoolType = 0 ;

void LLPipeline::renderGeomDeferred(LLCamera& camera, bool do_occlusion)
{
    LLAppViewer::instance()->pingMainloopTimeout("Pipeline:RenderGeomDeferred");
    LL_PROFILE_ZONE_SCOPED_CATEGORY_DRAWPOOL; //LL_RECORD_BLOCK_TIME(FTM_RENDER_GEOMETRY);
    LL_PROFILE_GPU_ZONE("renderGeomDeferred");

    llassert(!sRenderingHUDs);

    if (gUseWireframe)
    {
        glPolygonMode(GL_FRONT_AND_BACK, GL_LINE);
    }

    if (&camera == LLViewerCamera::getInstance())
    {   // a bit hacky, this is the start of the main render frame, figure out delta between last modelview matrix and
        // current modelview matrix
        glm::mat4 last_modelview = get_last_modelview();
        glm::mat4 cur_modelview = get_current_modelview();

        // goal is to have a matrix here that goes from the last frame's camera space to the current frame's camera space
        glm::mat4 m = glm::inverse(last_modelview);  // last camera space to world space
        m = cur_modelview * m; // world space to camera space

        glm::mat4 n = glm::inverse(m);

        gGLDeltaModelView = m;
        gGLInverseDeltaModelView = n;
    }

    bool occlude = LLPipeline::sUseOcclusion > 1 && do_occlusion && !LLGLSLShader::sProfileEnabled;

    setupHWLights();

    {
        LL_PROFILE_ZONE_NAMED_CATEGORY_DRAWPOOL("deferred pools");

        LLGLEnable cull(GL_CULL_FACE);

        for (pool_set_t::iterator iter = mPools.begin(); iter != mPools.end(); ++iter)
        {
            LLDrawPool *poolp = *iter;
            if (hasRenderType(poolp->getType()))
            {
                poolp->prerender();
            }
        }

        LLVertexBuffer::unbind();

        LLGLState::checkStates();

        if (LLViewerShaderMgr::instance()->mShaderLevel[LLViewerShaderMgr::SHADER_DEFERRED] > 1)
        {
            //update reflection probe uniform
            mReflectionMapManager.updateUniforms();
            mHeroProbeManager.updateUniforms();
        }

        U32 cur_type = 0;

        gGL.setColorMask(true, true);

        pool_set_t::iterator iter1 = mPools.begin();

        while ( iter1 != mPools.end() )
        {
            LLDrawPool *poolp = *iter1;

            cur_type = poolp->getType();

            if (occlude && cur_type >= LLDrawPool::POOL_GRASS)
            {
                llassert(!gCubeSnapshot); // never do occlusion culling on cube snapshots
                occlude = false;
                gGLLastMatrix = NULL;
                gGL.loadMatrix(gGLModelView);
                doOcclusion(camera);
            }

            pool_set_t::iterator iter2 = iter1;
            if (hasRenderType(poolp->getType()) && poolp->getNumDeferredPasses() > 0)
            {
                LL_PROFILE_ZONE_NAMED_CATEGORY_DRAWPOOL("deferred pool render");

                gGLLastMatrix = NULL;
                gGL.loadMatrix(gGLModelView);

                for( S32 i = 0; i < poolp->getNumDeferredPasses(); i++ )
                {
                    LLVertexBuffer::unbind();
                    poolp->beginDeferredPass(i);
                    for (iter2 = iter1; iter2 != mPools.end(); iter2++)
                    {
                        LLDrawPool *p = *iter2;
                        if (p->getType() != cur_type)
                        {
                            break;
                        }

                        if ( !p->getSkipRenderFlag() ) { p->renderDeferred(i); }
                    }
                    poolp->endDeferredPass(i);
                    LLVertexBuffer::unbind();

                    LLGLState::checkStates();
                }
            }
            else
            {
                // Skip all pools of this type
                for (iter2 = iter1; iter2 != mPools.end(); iter2++)
                {
                    LLDrawPool *p = *iter2;
                    if (p->getType() != cur_type)
                    {
                        break;
                    }
                }
            }
            iter1 = iter2;
            stop_glerror();
        }

        gGLLastMatrix = NULL;
        gGL.matrixMode(LLRender::MM_MODELVIEW);
        gGL.loadMatrix(gGLModelView);

        gGL.setColorMask(true, false);

    } // Tracy ZoneScoped

    if (gUseWireframe)
    {
        glPolygonMode(GL_FRONT_AND_BACK, GL_FILL);
    }
}

void LLPipeline::renderGeomPostDeferred(LLCamera& camera)
{
    LL_PROFILE_ZONE_SCOPED_CATEGORY_DRAWPOOL;
    LL_PROFILE_GPU_ZONE("renderGeomPostDeferred");

    if (gUseWireframe)
    {
        glPolygonMode(GL_FRONT_AND_BACK, GL_LINE);
    }

    U32 cur_type = 0;

    LLGLEnable cull(GL_CULL_FACE);

    bool done_atmospherics = LLPipeline::sRenderingHUDs; //skip atmospherics on huds
    bool done_water_haze = done_atmospherics;

    // do atmospheric haze just before post water alpha
    U32 atmospherics_pass = LLDrawPool::POOL_ALPHA_POST_WATER;

    if (LLPipeline::sUnderWaterRender)
    { // if under water, do atmospherics just before the water pass
        atmospherics_pass = LLDrawPool::POOL_WATER;
    }

    // do water haze just before pre water alpha
    U32 water_haze_pass = LLDrawPool::POOL_ALPHA_PRE_WATER;

    calcNearbyLights(camera);
    setupHWLights();

    gGL.setSceneBlendType(LLRender::BT_ALPHA);
    gGL.setColorMask(true, false);

    pool_set_t::iterator iter1 = mPools.begin();

    if (gDebugGL || gDebugPipeline)
    {
        LLGLState::checkStates(GL_FALSE);
    }

    // turn off atmospherics and water haze for low detail reflection probe
    static LLCachedControl<S32> probe_level(gSavedSettings, "RenderReflectionProbeLevel", 0);
    bool low_detail_probe = probe_level == 0 && gCubeSnapshot;
    done_atmospherics = done_atmospherics || low_detail_probe;
    done_water_haze   = done_water_haze || low_detail_probe;


    while ( iter1 != mPools.end() )
    {
        LLDrawPool *poolp = *iter1;

        cur_type = poolp->getType();

        if (cur_type >= atmospherics_pass && !done_atmospherics)
        { // do atmospherics against depth buffer before rendering alpha
            doAtmospherics();
            done_atmospherics = true;
        }

        if (cur_type >= water_haze_pass && !done_water_haze)
        { // do water haze against depth buffer before rendering alpha
            doWaterHaze();
            done_water_haze = true;
        }

        pool_set_t::iterator iter2 = iter1;
        if (hasRenderType(poolp->getType()) && poolp->getNumPostDeferredPasses() > 0)
        {
            LL_PROFILE_ZONE_NAMED_CATEGORY_DRAWPOOL("deferred poolrender");

            gGLLastMatrix = NULL;
            gGL.loadMatrix(gGLModelView);

            for( S32 i = 0; i < poolp->getNumPostDeferredPasses(); i++ )
            {
                LLVertexBuffer::unbind();
                poolp->beginPostDeferredPass(i);
                for (iter2 = iter1; iter2 != mPools.end(); iter2++)
                {
                    LLDrawPool *p = *iter2;
                    if (p->getType() != cur_type)
                    {
                        break;
                    }

                    p->renderPostDeferred(i);
                }
                poolp->endPostDeferredPass(i);
                LLVertexBuffer::unbind();

                if (gDebugGL || gDebugPipeline)
                {
                    LLGLState::checkStates(GL_FALSE);
                }
            }
        }
        else
        {
            // Skip all pools of this type
            for (iter2 = iter1; iter2 != mPools.end(); iter2++)
            {
                LLDrawPool *p = *iter2;
                if (p->getType() != cur_type)
                {
                    break;
                }
            }
        }
        iter1 = iter2;
        stop_glerror();
    }

    gGLLastMatrix = NULL;
    gGL.matrixMode(LLRender::MM_MODELVIEW);
    gGL.loadMatrix(gGLModelView);

    if (!gCubeSnapshot)
    {
        // debug displays
        renderHighlights();
        mHighlightFaces.clear();

        renderDebug();
    }

    if (gUseWireframe)
    {
        glPolygonMode(GL_FRONT_AND_BACK, GL_FILL);
    }
}

void LLPipeline::renderGeomShadow(LLCamera& camera)
{
    LL_PROFILE_ZONE_SCOPED_CATEGORY_PIPELINE;
    LL_PROFILE_GPU_ZONE("renderGeomShadow");
    U32 cur_type = 0;

    LLGLEnable cull(GL_CULL_FACE);

    LLVertexBuffer::unbind();

    pool_set_t::iterator iter1 = mPools.begin();

    while ( iter1 != mPools.end() )
    {
        LLDrawPool *poolp = *iter1;

        cur_type = poolp->getType();

        pool_set_t::iterator iter2 = iter1;
        if (hasRenderType(poolp->getType()) && poolp->getNumShadowPasses() > 0)
        {
            poolp->prerender() ;

            gGLLastMatrix = NULL;
            gGL.loadMatrix(gGLModelView);

            for( S32 i = 0; i < poolp->getNumShadowPasses(); i++ )
            {
                LLVertexBuffer::unbind();
                poolp->beginShadowPass(i);
                for (iter2 = iter1; iter2 != mPools.end(); iter2++)
                {
                    LLDrawPool *p = *iter2;
                    if (p->getType() != cur_type)
                    {
                        break;
                    }

                    p->renderShadow(i);
                }
                poolp->endShadowPass(i);
                LLVertexBuffer::unbind();
            }
        }
        else
        {
            // Skip all pools of this type
            for (iter2 = iter1; iter2 != mPools.end(); iter2++)
            {
                LLDrawPool *p = *iter2;
                if (p->getType() != cur_type)
                {
                    break;
                }
            }
        }
        iter1 = iter2;
        stop_glerror();
    }

    gGLLastMatrix = NULL;
    gGL.loadMatrix(gGLModelView);
}


static U32 sIndicesDrawnCount = 0;

void LLPipeline::addTrianglesDrawn(S32 index_count)
{
    sIndicesDrawnCount += index_count;
}

void LLPipeline::recordTrianglesDrawn()
{
    assertInitialized();
    U32 count = sIndicesDrawnCount / 3;
    sIndicesDrawnCount = 0;
    add(LLStatViewer::TRIANGLES_DRAWN, LLUnits::Triangles::fromValue(count));
}

void LLPipeline::renderPhysicsDisplay()
{
    if (!hasRenderDebugMask(LLPipeline::RENDER_DEBUG_PHYSICS_SHAPES))
    {
        return;
    }

    gGL.flush();
    gDebugProgram.bind();

    LLGLEnable(GL_POLYGON_OFFSET_LINE);
    glPolygonOffset(3.f, 3.f);
    glLineWidth(3.f);
    LLGLEnable blend(GL_BLEND);
    gGL.setSceneBlendType(LLRender::BT_ALPHA);

    for (int pass = 0; pass < 3; ++pass)
    {
        // pass 0 - depth write enabled, color write disabled, fill
        // pass 1 - depth write disabled, color write enabled, fill
        // pass 2 - depth write disabled, color write enabled, wireframe
        gGL.setColorMask(pass >= 1, false);
        LLGLDepthTest depth(GL_TRUE, pass == 0);

        bool wireframe = (pass == 2);

        if (wireframe)
        {
            glPolygonMode(GL_FRONT_AND_BACK, GL_LINE);
        }

        for (LLWorld::region_list_t::const_iterator iter = LLWorld::getInstance()->getRegionList().begin();
            iter != LLWorld::getInstance()->getRegionList().end(); ++iter)
        {
            LLViewerRegion* region = *iter;
            for (U32 i = 0; i < LLViewerRegion::NUM_PARTITIONS; i++)
            {
                LLSpatialPartition* part = region->getSpatialPartition(i);
                if (part)
                {
                    if (hasRenderType(part->mDrawableType))
                    {
                        part->renderPhysicsShapes(wireframe);
                    }
                }
            }
        }
        gGL.flush();

        if (wireframe)
        {
            glPolygonMode(GL_FRONT_AND_BACK, GL_FILL);
        }
    }
    glLineWidth(1.f);
    gDebugProgram.unbind();

}

extern std::set<LLSpatialGroup*> visible_selected_groups;

void LLPipeline::renderDebug()
{
    LL_PROFILE_ZONE_SCOPED_CATEGORY_PIPELINE;

    assertInitialized();

    bool hud_only = hasRenderType(LLPipeline::RENDER_TYPE_HUD);

    if (!hud_only )
    {
        //Render any navmesh geometry
        LLPathingLib *llPathingLibInstance = LLPathingLib::getInstance();
        if ( llPathingLibInstance != NULL )
        {
            //character floater renderables

            LLHandle<LLFloaterPathfindingCharacters> pathfindingCharacterHandle = LLFloaterPathfindingCharacters::getInstanceHandle();
            if ( !pathfindingCharacterHandle.isDead() )
            {
                LLFloaterPathfindingCharacters *pathfindingCharacter = pathfindingCharacterHandle.get();

                if ( pathfindingCharacter->getVisible() || gAgentCamera.cameraMouselook() )
                {
                    gPathfindingProgram.bind();
                    gPathfindingProgram.uniform1f(sTint, 1.f);
                    gPathfindingProgram.uniform1f(sAmbiance, 1.f);
                    gPathfindingProgram.uniform1f(sAlphaScale, 1.f);

                    //Requried character physics capsule render parameters
                    LLUUID id;
                    LLVector3 pos;
                    LLQuaternion rot;

                    if ( pathfindingCharacter->isPhysicsCapsuleEnabled( id, pos, rot ) )
                    {
                        //remove blending artifacts
                        gGL.setColorMask(false, false);
                        llPathingLibInstance->renderSimpleShapeCapsuleID( gGL, id, pos, rot );
                        gGL.setColorMask(true, false);
                        LLGLEnable blend(GL_BLEND);
                        gPathfindingProgram.uniform1f(sAlphaScale, 0.90f);
                        llPathingLibInstance->renderSimpleShapeCapsuleID( gGL, id, pos, rot );
                        gPathfindingProgram.bind();
                    }
                }
            }


            //pathing console renderables
            LLHandle<LLFloaterPathfindingConsole> pathfindingConsoleHandle = LLFloaterPathfindingConsole::getInstanceHandle();
            if (!pathfindingConsoleHandle.isDead())
            {
                LLFloaterPathfindingConsole *pathfindingConsole = pathfindingConsoleHandle.get();

                if ( pathfindingConsole->getVisible() || gAgentCamera.cameraMouselook() )
                {
                    F32 ambiance = gSavedSettings.getF32("PathfindingAmbiance");

                    gPathfindingProgram.bind();

                    gPathfindingProgram.uniform1f(sTint, 1.f);
                    gPathfindingProgram.uniform1f(sAmbiance, ambiance);
                    gPathfindingProgram.uniform1f(sAlphaScale, 1.f);

                    if ( !pathfindingConsole->isRenderWorld() )
                    {
                        const LLColor4 clearColor = gSavedSettings.getColor4("PathfindingNavMeshClear");
                        gGL.setColorMask(true, true);
                        glClearColor(clearColor.mV[0],clearColor.mV[1],clearColor.mV[2],0);
                        glClear(GL_DEPTH_BUFFER_BIT | GL_COLOR_BUFFER_BIT); // no stencil -- deprecated | GL_STENCIL_BUFFER_BIT);
                        gGL.setColorMask(true, false);
                        glPolygonMode( GL_FRONT_AND_BACK, GL_FILL );
                    }

                    //NavMesh
                    if ( pathfindingConsole->isRenderNavMesh() )
                    {
                        gGL.flush();
                        glLineWidth(2.0f);
                        LLGLEnable cull(GL_CULL_FACE);
                        LLGLDisable blend(GL_BLEND);

                        if ( pathfindingConsole->isRenderWorld() )
                        {
                            LLGLEnable blend(GL_BLEND);
                            gPathfindingProgram.uniform1f(sAlphaScale, 0.66f);
                            llPathingLibInstance->renderNavMesh();
                        }
                        else
                        {
                            llPathingLibInstance->renderNavMesh();
                        }

                        //render edges
                        gPathfindingNoNormalsProgram.bind();
                        gPathfindingNoNormalsProgram.uniform1f(sTint, 1.f);
                        gPathfindingNoNormalsProgram.uniform1f(sAlphaScale, 1.f);
                        llPathingLibInstance->renderNavMeshEdges();
                        gPathfindingProgram.bind();

                        gGL.flush();
                        glPolygonMode( GL_FRONT_AND_BACK, GL_FILL );
                        glLineWidth(1.0f);
                        gGL.flush();
                    }
                    //User designated path
                    if ( LLPathfindingPathTool::getInstance()->isRenderPath() )
                    {
                        //The path
                        gUIProgram.bind();
                        gGL.getTexUnit(0)->bind(LLViewerFetchedTexture::sWhiteImagep);
                        llPathingLibInstance->renderPath();
                        gPathfindingProgram.bind();

                        //The bookends
                        //remove blending artifacts
                        gGL.setColorMask(false, false);
                        llPathingLibInstance->renderPathBookend( gGL, LLPathingLib::LLPL_START );
                        llPathingLibInstance->renderPathBookend( gGL, LLPathingLib::LLPL_END );

                        gGL.setColorMask(true, false);
                        //render the bookends
                        LLGLEnable blend(GL_BLEND);
                        gPathfindingProgram.uniform1f(sAlphaScale, 0.90f);
                        llPathingLibInstance->renderPathBookend( gGL, LLPathingLib::LLPL_START );
                        llPathingLibInstance->renderPathBookend( gGL, LLPathingLib::LLPL_END );
                        gPathfindingProgram.bind();
                    }

                    if ( pathfindingConsole->isRenderWaterPlane() )
                    {
                        LLGLEnable blend(GL_BLEND);
                        gPathfindingProgram.uniform1f(sAlphaScale, 0.90f);
                        llPathingLibInstance->renderSimpleShapes( gGL, gAgent.getRegion()->getWaterHeight() );
                    }
                //physics/exclusion shapes
                if ( pathfindingConsole->isRenderAnyShapes() )
                {
                        U32 render_order[] = {
                            1 << LLPathingLib::LLST_ObstacleObjects,
                            1 << LLPathingLib::LLST_WalkableObjects,
                            1 << LLPathingLib::LLST_ExclusionPhantoms,
                            1 << LLPathingLib::LLST_MaterialPhantoms,
                        };

                        U32 flags = pathfindingConsole->getRenderShapeFlags();

                        for (U32 i = 0; i < 4; i++)
                        {
                            if (!(flags & render_order[i]))
                            {
                                continue;
                            }

                            //turn off backface culling for volumes so they are visible when camera is inside volume
                            LLGLDisable cull(i >= 2 ? GL_CULL_FACE : 0);

                            gGL.flush();
                            glPolygonMode( GL_FRONT_AND_BACK, GL_FILL );

                            //get rid of some z-fighting
                            LLGLEnable polyOffset(GL_POLYGON_OFFSET_FILL);
                            glPolygonOffset(1.0f, 1.0f);

                            //render to depth first to avoid blending artifacts
                            gGL.setColorMask(false, false);
                            llPathingLibInstance->renderNavMeshShapesVBO( render_order[i] );
                            gGL.setColorMask(true, false);

                            //get rid of some z-fighting
                            glPolygonOffset(0.f, 0.f);

                            LLGLEnable blend(GL_BLEND);

                            {
                                gPathfindingProgram.uniform1f(sAmbiance, ambiance);

                                { //draw solid overlay
                                    LLGLDepthTest depth(GL_TRUE, GL_FALSE, GL_LEQUAL);
                                    llPathingLibInstance->renderNavMeshShapesVBO( render_order[i] );
                                    gGL.flush();
                                }

                                LLGLEnable lineOffset(GL_POLYGON_OFFSET_LINE);
                                glPolygonMode( GL_FRONT_AND_BACK, GL_LINE );

                                F32 offset = gSavedSettings.getF32("PathfindingLineOffset");

                                if (pathfindingConsole->isRenderXRay())
                                {
                                    gPathfindingProgram.uniform1f(sTint, gSavedSettings.getF32("PathfindingXRayTint"));
                                    gPathfindingProgram.uniform1f(sAlphaScale, gSavedSettings.getF32("PathfindingXRayOpacity"));
                                    LLGLEnable blend(GL_BLEND);
                                    LLGLDepthTest depth(GL_TRUE, GL_FALSE, GL_GREATER);

                                    glPolygonOffset(offset, -offset);

                                    if (gSavedSettings.getBOOL("PathfindingXRayWireframe"))
                                    { //draw hidden wireframe as darker and less opaque
                                        gPathfindingProgram.uniform1f(sAmbiance, 1.f);
                                        llPathingLibInstance->renderNavMeshShapesVBO( render_order[i] );
                                    }
                                    else
                                    {
                                        glPolygonMode( GL_FRONT_AND_BACK, GL_FILL );
                                        gPathfindingProgram.uniform1f(sAmbiance, ambiance);
                                        llPathingLibInstance->renderNavMeshShapesVBO( render_order[i] );
                                        glPolygonMode(GL_FRONT_AND_BACK, GL_LINE);
                                    }
                                }

                                { //draw visible wireframe as brighter, thicker and more opaque
                                    glPolygonOffset(offset, offset);
                                    gPathfindingProgram.uniform1f(sAmbiance, 1.f);
                                    gPathfindingProgram.uniform1f(sTint, 1.f);
                                    gPathfindingProgram.uniform1f(sAlphaScale, 1.f);

                                    glLineWidth(gSavedSettings.getF32("PathfindingLineWidth"));
                                    LLGLDisable blendOut(GL_BLEND);
                                    llPathingLibInstance->renderNavMeshShapesVBO( render_order[i] );
                                    gGL.flush();
                                    glLineWidth(1.f);
                                }

                                glPolygonMode( GL_FRONT_AND_BACK, GL_FILL );
                            }
                        }
                    }

                    glPolygonOffset(0.f, 0.f);

                    if ( pathfindingConsole->isRenderNavMesh() && pathfindingConsole->isRenderXRay() )
                    {   //render navmesh xray
                        F32 ambiance = gSavedSettings.getF32("PathfindingAmbiance");

                        LLGLEnable lineOffset(GL_POLYGON_OFFSET_LINE);
                        LLGLEnable polyOffset(GL_POLYGON_OFFSET_FILL);

                        F32 offset = gSavedSettings.getF32("PathfindingLineOffset");
                        glPolygonOffset(offset, -offset);

                        LLGLEnable blend(GL_BLEND);
                        LLGLDepthTest depth(GL_TRUE, GL_FALSE, GL_GREATER);
                        gGL.flush();
                        glLineWidth(2.0f);
                        LLGLEnable cull(GL_CULL_FACE);

                        gPathfindingProgram.uniform1f(sTint, gSavedSettings.getF32("PathfindingXRayTint"));
                        gPathfindingProgram.uniform1f(sAlphaScale, gSavedSettings.getF32("PathfindingXRayOpacity"));

                        if (gSavedSettings.getBOOL("PathfindingXRayWireframe"))
                        { //draw hidden wireframe as darker and less opaque
                            glPolygonMode( GL_FRONT_AND_BACK, GL_LINE );
                            gPathfindingProgram.uniform1f(sAmbiance, 1.f);
                            llPathingLibInstance->renderNavMesh();
                            glPolygonMode( GL_FRONT_AND_BACK, GL_FILL );
                        }
                        else
                        {
                            gPathfindingProgram.uniform1f(sAmbiance, ambiance);
                            llPathingLibInstance->renderNavMesh();
                        }

                        //render edges
                        gPathfindingNoNormalsProgram.bind();
                        gPathfindingNoNormalsProgram.uniform1f(sTint, gSavedSettings.getF32("PathfindingXRayTint"));
                        gPathfindingNoNormalsProgram.uniform1f(sAlphaScale, gSavedSettings.getF32("PathfindingXRayOpacity"));
                        llPathingLibInstance->renderNavMeshEdges();
                        gPathfindingProgram.bind();

                        gGL.flush();
                        glLineWidth(1.0f);
                    }

                    glPolygonOffset(0.f, 0.f);

                    gGL.flush();
                    gPathfindingProgram.unbind();
                }
            }
        }
    }

    gGLLastMatrix = NULL;
    gGL.loadMatrix(gGLModelView);
    gGL.setColorMask(true, false);


    if (!hud_only && !mDebugBlips.empty())
    { //render debug blips
        gUIProgram.bind();
        gGL.color4f(1, 1, 1, 1);

        gGL.getTexUnit(0)->bind(LLViewerFetchedTexture::sWhiteImagep, true);

        glPointSize(8.f);
        LLGLDepthTest depth(GL_TRUE, GL_TRUE, GL_ALWAYS);

        gGL.begin(LLRender::POINTS);
        for (std::list<DebugBlip>::iterator iter = mDebugBlips.begin(); iter != mDebugBlips.end(); )
        {
            DebugBlip& blip = *iter;

            blip.mAge += gFrameIntervalSeconds.value();
            if (blip.mAge > 2.f)
            {
                mDebugBlips.erase(iter++);
            }
            else
            {
                iter++;
            }

            blip.mPosition.mV[2] += gFrameIntervalSeconds.value()*2.f;

            gGL.color4fv(blip.mColor.mV);
            gGL.vertex3fv(blip.mPosition.mV);
        }
        gGL.end();
        gGL.flush();
        glPointSize(1.f);
    }

    // Debug stuff.
    if (gPipeline.hasRenderDebugMask(LLPipeline::RENDER_DEBUG_OCTREE |
        LLPipeline::RENDER_DEBUG_OCCLUSION |
        LLPipeline::RENDER_DEBUG_LIGHTS |
        LLPipeline::RENDER_DEBUG_BATCH_SIZE |
        LLPipeline::RENDER_DEBUG_UPDATE_TYPE |
        LLPipeline::RENDER_DEBUG_BBOXES |
        LLPipeline::RENDER_DEBUG_NORMALS |
        LLPipeline::RENDER_DEBUG_POINTS |
        LLPipeline::RENDER_DEBUG_TEXTURE_AREA |
        LLPipeline::RENDER_DEBUG_TEXTURE_ANIM |
        LLPipeline::RENDER_DEBUG_RAYCAST |
        LLPipeline::RENDER_DEBUG_AVATAR_VOLUME |
        LLPipeline::RENDER_DEBUG_AVATAR_JOINTS |
        LLPipeline::RENDER_DEBUG_AGENT_TARGET |
        LLPipeline::RENDER_DEBUG_SHADOW_FRUSTA |
        LLPipeline::RENDER_DEBUG_TEXEL_DENSITY))
    {
        LL_PROFILE_ZONE_NAMED_CATEGORY_DISPLAY("render debug bridges");

        for (LLViewerRegion* region : LLWorld::getInstance()->getRegionList())
        {
            for (U32 i = 0; i < LLViewerRegion::NUM_PARTITIONS; i++)
            {
                LLSpatialPartition* part = region->getSpatialPartition(i);
                if (part)
                {
                    if ((hud_only && (part->mDrawableType == RENDER_TYPE_HUD || part->mDrawableType == RENDER_TYPE_HUD_PARTICLES)) ||
                        (!hud_only && hasRenderType(part->mDrawableType)))
                    {
                        part->renderDebug();
                    }
                }
            }
        }

        for (LLCullResult::bridge_iterator i = sCull->beginVisibleBridge(); i != sCull->endVisibleBridge(); ++i)
        {
            LLSpatialBridge* bridge = *i;
            if (!bridge->isDead() && hasRenderType(bridge->mDrawableType))
            {
                gGL.pushMatrix();
                gGL.multMatrix((F32*)bridge->mDrawable->getRenderMatrix().mMatrix);
                bridge->renderDebug();
                gGL.popMatrix();
            }
        }
    }

    LL::GLTFSceneManager::instance().renderDebug();

    if (gPipeline.hasRenderDebugMask(LLPipeline::RENDER_DEBUG_OCCLUSION))
    { //render visible selected group occlusion geometry
        gDebugProgram.bind();
        LLGLDepthTest depth(GL_TRUE, GL_FALSE);
        gGL.diffuseColor3f(1,0,1);
        for (std::set<LLSpatialGroup*>::iterator iter = visible_selected_groups.begin(); iter != visible_selected_groups.end(); ++iter)
        {
            LLSpatialGroup* group = *iter;

            LLVector4a fudge;
            fudge.splat(0.25f); //SG_OCCLUSION_FUDGE

            LLVector4a size;
            const LLVector4a* bounds = group->getBounds();
            size.setAdd(fudge, bounds[1]);

            drawBox(bounds[0], size);
        }
    }

    visible_selected_groups.clear();

    //draw reflection probes and links between them
    if (gPipeline.hasRenderDebugMask(LLPipeline::RENDER_DEBUG_REFLECTION_PROBES) && !hud_only)
    {
        mReflectionMapManager.renderDebug();
    }

    static LLCachedControl<bool> render_ref_probe_volumes(gSavedSettings, "RenderReflectionProbeVolumes");
    if (render_ref_probe_volumes && !hud_only)
    {
        LL_PROFILE_ZONE_NAMED_CATEGORY_PIPELINE("probe debug display");

        bindDeferredShader(gReflectionProbeDisplayProgram, NULL);
        mScreenTriangleVB->setBuffer();

        LLGLEnable blend(GL_BLEND);
        LLGLDepthTest depth(GL_FALSE);

        mScreenTriangleVB->drawArrays(LLRender::TRIANGLES, 0, 3);

        unbindDeferredShader(gReflectionProbeDisplayProgram);
    }

    gUIProgram.bind();

    if (hasRenderDebugMask(LLPipeline::RENDER_DEBUG_RAYCAST) && !hud_only)
    { //draw crosshairs on particle intersection
        if (gDebugRaycastParticle)
        {
            gDebugProgram.bind();

            gGL.getTexUnit(0)->unbind(LLTexUnit::TT_TEXTURE);

            LLVector3 center(gDebugRaycastParticleIntersection.getF32ptr());
            LLVector3 size(0.1f, 0.1f, 0.1f);

            LLVector3 p[6];

            p[0] = center + size.scaledVec(LLVector3(1,0,0));
            p[1] = center + size.scaledVec(LLVector3(-1,0,0));
            p[2] = center + size.scaledVec(LLVector3(0,1,0));
            p[3] = center + size.scaledVec(LLVector3(0,-1,0));
            p[4] = center + size.scaledVec(LLVector3(0,0,1));
            p[5] = center + size.scaledVec(LLVector3(0,0,-1));

            gGL.begin(LLRender::LINES);
            gGL.diffuseColor3f(1.f, 1.f, 0.f);
            for (U32 i = 0; i < 6; i++)
            {
                gGL.vertex3fv(p[i].mV);
            }
            gGL.end();
            gGL.flush();

            gDebugProgram.unbind();
        }
    }

    if (hasRenderDebugMask(LLPipeline::RENDER_DEBUG_SHADOW_FRUSTA) && !hud_only)
    {
        LLVertexBuffer::unbind();

        LLGLEnable blend(GL_BLEND);
        LLGLDepthTest depth(true, false);
        LLGLDisable cull(GL_CULL_FACE);

        gGL.color4f(1,1,1,1);
        gGL.getTexUnit(0)->unbind(LLTexUnit::TT_TEXTURE);

        F32 a = 0.1f;

        F32 col[] =
        {
            1,0,0,a,
            0,1,0,a,
            0,0,1,a,
            1,0,1,a,

            1,1,0,a,
            0,1,1,a,
            1,1,1,a,
            1,0,1,a,
        };

        for (U32 i = 0; i < 8; i++)
        {
            LLVector3* frust = mShadowCamera[i].mAgentFrustum;

            if (i > 3)
            { //render shadow frusta as volumes
                if (mShadowFrustPoints[i-4].empty())
                {
                    continue;
                }

                gGL.color4fv(col+(i-4)*4);

                gGL.begin(LLRender::TRIANGLE_STRIP);
                gGL.vertex3fv(frust[0].mV); gGL.vertex3fv(frust[4].mV);
                gGL.vertex3fv(frust[1].mV); gGL.vertex3fv(frust[5].mV);
                gGL.vertex3fv(frust[2].mV); gGL.vertex3fv(frust[6].mV);
                gGL.vertex3fv(frust[3].mV); gGL.vertex3fv(frust[7].mV);
                gGL.vertex3fv(frust[0].mV); gGL.vertex3fv(frust[4].mV);
                gGL.end();


                gGL.begin(LLRender::TRIANGLE_STRIP);
                gGL.vertex3fv(frust[0].mV);
                gGL.vertex3fv(frust[1].mV);
                gGL.vertex3fv(frust[3].mV);
                gGL.vertex3fv(frust[2].mV);
                gGL.end();

                gGL.begin(LLRender::TRIANGLE_STRIP);
                gGL.vertex3fv(frust[4].mV);
                gGL.vertex3fv(frust[5].mV);
                gGL.vertex3fv(frust[7].mV);
                gGL.vertex3fv(frust[6].mV);
                gGL.end();
            }


            if (i < 4)
            {

                //if (i == 0 || !mShadowFrustPoints[i].empty())
                {
                    //render visible point cloud
                    gGL.flush();
                    glPointSize(8.f);
                    gGL.begin(LLRender::POINTS);

                    F32* c = col+i*4;
                    gGL.color3fv(c);

                    for (U32 j = 0; j < mShadowFrustPoints[i].size(); ++j)
                        {
                            gGL.vertex3fv(mShadowFrustPoints[i][j].mV);

                        }
                    gGL.end();

                    gGL.flush();
                    glPointSize(1.f);

                    LLVector3* ext = mShadowExtents[i];
                    LLVector3 pos = (ext[0]+ext[1])*0.5f;
                    LLVector3 size = (ext[1]-ext[0])*0.5f;
                    drawBoxOutline(pos, size);

                    //render camera frustum splits as outlines
                    gGL.begin(LLRender::LINES);
                    gGL.vertex3fv(frust[0].mV); gGL.vertex3fv(frust[1].mV);
                    gGL.vertex3fv(frust[1].mV); gGL.vertex3fv(frust[2].mV);
                    gGL.vertex3fv(frust[2].mV); gGL.vertex3fv(frust[3].mV);
                    gGL.vertex3fv(frust[3].mV); gGL.vertex3fv(frust[0].mV);
                    gGL.vertex3fv(frust[4].mV); gGL.vertex3fv(frust[5].mV);
                    gGL.vertex3fv(frust[5].mV); gGL.vertex3fv(frust[6].mV);
                    gGL.vertex3fv(frust[6].mV); gGL.vertex3fv(frust[7].mV);
                    gGL.vertex3fv(frust[7].mV); gGL.vertex3fv(frust[4].mV);
                    gGL.vertex3fv(frust[0].mV); gGL.vertex3fv(frust[4].mV);
                    gGL.vertex3fv(frust[1].mV); gGL.vertex3fv(frust[5].mV);
                    gGL.vertex3fv(frust[2].mV); gGL.vertex3fv(frust[6].mV);
                    gGL.vertex3fv(frust[3].mV); gGL.vertex3fv(frust[7].mV);
                    gGL.end();
                }
            }

            /*gGL.flush();
            glLineWidth(16-i*2);
            for (LLWorld::region_list_t::const_iterator iter = LLWorld::getInstance()->getRegionList().begin();
                    iter != LLWorld::getInstance()->getRegionList().end(); ++iter)
            {
                LLViewerRegion* region = *iter;
                for (U32 j = 0; j < LLViewerRegion::NUM_PARTITIONS; j++)
                {
                    LLSpatialPartition* part = region->getSpatialPartition(j);
                    if (part)
                    {
                        if (hasRenderType(part->mDrawableType))
                        {
                            part->renderIntersectingBBoxes(&mShadowCamera[i]);
                        }
                    }
                }
            }
            gGL.flush();
            glLineWidth(1.f);*/
        }
    }

    if (mRenderDebugMask & RENDER_DEBUG_WIND_VECTORS)
    {
        gAgent.getRegion()->mWind.renderVectors();
    }

    if (mRenderDebugMask & RENDER_DEBUG_COMPOSITION)
    {
        // Debug composition layers
        F32 x, y;

        gGL.getTexUnit(0)->unbind(LLTexUnit::TT_TEXTURE);

        if (gAgent.getRegion())
        {
            gGL.begin(LLRender::POINTS);
            // Draw the composition layer for the region that I'm in.
            for (x = 0; x <= 260; x++)
            {
                for (y = 0; y <= 260; y++)
                {
                    if ((x > 255) || (y > 255))
                    {
                        gGL.color4f(1.f, 0.f, 0.f, 1.f);
                    }
                    else
                    {
                        gGL.color4f(0.f, 0.f, 1.f, 1.f);
                    }
                    F32 z = gAgent.getRegion()->getCompositionXY((S32)x, (S32)y);
                    z *= 5.f;
                    z += 50.f;
                    gGL.vertex3f(x, y, z);
                }
            }
            gGL.end();
        }
    }

    gGL.flush();
    gUIProgram.unbind();
}

void LLPipeline::rebuildPools()
{
    LL_PROFILE_ZONE_SCOPED_CATEGORY_PIPELINE;

    assertInitialized();

    auto max_count = mPools.size();
    pool_set_t::iterator iter1 = mPools.upper_bound(mLastRebuildPool);
    while(max_count > 0 && mPools.size() > 0) // && num_rebuilds < MAX_REBUILDS)
    {
        if (iter1 == mPools.end())
        {
            iter1 = mPools.begin();
        }
        LLDrawPool* poolp = *iter1;

        if (poolp->isDead())
        {
            mPools.erase(iter1++);
            removeFromQuickLookup( poolp );
            if (poolp == mLastRebuildPool)
            {
                mLastRebuildPool = NULL;
            }
            delete poolp;
        }
        else
        {
            mLastRebuildPool = poolp;
            iter1++;
        }
        max_count--;
    }
}

void LLPipeline::addToQuickLookup( LLDrawPool* new_poolp )
{
    assertInitialized();

    switch( new_poolp->getType() )
    {
    case LLDrawPool::POOL_SIMPLE:
        if (mSimplePool)
        {
            llassert(0);
            LL_WARNS() << "Ignoring duplicate simple pool." << LL_ENDL;
        }
        else
        {
            mSimplePool = (LLRenderPass*) new_poolp;
        }
        break;

    case LLDrawPool::POOL_ALPHA_MASK:
        if (mAlphaMaskPool)
        {
            llassert(0);
            LL_WARNS() << "Ignoring duplicate alpha mask pool." << LL_ENDL;
            break;
        }
        else
        {
            mAlphaMaskPool = (LLRenderPass*) new_poolp;
        }
        break;

    case LLDrawPool::POOL_FULLBRIGHT_ALPHA_MASK:
        if (mFullbrightAlphaMaskPool)
        {
            llassert(0);
            LL_WARNS() << "Ignoring duplicate alpha mask pool." << LL_ENDL;
            break;
        }
        else
        {
            mFullbrightAlphaMaskPool = (LLRenderPass*) new_poolp;
        }
        break;

    case LLDrawPool::POOL_GRASS:
        if (mGrassPool)
        {
            llassert(0);
            LL_WARNS() << "Ignoring duplicate grass pool." << LL_ENDL;
        }
        else
        {
            mGrassPool = (LLRenderPass*) new_poolp;
        }
        break;

    case LLDrawPool::POOL_FULLBRIGHT:
        if (mFullbrightPool)
        {
            llassert(0);
            LL_WARNS() << "Ignoring duplicate simple pool." << LL_ENDL;
        }
        else
        {
            mFullbrightPool = (LLRenderPass*) new_poolp;
        }
        break;

    case LLDrawPool::POOL_GLOW:
        if (mGlowPool)
        {
            llassert(0);
            LL_WARNS() << "Ignoring duplicate glow pool." << LL_ENDL;
        }
        else
        {
            mGlowPool = (LLRenderPass*) new_poolp;
        }
        break;

    case LLDrawPool::POOL_TREE:
        mTreePools[ uintptr_t(new_poolp->getTexture()) ] = new_poolp ;
        break;

    case LLDrawPool::POOL_TERRAIN:
        mTerrainPools[ uintptr_t(new_poolp->getTexture()) ] = new_poolp ;
        break;

    case LLDrawPool::POOL_BUMP:
        if (mBumpPool)
        {
            llassert(0);
            LL_WARNS() << "Ignoring duplicate bump pool." << LL_ENDL;
        }
        else
        {
            mBumpPool = new_poolp;
        }
        break;
    case LLDrawPool::POOL_MATERIALS:
        if (mMaterialsPool)
        {
            llassert(0);
            LL_WARNS() << "Ignorning duplicate materials pool." << LL_ENDL;
        }
        else
        {
            mMaterialsPool = new_poolp;
        }
        break;
    case LLDrawPool::POOL_ALPHA_PRE_WATER:
        if( mAlphaPoolPreWater )
        {
            llassert(0);
            LL_WARNS() << "LLPipeline::addPool(): Ignoring duplicate Alpha pre-water pool" << LL_ENDL;
        }
        else
        {
            mAlphaPoolPreWater = (LLDrawPoolAlpha*) new_poolp;
        }
        break;
    case LLDrawPool::POOL_ALPHA_POST_WATER:
        if (mAlphaPoolPostWater)
        {
            llassert(0);
            LL_WARNS() << "LLPipeline::addPool(): Ignoring duplicate Alpha post-water pool" << LL_ENDL;
        }
        else
        {
            mAlphaPoolPostWater = (LLDrawPoolAlpha*)new_poolp;
        }
        break;

    case LLDrawPool::POOL_AVATAR:
    case LLDrawPool::POOL_CONTROL_AV:
        break; // Do nothing

    case LLDrawPool::POOL_SKY:
        if( mSkyPool )
        {
            llassert(0);
            LL_WARNS() << "LLPipeline::addPool(): Ignoring duplicate Sky pool" << LL_ENDL;
        }
        else
        {
            mSkyPool = new_poolp;
        }
        break;

    case LLDrawPool::POOL_WATER:
        if( mWaterPool )
        {
            llassert(0);
            LL_WARNS() << "LLPipeline::addPool(): Ignoring duplicate Water pool" << LL_ENDL;
        }
        else
        {
            mWaterPool = new_poolp;
        }
        break;

    case LLDrawPool::POOL_WL_SKY:
        if( mWLSkyPool )
        {
            llassert(0);
            LL_WARNS() << "LLPipeline::addPool(): Ignoring duplicate WLSky Pool" << LL_ENDL;
        }
        else
        {
            mWLSkyPool = new_poolp;
        }
        break;

    case LLDrawPool::POOL_GLTF_PBR:
        if( mPBROpaquePool )
        {
            llassert(0);
            LL_WARNS() << "LLPipeline::addPool(): Ignoring duplicate PBR Opaque Pool" << LL_ENDL;
        }
        else
        {
            mPBROpaquePool = new_poolp;
        }
        break;

    case LLDrawPool::POOL_GLTF_PBR_ALPHA_MASK:
        if (mPBRAlphaMaskPool)
        {
            llassert(0);
            LL_WARNS() << "LLPipeline::addPool(): Ignoring duplicate PBR Alpha Mask Pool" << LL_ENDL;
        }
        else
        {
            mPBRAlphaMaskPool = new_poolp;
        }
        break;


    default:
        llassert(0);
        LL_WARNS() << "Invalid Pool Type in  LLPipeline::addPool()" << LL_ENDL;
        break;
    }
}

void LLPipeline::removePool( LLDrawPool* poolp )
{
    assertInitialized();
    removeFromQuickLookup(poolp);
    mPools.erase(poolp);
    delete poolp;
}

void LLPipeline::removeFromQuickLookup( LLDrawPool* poolp )
{
    assertInitialized();
    switch( poolp->getType() )
    {
    case LLDrawPool::POOL_SIMPLE:
        llassert(mSimplePool == poolp);
        mSimplePool = NULL;
        break;

    case LLDrawPool::POOL_ALPHA_MASK:
        llassert(mAlphaMaskPool == poolp);
        mAlphaMaskPool = NULL;
        break;

    case LLDrawPool::POOL_FULLBRIGHT_ALPHA_MASK:
        llassert(mFullbrightAlphaMaskPool == poolp);
        mFullbrightAlphaMaskPool = NULL;
        break;

    case LLDrawPool::POOL_GRASS:
        llassert(mGrassPool == poolp);
        mGrassPool = NULL;
        break;

    case LLDrawPool::POOL_FULLBRIGHT:
        llassert(mFullbrightPool == poolp);
        mFullbrightPool = NULL;
        break;

    case LLDrawPool::POOL_WL_SKY:
        llassert(mWLSkyPool == poolp);
        mWLSkyPool = NULL;
        break;

    case LLDrawPool::POOL_GLOW:
        llassert(mGlowPool == poolp);
        mGlowPool = NULL;
        break;

    case LLDrawPool::POOL_TREE:
        #ifdef _DEBUG
            {
                bool found = mTreePools.erase( (uintptr_t)poolp->getTexture() );
                llassert( found );
            }
        #else
            mTreePools.erase( (uintptr_t)poolp->getTexture() );
        #endif
        break;

    case LLDrawPool::POOL_TERRAIN:
        #ifdef _DEBUG
            {
                bool found = mTerrainPools.erase( (uintptr_t)poolp->getTexture() );
                llassert( found );
            }
        #else
            mTerrainPools.erase( (uintptr_t)poolp->getTexture() );
        #endif
        break;

    case LLDrawPool::POOL_BUMP:
        llassert( poolp == mBumpPool );
        mBumpPool = NULL;
        break;

    case LLDrawPool::POOL_MATERIALS:
        llassert(poolp == mMaterialsPool);
        mMaterialsPool = NULL;
        break;

    case LLDrawPool::POOL_ALPHA_PRE_WATER:
        llassert( poolp == mAlphaPoolPreWater );
        mAlphaPoolPreWater = nullptr;
        break;

    case LLDrawPool::POOL_ALPHA_POST_WATER:
        llassert(poolp == mAlphaPoolPostWater);
        mAlphaPoolPostWater = nullptr;
        break;

    case LLDrawPool::POOL_AVATAR:
    case LLDrawPool::POOL_CONTROL_AV:
        break; // Do nothing

    case LLDrawPool::POOL_SKY:
        llassert( poolp == mSkyPool );
        mSkyPool = NULL;
        break;

    case LLDrawPool::POOL_WATER:
        llassert( poolp == mWaterPool );
        mWaterPool = NULL;
        break;

    case LLDrawPool::POOL_GLTF_PBR:
        llassert( poolp == mPBROpaquePool );
        mPBROpaquePool = NULL;
        break;

    case LLDrawPool::POOL_GLTF_PBR_ALPHA_MASK:
        llassert(poolp == mPBRAlphaMaskPool);
        mPBRAlphaMaskPool = NULL;
        break;

    default:
        llassert(0);
        LL_WARNS() << "Invalid Pool Type in  LLPipeline::removeFromQuickLookup() type=" << poolp->getType() << LL_ENDL;
        break;
    }
}

void LLPipeline::resetDrawOrders()
{
    LL_PROFILE_ZONE_SCOPED_CATEGORY_PIPELINE;
    assertInitialized();
    // Iterate through all of the draw pools and rebuild them.
    for (pool_set_t::iterator iter = mPools.begin(); iter != mPools.end(); ++iter)
    {
        LLDrawPool *poolp = *iter;
        poolp->resetDrawOrders();
    }
}

//============================================================================
// Once-per-frame setup of hardware lights,
// including sun/moon, avatar backlight, and up to 6 local lights

void LLPipeline::setupAvatarLights(bool for_edit)
{
    assertInitialized();

    LLEnvironment& environment = LLEnvironment::instance();
    LLSettingsSky::ptr_t psky = environment.getCurrentSky();

    bool sun_up = environment.getIsSunUp();


    if (for_edit)
    {
        LLColor4 diffuse(1.f, 1.f, 1.f, 0.f);
        LLVector4 light_pos_cam(-8.f, 0.25f, 10.f, 0.f);  // w==0 => directional light
        LLMatrix4 camera_mat = LLViewerCamera::getInstance()->getModelview();
        LLMatrix4 camera_rot(camera_mat.getMat3());
        camera_rot.invert();
        LLVector4 light_pos = light_pos_cam * camera_rot;

        light_pos.normalize();

        LLLightState* light = gGL.getLight(1);

        mHWLightColors[1] = diffuse;

        light->setDiffuse(diffuse);
        light->setAmbient(LLColor4::black);
        light->setSpecular(LLColor4::black);
        light->setPosition(light_pos);
        light->setConstantAttenuation(1.f);
        light->setLinearAttenuation(0.f);
        light->setQuadraticAttenuation(0.f);
        light->setSpotExponent(0.f);
        light->setSpotCutoff(180.f);
    }
    else if (gAvatarBacklight)
    {
        LLVector3 light_dir = sun_up ? LLVector3(mSunDir) : LLVector3(mMoonDir);
        LLVector3 opposite_pos = -light_dir;
        LLVector3 orthog_light_pos = light_dir % LLVector3::z_axis;
        LLVector4 backlight_pos = LLVector4(lerp(opposite_pos, orthog_light_pos, 0.3f), 0.0f);
        backlight_pos.normalize();

        LLColor4 light_diffuse = sun_up ? mSunDiffuse : mMoonDiffuse;

        LLColor4 backlight_diffuse(1.f - light_diffuse.mV[VRED], 1.f - light_diffuse.mV[VGREEN], 1.f - light_diffuse.mV[VBLUE], 1.f);
        F32 max_component = 0.001f;
        for (S32 i = 0; i < 3; i++)
        {
            if (backlight_diffuse.mV[i] > max_component)
            {
                max_component = backlight_diffuse.mV[i];
            }
        }
        F32 backlight_mag;
        if (LLEnvironment::instance().getIsSunUp())
        {
            backlight_mag = BACKLIGHT_DAY_MAGNITUDE_OBJECT;
        }
        else
        {
            backlight_mag = BACKLIGHT_NIGHT_MAGNITUDE_OBJECT;
        }
        backlight_diffuse *= backlight_mag / max_component;

        mHWLightColors[1] = backlight_diffuse;

        LLLightState* light = gGL.getLight(1);

        light->setPosition(backlight_pos);
        light->setDiffuse(backlight_diffuse);
        light->setAmbient(LLColor4::black);
        light->setSpecular(LLColor4::black);
        light->setConstantAttenuation(1.f);
        light->setLinearAttenuation(0.f);
        light->setQuadraticAttenuation(0.f);
        light->setSpotExponent(0.f);
        light->setSpotCutoff(180.f);
    }
    else
    {
        LLLightState* light = gGL.getLight(1);

        mHWLightColors[1] = LLColor4::black;

        light->setDiffuse(LLColor4::black);
        light->setAmbient(LLColor4::black);
        light->setSpecular(LLColor4::black);
    }
}

static F32 calc_light_dist(LLVOVolume* light, const LLVector3& cam_pos, F32 max_dist)
{
    LL_PROFILE_ZONE_SCOPED_CATEGORY_DRAWPOOL;
    F32 inten = light->getLightIntensity();
    if (inten < .001f)
    {
        return max_dist;
    }
    bool selected = light->isSelected();
    if (selected)
    {
        return 0.f; // selected lights get highest priority
    }
    F32 radius = light->getLightRadius();
    F32 dist = dist_vec(light->getRenderPosition(), cam_pos);
    dist = llmax(dist - radius, 0.f);
    if (light->mDrawable.notNull() && light->mDrawable->isState(LLDrawable::ACTIVE))
    {
        // moving lights get a little higher priority (too much causes artifacts)
        dist = llmax(dist - light->getLightRadius()*0.25f, 0.f);
    }
    return dist;
}

void LLPipeline::calcNearbyLights(LLCamera& camera)
{
    LL_PROFILE_ZONE_SCOPED_CATEGORY_DRAWPOOL;
    assertInitialized();

    if (LLPipeline::sReflectionRender || gCubeSnapshot || LLPipeline::sRenderingHUDs || LLApp::isExiting())
    {
        return;
    }

    static LLCachedControl<S32> local_light_count(gSavedSettings, "RenderLocalLightCount", 256);

    if (local_light_count >= 1)
    {
        // mNearbyLight (and all light_set_t's) are sorted such that
        // begin() == the closest light and rbegin() == the farthest light
        const S32 MAX_LOCAL_LIGHTS = 6;
        LLVector3 cam_pos = camera.getOrigin();

        F32 max_dist;
        if (LLPipeline::sRenderDeferred)
        {
            max_dist = RenderFarClip;
        }
        else
        {
            max_dist = llmin(RenderFarClip, LIGHT_MAX_RADIUS * 4.f);
        }

        // UPDATE THE EXISTING NEARBY LIGHTS
        light_set_t cur_nearby_lights;
        for (light_set_t::iterator iter = mNearbyLights.begin();
            iter != mNearbyLights.end(); iter++)
        {
            const Light* light = &(*iter);
            LLDrawable* drawable = light->drawable;
            const LLViewerObject *vobj = light->drawable->getVObj();
            if(vobj && vobj->getAvatar()
               && (vobj->getAvatar()->isTooComplex() || vobj->getAvatar()->isInMuteList() || vobj->getAvatar()->isTooSlow())
               )
            {
                drawable->clearState(LLDrawable::NEARBY_LIGHT);
                continue;
            }

            LLVOVolume* volight = drawable->getVOVolume();
            if (!volight || !drawable->isState(LLDrawable::LIGHT))
            {
                drawable->clearState(LLDrawable::NEARBY_LIGHT);
                continue;
            }
            if (light->fade <= -LIGHT_FADE_TIME)
            {
                drawable->clearState(LLDrawable::NEARBY_LIGHT);
                continue;
            }
            if (!sRenderAttachedLights && volight && volight->isAttachment())
            {
                drawable->clearState(LLDrawable::NEARBY_LIGHT);
                continue;
            }

            F32 dist = calc_light_dist(volight, cam_pos, max_dist);
            F32 fade = light->fade;
            // actual fade gets decreased/increased by setupHWLights
            // light->fade value is 'time'.
            // >=0 and light will become visible as value increases
            // <0 and light will fade out
            if (dist < max_dist)
            {
                if (fade < 0)
                {
                    // mark light to fade in
                    // if fade was -LIGHT_FADE_TIME - it was fully invisible
                    // if fade -0 - it was fully visible
                    // visibility goes up from 0 to LIGHT_FADE_TIME.
                    fade += LIGHT_FADE_TIME;
                }
            }
            else
            {
                // mark light to fade out
                // visibility goes down from -0 to -LIGHT_FADE_TIME.
                if (fade >= LIGHT_FADE_TIME)
                {
                    fade = -0.0001f; // was fully visible
                }
                else if (fade >= 0)
                {
                    // 0.75 visible light should stay 0.75 visible, but should reverse direction
                    fade -= LIGHT_FADE_TIME;
                }
            }
            cur_nearby_lights.insert(Light(drawable, dist, fade));
        }
        mNearbyLights = cur_nearby_lights;

        // FIND NEW LIGHTS THAT ARE IN RANGE
        light_set_t new_nearby_lights;
        for (LLDrawable::ordered_drawable_set_t::iterator iter = mLights.begin();
             iter != mLights.end(); ++iter)
        {
            LLDrawable* drawable = *iter;
            LLVOVolume* light = drawable->getVOVolume();
            if (!light || drawable->isState(LLDrawable::NEARBY_LIGHT))
            {
                continue;
            }
            if (light->isHUDAttachment())
            {
                continue; // no lighting from HUD objects
            }
            if (!sRenderAttachedLights && light && light->isAttachment())
            {
                continue;
            }
            LLVOAvatar * av = light->getAvatar();
            if (av && (av->isTooComplex() || av->isInMuteList() || av->isTooSlow()))
            {
                // avatars that are already in the list will be removed by removeMutedAVsLights
                continue;
            }
            F32 dist = calc_light_dist(light, cam_pos, max_dist);
            if (dist >= max_dist)
            {
                continue;
            }
            new_nearby_lights.insert(Light(drawable, dist, 0.f));
            if (!LLPipeline::sRenderDeferred && new_nearby_lights.size() > (U32)MAX_LOCAL_LIGHTS)
            {
                new_nearby_lights.erase(--new_nearby_lights.end());
                const Light& last = *new_nearby_lights.rbegin();
                max_dist = last.dist;
            }
        }

        // INSERT ANY NEW LIGHTS
        for (light_set_t::iterator iter = new_nearby_lights.begin();
             iter != new_nearby_lights.end(); iter++)
        {
            const Light* light = &(*iter);
            if (LLPipeline::sRenderDeferred || mNearbyLights.size() < (U32)MAX_LOCAL_LIGHTS)
            {
                mNearbyLights.insert(*light);
                ((LLDrawable*) light->drawable)->setState(LLDrawable::NEARBY_LIGHT);
            }
            else
            {
                // crazy cast so that we can overwrite the fade value
                // even though gcc enforces sets as const
                // (fade value doesn't affect sort so this is safe)
                Light* farthest_light = (const_cast<Light*>(&(*(mNearbyLights.rbegin()))));
                if (light->dist < farthest_light->dist)
                {
                    // mark light to fade out
                    // visibility goes down from -0 to -LIGHT_FADE_TIME.
                    //
                    // This is a mess, but for now it needs to be in sync
                    // with fade code above. Ex: code above detects distance < max,
                    // sets fade time to positive, this code then detects closer
                    // lights and sets fade time negative, fully compensating
                    // for the code above
                    if (farthest_light->fade >= LIGHT_FADE_TIME)
                    {
                        farthest_light->fade = -0.0001f; // was fully visible
                    }
                    else if (farthest_light->fade >= 0)
                    {
                        farthest_light->fade -= LIGHT_FADE_TIME;
                    }
                }
                else
                {
                    break; // none of the other lights are closer
                }
            }
        }

        //mark nearby lights not-removable.
        for (light_set_t::iterator iter = mNearbyLights.begin();
             iter != mNearbyLights.end(); iter++)
        {
            const Light* light = &(*iter);
            ((LLViewerOctreeEntryData*) light->drawable)->setVisible();
        }
    }
}

void LLPipeline::setupHWLights()
{
    LL_PROFILE_ZONE_SCOPED_CATEGORY_DRAWPOOL;
    assertInitialized();

    if (LLPipeline::sRenderingHUDs)
    {
        return;
    }

    F32 light_scale = 1.f;

    if (gCubeSnapshot)
    { //darken local lights when probe ambiance is above 1
        light_scale = mReflectionMapManager.mLightScale;
    }


    LLEnvironment& environment = LLEnvironment::instance();
    LLSettingsSky::ptr_t psky = environment.getCurrentSky();

    // Ambient
    LLColor4 ambient = psky->getTotalAmbient();

    gGL.setAmbientLightColor(ambient);

    bool sun_up  = environment.getIsSunUp();
    bool moon_up = environment.getIsMoonUp();

    // Light 0 = Sun or Moon (All objects)
    {
        LLVector4 sun_dir(environment.getSunDirection(), 0.0f);
        LLVector4 moon_dir(environment.getMoonDirection(), 0.0f);

        mSunDir.setVec(sun_dir);
        mMoonDir.setVec(moon_dir);

        mSunDiffuse.setVec(psky->getSunlightColor());
        mMoonDiffuse.setVec(psky->getMoonlightColor());

        F32 max_color = llmax(mSunDiffuse.mV[0], mSunDiffuse.mV[1], mSunDiffuse.mV[2]);
        if (max_color > 1.f)
        {
            mSunDiffuse *= 1.f/max_color;
        }
        mSunDiffuse.clamp();

        max_color = llmax(mMoonDiffuse.mV[0], mMoonDiffuse.mV[1], mMoonDiffuse.mV[2]);
        if (max_color > 1.f)
        {
            mMoonDiffuse *= 1.f/max_color;
        }
        mMoonDiffuse.clamp();

        // prevent underlighting from having neither lightsource facing us
        if (!sun_up && !moon_up)
        {
            mSunDiffuse.setVec(LLColor4(0.0, 0.0, 0.0, 1.0));
            mMoonDiffuse.setVec(LLColor4(0.0, 0.0, 0.0, 1.0));
            mSunDir.setVec(LLVector4(0.0, 1.0, 0.0, 0.0));
            mMoonDir.setVec(LLVector4(0.0, 1.0, 0.0, 0.0));
        }

        LLVector4 light_dir = sun_up ? mSunDir : mMoonDir;

        mHWLightColors[0] = sun_up ? mSunDiffuse : mMoonDiffuse;

        LLLightState* light = gGL.getLight(0);
        light->setPosition(light_dir);

        light->setSunPrimary(sun_up);
        light->setDiffuse(mHWLightColors[0]);
        light->setDiffuseB(mMoonDiffuse);
        light->setAmbient(psky->getTotalAmbient());
        light->setSpecular(LLColor4::black);
        light->setConstantAttenuation(1.f);
        light->setLinearAttenuation(0.f);
        light->setQuadraticAttenuation(0.f);
        light->setSpotExponent(0.f);
        light->setSpotCutoff(180.f);
    }

    // Light 1 = Backlight (for avatars)
    // (set by enableLightsAvatar)

    S32 cur_light = 2;

    // Nearby lights = LIGHT 2-7

    mLightMovingMask = 0;

    static LLCachedControl<S32> local_light_count(gSavedSettings, "RenderLocalLightCount", 256);

    if (local_light_count >= 1)
    {
        for (light_set_t::iterator iter = mNearbyLights.begin();
             iter != mNearbyLights.end(); ++iter)
        {
            LLDrawable* drawable = iter->drawable;
            LLVOVolume* light = drawable->getVOVolume();
            if (!light)
            {
                continue;
            }

            if (light->isAttachment())
            {
                if (!sRenderAttachedLights)
                {
                    continue;
                }
            }

            if (drawable->isState(LLDrawable::ACTIVE))
            {
                mLightMovingMask |= (1<<cur_light);
            }

            //send linear light color to shader
            LLColor4  light_color = light->getLightLinearColor() * light_scale;
            light_color.mV[3] = 0.0f;

            F32 fade = iter->fade;
            if (fade < LIGHT_FADE_TIME)
            {
                // fade in/out light
                if (fade >= 0.f)
                {
                    fade = fade / LIGHT_FADE_TIME;
                    ((Light*) (&(*iter)))->fade += gFrameIntervalSeconds.value();
                }
                else
                {
                    fade = 1.f + fade / LIGHT_FADE_TIME;
                    ((Light*) (&(*iter)))->fade -= gFrameIntervalSeconds.value();
                }
                fade = llclamp(fade,0.f,1.f);
                light_color *= fade;
            }

            if (light_color.magVecSquared() < 0.001f)
            {
                continue;
            }

            LLVector3 light_pos(light->getRenderPosition());
            LLVector4 light_pos_gl(light_pos, 1.0f);

            F32 adjusted_radius = light->getLightRadius() * (sRenderDeferred ? 1.5f : 1.0f);
            if (adjusted_radius <= 0.001f)
            {
                continue;
            }

            F32 x = (3.f * (1.f + (light->getLightFalloff() * 2.0f)));  // why this magic?  probably trying to match a historic behavior.
            F32 linatten = x / adjusted_radius;                         // % of brightness at radius

            mHWLightColors[cur_light] = light_color;
            LLLightState* light_state = gGL.getLight(cur_light);

            light_state->setPosition(light_pos_gl);
            light_state->setDiffuse(light_color);
            light_state->setAmbient(LLColor4::black);
            light_state->setConstantAttenuation(0.f);
            light_state->setSize(light->getLightRadius() * 1.5f);
            light_state->setFalloff(light->getLightFalloff(DEFERRED_LIGHT_FALLOFF));

            if (sRenderDeferred)
            {
                light_state->setLinearAttenuation(linatten);
                light_state->setQuadraticAttenuation(light->getLightFalloff(DEFERRED_LIGHT_FALLOFF) + 1.f); // get falloff to match for forward deferred rendering lights
            }
            else
            {
                light_state->setLinearAttenuation(linatten);
                light_state->setQuadraticAttenuation(0.f);
            }


            if (light->isLightSpotlight() // directional (spot-)light
                && (LLPipeline::sRenderDeferred || RenderSpotLightsInNondeferred)) // these are only rendered as GL spotlights if we're in deferred rendering mode *or* the setting forces them on
            {
                LLQuaternion quat = light->getRenderRotation();
                LLVector3 at_axis(0,0,-1); // this matches deferred rendering's object light direction
                at_axis *= quat;

                light_state->setSpotDirection(at_axis);
                light_state->setSpotCutoff(90.f);
                light_state->setSpotExponent(2.f);

                LLVector3 spotParams = light->getSpotLightParams();

                const LLColor4 specular(0.f, 0.f, 0.f, spotParams[2]);
                light_state->setSpecular(specular);
            }
            else // omnidirectional (point) light
            {
                light_state->setSpotExponent(0.f);
                light_state->setSpotCutoff(180.f);

                // we use specular.z = 1.0 as a cheap hack for the shaders to know that this is omnidirectional rather than a spotlight
                const LLColor4 specular(0.f, 0.f, 1.f, 0.f);
                light_state->setSpecular(specular);
            }
            cur_light++;
            if (cur_light >= 8)
            {
                break; // safety
            }
        }
    }
    for ( ; cur_light < 8 ; cur_light++)
    {
        mHWLightColors[cur_light] = LLColor4::black;
        LLLightState* light = gGL.getLight(cur_light);
        light->setSunPrimary(true);
        light->setDiffuse(LLColor4::black);
        light->setAmbient(LLColor4::black);
        light->setSpecular(LLColor4::black);
    }

    // Bookmark comment to allow searching for mSpecialRenderMode == 3 (avatar edit mode),
    // prev site of forward (non-deferred) character light injection, removed by SL-13522 09/20

    // Init GL state
    for (S32 i = 0; i < 8; ++i)
    {
        gGL.getLight(i)->disable();
    }
    mLightMask = 0;
}

void LLPipeline::enableLights(U32 mask)
{
    assertInitialized();

    if (mLightMask != mask)
    {
        stop_glerror();
        if (mask)
        {
            stop_glerror();
            for (S32 i=0; i<8; i++)
            {
                LLLightState* light = gGL.getLight(i);
                if (mask & (1<<i))
                {
                    light->enable();
                    light->setDiffuse(mHWLightColors[i]);
                }
                else
                {
                    light->disable();
                    light->setDiffuse(LLColor4::black);
                }
            }
            stop_glerror();
        }
        mLightMask = mask;
        stop_glerror();
    }
}

void LLPipeline::enableLightsDynamic()
{
    assertInitialized();
    U32 mask = 0xff & (~2); // Local lights
    enableLights(mask);

    if (isAgentAvatarValid())
    {
        if (gAgentAvatarp->mSpecialRenderMode == 0) // normal
        {
            gPipeline.enableLightsAvatar();
        }
        else if (gAgentAvatarp->mSpecialRenderMode == 2)  // anim preview
        {
            gPipeline.enableLightsAvatarEdit(LLColor4(0.7f, 0.6f, 0.3f, 1.f));
        }
    }
}

void LLPipeline::enableLightsAvatar()
{
    U32 mask = 0xff; // All lights
    setupAvatarLights(false);
    enableLights(mask);
}

void LLPipeline::enableLightsPreview()
{
    disableLights();

    LLColor4 ambient = PreviewAmbientColor;
    gGL.setAmbientLightColor(ambient);

    LLColor4 diffuse0 = PreviewDiffuse0;
    LLColor4 specular0 = PreviewSpecular0;
    LLColor4 diffuse1 = PreviewDiffuse1;
    LLColor4 specular1 = PreviewSpecular1;
    LLColor4 diffuse2 = PreviewDiffuse2;
    LLColor4 specular2 = PreviewSpecular2;

    LLVector3 dir0 = PreviewDirection0;
    LLVector3 dir1 = PreviewDirection1;
    LLVector3 dir2 = PreviewDirection2;

    dir0.normVec();
    dir1.normVec();
    dir2.normVec();

    LLVector4 light_pos(dir0, 0.0f);

    LLLightState* light = gGL.getLight(1);

    light->enable();
    light->setPosition(light_pos);
    light->setDiffuse(diffuse0);
    light->setAmbient(ambient);
    light->setSpecular(specular0);
    light->setSpotExponent(0.f);
    light->setSpotCutoff(180.f);

    light_pos = LLVector4(dir1, 0.f);

    light = gGL.getLight(2);
    light->enable();
    light->setPosition(light_pos);
    light->setDiffuse(diffuse1);
    light->setAmbient(ambient);
    light->setSpecular(specular1);
    light->setSpotExponent(0.f);
    light->setSpotCutoff(180.f);

    light_pos = LLVector4(dir2, 0.f);
    light = gGL.getLight(3);
    light->enable();
    light->setPosition(light_pos);
    light->setDiffuse(diffuse2);
    light->setAmbient(ambient);
    light->setSpecular(specular2);
    light->setSpotExponent(0.f);
    light->setSpotCutoff(180.f);
}


void LLPipeline::enableLightsAvatarEdit(const LLColor4& color)
{
    U32 mask = 0x2002; // Avatar backlight only, set ambient
    setupAvatarLights(true);
    enableLights(mask);

    gGL.setAmbientLightColor(color);
}

void LLPipeline::enableLightsFullbright()
{
    assertInitialized();
    U32 mask = 0x1000; // Non-0 mask, set ambient
    enableLights(mask);
}

void LLPipeline::disableLights()
{
    enableLights(0); // no lighting (full bright)
}

//============================================================================

class LLMenuItemGL;
class LLInvFVBridge;
struct cat_folder_pair;
class LLVOBranch;
class LLVOLeaf;

void LLPipeline::findReferences(LLDrawable *drawablep)
{
    assertInitialized();
    if (mLights.find(drawablep) != mLights.end())
    {
        LL_INFOS() << "In mLights" << LL_ENDL;
    }
    if (std::find(mMovedList.begin(), mMovedList.end(), drawablep) != mMovedList.end())
    {
        LL_INFOS() << "In mMovedList" << LL_ENDL;
    }
    if (std::find(mShiftList.begin(), mShiftList.end(), drawablep) != mShiftList.end())
    {
        LL_INFOS() << "In mShiftList" << LL_ENDL;
    }
    if (mRetexturedList.find(drawablep) != mRetexturedList.end())
    {
        LL_INFOS() << "In mRetexturedList" << LL_ENDL;
    }

    if (std::find(mBuildQ1.begin(), mBuildQ1.end(), drawablep) != mBuildQ1.end())
    {
        LL_INFOS() << "In mBuildQ1" << LL_ENDL;
    }

    S32 count;

    count = gObjectList.findReferences(drawablep);
    if (count)
    {
        LL_INFOS() << "In other drawables: " << count << " references" << LL_ENDL;
    }
}

bool LLPipeline::verify()
{
    bool ok = assertInitialized();
    if (ok)
    {
        for (pool_set_t::iterator iter = mPools.begin(); iter != mPools.end(); ++iter)
        {
            LLDrawPool *poolp = *iter;
            if (!poolp->verify())
            {
                ok = false;
            }
        }
    }

    if (!ok)
    {
        LL_WARNS() << "Pipeline verify failed!" << LL_ENDL;
    }
    return ok;
}

//////////////////////////////
//
// Collision detection
//
//

///////////////////////////////////////////////////////////////////////////////////////////////////////////////////////////////////////////////////////////////////////////////////////////////////////
/**
 *  A method to compute a ray-AABB intersection.
 *  Original code by Andrew Woo, from "Graphics Gems", Academic Press, 1990
 *  Optimized code by Pierre Terdiman, 2000 (~20-30% faster on my Celeron 500)
 *  Epsilon value added by Klaus Hartmann. (discarding it saves a few cycles only)
 *
 *  Hence this version is faster as well as more robust than the original one.
 *
 *  Should work provided:
 *  1) the integer representation of 0.0f is 0x00000000
 *  2) the sign bit of the float is the most significant one
 *
 *  Report bugs: p.terdiman@codercorner.com
 *
 *  \param      aabb        [in] the axis-aligned bounding box
 *  \param      origin      [in] ray origin
 *  \param      dir         [in] ray direction
 *  \param      coord       [out] impact coordinates
 *  \return     true if ray intersects AABB
 */
///////////////////////////////////////////////////////////////////////////////////////////////////////////////////////////////////////////////////////////////////////////////////////////////////////
//#define RAYAABB_EPSILON 0.00001f
#define IR(x)   ((U32&)x)

bool LLRayAABB(const LLVector3 &center, const LLVector3 &size, const LLVector3& origin, const LLVector3& dir, LLVector3 &coord, F32 epsilon)
{
    bool Inside = true;
    LLVector3 MinB = center - size;
    LLVector3 MaxB = center + size;
    LLVector3 MaxT;
    MaxT.mV[VX]=MaxT.mV[VY]=MaxT.mV[VZ]=-1.0f;

    // Find candidate planes.
    for(U32 i=0;i<3;i++)
    {
        if(origin.mV[i] < MinB.mV[i])
        {
            coord.mV[i] = MinB.mV[i];
            Inside      = false;

            // Calculate T distances to candidate planes
            if(IR(dir.mV[i]))   MaxT.mV[i] = (MinB.mV[i] - origin.mV[i]) / dir.mV[i];
        }
        else if(origin.mV[i] > MaxB.mV[i])
        {
            coord.mV[i] = MaxB.mV[i];
            Inside      = false;

            // Calculate T distances to candidate planes
            if(IR(dir.mV[i]))   MaxT.mV[i] = (MaxB.mV[i] - origin.mV[i]) / dir.mV[i];
        }
    }

    // Ray origin inside bounding box
    if(Inside)
    {
        coord = origin;
        return true;
    }

    // Get largest of the maxT's for final choice of intersection
    U32 WhichPlane = 0;
    if(MaxT.mV[1] > MaxT.mV[WhichPlane])    WhichPlane = 1;
    if(MaxT.mV[2] > MaxT.mV[WhichPlane])    WhichPlane = 2;

    // Check final candidate actually inside box
    if(IR(MaxT.mV[WhichPlane])&0x80000000) return false;

    for(U32 i=0;i<3;i++)
    {
        if(i!=WhichPlane)
        {
            coord.mV[i] = origin.mV[i] + MaxT.mV[WhichPlane] * dir.mV[i];
            if (epsilon > 0)
            {
                if(coord.mV[i] < MinB.mV[i] - epsilon || coord.mV[i] > MaxB.mV[i] + epsilon)    return false;
            }
            else
            {
                if(coord.mV[i] < MinB.mV[i] || coord.mV[i] > MaxB.mV[i])    return false;
            }
        }
    }
    return true;    // ray hits box
}

//////////////////////////////
//
// Macros, functions, and inline methods from other classes
//
//

void LLPipeline::setLight(LLDrawable *drawablep, bool is_light)
{
    if (drawablep && assertInitialized())
    {
        if (is_light)
        {
            mLights.insert(drawablep);
            drawablep->setState(LLDrawable::LIGHT);
        }
        else
        {
            drawablep->clearState(LLDrawable::LIGHT);
            mLights.erase(drawablep);
        }
    }
}

//static
void LLPipeline::toggleRenderType(U32 type)
{
    gPipeline.mRenderTypeEnabled[type] = !gPipeline.mRenderTypeEnabled[type];
    if (type == LLPipeline::RENDER_TYPE_WATER)
    {
        gPipeline.mRenderTypeEnabled[LLPipeline::RENDER_TYPE_VOIDWATER] = !gPipeline.mRenderTypeEnabled[LLPipeline::RENDER_TYPE_VOIDWATER];
    }
}

//static
void LLPipeline::toggleRenderTypeControl(U32 type)
{
    gPipeline.toggleRenderType(type);
}

//static
bool LLPipeline::hasRenderTypeControl(U32 type)
{
    return gPipeline.hasRenderType(type);
}

// Allows UI items labeled "Hide foo" instead of "Show foo"
//static
bool LLPipeline::toggleRenderTypeControlNegated(S32 type)
{
    return !gPipeline.hasRenderType(type);
}

//static
void LLPipeline::toggleRenderDebug(U64 bit)
{
    if (gPipeline.hasRenderDebugMask(bit))
    {
        LL_INFOS() << "Toggling render debug mask " << std::hex << bit << " off" << std::dec << LL_ENDL;
    }
    else
    {
        LL_INFOS() << "Toggling render debug mask " << std::hex << bit << " on" << std::dec << LL_ENDL;
    }
    gPipeline.mRenderDebugMask ^= bit;
}


//static
bool LLPipeline::toggleRenderDebugControl(U64 bit)
{
    return gPipeline.hasRenderDebugMask(bit);
}

//static
void LLPipeline::toggleRenderDebugFeature(U32 bit)
{
    gPipeline.mRenderDebugFeatureMask ^= bit;
}


//static
bool LLPipeline::toggleRenderDebugFeatureControl(U32 bit)
{
    return gPipeline.hasRenderDebugFeatureMask(bit);
}

void LLPipeline::setRenderDebugFeatureControl(U32 bit, bool value)
{
    if (value)
    {
        gPipeline.mRenderDebugFeatureMask |= bit;
    }
    else
    {
        gPipeline.mRenderDebugFeatureMask &= !bit;
    }
}

void LLPipeline::pushRenderDebugFeatureMask()
{
    mRenderDebugFeatureStack.push(mRenderDebugFeatureMask);
}

void LLPipeline::popRenderDebugFeatureMask()
{
    if (mRenderDebugFeatureStack.empty())
    {
        LL_ERRS() << "Depleted render feature stack." << LL_ENDL;
    }

    mRenderDebugFeatureMask = mRenderDebugFeatureStack.top();
    mRenderDebugFeatureStack.pop();
}

// static
void LLPipeline::setRenderScriptedBeacons(bool val)
{
    sRenderScriptedBeacons = val;
}

// static
void LLPipeline::toggleRenderScriptedBeacons()
{
    sRenderScriptedBeacons = !sRenderScriptedBeacons;
}

// static
bool LLPipeline::getRenderScriptedBeacons()
{
    return sRenderScriptedBeacons;
}

// static
void LLPipeline::setRenderScriptedTouchBeacons(bool val)
{
    sRenderScriptedTouchBeacons = val;
}

// static
void LLPipeline::toggleRenderScriptedTouchBeacons()
{
    sRenderScriptedTouchBeacons = !sRenderScriptedTouchBeacons;
}

// static
bool LLPipeline::getRenderScriptedTouchBeacons()
{
    return sRenderScriptedTouchBeacons;
}

// static
void LLPipeline::setRenderMOAPBeacons(bool val)
{
    sRenderMOAPBeacons = val;
}

// static
void LLPipeline::toggleRenderMOAPBeacons()
{
    sRenderMOAPBeacons = !sRenderMOAPBeacons;
}

// static
bool LLPipeline::getRenderMOAPBeacons()
{
    return sRenderMOAPBeacons;
}

// static
void LLPipeline::setRenderPhysicalBeacons(bool val)
{
    sRenderPhysicalBeacons = val;
}

// static
void LLPipeline::toggleRenderPhysicalBeacons()
{
    sRenderPhysicalBeacons = !sRenderPhysicalBeacons;
}

// static
bool LLPipeline::getRenderPhysicalBeacons()
{
    return sRenderPhysicalBeacons;
}

// static
void LLPipeline::setRenderParticleBeacons(bool val)
{
    sRenderParticleBeacons = val;
}

// static
void LLPipeline::toggleRenderParticleBeacons()
{
    sRenderParticleBeacons = !sRenderParticleBeacons;
}

// static
bool LLPipeline::getRenderParticleBeacons()
{
    return sRenderParticleBeacons;
}

// static
void LLPipeline::setRenderSoundBeacons(bool val)
{
    sRenderSoundBeacons = val;
}

// static
void LLPipeline::toggleRenderSoundBeacons()
{
    sRenderSoundBeacons = !sRenderSoundBeacons;
}

// static
bool LLPipeline::getRenderSoundBeacons()
{
    return sRenderSoundBeacons;
}

// static
void LLPipeline::setRenderBeacons(bool val)
{
    sRenderBeacons = val;
}

// static
void LLPipeline::toggleRenderBeacons()
{
    sRenderBeacons = !sRenderBeacons;
}

// static
bool LLPipeline::getRenderBeacons()
{
    return sRenderBeacons;
}

// static
void LLPipeline::setRenderHighlights(bool val)
{
    sRenderHighlight = val;
}

// static
void LLPipeline::toggleRenderHighlights()
{
    sRenderHighlight = !sRenderHighlight;
}

// static
bool LLPipeline::getRenderHighlights()
{
    return sRenderHighlight;
}

// static
void LLPipeline::setRenderHighlightTextureChannel(LLRender::eTexIndex channel)
{
    if (channel != sRenderHighlightTextureChannel)
    {
        sRenderHighlightTextureChannel = channel;
    }
}

LLVOPartGroup* LLPipeline::lineSegmentIntersectParticle(const LLVector4a& start, const LLVector4a& end, LLVector4a* intersection,
                                                        S32* face_hit)
{
    LLVector4a local_end = end;

    LLVector4a position;

    LLDrawable* drawable = NULL;

    for (LLWorld::region_list_t::const_iterator iter = LLWorld::getInstance()->getRegionList().begin();
            iter != LLWorld::getInstance()->getRegionList().end(); ++iter)
    {
        LLViewerRegion* region = *iter;

        LLSpatialPartition* part = region->getSpatialPartition(LLViewerRegion::PARTITION_PARTICLE);
        if (part && hasRenderType(part->mDrawableType))
        {
            LLDrawable* hit = part->lineSegmentIntersect(start, local_end, true, false, true, false, face_hit, &position, NULL, NULL, NULL);
            if (hit)
            {
                drawable = hit;
                local_end = position;
            }
        }
    }

    LLVOPartGroup* ret = NULL;
    if (drawable)
    {
        //make sure we're returning an LLVOPartGroup
        llassert(drawable->getVObj()->getPCode() == LLViewerObject::LL_VO_PART_GROUP);
        ret = (LLVOPartGroup*) drawable->getVObj().get();
    }

    if (intersection)
    {
        *intersection = position;
    }

    return ret;
}

LLViewerObject* LLPipeline::lineSegmentIntersectInWorld(const LLVector4a& start, const LLVector4a& end,
                                                        bool pick_transparent,
                                                        bool pick_rigged,
                                                        bool pick_unselectable,
                                                        bool pick_reflection_probe,
                                                        S32* face_hit,
                                                        S32* gltf_node_hit,
                                                        S32* gltf_primitive_hit,
                                                        LLVector4a* intersection,         // return the intersection point
                                                        LLVector2* tex_coord,            // return the texture coordinates of the intersection point
                                                        LLVector4a* normal,               // return the surface normal at the intersection point
                                                        LLVector4a* tangent             // return the surface tangent at the intersection point
    )
{
    LLDrawable* drawable = NULL;

    LLVector4a local_end = end;

    LLVector4a position;

    sPickAvatar = false; //! LLToolMgr::getInstance()->inBuildMode();

    for (LLWorld::region_list_t::const_iterator iter = LLWorld::getInstance()->getRegionList().begin();
            iter != LLWorld::getInstance()->getRegionList().end(); ++iter)
    {
        LLViewerRegion* region = *iter;

        for (U32 j = 0; j < LLViewerRegion::NUM_PARTITIONS; j++)
        {
            if ((j == LLViewerRegion::PARTITION_VOLUME) ||
                (j == LLViewerRegion::PARTITION_BRIDGE) ||
                (j == LLViewerRegion::PARTITION_AVATAR) || // for attachments
                (j == LLViewerRegion::PARTITION_CONTROL_AV) ||
                (j == LLViewerRegion::PARTITION_TERRAIN) ||
                (j == LLViewerRegion::PARTITION_TREE) ||
                (j == LLViewerRegion::PARTITION_GRASS))  // only check these partitions for now
            {
                LLSpatialPartition* part = region->getSpatialPartition(j);
                if (part && hasRenderType(part->mDrawableType))
                {
                    LLDrawable* hit = part->lineSegmentIntersect(start, local_end, pick_transparent, pick_rigged, pick_unselectable, pick_reflection_probe, face_hit, &position, tex_coord, normal, tangent);
                    if (hit)
                    {
                        drawable = hit;
                        local_end = position;
                    }
                }
            }
        }
    }

    if (!sPickAvatar)
    {
        //save hit info in case we need to restore
        //due to attachment override
        LLVector4a local_normal;
        LLVector4a local_tangent;
        LLVector2 local_texcoord;
        S32 local_face_hit = -1;

        if (face_hit)
        {
            local_face_hit = *face_hit;
        }
        if (tex_coord)
        {
            local_texcoord = *tex_coord;
        }
        if (tangent)
        {
            local_tangent = *tangent;
        }
        else
        {
            local_tangent.clear();
        }
        if (normal)
        {
            local_normal = *normal;
        }
        else
        {
            local_normal.clear();
        }

        const F32 ATTACHMENT_OVERRIDE_DIST = 0.1f;

        //check against avatars
        sPickAvatar = true;
        for (LLWorld::region_list_t::const_iterator iter = LLWorld::getInstance()->getRegionList().begin();
                iter != LLWorld::getInstance()->getRegionList().end(); ++iter)
        {
            LLViewerRegion* region = *iter;

            LLSpatialPartition* part = region->getSpatialPartition(LLViewerRegion::PARTITION_AVATAR);
            if (part && hasRenderType(part->mDrawableType))
            {
                LLDrawable* hit = part->lineSegmentIntersect(start, local_end, pick_transparent, pick_rigged, pick_unselectable, pick_reflection_probe, face_hit, &position, tex_coord, normal, tangent);
                if (hit)
                {
                    LLVector4a delta;
                    delta.setSub(position, local_end);

                    if (!drawable ||
                        !drawable->getVObj()->isAttachment() ||
                        delta.getLength3().getF32() > ATTACHMENT_OVERRIDE_DIST)
                    { //avatar overrides if previously hit drawable is not an attachment or
                      //attachment is far enough away from detected intersection
                        drawable = hit;
                        local_end = position;
                    }
                    else
                    { //prioritize attachments over avatars
                        position = local_end;

                        if (face_hit)
                        {
                            *face_hit = local_face_hit;
                        }
                        if (tex_coord)
                        {
                            *tex_coord = local_texcoord;
                        }
                        if (tangent)
                        {
                            *tangent = local_tangent;
                        }
                        if (normal)
                        {
                            *normal = local_normal;
                        }
                    }
                }
            }
        }
    }

    // check all avatar nametags (silly, isn't it?)
    for (LLCharacter* character : LLCharacter::sInstances)
    {
        LLVOAvatar* avatar = (LLVOAvatar*)character;
        if (avatar->mNameText.notNull() &&
            avatar->mNameText->lineSegmentIntersect(start, local_end, position))
        {
            drawable = avatar->mDrawable;
            local_end = position;
        }
    }

    S32 node_hit = -1;
    S32 primitive_hit = -1;
    LLDrawable* hit = LL::GLTFSceneManager::instance().lineSegmentIntersect(start, local_end, pick_transparent, pick_rigged, pick_unselectable, pick_reflection_probe, &node_hit, &primitive_hit, &position, tex_coord, normal, tangent);
    if (hit)
    {
        drawable = hit;
        local_end = position;
    }

    if (gltf_node_hit)
    {
        *gltf_node_hit = node_hit;
    }

    if (gltf_primitive_hit)
    {
        *gltf_primitive_hit = primitive_hit;
    }

    if (intersection)
    {
        *intersection = position;
    }

    return drawable ? drawable->getVObj().get() : NULL;
}

LLViewerObject* LLPipeline::lineSegmentIntersectInHUD(const LLVector4a& start, const LLVector4a& end,
                                                      bool pick_transparent,
                                                      S32* face_hit,
                                                      LLVector4a* intersection,         // return the intersection point
                                                      LLVector2* tex_coord,            // return the texture coordinates of the intersection point
                                                      LLVector4a* normal,               // return the surface normal at the intersection point
                                                      LLVector4a* tangent               // return the surface tangent at the intersection point
    )
{
    LLDrawable* drawable = NULL;

    for (LLWorld::region_list_t::const_iterator iter = LLWorld::getInstance()->getRegionList().begin();
            iter != LLWorld::getInstance()->getRegionList().end(); ++iter)
    {
        LLViewerRegion* region = *iter;

        bool toggle = false;
        if (!hasRenderType(LLPipeline::RENDER_TYPE_HUD))
        {
            toggleRenderType(LLPipeline::RENDER_TYPE_HUD);
            toggle = true;
        }

        LLSpatialPartition* part = region->getSpatialPartition(LLViewerRegion::PARTITION_HUD);
        if (part)
        {
            LLDrawable* hit = part->lineSegmentIntersect(start, end, pick_transparent, false, true, false, face_hit, intersection, tex_coord, normal, tangent);
            if (hit)
            {
                drawable = hit;
            }
        }

        if (toggle)
        {
            toggleRenderType(LLPipeline::RENDER_TYPE_HUD);
        }
    }
    return drawable ? drawable->getVObj().get() : NULL;
}

LLSpatialPartition* LLPipeline::getSpatialPartition(LLViewerObject* vobj)
{
    if (vobj)
    {
        LLViewerRegion* region = vobj->getRegion();
        if (region)
        {
            return region->getSpatialPartition(vobj->getPartitionType());
        }
    }
    return NULL;
}

void LLPipeline::resetVertexBuffers(LLDrawable* drawable)
{
    if (!drawable)
    {
        return;
    }

    for (S32 i = 0; i < drawable->getNumFaces(); i++)
    {
        LLFace* facep = drawable->getFace(i);
        if (facep)
        {
            facep->clearVertexBuffer();
        }
    }
}

void LLPipeline::renderObjects(U32 type, bool texture, bool batch_texture, bool rigged)
{
    assertInitialized();
    gGL.loadMatrix(gGLModelView);
    gGLLastMatrix = NULL;

    if (rigged)
    {
        mSimplePool->pushRiggedBatches(type + 1, texture, batch_texture);
    }
    else
    {
        mSimplePool->pushBatches(type, texture, batch_texture);
    }

    gGL.loadMatrix(gGLModelView);
    gGLLastMatrix = NULL;
}

void LLPipeline::renderGLTFObjects(U32 type, bool texture, bool rigged)
{
    assertInitialized();
    gGL.loadMatrix(gGLModelView);
    gGLLastMatrix = NULL;

    if (rigged)
    {
        mSimplePool->pushRiggedGLTFBatches(type + 1, texture);
    }
    else
    {
        mSimplePool->pushGLTFBatches(type, texture);
    }

    gGL.loadMatrix(gGLModelView);
    gGLLastMatrix = NULL;

    if (!rigged)
    {
        LL::GLTFSceneManager::instance().renderOpaque();
    }
    else
    {
        LL::GLTFSceneManager::instance().render(true, true);
    }
}

// Currently only used for shadows -Cosmic,2023-04-19
void LLPipeline::renderAlphaObjects(bool rigged)
{
    LL_PROFILE_ZONE_SCOPED_CATEGORY_PIPELINE;
    assertInitialized();
    gGL.loadMatrix(gGLModelView);
    gGLLastMatrix = NULL;
    S32 sun_up = LLEnvironment::instance().getIsSunUp() ? 1 : 0;
    U32 target_width = LLRenderTarget::sCurResX;
    U32 type = LLRenderPass::PASS_ALPHA;
    // for gDeferredShadowAlphaMaskProgram
    const LLVOAvatar* lastAvatar = nullptr;
    U64 lastMeshId = 0;
    bool skipLastSkin;
    // for gDeferredShadowGLTFAlphaBlendProgram
    const LLVOAvatar* lastAvatarGLTF = nullptr;
    U64 lastMeshIdGLTF = 0;
    bool skipLastSkinGLTF;
    auto* begin = gPipeline.beginRenderMap(type);
    auto* end = gPipeline.endRenderMap(type);

    for (LLCullResult::drawinfo_iterator i = begin; i != end; )
    {
        LLDrawInfo* pparams = *i;
        LLCullResult::increment_iterator(i, end);

        if (rigged != (pparams->mAvatar != nullptr))
        {
            // Pool contains both rigged and non-rigged DrawInfos. Only draw
            // the objects we're interested in in this pass.
            continue;
        }

        if (rigged)
        {
            if (pparams->mGLTFMaterial)
            {
                gDeferredShadowGLTFAlphaBlendProgram.bind(rigged);
                LLGLSLShader::sCurBoundShaderPtr->uniform1i(LLShaderMgr::SUN_UP_FACTOR, sun_up);
                LLGLSLShader::sCurBoundShaderPtr->uniform1f(LLShaderMgr::DEFERRED_SHADOW_TARGET_WIDTH, (float)target_width);
                LLGLSLShader::sCurBoundShaderPtr->setMinimumAlpha(ALPHA_BLEND_CUTOFF);
                LLRenderPass::pushRiggedGLTFBatch(*pparams, lastAvatarGLTF, lastMeshIdGLTF, skipLastSkinGLTF);
            }
            else
            {
                gDeferredShadowAlphaMaskProgram.bind(rigged);
                LLGLSLShader::sCurBoundShaderPtr->uniform1i(LLShaderMgr::SUN_UP_FACTOR, sun_up);
                LLGLSLShader::sCurBoundShaderPtr->uniform1f(LLShaderMgr::DEFERRED_SHADOW_TARGET_WIDTH, (float)target_width);
                LLGLSLShader::sCurBoundShaderPtr->setMinimumAlpha(ALPHA_BLEND_CUTOFF);
                if (mSimplePool->uploadMatrixPalette(pparams->mAvatar, pparams->mSkinInfo, lastAvatar, lastMeshId, skipLastSkin))
                {
                    mSimplePool->pushBatch(*pparams, true, true);
                }
            }
        }
        else
        {
            if (pparams->mGLTFMaterial)
            {
                gDeferredShadowGLTFAlphaBlendProgram.bind(rigged);
                LLGLSLShader::sCurBoundShaderPtr->uniform1i(LLShaderMgr::SUN_UP_FACTOR, sun_up);
                LLGLSLShader::sCurBoundShaderPtr->uniform1f(LLShaderMgr::DEFERRED_SHADOW_TARGET_WIDTH, (float)target_width);
                LLGLSLShader::sCurBoundShaderPtr->setMinimumAlpha(ALPHA_BLEND_CUTOFF);
                LLRenderPass::pushGLTFBatch(*pparams);
            }
            else
            {
                gDeferredShadowAlphaMaskProgram.bind(rigged);
                LLGLSLShader::sCurBoundShaderPtr->uniform1i(LLShaderMgr::SUN_UP_FACTOR, sun_up);
                LLGLSLShader::sCurBoundShaderPtr->uniform1f(LLShaderMgr::DEFERRED_SHADOW_TARGET_WIDTH, (float)target_width);
                LLGLSLShader::sCurBoundShaderPtr->setMinimumAlpha(ALPHA_BLEND_CUTOFF);
                mSimplePool->pushBatch(*pparams, true, true);
            }
        }
    }

    gGL.loadMatrix(gGLModelView);
    gGLLastMatrix = NULL;
}

// Currently only used for shadows -Cosmic,2023-04-19
void LLPipeline::renderMaskedObjects(U32 type, bool texture, bool batch_texture, bool rigged)
{
    assertInitialized();
    gGL.loadMatrix(gGLModelView);
    gGLLastMatrix = NULL;
    if (rigged)
    {
        mAlphaMaskPool->pushRiggedMaskBatches(type+1, texture, batch_texture);
    }
    else
    {
        mAlphaMaskPool->pushMaskBatches(type, texture, batch_texture);
    }
    gGL.loadMatrix(gGLModelView);
    gGLLastMatrix = NULL;
}

// Currently only used for shadows -Cosmic,2023-04-19
void LLPipeline::renderFullbrightMaskedObjects(U32 type, bool texture, bool batch_texture, bool rigged)
{
    assertInitialized();
    gGL.loadMatrix(gGLModelView);
    gGLLastMatrix = NULL;
    if (rigged)
    {
        mFullbrightAlphaMaskPool->pushRiggedMaskBatches(type+1, texture, batch_texture);
    }
    else
    {
        mFullbrightAlphaMaskPool->pushMaskBatches(type, texture, batch_texture);
    }
    gGL.loadMatrix(gGLModelView);
    gGLLastMatrix = NULL;
}

void apply_cube_face_rotation(U32 face)
{
    switch (face)
    {
        case 0:
            gGL.rotatef(90.f, 0, 1, 0);
            gGL.rotatef(180.f, 1, 0, 0);
        break;
        case 2:
            gGL.rotatef(-90.f, 1, 0, 0);
        break;
        case 4:
            gGL.rotatef(180.f, 0, 1, 0);
            gGL.rotatef(180.f, 0, 0, 1);
        break;
        case 1:
            gGL.rotatef(-90.f, 0, 1, 0);
            gGL.rotatef(180.f, 1, 0, 0);
        break;
        case 3:
            gGL.rotatef(90, 1, 0, 0);
        break;
        case 5:
            gGL.rotatef(180, 0, 0, 1);
        break;
    }
}

void validate_framebuffer_object()
{
    GLenum status;
    status = glCheckFramebufferStatus(GL_FRAMEBUFFER_EXT);
    switch(status)
    {
        case GL_FRAMEBUFFER_COMPLETE:
            //framebuffer OK, no error.
            break;
        case GL_FRAMEBUFFER_INCOMPLETE_MISSING_ATTACHMENT:
            // frame buffer not OK: probably means unsupported depth buffer format
            LL_ERRS() << "Framebuffer Incomplete Missing Attachment." << LL_ENDL;
            break;
        case GL_FRAMEBUFFER_INCOMPLETE_ATTACHMENT:
            // frame buffer not OK: probably means unsupported depth buffer format
            LL_ERRS() << "Framebuffer Incomplete Attachment." << LL_ENDL;
            break;
        case GL_FRAMEBUFFER_UNSUPPORTED:
            /* choose different formats */
            LL_ERRS() << "Framebuffer unsupported." << LL_ENDL;
            break;
        default:
            LL_ERRS() << "Unknown framebuffer status." << LL_ENDL;
            break;
    }
}

void LLPipeline::bindScreenToTexture()
{

}

static LLTrace::BlockTimerStatHandle FTM_RENDER_BLOOM("Bloom");

void LLPipeline::visualizeBuffers(LLRenderTarget* src, LLRenderTarget* dst, U32 bufferIndex)
{
    if (dst)
    {
        dst->bindTarget();
    }
    gDeferredBufferVisualProgram.bind();
    gDeferredBufferVisualProgram.bindTexture(LLShaderMgr::DEFERRED_DIFFUSE, src, false, LLTexUnit::TFO_BILINEAR, bufferIndex);

    static LLStaticHashedString mipLevel("mipLevel");
    if (RenderBufferVisualization != 4)
        gDeferredBufferVisualProgram.uniform1f(mipLevel, 0);
    else
        gDeferredBufferVisualProgram.uniform1f(mipLevel, 8);

    mScreenTriangleVB->setBuffer();
    mScreenTriangleVB->drawArrays(LLRender::TRIANGLES, 0, 3);
    gDeferredBufferVisualProgram.unbind();
    if (dst)
    {
        dst->flush();
    }
}

void LLPipeline::generateLuminance(LLRenderTarget* src, LLRenderTarget* dst)
{
    // luminance sample and mipmap generation
    {
        LL_PROFILE_GPU_ZONE("luminance sample");

        dst->bindTarget();

        LLGLDepthTest depth(GL_FALSE, GL_FALSE);

        gLuminanceProgram.bind();

        static LLCachedControl<F32> diffuse_luminance_scale(gSavedSettings, "RenderDiffuseLuminanceScale", 1.0f);

        S32 channel = 0;
        channel = gLuminanceProgram.enableTexture(LLShaderMgr::DEFERRED_DIFFUSE);
        if (channel > -1)
        {
            src->bindTexture(0, channel, LLTexUnit::TFO_POINT);
        }

        channel = gLuminanceProgram.enableTexture(LLShaderMgr::DEFERRED_EMISSIVE);
        if (channel > -1)
        {
            mGlow[1].bindTexture(0, channel);
        }

        channel = gLuminanceProgram.enableTexture(LLShaderMgr::NORMAL_MAP);
        if (channel > -1)
        {
            // bind the normal map to get the environment mask
            mRT->deferredScreen.bindTexture(2, channel, LLTexUnit::TFO_POINT);
        }

        static LLStaticHashedString diffuse_luminance_scale_s("diffuse_luminance_scale");
        gLuminanceProgram.uniform1f(diffuse_luminance_scale_s, diffuse_luminance_scale);

        mScreenTriangleVB->setBuffer();
        mScreenTriangleVB->drawArrays(LLRender::TRIANGLES, 0, 3);
        dst->flush();

        // note -- unbind AFTER the glGenerateMipMap so time in generatemipmap can be profiled under "Luminance"
        // also note -- keep an eye on the performance of glGenerateMipmap, might need to replace it with a mip generation shader
        gLuminanceProgram.unbind();
    }
}

void LLPipeline::generateExposure(LLRenderTarget* src, LLRenderTarget* dst, bool use_history) {
    // exposure sample
    {
        LL_PROFILE_GPU_ZONE("exposure sample");

        if (use_history)
        {
            // copy last frame's exposure into mLastExposure
            mLastExposure.bindTarget();
            gCopyProgram.bind();
            gGL.getTexUnit(0)->bind(dst);

            mScreenTriangleVB->setBuffer();
            mScreenTriangleVB->drawArrays(LLRender::TRIANGLES, 0, 3);

            mLastExposure.flush();
        }

        dst->bindTarget();

        LLGLDepthTest depth(GL_FALSE, GL_FALSE);

        LLGLSLShader* shader;
        if (use_history)
        {
            shader = &gExposureProgram;
        }
        else
        {
            shader = &gExposureProgramNoFade;
        }

        shader->bind();

        S32 channel = shader->enableTexture(LLShaderMgr::DEFERRED_EMISSIVE);
        if (channel > -1)
        {
            src->bindTexture(0, channel, LLTexUnit::TFO_TRILINEAR);
        }

        if (use_history)
        {
            channel = shader->enableTexture(LLShaderMgr::EXPOSURE_MAP);
            if (channel > -1)
            {
                mLastExposure.bindTexture(0, channel);
            }
        }

        static LLStaticHashedString dt("dt");
        static LLStaticHashedString noiseVec("noiseVec");
        static LLStaticHashedString dynamic_exposure_params("dynamic_exposure_params");
        static LLCachedControl<F32> dynamic_exposure_coefficient(gSavedSettings, "RenderDynamicExposureCoefficient", 0.175f);
        static LLCachedControl<bool> should_auto_adjust(gSavedSettings, "RenderSkyAutoAdjustLegacy", true);

        LLSettingsSky::ptr_t sky = LLEnvironment::instance().getCurrentSky();

        F32 probe_ambiance = LLEnvironment::instance().getCurrentSky()->getReflectionProbeAmbiance(should_auto_adjust);
        F32 exp_min = 1.f;
        F32 exp_max = 1.f;

        if (probe_ambiance > 0.f)
        {
            F32 hdr_scale = sqrtf(LLEnvironment::instance().getCurrentSky()->getGamma()) * 2.f;

            if (hdr_scale > 1.f)
            {
                exp_min = 1.f / hdr_scale;
                exp_max = hdr_scale;
            }
        }
        shader->uniform1f(dt, gFrameIntervalSeconds);
        shader->uniform2f(noiseVec, ll_frand() * 2.0f - 1.0f, ll_frand() * 2.0f - 1.0f);
        shader->uniform3f(dynamic_exposure_params, dynamic_exposure_coefficient, exp_min, exp_max);

        mScreenTriangleVB->setBuffer();
        mScreenTriangleVB->drawArrays(LLRender::TRIANGLES, 0, 3);

        if (use_history)
        {
            gGL.getTexUnit(channel)->unbind(mLastExposure.getUsage());
        }
        shader->unbind();
        dst->flush();
    }
}

extern LLPointer<LLImageGL> gEXRImage;

void LLPipeline::tonemap(LLRenderTarget* src, LLRenderTarget* dst, bool gamma_correct/* = true*/)
{
    // gamma correct lighting
    {
        LL_PROFILE_GPU_ZONE("tonemap");

        dst->bindTarget();

        static LLCachedControl<bool> buildNoPost(gSavedSettings, "RenderDisablePostProcessing", false);

        LLGLDepthTest depth(GL_FALSE, GL_FALSE);

        // Apply gamma correction to the frame here.

        static LLCachedControl<bool> should_auto_adjust(gSavedSettings, "RenderSkyAutoAdjustLegacy", true);

        LLSettingsSky::ptr_t psky = LLEnvironment::instance().getCurrentSky();

        bool no_post = gSnapshotNoPost || (buildNoPost && gFloaterTools->isAvailable());
        LLGLSLShader* shader = nullptr;
        if (gamma_correct)
        {
            shader = no_post ? &gNoPostGammaCorrectProgram : // no post (no gamma, no exposure, no tonemapping)
                psky->getReflectionProbeAmbiance(should_auto_adjust) == 0.f ? &gLegacyPostGammaCorrectProgram :
                &gDeferredPostGammaCorrectProgram;
        }
        else
        {
            shader = (psky->getReflectionProbeAmbiance(should_auto_adjust) == 0.f || no_post) ? &gNoPostTonemapProgram : &gDeferredPostTonemapProgram;
        }

        shader->bind();

        S32 channel = 0;

        shader->bindTexture(LLShaderMgr::DEFERRED_DIFFUSE, src, false, LLTexUnit::TFO_POINT);
        shader->bindTexture(LLShaderMgr::EXPOSURE_MAP, &mExposureMap);
        shader->uniform2f(LLShaderMgr::DEFERRED_SCREEN_RES, (GLfloat)src->getWidth(), (GLfloat)src->getHeight());

        static LLCachedControl<F32> exposure(gSavedSettings, "RenderExposure", 1.f);

        F32 e = llclamp(exposure(), 0.5f, 4.f);

        static LLStaticHashedString s_exposure("exposure");
        static LLStaticHashedString tonemap_mix("tonemap_mix");
        static LLStaticHashedString tonemap_type("tonemap_type");

        shader->uniform1f(s_exposure, e);

        static LLCachedControl<U32> tonemap_type_setting(gSavedSettings, "RenderTonemapType", 0U);
        shader->uniform1i(tonemap_type, tonemap_type_setting);

        static LLCachedControl<F32> tonemap_mix_setting(gSavedSettings, "RenderTonemapMix", 1.f);
        shader->uniform1f(tonemap_mix, tonemap_mix_setting);

        mScreenTriangleVB->setBuffer();
        mScreenTriangleVB->drawArrays(LLRender::TRIANGLES, 0, 3);

        gGL.getTexUnit(channel)->unbind(src->getUsage());
        shader->unbind();

        dst->flush();
    }
}

void LLPipeline::copyScreenSpaceReflections(LLRenderTarget* src, LLRenderTarget* dst)
{
    if (RenderScreenSpaceReflections && !gCubeSnapshot)
    {
        LL_PROFILE_GPU_ZONE("ssr copy");
        LLGLDepthTest depth(GL_TRUE, GL_TRUE, GL_ALWAYS);

        LLRenderTarget& depth_src = mRT->deferredScreen;

        dst->bindTarget();
        dst->invalidate();
        gCopyDepthProgram.bind();

        S32 diff_map = gCopyDepthProgram.getTextureChannel(LLShaderMgr::DIFFUSE_MAP);
        S32 depth_map = gCopyDepthProgram.getTextureChannel(LLShaderMgr::DEFERRED_DEPTH);

        gGL.getTexUnit(diff_map)->bind(src);
        gGL.getTexUnit(depth_map)->bind(&depth_src, true);

        mScreenTriangleVB->setBuffer();
        mScreenTriangleVB->drawArrays(LLRender::TRIANGLES, 0, 3);

        dst->flush();
    }
}

void LLPipeline::generateGlow(LLRenderTarget* src)
{
    LL_PROFILE_GPU_ZONE("glow generate");
    if (sRenderGlow)
    {
        mGlow[2].bindTarget();
        mGlow[2].clear();

        gGlowExtractProgram.bind();
        F32 maxAlpha = RenderGlowMaxExtractAlpha;
        F32 warmthAmount = RenderGlowWarmthAmount;
        LLVector3 lumWeights = RenderGlowLumWeights;
        LLVector3 warmthWeights = RenderGlowWarmthWeights;

        gGlowExtractProgram.uniform1f(LLShaderMgr::GLOW_MIN_LUMINANCE, 9999);
        gGlowExtractProgram.uniform1f(LLShaderMgr::GLOW_MAX_EXTRACT_ALPHA, maxAlpha);
        gGlowExtractProgram.uniform3f(LLShaderMgr::GLOW_LUM_WEIGHTS, lumWeights.mV[0], lumWeights.mV[1],
            lumWeights.mV[2]);
        gGlowExtractProgram.uniform3f(LLShaderMgr::GLOW_WARMTH_WEIGHTS, warmthWeights.mV[0], warmthWeights.mV[1],
            warmthWeights.mV[2]);
        gGlowExtractProgram.uniform1f(LLShaderMgr::GLOW_WARMTH_AMOUNT, warmthAmount);

        if (RenderGlowNoise)
        {
            S32 channel = gGlowExtractProgram.enableTexture(LLShaderMgr::GLOW_NOISE_MAP);
            if (channel > -1)
            {
                gGL.getTexUnit(channel)->bindManual(LLTexUnit::TT_TEXTURE, mTrueNoiseMap);
                gGL.getTexUnit(channel)->setTextureFilteringOption(LLTexUnit::TFO_POINT);
            }
            gGlowExtractProgram.uniform2f(LLShaderMgr::DEFERRED_SCREEN_RES,
                                          (GLfloat)mGlow[2].getWidth(),
                                          (GLfloat)mGlow[2].getHeight());
        }

        {
            LLGLEnable blend_on(GL_BLEND);

            gGL.setSceneBlendType(LLRender::BT_ADD_WITH_ALPHA);

            gGlowExtractProgram.bindTexture(LLShaderMgr::DIFFUSE_MAP, src);

            gGL.color4f(1, 1, 1, 1);
            gPipeline.enableLightsFullbright();

            mScreenTriangleVB->setBuffer();
            mScreenTriangleVB->drawArrays(LLRender::TRIANGLES, 0, 3);

            mGlow[2].flush();
        }

        gGlowExtractProgram.unbind();

        // power of two between 1 and 1024
        U32 glowResPow = RenderGlowResolutionPow;
        const U32 glow_res = llmax(1, llmin(1024, 1 << glowResPow));

        S32 kernel = RenderGlowIterations * 2;
        F32 delta = RenderGlowWidth / glow_res;
        // Use half the glow width if we have the res set to less than 9 so that it looks
        // almost the same in either case.
        if (glowResPow < 9)
        {
            delta *= 0.5f;
        }
        F32 strength = RenderGlowStrength;

        gGlowProgram.bind();
        gGlowProgram.uniform1f(LLShaderMgr::GLOW_STRENGTH, strength);

        for (S32 i = 0; i < kernel; i++)
        {
            mGlow[i % 2].bindTarget();
            mGlow[i % 2].clear();

            if (i == 0)
            {
                gGlowProgram.bindTexture(LLShaderMgr::DIFFUSE_MAP, &mGlow[2]);
            }
            else
            {
                gGlowProgram.bindTexture(LLShaderMgr::DIFFUSE_MAP, &mGlow[(i - 1) % 2]);
            }

            if (i % 2 == 0)
            {
                gGlowProgram.uniform2f(LLShaderMgr::GLOW_DELTA, delta, 0);
            }
            else
            {
                gGlowProgram.uniform2f(LLShaderMgr::GLOW_DELTA, 0, delta);
            }

            mScreenTriangleVB->setBuffer();
            mScreenTriangleVB->drawArrays(LLRender::TRIANGLES, 0, 3);

            mGlow[i % 2].flush();
        }

        gGlowProgram.unbind();

    }
    else // !sRenderGlow, skip the glow ping-pong and just clear the result target
    {
        mGlow[1].bindTarget();
        mGlow[1].clear();
        mGlow[1].flush();
    }
}

void LLPipeline::applyCAS(LLRenderTarget* src, LLRenderTarget* dst)
{
    static LLCachedControl<F32> cas_sharpness(gSavedSettings, "RenderCASSharpness", 0.4f);
    static LLCachedControl<bool> should_auto_adjust(gSavedSettings, "RenderSkyAutoAdjustLegacy", true);

    LL_PROFILE_GPU_ZONE("cas");

    LLSettingsSky::ptr_t psky = LLEnvironment::instance().getCurrentSky();
    LLGLSLShader* sharpen_shader = psky->getReflectionProbeAmbiance(should_auto_adjust) == 0.f ? &gCASLegacyGammaProgram : &gCASProgram;

    // Bind setup:
    dst->bindTarget();

    sharpen_shader->bind();

    {
        static LLStaticHashedString cas_param_0("cas_param_0");
        static LLStaticHashedString cas_param_1("cas_param_1");
        static LLStaticHashedString out_screen_res("out_screen_res");

        varAU4(const0);
        varAU4(const1);
        CasSetup(const0, const1,
            cas_sharpness(),             // Sharpness tuning knob (0.0 to 1.0).
            (AF1)src->getWidth(), (AF1)src->getHeight(),  // Input size.
            (AF1)dst->getWidth(), (AF1)dst->getHeight()); // Output size.

        sharpen_shader->uniform4uiv(cas_param_0, 1, const0);
        sharpen_shader->uniform4uiv(cas_param_1, 1, const1);

        sharpen_shader->uniform2f(out_screen_res, (AF1)dst->getWidth(), (AF1)dst->getHeight());
    }

    sharpen_shader->bindTexture(LLShaderMgr::DEFERRED_DIFFUSE, src, false, LLTexUnit::TFO_POINT);

    // Draw
    gPipeline.mScreenTriangleVB->setBuffer();
    gPipeline.mScreenTriangleVB->drawArrays(LLRender::TRIANGLES, 0, 3);

    sharpen_shader->unbind();

    dst->flush();
}

void LLPipeline::applyFXAA(LLRenderTarget* src, LLRenderTarget* dst, bool combine_glow)
{
    llassert(!gCubeSnapshot);
    LLGLSLShader* shader = &gGlowCombineProgram;

    LL_PROFILE_GPU_ZONE("FXAA");
    S32 width = src->getWidth();
    S32 height = src->getHeight();

    // bake out texture2D with RGBL for FXAA shader
    mFXAAMap.bindTarget();
    mFXAAMap.invalidate(GL_COLOR_BUFFER_BIT);

    shader = combine_glow ? &gGlowCombineFXAAProgram : &gFXAALumaGenProgram;
    shader->bind();

    S32 channel = shader->enableTexture(LLShaderMgr::DEFERRED_DIFFUSE, src->getUsage());
    if (channel > -1)
    {
        src->bindTexture(0, channel, LLTexUnit::TFO_BILINEAR);
    }
    shader->bindTexture(LLShaderMgr::DEFERRED_EMISSIVE, &mGlow[1]);

    {
        LLGLDepthTest depth_test(GL_TRUE, GL_TRUE, GL_ALWAYS);
        mScreenTriangleVB->setBuffer();
        mScreenTriangleVB->drawArrays(LLRender::TRIANGLES, 0, 3);
    }

    shader->disableTexture(LLShaderMgr::DEFERRED_DIFFUSE, src->getUsage());
    shader->unbind();

    mFXAAMap.flush();

    if (dst)
    {
        dst->bindTarget();
    }

    static LLCachedControl<U32> aa_quality(gSavedSettings, "RenderFSAASamples", 0U);
    U32 fsaa_quality = std::clamp(aa_quality(), 0U, 3U);

    shader = &gFXAAProgram[fsaa_quality];
    shader->bind();

    channel = shader->enableTexture(LLShaderMgr::DIFFUSE_MAP, mFXAAMap.getUsage());
    if (channel > -1)
    {
        mFXAAMap.bindTexture(0, channel, LLTexUnit::TFO_BILINEAR);
    }

    gGLViewport[0] = gViewerWindow->getWorldViewRectRaw().mLeft;
    gGLViewport[1] = gViewerWindow->getWorldViewRectRaw().mBottom;
    gGLViewport[2] = gViewerWindow->getWorldViewRectRaw().getWidth();
    gGLViewport[3] = gViewerWindow->getWorldViewRectRaw().getHeight();

    glViewport(gGLViewport[0], gGLViewport[1], gGLViewport[2], gGLViewport[3]);

    F32 scale_x = (F32)width / mFXAAMap.getWidth();
    F32 scale_y = (F32)height / mFXAAMap.getHeight();
    shader->uniform2f(LLShaderMgr::FXAA_TC_SCALE, scale_x, scale_y);
    shader->uniform2f(LLShaderMgr::FXAA_RCP_SCREEN_RES, 1.f / width * scale_x, 1.f / height * scale_y);
    shader->uniform4f(LLShaderMgr::FXAA_RCP_FRAME_OPT, -0.5f / width * scale_x, -0.5f / height * scale_y,
        0.5f / width * scale_x, 0.5f / height * scale_y);
    shader->uniform4f(LLShaderMgr::FXAA_RCP_FRAME_OPT2, -2.f / width * scale_x, -2.f / height * scale_y,
        2.f / width * scale_x, 2.f / height * scale_y);

    {
        LLGLDepthTest depth_test(GL_TRUE, GL_TRUE, GL_ALWAYS);
        shader->bindTexture(LLShaderMgr::DEFERRED_DEPTH, &mRT->deferredScreen, true);

        mScreenTriangleVB->setBuffer();
        mScreenTriangleVB->drawArrays(LLRender::TRIANGLES, 0, 3);
    }

    shader->unbind();
    if (dst)
    {
        dst->flush();
    }
}

void LLPipeline::generateSMAABuffers(LLRenderTarget* src)
{
    llassert(!gCubeSnapshot);
    bool multisample = RenderFSAAType == 2 && mFXAAMap.isComplete() && mSMAABlendBuffer.isComplete();

    // Present everything.
    if (multisample)
    {
        LL_PROFILE_GPU_ZONE("SMAA Edge");
        static LLCachedControl<U32> aa_quality(gSavedSettings, "RenderFSAASamples", 0U);
        U32 fsaa_quality = std::clamp(aa_quality(), 0U, 3U);

        S32 width = src->getWidth();
        S32 height = src->getHeight();

        float rt_metrics[] = { 1.f / width, 1.f / height, (float)width, (float)height };

        LLGLDepthTest    depth(GL_FALSE, GL_FALSE);

        static LLCachedControl<bool> use_sample(gSavedSettings, "RenderSMAAUseSample", false);
        //static LLCachedControl<bool> use_stencil(gSavedSettings, "RenderSMAAUseStencil", true);
        {
            //LLGLState stencil(GL_STENCIL_TEST, use_stencil);

            // Bind setup:
            LLRenderTarget& dest = mFXAAMap;
            LLGLSLShader& edge_shader = gSMAAEdgeDetectProgram[fsaa_quality];

            dest.bindTarget();
            // SMAA utilizes discard, so the background color matters
            dest.clear(GL_COLOR_BUFFER_BIT);

            edge_shader.bind();
            edge_shader.uniform4fv(sSmaaRTMetrics, 1, rt_metrics);

            S32 channel = edge_shader.enableTexture(LLShaderMgr::DEFERRED_DIFFUSE, src->getUsage());
            if (channel > -1)
            {
                if (!use_sample)
                {
                    src->bindTexture(0, channel, LLTexUnit::TFO_POINT);
                    gGL.getTexUnit(channel)->setTextureAddressMode(LLTexUnit::TAM_CLAMP);
                }
                else
                {
                    gGL.getTexUnit(channel)->bindManual(LLTexUnit::TT_TEXTURE, mSMAASampleMap);
                    gGL.getTexUnit(channel)->setTextureAddressMode(LLTexUnit::TAM_CLAMP);
                }
            }

            //if (use_stencil)
            //{
            //    glStencilFunc(GL_ALWAYS, 1, 0xFF);
            //    glStencilOp(GL_KEEP, GL_KEEP, GL_REPLACE);
            //    glStencilMask(0xFF);
            //}
            mScreenTriangleVB->setBuffer();
            mScreenTriangleVB->drawArrays(LLRender::TRIANGLES, 0, 3);

            edge_shader.unbind();
            dest.flush();

            gGL.getTexUnit(channel)->unbindFast(LLTexUnit::TT_TEXTURE);
        }

        {
            //LLGLState stencil(GL_STENCIL_TEST, use_stencil);

            // Bind setup:
            LLRenderTarget& dest = mSMAABlendBuffer;
            LLGLSLShader& blend_weights_shader = gSMAABlendWeightsProgram[fsaa_quality];

            dest.bindTarget();
            dest.invalidate(GL_COLOR_BUFFER_BIT);

            blend_weights_shader.bind();
            blend_weights_shader.uniform4fv(sSmaaRTMetrics, 1, rt_metrics);

            S32 edge_tex_channel = blend_weights_shader.enableTexture(LLShaderMgr::SMAA_EDGE_TEX, mFXAAMap.getUsage());
            if (edge_tex_channel > -1)
            {
                mFXAAMap.bindTexture(0, edge_tex_channel, LLTexUnit::TFO_BILINEAR);
                gGL.getTexUnit(edge_tex_channel)->setTextureAddressMode(LLTexUnit::TAM_CLAMP);
            }
            S32 area_tex_channel = blend_weights_shader.enableTexture(LLShaderMgr::SMAA_AREA_TEX, LLTexUnit::TT_TEXTURE);
            if (area_tex_channel > -1)
            {
                gGL.getTexUnit(area_tex_channel)->bindManual(LLTexUnit::TT_TEXTURE, mSMAAAreaMap);
                gGL.getTexUnit(area_tex_channel)->setTextureFilteringOption(LLTexUnit::TFO_BILINEAR);
                gGL.getTexUnit(area_tex_channel)->setTextureAddressMode(LLTexUnit::TAM_CLAMP);
            }
            S32 search_tex_channel = blend_weights_shader.enableTexture(LLShaderMgr::SMAA_SEARCH_TEX, LLTexUnit::TT_TEXTURE);
            if (search_tex_channel > -1)
            {
                gGL.getTexUnit(search_tex_channel)->bindManual(LLTexUnit::TT_TEXTURE, mSMAASearchMap);
                gGL.getTexUnit(search_tex_channel)->setTextureFilteringOption(LLTexUnit::TFO_BILINEAR);
                gGL.getTexUnit(search_tex_channel)->setTextureAddressMode(LLTexUnit::TAM_CLAMP);
            }

            //if (use_stencil)
            //{
            //    glStencilFunc(GL_EQUAL, 1, 0xFF);
            //    glStencilMask(0x00);
            //}
            mScreenTriangleVB->setBuffer();
            mScreenTriangleVB->drawArrays(LLRender::TRIANGLES, 0, 3);
            //if (use_stencil)
            //{
            //    glStencilFunc(GL_ALWAYS, 0, 0xFF);
            //}
            blend_weights_shader.unbind();
            dest.flush();
            gGL.getTexUnit(edge_tex_channel)->unbindFast(LLTexUnit::TT_TEXTURE);
            gGL.getTexUnit(area_tex_channel)->unbindFast(LLTexUnit::TT_TEXTURE);
            gGL.getTexUnit(search_tex_channel)->unbindFast(LLTexUnit::TT_TEXTURE);
        }
    }
}

void LLPipeline::applySMAA(LLRenderTarget* src, LLRenderTarget* dst, bool combine_glow)
{
    llassert(!gCubeSnapshot);

    LL_PROFILE_GPU_ZONE("SMAA");
    static LLCachedControl<U32> aa_quality(gSavedSettings, "RenderFSAASamples", 0U);
    U32 fsaa_quality = std::clamp(aa_quality(), 0U, 3U);

    S32 width = src->getWidth();
    S32 height = src->getHeight();

    float rt_metrics[] = { 1.f / width, 1.f / height, (float)width, (float)height };

    LLGLDepthTest    depth(GL_FALSE, GL_FALSE);

    static LLCachedControl<bool> use_sample(gSavedSettings, "RenderSMAAUseSample", false);
    //static LLCachedControl<bool> use_stencil(gSavedSettings, "RenderSMAAUseStencil", true);

    {
        //LLGLDisable stencil(GL_STENCIL_TEST);

        // Bind setup:
        LLGLSLShader& blend_shader = combine_glow ? gSMAANeighborhoodBlendGlowCombineProgram[fsaa_quality]
            : gSMAANeighborhoodBlendProgram[fsaa_quality];

        if(dst)
        {
            dst->bindTarget();
            dst->invalidate(GL_COLOR_BUFFER_BIT);
        }

        blend_shader.bind();
        blend_shader.uniform4fv(sSmaaRTMetrics, 1, rt_metrics);

        S32 diffuse_channel = blend_shader.enableTexture(LLShaderMgr::DEFERRED_DIFFUSE);
        if(diffuse_channel > -1)
        {
            src->bindTexture(0, diffuse_channel, LLTexUnit::TFO_BILINEAR);
            gGL.getTexUnit(diffuse_channel)->setTextureAddressMode(LLTexUnit::TAM_CLAMP);
        }

        S32 blend_channel = blend_shader.enableTexture(LLShaderMgr::SMAA_BLEND_TEX);
        if (blend_channel > -1)
        {
            mSMAABlendBuffer.bindTexture(0, blend_channel, LLTexUnit::TFO_BILINEAR);
        }

        blend_shader.bindTexture(LLShaderMgr::DEFERRED_EMISSIVE, &mGlow[1]);

        blend_shader.bindTexture(LLShaderMgr::DEFERRED_DEPTH, &mRT->deferredScreen, true);

        mScreenTriangleVB->setBuffer();
        mScreenTriangleVB->drawArrays(LLRender::TRIANGLES, 0, 3);

        blend_shader.unbind();
        gGL.getTexUnit(diffuse_channel)->unbindFast(LLTexUnit::TT_TEXTURE);
        gGL.getTexUnit(blend_channel)->unbindFast(LLTexUnit::TT_TEXTURE);

        if (dst)
        {
            dst->flush();
        }
    }
}

void LLPipeline::copyRenderTarget(LLRenderTarget* src, LLRenderTarget* dst)
{
    LL_PROFILE_GPU_ZONE("copyRenderTarget");
    dst->bindTarget();

    gDeferredPostNoDoFProgram.bind();

    gDeferredPostNoDoFProgram.bindTexture(LLShaderMgr::DEFERRED_DIFFUSE, src);
    gDeferredPostNoDoFProgram.bindTexture(LLShaderMgr::DEFERRED_DEPTH, &mRT->deferredScreen, true);

    {
        mScreenTriangleVB->setBuffer();
        mScreenTriangleVB->drawArrays(LLRender::TRIANGLES, 0, 3);
    }

    gDeferredPostNoDoFProgram.unbind();

    dst->flush();
}

void LLPipeline::combineGlow(LLRenderTarget* src, LLRenderTarget* dst)
{
    LL_PROFILE_GPU_ZONE("glow combine");

    // Go ahead and do our glow combine here in our destination.  We blit this later into the front buffer.
    if (dst)
    {
        dst->bindTarget();
    }

    {
        gGlowCombineProgram.bind();

        gGlowCombineProgram.bindTexture(LLShaderMgr::DEFERRED_DIFFUSE, src);
        gGlowCombineProgram.bindTexture(LLShaderMgr::DEFERRED_EMISSIVE, &mGlow[1]);
        gGlowCombineProgram.bindTexture(LLShaderMgr::DEFERRED_DEPTH, &mRT->deferredScreen, true);

        mScreenTriangleVB->setBuffer();
        mScreenTriangleVB->drawArrays(LLRender::TRIANGLES, 0, 3);
    }

    if (dst)
    {
        dst->flush();
    }
}

void LLPipeline::renderDoF(LLRenderTarget* src, LLRenderTarget* dst)
{
    LL_PROFILE_GPU_ZONE("dof");
    gViewerWindow->setup3DViewport();

    LLGLDisable blend(GL_BLEND);

    // depth of field focal plane calculations
    static F32 current_distance = 16.f;
    static F32 start_distance = 16.f;
    static F32 transition_time = 1.f;

    LLVector3 focus_point;

    LLViewerObject* obj = LLViewerMediaFocus::getInstance()->getFocusedObject();
    if (obj && obj->mDrawable && obj->isSelected())
    { // focus on selected media object
        S32 face_idx = LLViewerMediaFocus::getInstance()->getFocusedFace();
        if (obj && obj->mDrawable)
        {
            LLFace* face = obj->mDrawable->getFace(face_idx);
            if (face)
            {
                focus_point = face->getPositionAgent();
            }
        }
    }

    if (focus_point.isExactlyZero())
    {
        if (LLViewerJoystick::getInstance()->getOverrideCamera())
        { // focus on point under cursor
            focus_point.set(gDebugRaycastIntersection.getF32ptr());
        }
        else if (gAgentCamera.cameraMouselook())
        { // focus on point under mouselook crosshairs
            LLVector4a result;
            result.clear();

            gViewerWindow->cursorIntersect(-1, -1, 512.f, nullptr, -1, false, false, true, true, nullptr, nullptr, nullptr, &result);

            focus_point.set(result.getF32ptr());
        }
        else
        {
            // focus on alt-zoom target
            LLViewerRegion* region = gAgent.getRegion();
            if (region)
            {
                focus_point = LLVector3(gAgentCamera.getFocusGlobal() - region->getOriginGlobal());
            }
        }
    }

    LLVector3 eye = LLViewerCamera::getInstance()->getOrigin();
    F32 target_distance = 16.f;
    if (!focus_point.isExactlyZero())
    {
        target_distance = LLViewerCamera::getInstance()->getAtAxis() * (focus_point - eye);
    }

    if (transition_time >= 1.f && fabsf(current_distance - target_distance) / current_distance > 0.01f)
    { // large shift happened, interpolate smoothly to new target distance
        transition_time = 0.f;
        start_distance = current_distance;
    }
    else if (transition_time < 1.f)
    { // currently in a transition, continue interpolating
        transition_time += 1.f / CameraFocusTransitionTime * gFrameIntervalSeconds.value();
        transition_time = llmin(transition_time, 1.f);

        F32 t = cosf(transition_time * F_PI + F_PI) * 0.5f + 0.5f;
        current_distance = start_distance + (target_distance - start_distance) * t;
    }
    else
    { // small or no change, just snap to target distance
        current_distance = target_distance;
    }

    // convert to mm
    F32 subject_distance = current_distance * 1000.f;
    F32 fnumber = CameraFNumber;
    F32 default_focal_length = CameraFocalLength;

    F32 fov = LLViewerCamera::getInstance()->getView();

    const F32 default_fov = CameraFieldOfView * F_PI / 180.f;

    // F32 aspect_ratio = (F32) mRT->screen.getWidth()/(F32)mRT->screen.getHeight();

    F32 dv = 2.f * default_focal_length * tanf(default_fov / 2.f);

    F32 focal_length = dv / (2 * tanf(fov / 2.f));

    // F32 tan_pixel_angle = tanf(LLDrawable::sCurPixelAngle);

    // from wikipedia -- c = |s2-s1|/s2 * f^2/(N(S1-f))
    // where     N = fnumber
    //           s2 = dot distance
    //           s1 = subject distance
    //           f = focal length
    //

    F32 blur_constant = focal_length * focal_length / (fnumber * (subject_distance - focal_length));
    blur_constant /= 1000.f; // convert to meters for shader
    F32 magnification = focal_length / (subject_distance - focal_length);

    { // build diffuse+bloom+CoF
        mFXAAMap.bindTarget();

        gDeferredCoFProgram.bind();

        gDeferredCoFProgram.bindTexture(LLShaderMgr::DEFERRED_DIFFUSE, src, LLTexUnit::TFO_POINT);
        gDeferredCoFProgram.bindTexture(LLShaderMgr::DEFERRED_DEPTH, &mRT->deferredScreen, true);

        gDeferredCoFProgram.uniform2f(LLShaderMgr::DEFERRED_SCREEN_RES, (GLfloat)mFXAAMap.getWidth(), (GLfloat)mFXAAMap.getHeight());
        gDeferredCoFProgram.uniform1f(LLShaderMgr::DOF_FOCAL_DISTANCE, -subject_distance / 1000.f);
        gDeferredCoFProgram.uniform1f(LLShaderMgr::DOF_BLUR_CONSTANT, blur_constant);
        gDeferredCoFProgram.uniform1f(LLShaderMgr::DOF_TAN_PIXEL_ANGLE, tanf(1.f / LLDrawable::sCurPixelAngle));
        gDeferredCoFProgram.uniform1f(LLShaderMgr::DOF_MAGNIFICATION, magnification);
        gDeferredCoFProgram.uniform1f(LLShaderMgr::DOF_MAX_COF, CameraMaxCoF);
        gDeferredCoFProgram.uniform1f(LLShaderMgr::DOF_RES_SCALE, CameraDoFResScale);
        gDeferredCoFProgram.bindTexture(LLShaderMgr::DEFERRED_EMISSIVE, &mGlow[1]);

        mScreenTriangleVB->setBuffer();
        mScreenTriangleVB->drawArrays(LLRender::TRIANGLES, 0, 3);
        gDeferredCoFProgram.unbind();
        mFXAAMap.flush();
    }

    U32 dof_width = (U32)(mRT->screen.getWidth() * CameraDoFResScale);
    U32 dof_height = (U32)(mRT->screen.getHeight() * CameraDoFResScale);

    { // perform DoF sampling at half-res (preserve alpha channel)
        src->bindTarget();
        glViewport(0, 0, dof_width, dof_height);

        gGL.setColorMask(true, false);

        gDeferredPostProgram.bind();
        gDeferredPostProgram.bindTexture(LLShaderMgr::DEFERRED_DIFFUSE, &mFXAAMap, LLTexUnit::TFO_POINT);

        gDeferredPostProgram.uniform2f(LLShaderMgr::DEFERRED_SCREEN_RES, (GLfloat)src->getWidth(), (GLfloat)src->getHeight());
        gDeferredPostProgram.uniform1f(LLShaderMgr::DOF_MAX_COF, CameraMaxCoF);
        gDeferredPostProgram.uniform1f(LLShaderMgr::DOF_RES_SCALE, CameraDoFResScale);

        mScreenTriangleVB->setBuffer();
        mScreenTriangleVB->drawArrays(LLRender::TRIANGLES, 0, 3);

        gDeferredPostProgram.unbind();

        src->flush();
        gGL.setColorMask(true, true);
    }

    { // combine result based on alpha

        if(dst)
        {
            dst->bindTarget();
        }
        glViewport(0, 0, mFXAAMap.getWidth(), mFXAAMap.getHeight());

        gDeferredDoFCombineProgram.bind();
        gDeferredDoFCombineProgram.bindTexture(LLShaderMgr::DEFERRED_DIFFUSE, src, LLTexUnit::TFO_POINT);
        gDeferredDoFCombineProgram.bindTexture(LLShaderMgr::DEFERRED_LIGHT, &mFXAAMap, LLTexUnit::TFO_POINT);
        gDeferredDoFCombineProgram.bindTexture(LLShaderMgr::DEFERRED_DEPTH, &mRT->deferredScreen, true);

        gDeferredDoFCombineProgram.uniform2f(LLShaderMgr::DEFERRED_SCREEN_RES, (GLfloat)src->getWidth(), (GLfloat)src->getHeight());
        gDeferredDoFCombineProgram.uniform1f(LLShaderMgr::DOF_MAX_COF, CameraMaxCoF);
        gDeferredDoFCombineProgram.uniform1f(LLShaderMgr::DOF_RES_SCALE, CameraDoFResScale);
        gDeferredDoFCombineProgram.uniform1f(LLShaderMgr::DOF_WIDTH, (dof_width - 1) / (F32)src->getWidth());
        gDeferredDoFCombineProgram.uniform1f(LLShaderMgr::DOF_HEIGHT, (dof_height - 1) / (F32)src->getHeight());

        mScreenTriangleVB->setBuffer();
        mScreenTriangleVB->drawArrays(LLRender::TRIANGLES, 0, 3);

        gDeferredDoFCombineProgram.unbind();

        if (dst)
        {
            dst->flush();
        }
    }
}

void LLPipeline::renderFinalize()
{
    // Ensure changes here are propogated to relevant portions of LLGLTFPreviewTexture::render()

    llassert(!gCubeSnapshot);
    LLVertexBuffer::unbind();
    LLGLState::checkStates();

    assertInitialized();

    LL_RECORD_BLOCK_TIME(FTM_RENDER_BLOOM);
    LL_PROFILE_GPU_ZONE("renderFinalize");

    gGL.color4f(1, 1, 1, 1);
    LLGLDepthTest depth(GL_FALSE);
    LLGLDisable blend(GL_BLEND);
    LLGLDisable cull(GL_CULL_FACE);

    enableLightsFullbright();

    gGL.setColorMask(true, true);
    glClearColor(0, 0, 0, 0);

    bool hdr = gGLManager.mGLVersion > 4.05f && gSavedSettings.getBOOL("RenderHDREnabled");

    if (hdr)
    {
        copyScreenSpaceReflections(&mRT->screen, &mSceneMap);

        generateLuminance(&mRT->screen, &mLuminanceMap);

        generateExposure(&mLuminanceMap, &mExposureMap);

<<<<<<< HEAD
    LLRenderTarget* src = &mPostPingMap;
    LLRenderTarget* dest = &mPostPongMap;

    static LLCachedControl<bool> render_cas(gSavedSettings, "RenderCAS", true);
    if (render_cas && gCASProgram.isComplete())
    {
        tonemap(&mRT->screen, &mRT->deferredLight, false); // Must output to 16F buffer when passing to CAS or banding occurs
=======
        tonemap(&mRT->screen, &mPostMap);

        applyCAS(&mPostMap, &mRT->screen);
    }

    generateSMAABuffers(&mRT->screen);
>>>>>>> 2b255535

        applyCAS(&mRT->deferredLight, dest); // Gamma corrects after sharpening
        std::swap(src, dest);
    }
    else
    {
        tonemap(&mRT->screen, dest);
        std::swap(src, dest);
    }

    LLVertexBuffer::unbind();

    generateGlow(src);

    gGLViewport[0] = gViewerWindow->getWorldViewRectRaw().mLeft;
    gGLViewport[1] = gViewerWindow->getWorldViewRectRaw().mBottom;
    gGLViewport[2] = gViewerWindow->getWorldViewRectRaw().getWidth();
    gGLViewport[3] = gViewerWindow->getWorldViewRectRaw().getHeight();
    glViewport(gGLViewport[0], gGLViewport[1], gGLViewport[2], gGLViewport[3]);

    bool smaa_enabled = RenderFSAAType == 2 && mFXAAMap.isComplete() && mSMAABlendBuffer.isComplete();
    bool fxaa_enabled = RenderFSAAType == 1 && mFXAAMap.isComplete();
    bool dof_enabled = RenderDepthOfField &&
        (RenderDepthOfFieldInEditMode || !LLToolMgr::getInstance()->inBuildMode());
    if(dof_enabled) // DoF Combines Glow
    {
        LLRenderTarget* dof_dest = (smaa_enabled || fxaa_enabled) ? dest : nullptr; // render to screen if no AA enabled
        renderDoF(src, dof_dest);
        std::swap(src, dof_dest);
    }

    // Render to screen
    if (smaa_enabled)
    {
        generateSMAABuffers(src);
        applySMAA(src, nullptr, !dof_enabled);
    }
    else if (fxaa_enabled)
    {
        applyFXAA(src, nullptr, !dof_enabled);
    }
    else if (!dof_enabled)
    {
        combineGlow(src, nullptr);
    }

    if (RenderBufferVisualization > -1)
    {
        switch (RenderBufferVisualization)
        {
        case 0:
        case 1:
        case 2:
        case 3:
            visualizeBuffers(&mRT->deferredScreen, nullptr, RenderBufferVisualization);
            break;
        case 4:
            visualizeBuffers(&mLuminanceMap, nullptr, 0);
            break;
        case 5:
        {
            if (RenderFSAAType > 0)
            {
                visualizeBuffers(&mFXAAMap, nullptr, 0);
            }
            break;
        }
        case 6:
        {
            if (RenderFSAAType == 2)
            {
                visualizeBuffers(&mSMAABlendBuffer, nullptr, 0);
            }
            break;
        }
        default:
            break;
        }
    }

    gGL.setSceneBlendType(LLRender::BT_ALPHA);

    if (hasRenderDebugMask(LLPipeline::RENDER_DEBUG_PHYSICS_SHAPES))
    {
        renderPhysicsDisplay();
    }

    /*if (LLRenderTarget::sUseFBO && !gCubeSnapshot)
    { // copy depth buffer from mRT->screen to framebuffer
        LLRenderTarget::copyContentsToFramebuffer(mRT->screen, 0, 0, mRT->screen.getWidth(), mRT->screen.getHeight(), 0, 0,
                                                  mRT->screen.getWidth(), mRT->screen.getHeight(),
                                                  GL_DEPTH_BUFFER_BIT | GL_STENCIL_BUFFER_BIT, GL_NEAREST);
    }*/

    LLVertexBuffer::unbind();

    LLGLState::checkStates();

    // flush calls made to "addTrianglesDrawn" so far to stats machinery
    recordTrianglesDrawn();
}

void LLPipeline::bindLightFunc(LLGLSLShader& shader)
{
    S32 channel = shader.enableTexture(LLShaderMgr::DEFERRED_LIGHTFUNC);
    if (channel > -1)
    {
        gGL.getTexUnit(channel)->bindManual(LLTexUnit::TT_TEXTURE, mLightFunc);
    }

    channel = shader.enableTexture(LLShaderMgr::DEFERRED_BRDF_LUT, LLTexUnit::TT_TEXTURE);
    if (channel > -1)
    {
        mPbrBrdfLut.bindTexture(0, channel);
    }
}

void LLPipeline::bindShadowMaps(LLGLSLShader& shader)
{
    for (U32 i = 0; i < 4; i++)
    {
        LLRenderTarget* shadow_target = getSunShadowTarget(i);
        if (shadow_target)
        {
            S32 channel = shader.enableTexture(LLShaderMgr::DEFERRED_SHADOW0 + i, LLTexUnit::TT_TEXTURE);
            if (channel > -1)
            {
                gGL.getTexUnit(channel)->bind(getSunShadowTarget(i), true);
            }
        }
    }

    for (U32 i = 4; i < 6; i++)
    {
        S32 channel = shader.enableTexture(LLShaderMgr::DEFERRED_SHADOW0 + i);
        if (channel > -1)
        {
            LLRenderTarget* shadow_target = getSpotShadowTarget(i - 4);
            if (shadow_target)
            {
                gGL.getTexUnit(channel)->bind(shadow_target, true);
            }
        }
    }
}

void LLPipeline::bindDeferredShaderFast(LLGLSLShader& shader)
{
    if (shader.mCanBindFast)
    { // was previously fully bound, use fast path
        shader.bind();
        bindLightFunc(shader);
        bindShadowMaps(shader);
        bindReflectionProbes(shader);
    }
    else
    { //wasn't previously bound, use slow path
        bindDeferredShader(shader);
        shader.mCanBindFast = true;
    }
}

void LLPipeline::bindDeferredShader(LLGLSLShader& shader, LLRenderTarget* light_target, LLRenderTarget* depth_target)
{
    LL_PROFILE_ZONE_SCOPED_CATEGORY_PIPELINE;
    LLRenderTarget* deferred_target       = &mRT->deferredScreen;
    LLRenderTarget* deferred_light_target = &mRT->deferredLight;

    shader.bind();
    S32 channel = 0;
    channel = shader.enableTexture(LLShaderMgr::DEFERRED_DIFFUSE, deferred_target->getUsage());
    if (channel > -1)
    {
        deferred_target->bindTexture(0,channel, LLTexUnit::TFO_POINT); // frag_data[0]
        gGL.getTexUnit(channel)->setTextureAddressMode(LLTexUnit::TAM_CLAMP);
    }

    channel = shader.enableTexture(LLShaderMgr::DEFERRED_SPECULAR, deferred_target->getUsage());
    if (channel > -1)
    {
        deferred_target->bindTexture(1, channel, LLTexUnit::TFO_POINT); // frag_data[1]
        gGL.getTexUnit(channel)->setTextureAddressMode(LLTexUnit::TAM_CLAMP);
    }

    channel = shader.enableTexture(LLShaderMgr::NORMAL_MAP, deferred_target->getUsage());
    if (channel > -1)
    {
        deferred_target->bindTexture(2, channel, LLTexUnit::TFO_POINT); // frag_data[2]
        gGL.getTexUnit(channel)->setTextureAddressMode(LLTexUnit::TAM_CLAMP);
    }

    channel = shader.enableTexture(LLShaderMgr::DEFERRED_EMISSIVE, deferred_target->getUsage());
    if (channel > -1)
    {
        deferred_target->bindTexture(3, channel, LLTexUnit::TFO_POINT); // frag_data[3]
        gGL.getTexUnit(channel)->setTextureAddressMode(LLTexUnit::TAM_CLAMP);
    }

    channel = shader.enableTexture(LLShaderMgr::DEFERRED_DEPTH, deferred_target->getUsage());
    if (channel > -1)
    {
        if (depth_target)
        {
            gGL.getTexUnit(channel)->bind(depth_target, true);
        }
        else
        {
            gGL.getTexUnit(channel)->bind(deferred_target, true);
        }
        stop_glerror();
    }

    if (sReflectionRender && !shader.getUniformLocation(LLShaderMgr::MODELVIEW_MATRIX))
    {
        shader.uniformMatrix4fv(LLShaderMgr::MODELVIEW_MATRIX, 1, false, glm::value_ptr(mReflectionModelView));
    }

    bindLightFunc(shader);

    stop_glerror();

    light_target = light_target ? light_target : deferred_light_target;
    channel = shader.enableTexture(LLShaderMgr::DEFERRED_LIGHT, light_target->getUsage());
    if (channel > -1)
    {
        if (light_target->isComplete())
        {
            light_target->bindTexture(0, channel, LLTexUnit::TFO_POINT);
        }
        else
        {
            gGL.getTexUnit(channel)->bindFast(LLViewerFetchedTexture::sWhiteImagep);
        }
    }

    stop_glerror();

    bindShadowMaps(shader);

    stop_glerror();

    F32 mat[16*6];
    for (U32 i = 0; i < 16; i++)
    {
        mat[i] = glm::value_ptr(mSunShadowMatrix[0])[i];
        mat[i+16] = glm::value_ptr(mSunShadowMatrix[1])[i];
        mat[i+32] = glm::value_ptr(mSunShadowMatrix[2])[i];
        mat[i+48] = glm::value_ptr(mSunShadowMatrix[3])[i];
        mat[i+64] = glm::value_ptr(mSunShadowMatrix[4])[i];
        mat[i+80] = glm::value_ptr(mSunShadowMatrix[5])[i];
    }

    shader.uniformMatrix4fv(LLShaderMgr::DEFERRED_SHADOW_MATRIX, 6, false, mat);

    stop_glerror();

    if (!LLPipeline::sReflectionProbesEnabled)
    {
        channel = shader.enableTexture(LLShaderMgr::ENVIRONMENT_MAP, LLTexUnit::TT_CUBE_MAP);
        if (channel > -1)
        {
            LLCubeMap* cube_map = gSky.mVOSkyp ? gSky.mVOSkyp->getCubeMap() : NULL;
            if (cube_map)
            {
                cube_map->enable(channel);
                cube_map->bind();
            }

            F32* m = gGLModelView;

            F32 mat[] = { m[0], m[1], m[2],
                          m[4], m[5], m[6],
                          m[8], m[9], m[10] };

            shader.uniformMatrix3fv(LLShaderMgr::DEFERRED_ENV_MAT, 1, true, mat);
        }
    }

    bindReflectionProbes(shader);

    /*if (gCubeSnapshot)
    { // we only really care about the first two values, but the shader needs increasing separation between clip planes
        shader.uniform4f(LLShaderMgr::DEFERRED_SHADOW_CLIP, 1.f, 64.f, 128.f, 256.f);
    }
    else*/
    {
        shader.uniform4fv(LLShaderMgr::DEFERRED_SHADOW_CLIP, 1, mSunClipPlanes.mV);
    }

    //F32 shadow_offset_error = 1.f + RenderShadowOffsetError * fabsf(LLViewerCamera::getInstance()->getOrigin().mV[2]);
    F32 shadow_bias_error = RenderShadowBiasError * fabsf(LLViewerCamera::getInstance()->getOrigin().mV[2])/3000.f;
    F32 shadow_bias       = RenderShadowBias + shadow_bias_error;

    shader.uniform2f(LLShaderMgr::DEFERRED_SCREEN_RES, (GLfloat)deferred_target->getWidth(), (GLfloat)deferred_target->getHeight());
    shader.uniform1f(LLShaderMgr::DEFERRED_NEAR_CLIP, LLViewerCamera::getInstance()->getNear()*2.f);
    shader.uniform1f (LLShaderMgr::DEFERRED_SHADOW_OFFSET, RenderShadowOffset); //*shadow_offset_error);
    shader.uniform1f(LLShaderMgr::DEFERRED_SHADOW_BIAS, shadow_bias);
    shader.uniform1f(LLShaderMgr::DEFERRED_SPOT_SHADOW_OFFSET, RenderSpotShadowOffset);
    shader.uniform1f(LLShaderMgr::DEFERRED_SPOT_SHADOW_BIAS, RenderSpotShadowBias);

    shader.uniform3fv(LLShaderMgr::DEFERRED_SUN_DIR, 1, mTransformedSunDir.mV);
    shader.uniform3fv(LLShaderMgr::DEFERRED_MOON_DIR, 1, mTransformedMoonDir.mV);
    shader.uniform2f(LLShaderMgr::DEFERRED_SHADOW_RES, (GLfloat)mRT->shadow[0].getWidth(), (GLfloat)mRT->shadow[0].getHeight());
    shader.uniform2f(LLShaderMgr::DEFERRED_PROJ_SHADOW_RES, (GLfloat)mSpotShadow[0].getWidth(), (GLfloat)mSpotShadow[0].getHeight());

    shader.uniformMatrix4fv(LLShaderMgr::MODELVIEW_DELTA_MATRIX, 1, GL_FALSE, glm::value_ptr(gGLDeltaModelView));
    shader.uniformMatrix4fv(LLShaderMgr::INVERSE_MODELVIEW_DELTA_MATRIX, 1, GL_FALSE, glm::value_ptr(gGLInverseDeltaModelView));

    shader.uniform1i(LLShaderMgr::CUBE_SNAPSHOT, gCubeSnapshot ? 1 : 0);

    // auto adjust legacy sun color if needed
    static LLCachedControl<bool> should_auto_adjust(gSavedSettings, "RenderSkyAutoAdjustLegacy", true);
    static LLCachedControl<F32> auto_adjust_sun_color_scale(gSavedSettings, "RenderSkyAutoAdjustSunColorScale", 1.f);
    LLSettingsSky::ptr_t psky = LLEnvironment::instance().getCurrentSky();
    LLColor3 sun_diffuse(mSunDiffuse.mV);
    if (should_auto_adjust && psky->canAutoAdjust())
    {
        sun_diffuse *= auto_adjust_sun_color_scale;
    }

    shader.uniform3fv(LLShaderMgr::SUNLIGHT_COLOR, 1, sun_diffuse.mV);
    shader.uniform3fv(LLShaderMgr::MOONLIGHT_COLOR, 1, mMoonDiffuse.mV);

    shader.uniform1f(LLShaderMgr::REFLECTION_PROBE_MAX_LOD, mReflectionMapManager.mMaxProbeLOD);
}


LLColor3 pow3f(LLColor3 v, F32 f)
{
    v.mV[0] = powf(v.mV[0], f);
    v.mV[1] = powf(v.mV[1], f);
    v.mV[2] = powf(v.mV[2], f);
    return v;
}

LLVector4 pow4fsrgb(LLVector4 v, F32 f)
{
    v.mV[0] = powf(v.mV[0], f);
    v.mV[1] = powf(v.mV[1], f);
    v.mV[2] = powf(v.mV[2], f);
    return v;
}

void LLPipeline::renderDeferredLighting()
{
    LL_PROFILE_ZONE_SCOPED_CATEGORY_PIPELINE;
    LL_PROFILE_GPU_ZONE("renderDeferredLighting");
    if (!sCull)
    {
        return;
    }

    llassert(!sRenderingHUDs);

    F32 light_scale = 1.f;

    if (gCubeSnapshot)
    { //darken local lights when probe ambiance is above 1
        light_scale = mReflectionMapManager.mLightScale;
    }

    LLRenderTarget *screen_target         = &mRT->screen;
    LLRenderTarget* deferred_light_target = &mRT->deferredLight;

    {
        LL_PROFILE_ZONE_NAMED_CATEGORY_PIPELINE("deferred");
        LLViewerCamera *camera = LLViewerCamera::getInstance();

        if (gPipeline.hasRenderType(LLPipeline::RENDER_TYPE_HUD))
        {
            gPipeline.toggleRenderType(LLPipeline::RENDER_TYPE_HUD);
        }

        gGL.setColorMask(true, true);

        // draw a cube around every light
        LLVertexBuffer::unbind();

        LLGLEnable cull(GL_CULL_FACE);
        LLGLEnable blend(GL_BLEND);

        glm::mat4 mat = get_current_modelview();

        setupHWLights();  // to set mSun/MoonDir;

        glm::vec4 tc(glm::make_vec4(mSunDir.mV));
        tc = mat * tc;
        mTransformedSunDir.set(glm::value_ptr(tc));

        glm::vec4 tc_moon(glm::make_vec4(mMoonDir.mV));
        tc_moon = mat * tc_moon;
        mTransformedMoonDir.set(glm::value_ptr(tc_moon));

        if ((RenderDeferredSSAO && !gCubeSnapshot) || RenderShadowDetail > 0)
        {
            LL_PROFILE_GPU_ZONE("sun program");
            deferred_light_target->bindTarget();
            {  // paint shadow/SSAO light map (direct lighting lightmap)
                LL_PROFILE_ZONE_NAMED_CATEGORY_PIPELINE("renderDeferredLighting - sun shadow");

                LLGLSLShader& sun_shader = gCubeSnapshot ? gDeferredSunProbeProgram : gDeferredSunProgram;
                bindDeferredShader(sun_shader, deferred_light_target);
                mScreenTriangleVB->setBuffer();
                deferred_light_target->invalidate(GL_COLOR_BUFFER_BIT);

                sun_shader.uniform2f(LLShaderMgr::DEFERRED_SCREEN_RES,
                                              (GLfloat)deferred_light_target->getWidth(),
                                              (GLfloat)deferred_light_target->getHeight());

                if (RenderDeferredSSAO && !gCubeSnapshot)
                {
                    sun_shader.uniform1f(LLShaderMgr::DEFERRED_SSAO_RADIUS, RenderSSAOScale);
                    sun_shader.uniform1f(LLShaderMgr::DEFERRED_SSAO_MAX_RADIUS, (GLfloat)RenderSSAOMaxScale);

                    F32 ssao_factor = RenderSSAOFactor;
                    sun_shader.uniform1f(LLShaderMgr::DEFERRED_SSAO_FACTOR, ssao_factor);
                    sun_shader.uniform1f(LLShaderMgr::DEFERRED_SSAO_FACTOR_INV, 1.0f / ssao_factor);

                    S32 channel = sun_shader.enableTexture(LLShaderMgr::DEFERRED_NOISE);
                    if (channel > -1)
                    {
                        gGL.getTexUnit(channel)->bindManual(LLTexUnit::TT_TEXTURE, mNoiseMap);
                        gGL.getTexUnit(channel)->setTextureFilteringOption(LLTexUnit::TFO_POINT);
                    }
                }

                {
                    LLGLDisable   blend(GL_BLEND);
                    LLGLDepthTest depth(GL_TRUE, GL_FALSE, GL_ALWAYS);
                    mScreenTriangleVB->drawArrays(LLRender::TRIANGLES, 0, 3);
                }

                sun_shader.disableTexture(LLShaderMgr::DEFERRED_NOISE);

                unbindDeferredShader(sun_shader);
            }
            deferred_light_target->flush();
        }

        if (RenderDeferredSSAO && !gCubeSnapshot)
        {
            // soften direct lighting lightmap
            LL_PROFILE_ZONE_NAMED_CATEGORY_PIPELINE("renderDeferredLighting - soften shadow");
            LL_PROFILE_GPU_ZONE("soften shadow");
            // blur lightmap
            screen_target->bindTarget();
            screen_target->invalidate(GL_COLOR_BUFFER_BIT);

            bindDeferredShader(gDeferredBlurLightProgram);

            LLVector3 go = RenderShadowGaussian;
            const U32 kern_length = 4;
            F32       blur_size = RenderShadowBlurSize;
            F32       dist_factor = RenderShadowBlurDistFactor;

            // sample symmetrically with the middle sample falling exactly on 0.0
            F32 x = 0.f;

            LLVector3 gauss[32];  // xweight, yweight, offset

            for (U32 i = 0; i < kern_length; i++)
            {
                gauss[i].mV[0] = llgaussian(x, go.mV[0]);
                gauss[i].mV[1] = llgaussian(x, go.mV[1]);
                gauss[i].mV[2] = x;
                x += 1.f;
            }

            gDeferredBlurLightProgram.uniform2f(sDelta, 1.f, 0.f);
            gDeferredBlurLightProgram.uniform1f(sDistFactor, dist_factor);
            gDeferredBlurLightProgram.uniform3fv(sKern, kern_length, gauss[0].mV);
            gDeferredBlurLightProgram.uniform1f(sKernScale, blur_size * (kern_length / 2.f - 0.5f));

            {
                LLGLDisable   blend(GL_BLEND);
                LLGLDepthTest depth(GL_TRUE, GL_FALSE, GL_ALWAYS);
                mScreenTriangleVB->setBuffer();
                mScreenTriangleVB->drawArrays(LLRender::TRIANGLES, 0, 3);
            }

            screen_target->flush();
            unbindDeferredShader(gDeferredBlurLightProgram);

            bindDeferredShader(gDeferredBlurLightProgram, screen_target);

            deferred_light_target->bindTarget();

            gDeferredBlurLightProgram.uniform2f(sDelta, 0.f, 1.f);

            {
                LLGLDisable   blend(GL_BLEND);
                LLGLDepthTest depth(GL_TRUE, GL_FALSE, GL_ALWAYS);
                mScreenTriangleVB->setBuffer();
                mScreenTriangleVB->drawArrays(LLRender::TRIANGLES, 0, 3);
            }
            deferred_light_target->flush();
            unbindDeferredShader(gDeferredBlurLightProgram);
        }
        screen_target->bindTarget();
        // clear color buffer here - zeroing alpha (glow) is important or it will accumulate against sky
        glClearColor(0, 0, 0, 0);
        screen_target->clear(GL_COLOR_BUFFER_BIT);

        if (RenderDeferredAtmospheric)
        {  // apply sunlight contribution
            LLGLSLShader &soften_shader = gDeferredSoftenProgram;

            LL_PROFILE_ZONE_NAMED_CATEGORY_PIPELINE("renderDeferredLighting - atmospherics");
            LL_PROFILE_GPU_ZONE("atmospherics");
            bindDeferredShader(soften_shader);

            static LLCachedControl<F32> ssao_scale(gSavedSettings, "RenderSSAOIrradianceScale", 0.5f);
            static LLCachedControl<F32> ssao_max(gSavedSettings, "RenderSSAOIrradianceMax", 0.25f);
            static LLStaticHashedString ssao_scale_str("ssao_irradiance_scale");
            static LLStaticHashedString ssao_max_str("ssao_irradiance_max");

            soften_shader.uniform1f(ssao_scale_str, ssao_scale);
            soften_shader.uniform1f(ssao_max_str, ssao_max);

            LLEnvironment &environment = LLEnvironment::instance();
            soften_shader.uniform1i(LLShaderMgr::SUN_UP_FACTOR, environment.getIsSunUp() ? 1 : 0);
            soften_shader.uniform3fv(LLShaderMgr::LIGHTNORM, 1, environment.getClampedLightNorm().mV);

            soften_shader.uniform4fv(LLShaderMgr::WATER_WATERPLANE, 1, LLDrawPoolAlpha::sWaterPlane.mV);

            if(RenderDeferredSSAO)
            {
                LLVector3 ssao_effect = RenderSSAOEffect;
                F32 matrix_diag = (ssao_effect[0] + 2.0f * ssao_effect[1]) / 3.0f;
                F32 matrix_nondiag = (ssao_effect[0] - ssao_effect[1]) / 3.0f;
                // This matrix scales (proj of color onto <1/rt(3),1/rt(3),1/rt(3)>) by
                // value factor, and scales remainder by saturation factor
                F32 ssao_effect_mat[] = { matrix_diag, matrix_nondiag, matrix_nondiag,
                                            matrix_nondiag, matrix_diag, matrix_nondiag,
                                            matrix_nondiag, matrix_nondiag, matrix_diag };
                soften_shader.uniformMatrix3fv(LLShaderMgr::DEFERRED_SSAO_EFFECT_MAT, 1, GL_FALSE, ssao_effect_mat);
            }

            {
                LLGLDepthTest depth(GL_FALSE);
                LLGLDisable   blend(GL_BLEND);

                // full screen blit
                mScreenTriangleVB->setBuffer();
                mScreenTriangleVB->drawArrays(LLRender::TRIANGLES, 0, 3);
            }

            unbindDeferredShader(gDeferredSoftenProgram);
        }

        static LLCachedControl<S32> local_light_count(gSavedSettings, "RenderLocalLightCount", 256);
        static LLCachedControl<S32> probe_level(gSavedSettings, "RenderReflectionProbeLevel", 0);

        if (local_light_count > 0 && (!gCubeSnapshot || probe_level > 0))
        {
            gGL.setSceneBlendType(LLRender::BT_ADD);
            std::list<LLVector4>        fullscreen_lights;
            LLDrawable::drawable_list_t spot_lights;
            LLDrawable::drawable_list_t fullscreen_spot_lights;

            if (!gCubeSnapshot)
            {
                for (U32 i = 0; i < 2; i++)
                {
                    mTargetShadowSpotLight[i] = NULL;
                }
            }

            std::list<LLVector4> light_colors;

            LLVertexBuffer::unbind();

            {
                LL_PROFILE_ZONE_NAMED_CATEGORY_PIPELINE("renderDeferredLighting - local lights");
                LL_PROFILE_GPU_ZONE("local lights");
                bindDeferredShader(gDeferredLightProgram);

                if (mCubeVB.isNull())
                {
                    mCubeVB = ll_create_cube_vb(LLVertexBuffer::MAP_VERTEX);
                }

                mCubeVB->setBuffer();

                LLGLDepthTest depth(GL_TRUE, GL_FALSE);
                // mNearbyLights already includes distance calculation and excludes muted avatars.
                // It is calculated from mLights
                // mNearbyLights also provides fade value to gracefully fade-out out of range lights
                S32 count = 0;
                for (light_set_t::iterator iter = mNearbyLights.begin(); iter != mNearbyLights.end(); ++iter)
                {
                    count++;
                    if (count > local_light_count)
                    { //stop collecting lights once we hit the limit
                        break;
                    }

                    LLDrawable * drawablep = iter->drawable;
                    LLVOVolume * volume = drawablep->getVOVolume();
                    if (!volume)
                    {
                        continue;
                    }

                    if (volume->isAttachment())
                    {
                        if (!sRenderAttachedLights)
                        {
                            continue;
                        }
                    }

                    LLVector4a center;
                    center.load3(drawablep->getPositionAgent().mV);
                    const F32 *c = center.getF32ptr();
                    F32        s = volume->getLightRadius() * 1.5f;

                    // send light color to shader in linear space
                    LLColor3 col = volume->getLightLinearColor() * light_scale;

                    if (col.magVecSquared() < 0.001f)
                    {
                        continue;
                    }

                    if (s <= 0.001f)
                    {
                        continue;
                    }

                    LLVector4a sa;
                    sa.splat(s);
                    if (camera->AABBInFrustumNoFarClip(center, sa) == 0)
                    {
                        continue;
                    }

                    sVisibleLightCount++;

                    if (camera->getOrigin().mV[0] > c[0] + s + 0.2f || camera->getOrigin().mV[0] < c[0] - s - 0.2f ||
                        camera->getOrigin().mV[1] > c[1] + s + 0.2f || camera->getOrigin().mV[1] < c[1] - s - 0.2f ||
                        camera->getOrigin().mV[2] > c[2] + s + 0.2f || camera->getOrigin().mV[2] < c[2] - s - 0.2f)
                    {  // draw box if camera is outside box
                        if (volume->isLightSpotlight())
                        {
                            drawablep->getVOVolume()->updateSpotLightPriority();
                            spot_lights.push_back(drawablep);
                            continue;
                        }

                        gDeferredLightProgram.uniform3fv(LLShaderMgr::LIGHT_CENTER, 1, c);
                        gDeferredLightProgram.uniform1f(LLShaderMgr::LIGHT_SIZE, s);
                        gDeferredLightProgram.uniform3fv(LLShaderMgr::DIFFUSE_COLOR, 1, col.mV);
                        gDeferredLightProgram.uniform1f(LLShaderMgr::LIGHT_FALLOFF, volume->getLightFalloff(DEFERRED_LIGHT_FALLOFF));
                        gGL.syncMatrices();

                        mCubeVB->drawRange(LLRender::TRIANGLE_FAN, 0, 7, 8, get_box_fan_indices(camera, center));
                    }
                    else
                    {
                        if (volume->isLightSpotlight())
                        {
                            drawablep->getVOVolume()->updateSpotLightPriority();
                            fullscreen_spot_lights.push_back(drawablep);
                            continue;
                        }

                        glm::vec3 tc(glm::make_vec3(c));
                        tc = mul_mat4_vec3(mat, tc);

                        fullscreen_lights.push_back(LLVector4(tc.x, tc.y, tc.z, s));
                        light_colors.push_back(LLVector4(col.mV[0], col.mV[1], col.mV[2], volume->getLightFalloff(DEFERRED_LIGHT_FALLOFF)));
                    }
                }

                // Bookmark comment to allow searching for mSpecialRenderMode == 3 (avatar edit mode),
                // prev site of appended deferred character light, removed by SL-13522 09/20

                unbindDeferredShader(gDeferredLightProgram);
            }

            if (!spot_lights.empty())
            {
                LL_PROFILE_ZONE_NAMED_CATEGORY_PIPELINE("renderDeferredLighting - projectors");
                LL_PROFILE_GPU_ZONE("projectors");
                LLGLDepthTest depth(GL_TRUE, GL_FALSE);
                bindDeferredShader(gDeferredSpotLightProgram);

                mCubeVB->setBuffer();

                gDeferredSpotLightProgram.enableTexture(LLShaderMgr::DEFERRED_PROJECTION);

                for (LLDrawable::drawable_list_t::iterator iter = spot_lights.begin(); iter != spot_lights.end(); ++iter)
                {
                    LLDrawable *drawablep = *iter;

                    LLVOVolume *volume = drawablep->getVOVolume();

                    LLVector4a center;
                    center.load3(drawablep->getPositionAgent().mV);
                    const F32* c = center.getF32ptr();
                    F32        s = volume->getLightRadius() * 1.5f;

                    sVisibleLightCount++;

                    setupSpotLight(gDeferredSpotLightProgram, drawablep);

                    // send light color to shader in linear space
                    LLColor3 col = volume->getLightLinearColor() * light_scale;

                    gDeferredSpotLightProgram.uniform3fv(LLShaderMgr::LIGHT_CENTER, 1, c);
                    gDeferredSpotLightProgram.uniform1f(LLShaderMgr::LIGHT_SIZE, s);
                    gDeferredSpotLightProgram.uniform3fv(LLShaderMgr::DIFFUSE_COLOR, 1, col.mV);
                    gDeferredSpotLightProgram.uniform1f(LLShaderMgr::LIGHT_FALLOFF, volume->getLightFalloff(DEFERRED_LIGHT_FALLOFF));
                    gGL.syncMatrices();

                    mCubeVB->drawRange(LLRender::TRIANGLE_FAN, 0, 7, 8, get_box_fan_indices(camera, center));
                }
                gDeferredSpotLightProgram.disableTexture(LLShaderMgr::DEFERRED_PROJECTION);
                unbindDeferredShader(gDeferredSpotLightProgram);
            }

            {
                LL_PROFILE_ZONE_NAMED_CATEGORY_PIPELINE("renderDeferredLighting - fullscreen lights");
                LLGLDepthTest depth(GL_FALSE);
                LL_PROFILE_GPU_ZONE("fullscreen lights");

                U32 count = 0;

                const U32 max_count = LL_DEFERRED_MULTI_LIGHT_COUNT;
                LLVector4 light[max_count];
                LLVector4 col[max_count];

                F32 far_z = 0.f;

                while (!fullscreen_lights.empty())
                {
                    light[count] = fullscreen_lights.front();
                    fullscreen_lights.pop_front();
                    col[count] = light_colors.front();
                    light_colors.pop_front();

                    far_z = llmin(light[count].mV[2] - light[count].mV[3], far_z);
                    count++;
                    if (count == max_count || fullscreen_lights.empty())
                    {
                        U32 idx = count - 1;
                        bindDeferredShader(gDeferredMultiLightProgram[idx]);
                        gDeferredMultiLightProgram[idx].uniform1i(LLShaderMgr::MULTI_LIGHT_COUNT, count);
                        gDeferredMultiLightProgram[idx].uniform4fv(LLShaderMgr::MULTI_LIGHT, count, (GLfloat*)light);
                        gDeferredMultiLightProgram[idx].uniform4fv(LLShaderMgr::MULTI_LIGHT_COL, count, (GLfloat*)col);
                        gDeferredMultiLightProgram[idx].uniform1f(LLShaderMgr::MULTI_LIGHT_FAR_Z, far_z);
                        far_z = 0.f;
                        count = 0;
                        mScreenTriangleVB->setBuffer();
                        mScreenTriangleVB->drawArrays(LLRender::TRIANGLES, 0, 3);
                        unbindDeferredShader(gDeferredMultiLightProgram[idx]);
                    }
                }

                bindDeferredShader(gDeferredMultiSpotLightProgram);

                gDeferredMultiSpotLightProgram.enableTexture(LLShaderMgr::DEFERRED_PROJECTION);

                mScreenTriangleVB->setBuffer();

                for (LLDrawable::drawable_list_t::iterator iter = fullscreen_spot_lights.begin(); iter != fullscreen_spot_lights.end(); ++iter)
                {
                    LLDrawable* drawablep = *iter;
                    LLVOVolume* volume = drawablep->getVOVolume();
                    LLVector3   center = drawablep->getPositionAgent();
                    F32         light_size_final = volume->getLightRadius() * 1.5f;
                    F32         light_falloff_final = volume->getLightFalloff(DEFERRED_LIGHT_FALLOFF);

                    sVisibleLightCount++;

                    glm::vec3 tc(glm::make_vec3(LLVector4(center).mV));
                    tc = mul_mat4_vec3(mat, tc);

                    setupSpotLight(gDeferredMultiSpotLightProgram, drawablep);

                    // send light color to shader in linear space
                    LLColor3 col = volume->getLightLinearColor() * light_scale;

                    gDeferredMultiSpotLightProgram.uniform3fv(LLShaderMgr::LIGHT_CENTER, 1, glm::value_ptr(tc));
                    gDeferredMultiSpotLightProgram.uniform1f(LLShaderMgr::LIGHT_SIZE, light_size_final);
                    gDeferredMultiSpotLightProgram.uniform3fv(LLShaderMgr::DIFFUSE_COLOR, 1, col.mV);
                    gDeferredMultiSpotLightProgram.uniform1f(LLShaderMgr::LIGHT_FALLOFF, light_falloff_final);
                    mScreenTriangleVB->drawArrays(LLRender::TRIANGLES, 0, 3);
                }

                gDeferredMultiSpotLightProgram.disableTexture(LLShaderMgr::DEFERRED_PROJECTION);
                unbindDeferredShader(gDeferredMultiSpotLightProgram);
            }
        }

        gGL.setColorMask(true, true);
    }

    {  // render non-deferred geometry (alpha, fullbright, glow)
        LLGLDisable blend(GL_BLEND);

        pushRenderTypeMask();
        andRenderTypeMask(LLPipeline::RENDER_TYPE_ALPHA,
                          LLPipeline::RENDER_TYPE_ALPHA_PRE_WATER,
                          LLPipeline::RENDER_TYPE_ALPHA_POST_WATER,
                          LLPipeline::RENDER_TYPE_FULLBRIGHT,
                          LLPipeline::RENDER_TYPE_VOLUME,
                          LLPipeline::RENDER_TYPE_GLOW,
                          LLPipeline::RENDER_TYPE_BUMP,
                          LLPipeline::RENDER_TYPE_GLTF_PBR,
                          LLPipeline::RENDER_TYPE_PASS_SIMPLE,
                          LLPipeline::RENDER_TYPE_PASS_ALPHA,
                          LLPipeline::RENDER_TYPE_PASS_ALPHA_MASK,
                          LLPipeline::RENDER_TYPE_PASS_BUMP,
                          LLPipeline::RENDER_TYPE_PASS_POST_BUMP,
                          LLPipeline::RENDER_TYPE_PASS_FULLBRIGHT,
                          LLPipeline::RENDER_TYPE_PASS_FULLBRIGHT_ALPHA_MASK,
                          LLPipeline::RENDER_TYPE_PASS_FULLBRIGHT_SHINY,
                          LLPipeline::RENDER_TYPE_PASS_GLOW,
                          LLPipeline::RENDER_TYPE_PASS_GLTF_GLOW,
                          LLPipeline::RENDER_TYPE_PASS_GRASS,
                          LLPipeline::RENDER_TYPE_PASS_SHINY,
                          LLPipeline::RENDER_TYPE_PASS_INVISIBLE,
                          LLPipeline::RENDER_TYPE_PASS_INVISI_SHINY,
                          LLPipeline::RENDER_TYPE_AVATAR,
                          LLPipeline::RENDER_TYPE_CONTROL_AV,
                          LLPipeline::RENDER_TYPE_ALPHA_MASK,
                          LLPipeline::RENDER_TYPE_FULLBRIGHT_ALPHA_MASK,
                          LLPipeline::RENDER_TYPE_TERRAIN,
                          LLPipeline::RENDER_TYPE_WATER,
                          END_RENDER_TYPES);

        renderGeomPostDeferred(*LLViewerCamera::getInstance());
        popRenderTypeMask();
    }

    screen_target->flush();

    if (!gCubeSnapshot)
    {
        // this is the end of the 3D scene render, grab a copy of the modelview and projection
        // matrix for use in off-by-one-frame effects in the next frame
        for (U32 i = 0; i < 16; i++)
        {
            gGLLastModelView[i] = gGLModelView[i];
            gGLLastProjection[i] = gGLProjection[i];
        }
    }
    gGL.setColorMask(true, true);
}

void LLPipeline::doAtmospherics()
{
    LL_PROFILE_ZONE_SCOPED_CATEGORY_PIPELINE;

    if (sImpostorRender)
    { // do not attempt atmospherics on impostors
        return;
    }

    if (RenderDeferredAtmospheric)
    {
        {
            // copy depth buffer for use in haze shader (use water displacement map as temp storage)
            LLGLDepthTest depth(GL_TRUE, GL_TRUE, GL_ALWAYS);

            LLRenderTarget& src = gPipeline.mRT->screen;
            LLRenderTarget& depth_src = gPipeline.mRT->deferredScreen;
            LLRenderTarget& dst = gPipeline.mWaterDis;

            mRT->screen.flush();
            dst.bindTarget();
            gCopyDepthProgram.bind();

            S32 diff_map = gCopyDepthProgram.getTextureChannel(LLShaderMgr::DIFFUSE_MAP);
            S32 depth_map = gCopyDepthProgram.getTextureChannel(LLShaderMgr::DEFERRED_DEPTH);

            gGL.getTexUnit(diff_map)->bind(&src);
            gGL.getTexUnit(depth_map)->bind(&depth_src, true);

            gGL.setColorMask(false, false);
            gPipeline.mScreenTriangleVB->setBuffer();
            gPipeline.mScreenTriangleVB->drawArrays(LLRender::TRIANGLES, 0, 3);

            dst.flush();
            mRT->screen.bindTarget();
        }

        LLGLEnable blend(GL_BLEND);
        gGL.blendFunc(LLRender::BF_ONE, LLRender::BF_SOURCE_ALPHA, LLRender::BF_ZERO, LLRender::BF_SOURCE_ALPHA);
        gGL.setColorMask(true, true);

        // apply haze
        LLGLSLShader& haze_shader = gHazeProgram;

        LL_PROFILE_GPU_ZONE("haze");
        bindDeferredShader(haze_shader, nullptr, &mWaterDis);

        LLEnvironment& environment = LLEnvironment::instance();
        haze_shader.uniform1i(LLShaderMgr::SUN_UP_FACTOR, environment.getIsSunUp() ? 1 : 0);
        haze_shader.uniform3fv(LLShaderMgr::LIGHTNORM, 1, environment.getClampedLightNorm().mV);

        haze_shader.uniform4fv(LLShaderMgr::WATER_WATERPLANE, 1, LLDrawPoolAlpha::sWaterPlane.mV);

        LLGLDepthTest depth(GL_FALSE);

        // full screen blit
        mScreenTriangleVB->setBuffer();
        mScreenTriangleVB->drawArrays(LLRender::TRIANGLES, 0, 3);

        unbindDeferredShader(haze_shader);

        gGL.setSceneBlendType(LLRender::BT_ALPHA);
    }
}

void LLPipeline::doWaterHaze()
{
    LL_PROFILE_ZONE_SCOPED_CATEGORY_PIPELINE;
    if (sImpostorRender)
    { // do not attempt water haze on impostors
        return;
    }

    if (RenderDeferredAtmospheric)
    {
        // copy depth buffer for use in haze shader (use water displacement map as temp storage)
        {
            LLGLDepthTest depth(GL_TRUE, GL_TRUE, GL_ALWAYS);

            LLRenderTarget& src = gPipeline.mRT->screen;
            LLRenderTarget& depth_src = gPipeline.mRT->deferredScreen;
            LLRenderTarget& dst = gPipeline.mWaterDis;

            mRT->screen.flush();
            dst.bindTarget();
            gCopyDepthProgram.bind();

            S32 diff_map = gCopyDepthProgram.getTextureChannel(LLShaderMgr::DIFFUSE_MAP);
            S32 depth_map = gCopyDepthProgram.getTextureChannel(LLShaderMgr::DEFERRED_DEPTH);

            gGL.getTexUnit(diff_map)->bind(&src);
            gGL.getTexUnit(depth_map)->bind(&depth_src, true);

            gGL.setColorMask(false, false);
            gPipeline.mScreenTriangleVB->setBuffer();
            gPipeline.mScreenTriangleVB->drawArrays(LLRender::TRIANGLES, 0, 3);

            dst.flush();
            mRT->screen.bindTarget();
        }

        LLGLEnable blend(GL_BLEND);
        gGL.blendFunc(LLRender::BF_ONE, LLRender::BF_SOURCE_ALPHA, LLRender::BF_ZERO, LLRender::BF_SOURCE_ALPHA);

        gGL.setColorMask(true, true);

        // apply haze
        LLGLSLShader& haze_shader = gHazeWaterProgram;

        LL_PROFILE_GPU_ZONE("haze");
        bindDeferredShader(haze_shader, nullptr, &mWaterDis);

        haze_shader.uniform4fv(LLShaderMgr::WATER_WATERPLANE, 1, LLDrawPoolAlpha::sWaterPlane.mV);

        static LLStaticHashedString above_water_str("above_water");
        haze_shader.uniform1i(above_water_str, sUnderWaterRender ? -1 : 1);

        if (LLPipeline::sUnderWaterRender)
        {
            LLGLDepthTest depth(GL_FALSE);

            // full screen blit
            mScreenTriangleVB->setBuffer();
            mScreenTriangleVB->drawArrays(LLRender::TRIANGLES, 0, 3);
        }
        else
        {
            //render water patches like LLDrawPoolWater does
            LLGLDepthTest depth(GL_TRUE, GL_FALSE);
            LLGLDisable   cull(GL_CULL_FACE);

            gGLLastMatrix = NULL;
            gGL.loadMatrix(gGLModelView);

            if (mWaterPool)
            {
                mWaterPool->pushFaceGeometry();
            }
        }

        unbindDeferredShader(haze_shader);


        gGL.setSceneBlendType(LLRender::BT_ALPHA);
    }
}

void LLPipeline::setupSpotLight(LLGLSLShader& shader, LLDrawable* drawablep)
{
    //construct frustum
    LLVOVolume* volume = drawablep->getVOVolume();
    LLVector3 params = volume->getSpotLightParams();

    F32 fov = params.mV[0];
    F32 focus = params.mV[1];

    LLVector3 pos = drawablep->getPositionAgent();
    LLQuaternion quat = volume->getRenderRotation();
    LLVector3 scale = volume->getScale();

    //get near clip plane
    LLVector3 at_axis(0,0,-scale.mV[2]*0.5f);
    at_axis *= quat;

    LLVector3 np = pos+at_axis;
    at_axis.normVec();

    //get origin that has given fov for plane np, at_axis, and given scale
    F32 dist = (scale.mV[1]*0.5f)/tanf(fov*0.5f);

    LLVector3 origin = np - at_axis*dist;

    //matrix from volume space to agent space
    LLMatrix4 light_mat(quat, LLVector4(origin,1.f));

    glm::mat4 light_to_agent(glm::make_mat4((F32*) light_mat.mMatrix));
    glm::mat4 light_to_screen = get_current_modelview() * light_to_agent;

    glm::mat4 screen_to_light = glm::inverse(light_to_screen);

    F32 s = volume->getLightRadius()*1.5f;
    F32 near_clip = dist;
    F32 width = scale.mV[VX];
    F32 height = scale.mV[VY];
    F32 far_clip = s+dist-scale.mV[VZ];

    F32 fovy = fov; // radians
    F32 aspect = width/height;

    glm::mat4 trans(0.5f, 0.0f, 0.0f, 0.0f,
                        0.0f, 0.5f, 0.0f, 0.0f,
                        0.0f, 0.0f, 0.5f, 0.0f,
                        0.5f, 0.5f, 0.5f, 1.0f);

    glm::vec3 p1(0, 0, -(near_clip+0.01f));
    glm::vec3 p2(0, 0, -(near_clip+1.f));

    glm::vec3 screen_origin(0, 0, 0);

    p1 = mul_mat4_vec3(light_to_screen, p1);
    p2 = mul_mat4_vec3(light_to_screen, p2);
    screen_origin = mul_mat4_vec3(light_to_screen, screen_origin);

    glm::vec3 n = p2-p1;
    n = glm::normalize(n);

    F32 proj_range = far_clip - near_clip;
    glm::mat4 light_proj = glm::perspective(fovy, aspect, near_clip, far_clip);
    screen_to_light = trans * light_proj * screen_to_light;
    shader.uniformMatrix4fv(LLShaderMgr::PROJECTOR_MATRIX, 1, false, glm::value_ptr(screen_to_light));
    shader.uniform1f(LLShaderMgr::PROJECTOR_NEAR, near_clip);
    shader.uniform3fv(LLShaderMgr::PROJECTOR_P, 1, glm::value_ptr(p1));
    shader.uniform3fv(LLShaderMgr::PROJECTOR_N, 1, glm::value_ptr(n));
    shader.uniform3fv(LLShaderMgr::PROJECTOR_ORIGIN, 1, glm::value_ptr(screen_origin));
    shader.uniform1f(LLShaderMgr::PROJECTOR_RANGE, proj_range);
    shader.uniform1f(LLShaderMgr::PROJECTOR_AMBIANCE, params.mV[2]);
    S32 s_idx = -1;

    for (U32 i = 0; i < 2; i++)
    {
        if (mShadowSpotLight[i] == drawablep)
        {
            s_idx = i;
        }
    }

    shader.uniform1i(LLShaderMgr::PROJECTOR_SHADOW_INDEX, s_idx);

    if (s_idx >= 0)
    {
        shader.uniform1f(LLShaderMgr::PROJECTOR_SHADOW_FADE, 1.f-mSpotLightFade[s_idx]);
    }
    else
    {
        shader.uniform1f(LLShaderMgr::PROJECTOR_SHADOW_FADE, 1.f);
    }

    // make sure we're not already targeting the same spot light with both shadow maps
    llassert(mTargetShadowSpotLight[0] != mTargetShadowSpotLight[1] || mTargetShadowSpotLight[0].isNull());

    if (!gCubeSnapshot)
    {
        LLDrawable* potential = drawablep;
        //determine if this light is higher priority than one of the existing spot shadows
        F32 m_pri = volume->getSpotLightPriority();

        for (U32 i = 0; i < 2; i++)
        {
            F32 pri = 0.f;

            if (mTargetShadowSpotLight[i].notNull())
            {
                pri = mTargetShadowSpotLight[i]->getVOVolume()->getSpotLightPriority();
            }

            if (m_pri > pri)
            {
                LLDrawable* temp = mTargetShadowSpotLight[i];
                mTargetShadowSpotLight[i] = potential;
                potential = temp;
                m_pri = pri;
            }
        }
    }

    // make sure we didn't end up targeting the same spot light with both shadow maps
    llassert(mTargetShadowSpotLight[0] != mTargetShadowSpotLight[1] || mTargetShadowSpotLight[0].isNull());

    LLViewerTexture* img = volume->getLightTexture();

    if (img == NULL)
    {
        img = LLViewerFetchedTexture::sWhiteImagep;
    }

    S32 channel = shader.enableTexture(LLShaderMgr::DEFERRED_PROJECTION);

    if (channel > -1)
    {
        if (img)
        {
            gGL.getTexUnit(channel)->bind(img);

            F32 lod_range = logf((F32)img->getWidth())/logf(2.f);

            shader.uniform1f(LLShaderMgr::PROJECTOR_FOCUS, focus);
            shader.uniform1f(LLShaderMgr::PROJECTOR_LOD, lod_range);
            shader.uniform1f(LLShaderMgr::PROJECTOR_AMBIENT_LOD, llclamp((proj_range-focus)/proj_range*lod_range, 0.f, 1.f));
        }
    }

}

void LLPipeline::unbindDeferredShader(LLGLSLShader &shader)
{
    LLRenderTarget* deferred_target       = &mRT->deferredScreen;
    LLRenderTarget* deferred_light_target = &mRT->deferredLight;

    stop_glerror();
    shader.disableTexture(LLShaderMgr::NORMAL_MAP, deferred_target->getUsage());
    shader.disableTexture(LLShaderMgr::DEFERRED_DIFFUSE, deferred_target->getUsage());
    shader.disableTexture(LLShaderMgr::DEFERRED_SPECULAR, deferred_target->getUsage());
    shader.disableTexture(LLShaderMgr::DEFERRED_EMISSIVE, deferred_target->getUsage());
    shader.disableTexture(LLShaderMgr::DEFERRED_BRDF_LUT);
    //shader.disableTexture(LLShaderMgr::DEFERRED_DEPTH, deferred_depth_target->getUsage());
    shader.disableTexture(LLShaderMgr::DEFERRED_DEPTH, deferred_target->getUsage());
    shader.disableTexture(LLShaderMgr::DEFERRED_LIGHT, deferred_light_target->getUsage());
    shader.disableTexture(LLShaderMgr::DIFFUSE_MAP);

    for (U32 i = 0; i < 4; i++)
    {
        if (shader.disableTexture(LLShaderMgr::DEFERRED_SHADOW0+i) > -1)
        {
            glTexParameteri(GL_TEXTURE_2D, GL_TEXTURE_COMPARE_MODE, GL_NONE);
        }
    }

    for (U32 i = 4; i < 6; i++)
    {
        if (shader.disableTexture(LLShaderMgr::DEFERRED_SHADOW0+i) > -1)
        {
            glTexParameteri(GL_TEXTURE_2D, GL_TEXTURE_COMPARE_MODE, GL_NONE);
        }
    }

    shader.disableTexture(LLShaderMgr::DEFERRED_LIGHTFUNC);

    if (!LLPipeline::sReflectionProbesEnabled)
    {
        S32 channel = shader.disableTexture(LLShaderMgr::ENVIRONMENT_MAP, LLTexUnit::TT_CUBE_MAP);
        if (channel > -1)
        {
            LLCubeMap* cube_map = gSky.mVOSkyp ? gSky.mVOSkyp->getCubeMap() : NULL;
            if (cube_map)
            {
                cube_map->disable();
            }
        }
    }

    unbindReflectionProbes(shader);

    gGL.getTexUnit(0)->unbind(LLTexUnit::TT_TEXTURE);
    gGL.getTexUnit(0)->activate();
    shader.unbind();
}

void LLPipeline::setEnvMat(LLGLSLShader& shader)
{
    F32* m = gGLModelView;

    F32 mat[] = { m[0], m[1], m[2],
                    m[4], m[5], m[6],
                    m[8], m[9], m[10] };

    shader.uniformMatrix3fv(LLShaderMgr::DEFERRED_ENV_MAT, 1, true, mat);
}

void LLPipeline::bindReflectionProbes(LLGLSLShader& shader)
{
    if (!sReflectionProbesEnabled)
    {
        return;
    }

    S32 channel = shader.enableTexture(LLShaderMgr::REFLECTION_PROBES, LLTexUnit::TT_CUBE_MAP_ARRAY);
    bool bound = false;
    if (channel > -1 && mReflectionMapManager.mTexture.notNull())
    {
        mReflectionMapManager.mTexture->bind(channel);
        bound = true;
    }

    channel = shader.enableTexture(LLShaderMgr::IRRADIANCE_PROBES, LLTexUnit::TT_CUBE_MAP_ARRAY);
    if (channel > -1 && mReflectionMapManager.mIrradianceMaps.notNull())
    {
        mReflectionMapManager.mIrradianceMaps->bind(channel);
        bound = true;
    }

    if (RenderMirrors)
    {
        channel = shader.enableTexture(LLShaderMgr::HERO_PROBE, LLTexUnit::TT_CUBE_MAP_ARRAY);
        if (channel > -1 && mHeroProbeManager.mTexture.notNull())
        {
            mHeroProbeManager.mTexture->bind(channel);
            bound = true;
        }
    }


    if (bound)
    {
        mReflectionMapManager.setUniforms();

        setEnvMat(shader);
    }

    // reflection probe shaders generally sample the scene map as well for SSR
    channel = shader.enableTexture(LLShaderMgr::SCENE_MAP);
    if (channel > -1)
    {
        gGL.getTexUnit(channel)->bind(&mSceneMap);
    }


    shader.uniform1f(LLShaderMgr::DEFERRED_SSR_ITR_COUNT, (GLfloat)RenderScreenSpaceReflectionIterations);
    shader.uniform1f(LLShaderMgr::DEFERRED_SSR_DIST_BIAS, RenderScreenSpaceReflectionDistanceBias);
    shader.uniform1f(LLShaderMgr::DEFERRED_SSR_RAY_STEP, RenderScreenSpaceReflectionRayStep);
    shader.uniform1f(LLShaderMgr::DEFERRED_SSR_GLOSSY_SAMPLES, (GLfloat)RenderScreenSpaceReflectionGlossySamples);
    shader.uniform1f(LLShaderMgr::DEFERRED_SSR_REJECT_BIAS, RenderScreenSpaceReflectionDepthRejectBias);
    mPoissonOffset++;

    if (mPoissonOffset > 128 - RenderScreenSpaceReflectionGlossySamples)
        mPoissonOffset = 0;

    shader.uniform1f(LLShaderMgr::DEFERRED_SSR_NOISE_SINE, (GLfloat)mPoissonOffset);
    shader.uniform1f(LLShaderMgr::DEFERRED_SSR_ADAPTIVE_STEP_MULT, RenderScreenSpaceReflectionAdaptiveStepMultiplier);

    channel = shader.enableTexture(LLShaderMgr::SCENE_DEPTH);
    if (channel > -1)
    {
        gGL.getTexUnit(channel)->bind(&mSceneMap, true);
    }


}

void LLPipeline::unbindReflectionProbes(LLGLSLShader& shader)
{
    S32 channel = shader.disableTexture(LLShaderMgr::REFLECTION_PROBES, LLTexUnit::TT_CUBE_MAP);
    if (channel > -1 && mReflectionMapManager.mTexture.notNull())
    {
        mReflectionMapManager.mTexture->unbind();
        if (channel == 0)
        {
            gGL.getTexUnit(channel)->enable(LLTexUnit::TT_TEXTURE);
        }
    }
}


inline float sgn(float a)
{
    if (a > 0.0F) return (1.0F);
    if (a < 0.0F) return (-1.0F);
    return (0.0F);
}

glm::mat4 look(const LLVector3 pos, const LLVector3 dir, const LLVector3 up)
{
    LLVector3 dirN;
    LLVector3 upN;
    LLVector3 lftN;

    lftN = dir % up;
    lftN.normVec();

    upN = lftN % dir;
    upN.normVec();

    dirN = dir;
    dirN.normVec();

    F32 ret[16];
    ret[ 0] = lftN[0];
    ret[ 1] = upN[0];
    ret[ 2] = -dirN[0];
    ret[ 3] = 0.f;

    ret[ 4] = lftN[1];
    ret[ 5] = upN[1];
    ret[ 6] = -dirN[1];
    ret[ 7] = 0.f;

    ret[ 8] = lftN[2];
    ret[ 9] = upN[2];
    ret[10] = -dirN[2];
    ret[11] = 0.f;

    ret[12] = -(lftN*pos);
    ret[13] = -(upN*pos);
    ret[14] = dirN*pos;
    ret[15] = 1.f;

    return glm::make_mat4(ret);
}

static LLTrace::BlockTimerStatHandle FTM_SHADOW_RENDER("Render Shadows");
static LLTrace::BlockTimerStatHandle FTM_SHADOW_ALPHA("Alpha Shadow");
static LLTrace::BlockTimerStatHandle FTM_SHADOW_SIMPLE("Simple Shadow");
static LLTrace::BlockTimerStatHandle FTM_SHADOW_GEOM("Shadow Geom");

static LLTrace::BlockTimerStatHandle FTM_SHADOW_ALPHA_MASKED("Alpha Masked");
static LLTrace::BlockTimerStatHandle FTM_SHADOW_ALPHA_BLEND("Alpha Blend");
static LLTrace::BlockTimerStatHandle FTM_SHADOW_ALPHA_TREE("Alpha Tree");
static LLTrace::BlockTimerStatHandle FTM_SHADOW_ALPHA_GRASS("Alpha Grass");
static LLTrace::BlockTimerStatHandle FTM_SHADOW_FULLBRIGHT_ALPHA_MASKED("Fullbright Alpha Masked");

void LLPipeline::renderShadow(const glm::mat4& view, const glm::mat4& proj, LLCamera& shadow_cam, LLCullResult& result, bool depth_clamp)
{
    LL_PROFILE_ZONE_SCOPED_CATEGORY_PIPELINE; //LL_RECORD_BLOCK_TIME(FTM_SHADOW_RENDER);
    LL_PROFILE_GPU_ZONE("renderShadow");

    LLPipeline::sShadowRender = true;

    // disable occlusion culling during shadow render
    U32 saved_occlusion = sUseOcclusion;
    sUseOcclusion = 0;

    // List of render pass types that use the prim volume as the shadow,
    // ignoring textures.
    static const U32 types[] = {
        LLRenderPass::PASS_SIMPLE,
        LLRenderPass::PASS_FULLBRIGHT,
        LLRenderPass::PASS_SHINY,
        LLRenderPass::PASS_BUMP,
        LLRenderPass::PASS_FULLBRIGHT_SHINY,
        LLRenderPass::PASS_MATERIAL,
        LLRenderPass::PASS_MATERIAL_ALPHA_EMISSIVE,
        LLRenderPass::PASS_SPECMAP,
        LLRenderPass::PASS_SPECMAP_EMISSIVE,
        LLRenderPass::PASS_NORMMAP,
        LLRenderPass::PASS_NORMMAP_EMISSIVE,
        LLRenderPass::PASS_NORMSPEC,
        LLRenderPass::PASS_NORMSPEC_EMISSIVE
    };

    LLGLEnable cull(GL_CULL_FACE);

    //enable depth clamping if available
    LLGLEnable clamp_depth(depth_clamp ? GL_DEPTH_CLAMP : 0);

    LLGLDepthTest depth_test(GL_TRUE, GL_TRUE, GL_LESS);

    updateCull(shadow_cam, result);

    stateSort(shadow_cam, result);

    //generate shadow map
    gGL.matrixMode(LLRender::MM_PROJECTION);
    gGL.pushMatrix();
    gGL.loadMatrix(glm::value_ptr(proj));
    gGL.matrixMode(LLRender::MM_MODELVIEW);
    gGL.pushMatrix();
    gGL.loadMatrix(glm::value_ptr(view));

    stop_glerror();
    gGLLastMatrix = NULL;

    gGL.getTexUnit(0)->unbind(LLTexUnit::TT_TEXTURE);

    stop_glerror();

    struct CompareVertexBuffer
    {
        bool operator()(const LLDrawInfo* const& lhs, const LLDrawInfo* const& rhs)
        {
            return lhs->mVertexBuffer > rhs->mVertexBuffer;
        }
    };


    LLVertexBuffer::unbind();
    for (int j = 0; j < 2; ++j) // 0 -- static, 1 -- rigged
    {
        bool rigged = j == 1;
        gDeferredShadowProgram.bind(rigged);

        gGL.diffuseColor4f(1, 1, 1, 1);

        S32 shadow_detail = RenderShadowDetail;

        // if not using VSM, disable color writes
        if (shadow_detail <= 2)
        {
            gGL.setColorMask(false, false);
        }

        LL_PROFILE_ZONE_NAMED_CATEGORY_PIPELINE("shadow simple"); //LL_RECORD_BLOCK_TIME(FTM_SHADOW_SIMPLE);
        LL_PROFILE_GPU_ZONE("shadow simple");
        gGL.getTexUnit(0)->disable();

        for (U32 type : types)
        {
            renderObjects(type, false, false, rigged);
        }

        renderGLTFObjects(LLRenderPass::PASS_GLTF_PBR, false, rigged);

        gGL.getTexUnit(0)->enable(LLTexUnit::TT_TEXTURE);
    }

    if (LLPipeline::sUseOcclusion > 1)
    { // do occlusion culling against non-masked only to take advantage of hierarchical Z
        doOcclusion(shadow_cam);
    }


    {
        LL_PROFILE_ZONE_NAMED_CATEGORY_PIPELINE("shadow geom");
        renderGeomShadow(shadow_cam);
    }

    {
        LL_PROFILE_ZONE_NAMED_CATEGORY_PIPELINE("shadow alpha");
        LL_PROFILE_GPU_ZONE("shadow alpha");
        const S32 sun_up = LLEnvironment::instance().getIsSunUp() ? 1 : 0;
        U32 target_width = LLRenderTarget::sCurResX;

        for (int i = 0; i < 2; ++i)
        {
            bool rigged = i == 1;

            {
                LL_PROFILE_ZONE_NAMED_CATEGORY_PIPELINE("shadow alpha masked");
                LL_PROFILE_GPU_ZONE("shadow alpha masked");
                gDeferredShadowAlphaMaskProgram.bind(rigged);
                LLGLSLShader::sCurBoundShaderPtr->uniform1i(LLShaderMgr::SUN_UP_FACTOR, sun_up);
                LLGLSLShader::sCurBoundShaderPtr->uniform1f(LLShaderMgr::DEFERRED_SHADOW_TARGET_WIDTH, (float)target_width);
                renderMaskedObjects(LLRenderPass::PASS_ALPHA_MASK, true, true, rigged);
            }

            {
                LL_PROFILE_ZONE_NAMED_CATEGORY_PIPELINE("shadow alpha blend");
                LL_PROFILE_GPU_ZONE("shadow alpha blend");
                renderAlphaObjects(rigged);
            }

            {
                LL_PROFILE_ZONE_NAMED_CATEGORY_PIPELINE("shadow fullbright alpha masked");
                LL_PROFILE_GPU_ZONE("shadow alpha masked");
                gDeferredShadowFullbrightAlphaMaskProgram.bind(rigged);
                LLGLSLShader::sCurBoundShaderPtr->uniform1i(LLShaderMgr::SUN_UP_FACTOR, sun_up);
                LLGLSLShader::sCurBoundShaderPtr->uniform1f(LLShaderMgr::DEFERRED_SHADOW_TARGET_WIDTH, (float)target_width);
                renderFullbrightMaskedObjects(LLRenderPass::PASS_FULLBRIGHT_ALPHA_MASK, true, true, rigged);
            }

            {
                LL_PROFILE_ZONE_NAMED_CATEGORY_PIPELINE("shadow alpha grass");
                LL_PROFILE_GPU_ZONE("shadow alpha grass");
                gDeferredTreeShadowProgram.bind(rigged);
                LLGLSLShader::sCurBoundShaderPtr->setMinimumAlpha(ALPHA_BLEND_CUTOFF);

                if (i == 0)
                {
                    renderObjects(LLRenderPass::PASS_GRASS, true);
                }

                {
                    LL_PROFILE_ZONE_NAMED_CATEGORY_PIPELINE("shadow alpha material");
                    LL_PROFILE_GPU_ZONE("shadow alpha material");
                    renderMaskedObjects(LLRenderPass::PASS_NORMSPEC_MASK, true, false, rigged);
                    renderMaskedObjects(LLRenderPass::PASS_MATERIAL_ALPHA_MASK, true, false, rigged);
                    renderMaskedObjects(LLRenderPass::PASS_SPECMAP_MASK, true, false, rigged);
                    renderMaskedObjects(LLRenderPass::PASS_NORMMAP_MASK, true, false, rigged);
                }
            }
        }

        for (int i = 0; i < 2; ++i)
        {
            bool rigged = i == 1;
            gDeferredShadowGLTFAlphaMaskProgram.bind(rigged);
            LLGLSLShader::sCurBoundShaderPtr->uniform1i(LLShaderMgr::SUN_UP_FACTOR, sun_up);
            LLGLSLShader::sCurBoundShaderPtr->uniform1f(LLShaderMgr::DEFERRED_SHADOW_TARGET_WIDTH, (float)target_width);

            gGL.loadMatrix(gGLModelView);
            gGLLastMatrix = NULL;

            U32 type = LLRenderPass::PASS_GLTF_PBR_ALPHA_MASK;

            if (rigged)
            {
                mAlphaMaskPool->pushRiggedGLTFBatches(type + 1);
            }
            else
            {
                mAlphaMaskPool->pushGLTFBatches(type);
            }

            gGL.loadMatrix(gGLModelView);
            gGLLastMatrix = NULL;
        }
    }

    gDeferredShadowCubeProgram.bind();
    gGLLastMatrix = NULL;
    gGL.loadMatrix(gGLModelView);

    gGL.setColorMask(true, true);

    gGL.matrixMode(LLRender::MM_PROJECTION);
    gGL.popMatrix();
    gGL.matrixMode(LLRender::MM_MODELVIEW);
    gGL.popMatrix();
    gGLLastMatrix = NULL;

    // reset occlusion culling flag
    sUseOcclusion = saved_occlusion;
    LLPipeline::sShadowRender = false;
}

bool LLPipeline::getVisiblePointCloud(LLCamera& camera, LLVector3& min, LLVector3& max, std::vector<LLVector3>& fp, LLVector3 light_dir)
{
    LL_PROFILE_ZONE_SCOPED_CATEGORY_PIPELINE;
    //get point cloud of intersection of frust and min, max

    if (getVisibleExtents(camera, min, max))
    {
        return false;
    }

    //get set of planes on bounding box
    LLPlane bp[] = {
        LLPlane(min, LLVector3(-1,0,0)),
        LLPlane(min, LLVector3(0,-1,0)),
        LLPlane(min, LLVector3(0,0,-1)),
        LLPlane(max, LLVector3(1,0,0)),
        LLPlane(max, LLVector3(0,1,0)),
        LLPlane(max, LLVector3(0,0,1))};

    //potential points
    std::vector<LLVector3> pp;

    //add corners of AABB
    pp.push_back(LLVector3(min.mV[0], min.mV[1], min.mV[2]));
    pp.push_back(LLVector3(max.mV[0], min.mV[1], min.mV[2]));
    pp.push_back(LLVector3(min.mV[0], max.mV[1], min.mV[2]));
    pp.push_back(LLVector3(max.mV[0], max.mV[1], min.mV[2]));
    pp.push_back(LLVector3(min.mV[0], min.mV[1], max.mV[2]));
    pp.push_back(LLVector3(max.mV[0], min.mV[1], max.mV[2]));
    pp.push_back(LLVector3(min.mV[0], max.mV[1], max.mV[2]));
    pp.push_back(LLVector3(max.mV[0], max.mV[1], max.mV[2]));

    //add corners of camera frustum
    for (U32 i = 0; i < LLCamera::AGENT_FRUSTRUM_NUM; i++)
    {
        pp.push_back(camera.mAgentFrustum[i]);
    }


    //bounding box line segments
    U32 bs[] =
            {
        0,1,
        1,3,
        3,2,
        2,0,

        4,5,
        5,7,
        7,6,
        6,4,

        0,4,
        1,5,
        3,7,
        2,6
    };

    for (U32 i = 0; i < 12; i++)
    { //for each line segment in bounding box
        for (U32 j = 0; j < LLCamera::AGENT_PLANE_NO_USER_CLIP_NUM; j++)
        { //for each plane in camera frustum
            const LLPlane& cp = camera.getAgentPlane(j);
            const LLVector3& v1 = pp[bs[i*2+0]];
            const LLVector3& v2 = pp[bs[i*2+1]];
            LLVector3 n;
            cp.getVector3(n);

            LLVector3 line = v1-v2;

            F32 d1 = line*n;
            F32 d2 = -cp.dist(v2);

            F32 t = d2/d1;

            if (t > 0.f && t < 1.f)
            {
                LLVector3 intersect = v2+line*t;
                pp.push_back(intersect);
            }
        }
    }

    //camera frustum line segments
    const U32 fs[] =
    {
        0,1,
        1,2,
        2,3,
        3,0,

        4,5,
        5,6,
        6,7,
        7,4,

        0,4,
        1,5,
        2,6,
        3,7
    };

    for (U32 i = 0; i < 12; i++)
    {
        for (U32 j = 0; j < 6; ++j)
        {
            const LLVector3& v1 = pp[fs[i*2+0]+8];
            const LLVector3& v2 = pp[fs[i*2+1]+8];
            const LLPlane& cp = bp[j];
            LLVector3 n;
            cp.getVector3(n);

            LLVector3 line = v1-v2;

            F32 d1 = line*n;
            F32 d2 = -cp.dist(v2);

            F32 t = d2/d1;

            if (t > 0.f && t < 1.f)
            {
                LLVector3 intersect = v2+line*t;
                pp.push_back(intersect);
            }
        }
    }

    LLVector3 ext[] = { min-LLVector3(0.05f,0.05f,0.05f),
        max+LLVector3(0.05f,0.05f,0.05f) };

    for (U32 i = 0; i < pp.size(); ++i)
    {
        bool found = true;

        const F32* p = pp[i].mV;

        for (U32 j = 0; j < 3; ++j)
        {
            if (p[j] < ext[0].mV[j] ||
                p[j] > ext[1].mV[j])
            {
                found = false;
                break;
            }
        }

        for (U32 j = 0; j < LLCamera::AGENT_PLANE_NO_USER_CLIP_NUM; ++j)
        {
            const LLPlane& cp = camera.getAgentPlane(j);
            F32 dist = cp.dist(pp[i]);
            if (dist > 0.05f) //point is above some plane, not contained
            {
                found = false;
                break;
            }
        }

        if (found)
        {
            fp.push_back(pp[i]);
        }
    }

    if (fp.empty())
    {
        return false;
    }

    return true;
}

void LLPipeline::renderHighlight(const LLViewerObject* obj, F32 fade)
{
    if (obj && obj->getVolume())
    {
        for (LLViewerObject::child_list_t::const_iterator iter = obj->getChildren().begin(); iter != obj->getChildren().end(); ++iter)
        {
            renderHighlight(*iter, fade);
        }

        LLDrawable* drawable = obj->mDrawable;
        if (drawable)
        {
            for (S32 i = 0; i < drawable->getNumFaces(); ++i)
            {
                LLFace* face = drawable->getFace(i);
                if (face)
                {
                    face->renderSelected(LLViewerTexture::sNullImagep, LLColor4(1,1,1,fade));
                }
            }
        }
    }
}


LLRenderTarget* LLPipeline::getSunShadowTarget(U32 i)
{
    llassert(i < 4);
    return &mRT->shadow[i];
}

LLRenderTarget* LLPipeline::getSpotShadowTarget(U32 i)
{
    llassert(i < 2);
    return &mSpotShadow[i];
}

static LLTrace::BlockTimerStatHandle FTM_GEN_SUN_SHADOW("Gen Sun Shadow");
static LLTrace::BlockTimerStatHandle FTM_GEN_SUN_SHADOW_SPOT_RENDER("Spot Shadow Render");

// helper class for disabling occlusion culling for the current stack frame
class LLDisableOcclusionCulling
{
public:
    S32 mUseOcclusion;

    LLDisableOcclusionCulling()
    {
        mUseOcclusion = LLPipeline::sUseOcclusion;
        LLPipeline::sUseOcclusion = 0;
    }

    ~LLDisableOcclusionCulling()
    {
        LLPipeline::sUseOcclusion = mUseOcclusion;
    }
};

void LLPipeline::generateSunShadow(LLCamera& camera)
{
    if (!sRenderDeferred || RenderShadowDetail <= 0)
    {
        return;
    }

    LL_PROFILE_ZONE_SCOPED_CATEGORY_PIPELINE; //LL_RECORD_BLOCK_TIME(FTM_GEN_SUN_SHADOW);
    LL_PROFILE_GPU_ZONE("generateSunShadow");

    LLDisableOcclusionCulling no_occlusion;

    bool skip_avatar_update = false;
    if (!isAgentAvatarValid() || gAgentCamera.getCameraAnimating() || gAgentCamera.getCameraMode() != CAMERA_MODE_MOUSELOOK || !LLVOAvatar::sVisibleInFirstPerson)
    {
        skip_avatar_update = true;
    }

    if (!skip_avatar_update)
    {
        gAgentAvatarp->updateAttachmentVisibility(CAMERA_MODE_THIRD_PERSON);
    }

    glm::mat4 last_modelview = get_last_modelview();
    glm::mat4 last_projection = get_last_projection();

    pushRenderTypeMask();
    andRenderTypeMask(LLPipeline::RENDER_TYPE_SIMPLE,
                    LLPipeline::RENDER_TYPE_ALPHA,
                    LLPipeline::RENDER_TYPE_ALPHA_PRE_WATER,
                    LLPipeline::RENDER_TYPE_ALPHA_POST_WATER,
                    LLPipeline::RENDER_TYPE_GRASS,
                    LLPipeline::RENDER_TYPE_GLTF_PBR,
                    LLPipeline::RENDER_TYPE_FULLBRIGHT,
                    LLPipeline::RENDER_TYPE_BUMP,
                    LLPipeline::RENDER_TYPE_VOLUME,
                    LLPipeline::RENDER_TYPE_AVATAR,
                    LLPipeline::RENDER_TYPE_CONTROL_AV,
                    LLPipeline::RENDER_TYPE_TREE,
                    LLPipeline::RENDER_TYPE_TERRAIN,
                    LLPipeline::RENDER_TYPE_WATER,
                    LLPipeline::RENDER_TYPE_VOIDWATER,
                    LLPipeline::RENDER_TYPE_PASS_ALPHA,
                    LLPipeline::RENDER_TYPE_PASS_ALPHA_MASK,
                    LLPipeline::RENDER_TYPE_PASS_FULLBRIGHT_ALPHA_MASK,
                    LLPipeline::RENDER_TYPE_PASS_GRASS,
                    LLPipeline::RENDER_TYPE_PASS_SIMPLE,
                    LLPipeline::RENDER_TYPE_PASS_BUMP,
                    LLPipeline::RENDER_TYPE_PASS_FULLBRIGHT,
                    LLPipeline::RENDER_TYPE_PASS_SHINY,
                    LLPipeline::RENDER_TYPE_PASS_FULLBRIGHT_SHINY,
                    LLPipeline::RENDER_TYPE_PASS_MATERIAL,
                    LLPipeline::RENDER_TYPE_PASS_MATERIAL_ALPHA,
                    LLPipeline::RENDER_TYPE_PASS_MATERIAL_ALPHA_MASK,
                    LLPipeline::RENDER_TYPE_PASS_MATERIAL_ALPHA_EMISSIVE,
                    LLPipeline::RENDER_TYPE_PASS_SPECMAP,
                    LLPipeline::RENDER_TYPE_PASS_SPECMAP_BLEND,
                    LLPipeline::RENDER_TYPE_PASS_SPECMAP_MASK,
                    LLPipeline::RENDER_TYPE_PASS_SPECMAP_EMISSIVE,
                    LLPipeline::RENDER_TYPE_PASS_NORMMAP,
                    LLPipeline::RENDER_TYPE_PASS_NORMMAP_BLEND,
                    LLPipeline::RENDER_TYPE_PASS_NORMMAP_MASK,
                    LLPipeline::RENDER_TYPE_PASS_NORMMAP_EMISSIVE,
                    LLPipeline::RENDER_TYPE_PASS_NORMSPEC,
                    LLPipeline::RENDER_TYPE_PASS_NORMSPEC_BLEND,
                    LLPipeline::RENDER_TYPE_PASS_NORMSPEC_MASK,
                    LLPipeline::RENDER_TYPE_PASS_NORMSPEC_EMISSIVE,
                    LLPipeline::RENDER_TYPE_PASS_ALPHA_MASK_RIGGED,
                    LLPipeline::RENDER_TYPE_PASS_FULLBRIGHT_ALPHA_MASK_RIGGED,
                    LLPipeline::RENDER_TYPE_PASS_SIMPLE_RIGGED,
                    LLPipeline::RENDER_TYPE_PASS_BUMP_RIGGED,
                    LLPipeline::RENDER_TYPE_PASS_FULLBRIGHT_RIGGED,
                    LLPipeline::RENDER_TYPE_PASS_SHINY_RIGGED,
                    LLPipeline::RENDER_TYPE_PASS_FULLBRIGHT_SHINY_RIGGED,
                    LLPipeline::RENDER_TYPE_PASS_MATERIAL_RIGGED,
                    LLPipeline::RENDER_TYPE_PASS_MATERIAL_ALPHA_RIGGED,
                    LLPipeline::RENDER_TYPE_PASS_MATERIAL_ALPHA_MASK_RIGGED,
                    LLPipeline::RENDER_TYPE_PASS_MATERIAL_ALPHA_EMISSIVE_RIGGED,
                    LLPipeline::RENDER_TYPE_PASS_SPECMAP_RIGGED,
                    LLPipeline::RENDER_TYPE_PASS_SPECMAP_BLEND_RIGGED,
                    LLPipeline::RENDER_TYPE_PASS_SPECMAP_MASK_RIGGED,
                    LLPipeline::RENDER_TYPE_PASS_SPECMAP_EMISSIVE_RIGGED,
                    LLPipeline::RENDER_TYPE_PASS_NORMMAP_RIGGED,
                    LLPipeline::RENDER_TYPE_PASS_NORMMAP_BLEND_RIGGED,
                    LLPipeline::RENDER_TYPE_PASS_NORMMAP_MASK_RIGGED,
                    LLPipeline::RENDER_TYPE_PASS_NORMMAP_EMISSIVE_RIGGED,
                    LLPipeline::RENDER_TYPE_PASS_NORMSPEC_RIGGED,
                    LLPipeline::RENDER_TYPE_PASS_NORMSPEC_BLEND_RIGGED,
                    LLPipeline::RENDER_TYPE_PASS_NORMSPEC_MASK_RIGGED,
                    LLPipeline::RENDER_TYPE_PASS_NORMSPEC_EMISSIVE_RIGGED,
                    LLPipeline::RENDER_TYPE_PASS_GLTF_PBR,
                    LLPipeline::RENDER_TYPE_PASS_GLTF_PBR_RIGGED,
                    LLPipeline::RENDER_TYPE_PASS_GLTF_PBR_ALPHA_MASK,
                    LLPipeline::RENDER_TYPE_PASS_GLTF_PBR_ALPHA_MASK_RIGGED,
                    END_RENDER_TYPES);

    gGL.setColorMask(false, false);

    LLEnvironment& environment = LLEnvironment::instance();

    //get sun view matrix

    //store current projection/modelview matrix
    glm::mat4 saved_proj = get_current_projection();
    glm::mat4 saved_view = get_current_modelview();
    glm::mat4 inv_view = glm::inverse(saved_view);

    glm::mat4 view[6];
    glm::mat4 proj[6];

    LLVector3 caster_dir(environment.getIsSunUp() ? mSunDir : mMoonDir);

    //put together a universal "near clip" plane for shadow frusta
    LLPlane shadow_near_clip;
    {
        LLVector3 p = camera.getOrigin(); // gAgent.getPositionAgent();
        p += caster_dir * RenderFarClip*2.f;
        shadow_near_clip.setVec(p, caster_dir);
    }

    LLVector3 lightDir = -caster_dir;
    lightDir.normVec();

    glm::vec3 light_dir(glm::make_vec3(lightDir.mV));

    //create light space camera matrix

    LLVector3 at = lightDir;

    LLVector3 up = camera.getAtAxis();

    if (fabsf(up*lightDir) > 0.75f)
    {
        up = camera.getUpAxis();
    }

    up.normVec();
    at.normVec();


    LLCamera main_camera = camera;

    F32 near_clip = 0.f;
    {
        //get visible point cloud
        std::vector<LLVector3> fp;

        main_camera.calcAgentFrustumPlanes(main_camera.mAgentFrustum);

        LLVector3 min,max;
        getVisiblePointCloud(main_camera,min,max,fp);

        if (fp.empty())
        {
            if (!hasRenderDebugMask(RENDER_DEBUG_SHADOW_FRUSTA) && !gCubeSnapshot)
            {
                mShadowCamera[0] = main_camera;
                mShadowExtents[0][0] = min;
                mShadowExtents[0][1] = max;

                mShadowFrustPoints[0].clear();
                mShadowFrustPoints[1].clear();
                mShadowFrustPoints[2].clear();
                mShadowFrustPoints[3].clear();
            }
            popRenderTypeMask();

            if (!skip_avatar_update)
            {
                gAgentAvatarp->updateAttachmentVisibility(gAgentCamera.getCameraMode());
            }

            return;
        }

        //get good split distances for frustum
        for (U32 i = 0; i < fp.size(); ++i)
        {
            glm::vec3 v(glm::make_vec3(fp[i].mV));
            v = mul_mat4_vec3(saved_view, v);
            fp[i].setVec(glm::value_ptr(v));
        }

        min = fp[0];
        max = fp[0];

        //get camera space bounding box
        for (U32 i = 1; i < fp.size(); ++i)
        {
            update_min_max(min, max, fp[i]);
        }

        near_clip    = llclamp(-max.mV[2], 0.01f, 4.0f);
        F32 far_clip = llclamp(-min.mV[2]*2.f, 16.0f, 512.0f);

        //far_clip = llmin(far_clip, 128.f);
        far_clip = llmin(far_clip, camera.getFar());

        F32 range = far_clip-near_clip;

        LLVector3 split_exp = RenderShadowSplitExponent;

        F32 da = 1.f-llmax( fabsf(lightDir*up), fabsf(lightDir*camera.getLeftAxis()) );

        da = powf(da, split_exp.mV[2]);

        F32 sxp = split_exp.mV[1] + (split_exp.mV[0]-split_exp.mV[1])*da;

        for (U32 i = 0; i < 4; ++i)
        {
            F32 x = (F32)(i+1)/4.f;
            x = powf(x, sxp);
            mSunClipPlanes.mV[i] = near_clip+range*x;
        }

        mSunClipPlanes.mV[0] *= 1.25f; //bump back first split for transition padding
    }

    if (gCubeSnapshot)
    { // stretch clip planes for reflection probe renders to reduce number of shadow passes
        mSunClipPlanes.mV[1] = mSunClipPlanes.mV[2];
        mSunClipPlanes.mV[2] = mSunClipPlanes.mV[3];
        mSunClipPlanes.mV[3] *= 1.5f;
    }


    // convenience array of 4 near clip plane distances
    F32 dist[] = { near_clip, mSunClipPlanes.mV[0], mSunClipPlanes.mV[1], mSunClipPlanes.mV[2], mSunClipPlanes.mV[3] };

    if (mSunDiffuse == LLColor4::black)
    { //sun diffuse is totally black shadows don't matter
        skipRenderingShadows();
    }
    else
    {
        for (S32 j = 0; j < (gCubeSnapshot ? 2 : 4); j++)
        {
            if (!hasRenderDebugMask(RENDER_DEBUG_SHADOW_FRUSTA) && !gCubeSnapshot)
            {
                mShadowFrustPoints[j].clear();
            }

            LLViewerCamera::sCurCameraID = (LLViewerCamera::eCameraID)(LLViewerCamera::CAMERA_SUN_SHADOW0+j);

            //restore render matrices
            set_current_modelview(saved_view);
            set_current_projection(saved_proj);

            LLVector3 eye = camera.getOrigin();
            llassert(eye.isFinite());

            //camera used for shadow cull/render
            LLCamera shadow_cam;

            //create world space camera frustum for this split
            shadow_cam = camera;
            shadow_cam.setFar(16.f);

            LLViewerCamera::updateFrustumPlanes(shadow_cam, false, false, true);

            LLVector3* frust = shadow_cam.mAgentFrustum;

            LLVector3 pn = shadow_cam.getAtAxis();

            LLVector3 min, max;

            //construct 8 corners of split frustum section
            for (U32 i = 0; i < 4; i++)
            {
                LLVector3 delta = frust[i+4]-eye;
                delta += (frust[i+4]-frust[(i+2)%4+4])*0.05f;
                delta.normVec();
                F32 dp = delta*pn;
                frust[i] = eye + (delta*dist[j]*0.75f)/dp;
                frust[i+4] = eye + (delta*dist[j+1]*1.25f)/dp;
            }

            shadow_cam.calcAgentFrustumPlanes(frust);
            shadow_cam.mFrustumCornerDist = 0.f;

            if (!gPipeline.hasRenderDebugMask(LLPipeline::RENDER_DEBUG_SHADOW_FRUSTA) && !gCubeSnapshot)
            {
                mShadowCamera[j] = shadow_cam;
            }

            std::vector<LLVector3> fp;

            if (!gPipeline.getVisiblePointCloud(shadow_cam, min, max, fp, lightDir)
                || j > RenderShadowSplits)
            {
                //no possible shadow receivers
                if (!gPipeline.hasRenderDebugMask(LLPipeline::RENDER_DEBUG_SHADOW_FRUSTA) && !gCubeSnapshot)
                {
                    mShadowExtents[j][0] = LLVector3();
                    mShadowExtents[j][1] = LLVector3();
                    mShadowCamera[j+4] = shadow_cam;
                }

                mRT->shadow[j].bindTarget();
                {
                    LLGLDepthTest depth(GL_TRUE);
                    mRT->shadow[j].clear();
                }
                mRT->shadow[j].flush();

                mShadowError.mV[j] = 0.f;
                mShadowFOV.mV[j] = 0.f;

                continue;
            }

            if (!gPipeline.hasRenderDebugMask(LLPipeline::RENDER_DEBUG_SHADOW_FRUSTA) && !gCubeSnapshot)
            {
                mShadowExtents[j][0] = min;
                mShadowExtents[j][1] = max;
                mShadowFrustPoints[j] = fp;
            }


            //find a good origin for shadow projection
            LLVector3 origin;

            //get a temporary view projection
            view[j] = look(camera.getOrigin(), lightDir, -up);

            std::vector<LLVector3> wpf;

            for (U32 i = 0; i < fp.size(); i++)
            {
                glm::vec3 p = glm::make_vec3(fp[i].mV);
                p = mul_mat4_vec3(view[j], p);
                wpf.push_back(LLVector3(glm::value_ptr(p)));
            }

            min = wpf[0];
            max = wpf[0];

            for (U32 i = 0; i < fp.size(); ++i)
            { //get AABB in camera space
                update_min_max(min, max, wpf[i]);
            }

            // Construct a perspective transform with perspective along y-axis that contains
            // points in wpf
            //Known:
            // - far clip plane
            // - near clip plane
            // - points in frustum
            //Find:
            // - origin

            //get some "interesting" points of reference
            LLVector3 center = (min+max)*0.5f;
            LLVector3 size = (max-min)*0.5f;
            LLVector3 near_center = center;
            near_center.mV[1] += size.mV[1]*2.f;


            //put all points in wpf in quadrant 0, reletive to center of min/max
            //get the best fit line using least squares
            F32 bfm = 0.f;
            F32 bfb = 0.f;

            for (U32 i = 0; i < wpf.size(); ++i)
            {
                wpf[i] -= center;
                wpf[i].mV[0] = fabsf(wpf[i].mV[0]);
                wpf[i].mV[2] = fabsf(wpf[i].mV[2]);
            }

            if (!wpf.empty())
            {
                F32 sx = 0.f;
                F32 sx2 = 0.f;
                F32 sy = 0.f;
                F32 sxy = 0.f;

                for (U32 i = 0; i < wpf.size(); ++i)
                {
                    sx += wpf[i].mV[0];
                    sx2 += wpf[i].mV[0]*wpf[i].mV[0];
                    sy += wpf[i].mV[1];
                    sxy += wpf[i].mV[0]*wpf[i].mV[1];
                }

                bfm = (sy*sx-wpf.size()*sxy)/(sx*sx-wpf.size()*sx2);
                bfb = (sx*sxy-sy*sx2)/(sx*sx-bfm*sx2);
            }

            {
                // best fit line is y=bfm*x+bfb

                //find point that is furthest to the right of line
                F32 off_x = -1.f;
                LLVector3 lp;

                for (U32 i = 0; i < wpf.size(); ++i)
                {
                    //y = bfm*x+bfb
                    //x = (y-bfb)/bfm
                    F32 lx = (wpf[i].mV[1]-bfb)/bfm;

                    lx = wpf[i].mV[0]-lx;

                    if (off_x < lx)
                    {
                        off_x = lx;
                        lp = wpf[i];
                    }
                }

                //get line with slope bfm through lp
                // bfb = y-bfm*x
                bfb = lp.mV[1]-bfm*lp.mV[0];

                //calculate error
                mShadowError.mV[j] = 0.f;

                for (U32 i = 0; i < wpf.size(); ++i)
                {
                    F32 lx = (wpf[i].mV[1]-bfb)/bfm;
                    mShadowError.mV[j] += fabsf(wpf[i].mV[0]-lx);
                }

                mShadowError.mV[j] /= wpf.size();
                mShadowError.mV[j] /= size.mV[0];

                if (mShadowError.mV[j] > RenderShadowErrorCutoff)
                { //just use ortho projection
                    mShadowFOV.mV[j] = -1.f;
                    origin.clearVec();
                    proj[j] = glm::ortho(min.mV[0], max.mV[0],
                                        min.mV[1], max.mV[1],
                                        -max.mV[2], -min.mV[2]);
                }
                else
                {
                    //origin is where line x = 0;
                    origin.setVec(0,bfb,0);

                    F32 fovz = 1.f;
                    F32 fovx = 1.f;

                    LLVector3 zp;
                    LLVector3 xp;

                    for (U32 i = 0; i < wpf.size(); ++i)
                    {
                        LLVector3 atz = wpf[i]-origin;
                        atz.mV[0] = 0.f;
                        atz.normVec();
                        if (fovz > -atz.mV[1])
                        {
                            zp = wpf[i];
                            fovz = -atz.mV[1];
                        }

                        LLVector3 atx = wpf[i]-origin;
                        atx.mV[2] = 0.f;
                        atx.normVec();
                        if (fovx > -atx.mV[1])
                        {
                            fovx = -atx.mV[1];
                            xp = wpf[i];
                        }
                    }

                    fovx = acos(fovx);
                    fovz = acos(fovz);

                    F32 cutoff = llmin((F32) RenderShadowFOVCutoff, 1.4f);

                    mShadowFOV.mV[j] = fovx;

                    if (fovx < cutoff && fovz > cutoff)
                    {
                        //x is a good fit, but z is too big, move away from zp enough so that fovz matches cutoff
                        F32 d = zp.mV[2]/tan(cutoff);
                        F32 ny = zp.mV[1] + fabsf(d);

                        origin.mV[1] = ny;

                        fovz = 1.f;
                        fovx = 1.f;

                        for (U32 i = 0; i < wpf.size(); ++i)
                        {
                            LLVector3 atz = wpf[i]-origin;
                            atz.mV[0] = 0.f;
                            atz.normVec();
                            fovz = llmin(fovz, -atz.mV[1]);

                            LLVector3 atx = wpf[i]-origin;
                            atx.mV[2] = 0.f;
                            atx.normVec();
                            fovx = llmin(fovx, -atx.mV[1]);
                        }

                        fovx = acos(fovx);
                        fovz = acos(fovz);

                        mShadowFOV.mV[j] = cutoff;
                    }


                    origin += center;

                    F32 ynear = -(max.mV[1]-origin.mV[1]);
                    F32 yfar = -(min.mV[1]-origin.mV[1]);

                    if (ynear < 0.1f) //keep a sensible near clip plane
                    {
                        F32 diff = 0.1f-ynear;
                        origin.mV[1] += diff;
                        ynear += diff;
                        yfar += diff;
                    }

                    if (fovx > cutoff)
                    { //just use ortho projection
                        origin.clearVec();
                        mShadowError.mV[j] = -1.f;
                        proj[j] = glm::ortho(min.mV[0], max.mV[0],
                                min.mV[1], max.mV[1],
                                -max.mV[2], -min.mV[2]);
                    }
                    else
                    {
                        //get perspective projection
                        view[j] = glm::inverse(view[j]);
                        //llassert(origin.isFinite());

                        glm::vec3 origin_agent(glm::make_vec3(LLVector4(origin).mV));

                        //translate view to origin
                        origin_agent = mul_mat4_vec3(view[j], origin_agent);

                        eye = LLVector3(glm::value_ptr(origin_agent));
                        //llassert(eye.isFinite());
                        if (!hasRenderDebugMask(LLPipeline::RENDER_DEBUG_SHADOW_FRUSTA) && !gCubeSnapshot)
                        {
                            mShadowFrustOrigin[j] = eye;
                        }

                        view[j] = look(LLVector3(glm::value_ptr(origin_agent)), lightDir, -up);

                        F32 fx = 1.f/tanf(fovx);
                        F32 fz = 1.f/tanf(fovz);

                        proj[j] = glm::mat4(-fx, 0, 0, 0,
                            0, (yfar + ynear) / (ynear - yfar), 0, -1.0f,
                            0, 0, -fz, 0,
                            0, (2.f * yfar * ynear) / (ynear - yfar), 0, 0);
                    }
                }
            }

            //shadow_cam.setFar(128.f);
            shadow_cam.setOriginAndLookAt(eye, up, center);

            shadow_cam.setOrigin(0,0,0);

            set_current_modelview(view[j]);
            set_current_projection(proj[j]);

            LLViewerCamera::updateFrustumPlanes(shadow_cam, false, false, true);

            //shadow_cam.ignoreAgentFrustumPlane(LLCamera::AGENT_PLANE_NEAR);
            shadow_cam.getAgentPlane(LLCamera::AGENT_PLANE_NEAR).set(shadow_near_clip);

            //translate and scale to from [-1, 1] to [0, 1]
            glm::mat4 trans(0.5f, 0.0f, 0.0f, 0.0f,
                            0.0f, 0.5f, 0.0f, 0.0f,
                            0.0f, 0.0f, 0.5f, 0.0f,
                            0.5f, 0.5f, 0.5f, 1.0f);

            set_current_modelview(view[j]);
            set_current_projection(proj[j]);

            set_last_modelview(mShadowModelview[j]);
            set_last_projection(mShadowProjection[j]);

            mShadowModelview[j] = view[j];
            mShadowProjection[j] = proj[j];
            mSunShadowMatrix[j] = trans*proj[j]*view[j]*inv_view;

            stop_glerror();

            mRT->shadow[j].bindTarget();
            mRT->shadow[j].getViewport(gGLViewport);
            mRT->shadow[j].clear();

            {
                static LLCullResult result[4];
                renderShadow(view[j], proj[j], shadow_cam, result[j], true);
            }

            mRT->shadow[j].flush();

            if (!gPipeline.hasRenderDebugMask(LLPipeline::RENDER_DEBUG_SHADOW_FRUSTA) && !gCubeSnapshot)
            {
                mShadowCamera[j+4] = shadow_cam;
            }
        }
    }

    //hack to disable projector shadows
    bool gen_shadow = RenderShadowDetail > 1;

    if (gen_shadow)
    {
        if (!gCubeSnapshot) //skip updating spot shadow maps during cubemap updates
        {
            LLTrace::CountStatHandle<>* velocity_stat = LLViewerCamera::getVelocityStat();
            F32 fade_amt = gFrameIntervalSeconds.value()
                * (F32)llmax(LLTrace::get_frame_recording().getLastRecording().getSum(*velocity_stat) / LLTrace::get_frame_recording().getLastRecording().getDuration().value(), 1.0);

            // should never happen
            llassert(mTargetShadowSpotLight[0] != mTargetShadowSpotLight[1] || mTargetShadowSpotLight[0].isNull());

            //update shadow targets
            for (U32 i = 0; i < 2; i++)
            { //for each current shadow
                LLViewerCamera::sCurCameraID = (LLViewerCamera::eCameraID)(LLViewerCamera::CAMERA_SPOT_SHADOW0 + i);

                if (mShadowSpotLight[i].notNull() &&
                    (mShadowSpotLight[i] == mTargetShadowSpotLight[0] ||
                        mShadowSpotLight[i] == mTargetShadowSpotLight[1]))
                { //keep this spotlight
                    mSpotLightFade[i] = llmin(mSpotLightFade[i] + fade_amt, 1.f);
                }
                else
                { //fade out this light
                    mSpotLightFade[i] = llmax(mSpotLightFade[i] - fade_amt, 0.f);

                    if (mSpotLightFade[i] == 0.f || mShadowSpotLight[i].isNull())
                    { //faded out, grab one of the pending spots (whichever one isn't already taken)
                        if (mTargetShadowSpotLight[0] != mShadowSpotLight[(i + 1) % 2])
                        {
                            mShadowSpotLight[i] = mTargetShadowSpotLight[0];
                        }
                        else
                        {
                            mShadowSpotLight[i] = mTargetShadowSpotLight[1];
                        }
                    }
                }
            }
        }

        // this should never happen
        llassert(mShadowSpotLight[0] != mShadowSpotLight[1] || mShadowSpotLight[0].isNull());

        for (S32 i = 0; i < 2; i++)
        {
            set_current_modelview(saved_view);
            set_current_projection(saved_proj);

            if (mShadowSpotLight[i].isNull())
            {
                continue;
            }

            LLVOVolume* volume = mShadowSpotLight[i]->getVOVolume();

            if (!volume)
            {
                mShadowSpotLight[i] = NULL;
                continue;
            }

            LLDrawable* drawable = mShadowSpotLight[i];

            LLVector3 params = volume->getSpotLightParams();
            F32 fov = params.mV[0];

            //get agent->light space matrix (modelview)
            LLVector3 center = drawable->getPositionAgent();
            LLQuaternion quat = volume->getRenderRotation();

            //get near clip plane
            LLVector3 scale = volume->getScale();
            LLVector3 at_axis(0, 0, -scale.mV[2] * 0.5f);
            at_axis *= quat;

            LLVector3 np = center + at_axis;
            at_axis.normVec();

            //get origin that has given fov for plane np, at_axis, and given scale
            F32 dist = (scale.mV[1] * 0.5f) / tanf(fov * 0.5f);

            LLVector3 origin = np - at_axis * dist;

            LLMatrix4 mat(quat, LLVector4(origin, 1.f));

            view[i + 4] = glm::make_mat4((F32*)mat.mMatrix);

            view[i + 4] = glm::inverse(view[i + 4]);

            //get perspective matrix
            F32 near_clip = dist + 0.01f;
            F32 width = scale.mV[VX];
            F32 height = scale.mV[VY];
            F32 far_clip = dist + volume->getLightRadius() * 1.5f;

            F32 fovy = fov; // radians
            F32 aspect = width / height;

            proj[i + 4] = glm::perspective(fovy, aspect, near_clip, far_clip);

            //translate and scale to from [-1, 1] to [0, 1]
            glm::mat4 trans(0.5f, 0.0f, 0.0f, 0.0f,
                            0.0f, 0.5f, 0.0f, 0.0f,
                            0.0f, 0.0f, 0.5f, 0.0f,
                            0.5f, 0.5f, 0.5f, 1.0f);

            set_current_modelview(view[i + 4]);
            set_current_projection(proj[i + 4]);

            mSunShadowMatrix[i + 4] = trans * proj[i + 4] * view[i + 4] * inv_view;

            set_last_modelview(mShadowModelview[i + 4]);
            set_last_projection(mShadowProjection[i + 4]);

            mShadowModelview[i + 4] = view[i + 4];
            mShadowProjection[i + 4] = proj[i + 4];

            if (!gCubeSnapshot) //skip updating spot shadow maps during cubemap updates
            {
                LLCamera shadow_cam = camera;
                shadow_cam.setFar(far_clip);
                shadow_cam.setOrigin(origin);

                LLViewerCamera::updateFrustumPlanes(shadow_cam, false, false, true);

                //

                mSpotShadow[i].bindTarget();
                mSpotShadow[i].getViewport(gGLViewport);
                mSpotShadow[i].clear();

                static LLCullResult result[2];

                LLViewerCamera::sCurCameraID = (LLViewerCamera::eCameraID)(LLViewerCamera::CAMERA_SPOT_SHADOW0 + i);

                RenderSpotLight = drawable;

                renderShadow(view[i + 4], proj[i + 4], shadow_cam, result[i], false);

                RenderSpotLight = nullptr;

                mSpotShadow[i].flush();
            }
        }
    }
    else
    { //no spotlight shadows
        mShadowSpotLight[0] = mShadowSpotLight[1] = NULL;
    }


    if (!CameraOffset)
    {
        set_current_modelview(saved_view);
        set_current_projection(saved_proj);
    }
    else
    {
        set_current_modelview(view[1]);
        set_current_projection(proj[1]);
        gGL.loadMatrix(glm::value_ptr(view[1]));
        gGL.matrixMode(LLRender::MM_PROJECTION);
        gGL.loadMatrix(glm::value_ptr(proj[1]));
        gGL.matrixMode(LLRender::MM_MODELVIEW);
    }
    gGL.setColorMask(true, true);

    set_last_modelview(last_modelview);
    set_last_projection(last_projection);

    popRenderTypeMask();

    if (!skip_avatar_update)
    {
        gAgentAvatarp->updateAttachmentVisibility(gAgentCamera.getCameraMode());
    }
}

void LLPipeline::renderGroups(LLRenderPass* pass, U32 type, bool texture)
{
    for (LLCullResult::sg_iterator i = sCull->beginVisibleGroups(); i != sCull->endVisibleGroups(); ++i)
    {
        LLSpatialGroup* group = *i;
        if (!group->isDead() &&
            (!sUseOcclusion || !group->isOcclusionState(LLSpatialGroup::OCCLUDED)) &&
            gPipeline.hasRenderType(group->getSpatialPartition()->mDrawableType) &&
            group->mDrawMap.find(type) != group->mDrawMap.end())
        {
            pass->renderGroup(group,type,texture);
        }
    }
}

void LLPipeline::renderRiggedGroups(LLRenderPass* pass, U32 type, bool texture)
{
    for (LLCullResult::sg_iterator i = sCull->beginVisibleGroups(); i != sCull->endVisibleGroups(); ++i)
    {
        LLSpatialGroup* group = *i;
        if (!group->isDead() &&
            (!sUseOcclusion || !group->isOcclusionState(LLSpatialGroup::OCCLUDED)) &&
            gPipeline.hasRenderType(group->getSpatialPartition()->mDrawableType) &&
            group->mDrawMap.find(type) != group->mDrawMap.end())
        {
            pass->renderRiggedGroup(group, type, texture);
        }
    }
}

void LLPipeline::profileAvatar(LLVOAvatar* avatar, bool profile_attachments)
{
    if (gGLManager.mGLVersion < 3.25f)
    { // profiling requires GL 3.3 or later
        return;
    }

    LL_PROFILE_ZONE_SCOPED_CATEGORY_PIPELINE;

    // don't continue to profile an avatar that is known to be too slow
    llassert(!avatar->isTooSlow());

    LLGLSLShader* cur_shader = LLGLSLShader::sCurBoundShaderPtr;

    mRT->deferredScreen.bindTarget();
    mRT->deferredScreen.clear();

    if (!profile_attachments)
    {
        // profile entire avatar all at once and readback asynchronously
        avatar->placeProfileQuery();

        LLTimer cpu_timer;

        generateImpostor(avatar, false, true);

        avatar->mCPURenderTime = (F32)cpu_timer.getElapsedTimeF32() * 1000.f;

        avatar->readProfileQuery(5); // allow up to 5 frames of latency
    }
    else
    {
        // profile attachments one at a time
        LLVOAvatar::attachment_map_t::iterator iter;
        LLVOAvatar::attachment_map_t::iterator begin = avatar->mAttachmentPoints.begin();
        LLVOAvatar::attachment_map_t::iterator end = avatar->mAttachmentPoints.end();

        for (iter = begin;
            iter != end;
            ++iter)
        {
            LLViewerJointAttachment* attachment = iter->second;
            for (LLViewerJointAttachment::attachedobjs_vec_t::iterator attachment_iter = attachment->mAttachedObjects.begin();
                attachment_iter != attachment->mAttachedObjects.end();
                ++attachment_iter)
            {
                LLViewerObject* attached_object = attachment_iter->get();
                if (attached_object)
                {
                    // use gDebugProgram to do the GPU queries
                    gDebugProgram.clearStats();
                    gDebugProgram.placeProfileQuery(true);

                    generateImpostor(avatar, false, true, attached_object);
                    gDebugProgram.readProfileQuery(true, true);

                    attached_object->mGPURenderTime = gDebugProgram.mTimeElapsed / 1000000.f;
                }
            }
        }
    }

    mRT->deferredScreen.flush();

    if (cur_shader)
    {
        cur_shader->bind();
    }
}

void LLPipeline::generateImpostor(LLVOAvatar* avatar, bool preview_avatar, bool for_profile, LLViewerObject* specific_attachment)
{
    LL_PROFILE_ZONE_SCOPED_CATEGORY_PIPELINE;
    LL_PROFILE_GPU_ZONE("generateImpostor");
    LLGLState::checkStates();

    static LLCullResult result;
    result.clear();
    grabReferences(result);

    if (!avatar || avatar->isDead() || !avatar->mDrawable)
    {
        LL_WARNS_ONCE("AvatarRenderPipeline") << "Avatar is " << (avatar ? "not drawable" : "null") << LL_ENDL;
        return;
    }
    LL_DEBUGS_ONCE("AvatarRenderPipeline") << "Avatar " << avatar->getID() << " is drawable" << LL_ENDL;

    assertInitialized();

    // previews can't be muted or impostered
    bool visually_muted = !for_profile && !preview_avatar && avatar->isVisuallyMuted();
    LL_DEBUGS_ONCE("AvatarRenderPipeline") << "Avatar " << avatar->getID()
                              << " is " << ( visually_muted ? "" : "not ") << "visually muted"
                              << LL_ENDL;
    bool too_complex = !for_profile && !preview_avatar && avatar->isTooComplex();
    LL_DEBUGS_ONCE("AvatarRenderPipeline") << "Avatar " << avatar->getID()
                              << " is " << ( too_complex ? "" : "not ") << "too complex"
                              << LL_ENDL;

    pushRenderTypeMask();

    if (visually_muted || too_complex)
    {
        // only show jelly doll geometry
        andRenderTypeMask(LLPipeline::RENDER_TYPE_AVATAR,
                            LLPipeline::RENDER_TYPE_CONTROL_AV,
                            END_RENDER_TYPES);
    }
    else
    {
        //hide world geometry
        clearRenderTypeMask(
            RENDER_TYPE_SKY,
            RENDER_TYPE_WL_SKY,
            RENDER_TYPE_TERRAIN,
            RENDER_TYPE_GRASS,
            RENDER_TYPE_CONTROL_AV, // Animesh
            RENDER_TYPE_TREE,
            RENDER_TYPE_VOIDWATER,
            RENDER_TYPE_WATER,
            RENDER_TYPE_ALPHA_PRE_WATER,
            RENDER_TYPE_PASS_GRASS,
            RENDER_TYPE_HUD,
            RENDER_TYPE_PARTICLES,
            RENDER_TYPE_CLOUDS,
            RENDER_TYPE_HUD_PARTICLES,
            END_RENDER_TYPES
         );
    }

    if (specific_attachment && specific_attachment->isHUDAttachment())
    { //enable HUD rendering
        setRenderTypeMask(RENDER_TYPE_HUD, END_RENDER_TYPES);
    }

    S32 occlusion = sUseOcclusion;
    sUseOcclusion = 0;

    sReflectionRender = ! sRenderDeferred;

    sShadowRender = true;
    sImpostorRender = true;

    LLViewerCamera* viewer_camera = LLViewerCamera::getInstance();

    {
        markVisible(avatar->mDrawable, *viewer_camera);

        if (preview_avatar)
        {
            // Only show rigged attachments for preview
            // For the sake of performance and so that static
            // objects won't obstruct previewing changes
            LLVOAvatar::attachment_map_t::iterator iter;
            for (iter = avatar->mAttachmentPoints.begin();
                iter != avatar->mAttachmentPoints.end();
                ++iter)
            {
                LLViewerJointAttachment *attachment = iter->second;
                for (LLViewerJointAttachment::attachedobjs_vec_t::iterator attachment_iter = attachment->mAttachedObjects.begin();
                    attachment_iter != attachment->mAttachedObjects.end();
                    ++attachment_iter)
                {
                    LLViewerObject* attached_object = attachment_iter->get();
                    if (attached_object)
                    {
                        if (attached_object->isRiggedMesh())
                        {
                            markVisible(attached_object->mDrawable->getSpatialBridge(), *viewer_camera);
                        }
                        else
                        {
                            // sometimes object is a linkset and rigged mesh is a child
                            LLViewerObject::const_child_list_t& child_list = attached_object->getChildren();
                            for (LLViewerObject::child_list_t::const_iterator iter = child_list.begin();
                                iter != child_list.end(); iter++)
                            {
                                LLViewerObject* child = *iter;
                                if (child->isRiggedMesh())
                                {
                                    markVisible(attached_object->mDrawable->getSpatialBridge(), *viewer_camera);
                                    break;
                                }
                            }
                        }
                    }
                }
            }
        }
        else
        {
            if (specific_attachment)
            {
                markVisible(specific_attachment->mDrawable->getSpatialBridge(), *viewer_camera);
            }
            else
            {
                LLVOAvatar::attachment_map_t::iterator iter;
                LLVOAvatar::attachment_map_t::iterator begin = avatar->mAttachmentPoints.begin();
                LLVOAvatar::attachment_map_t::iterator end = avatar->mAttachmentPoints.end();

                for (iter = begin;
                    iter != end;
                    ++iter)
                {
                    LLViewerJointAttachment* attachment = iter->second;
                    for (LLViewerJointAttachment::attachedobjs_vec_t::iterator attachment_iter = attachment->mAttachedObjects.begin();
                        attachment_iter != attachment->mAttachedObjects.end();
                        ++attachment_iter)
                    {
                        LLViewerObject* attached_object = attachment_iter->get();
                        if (attached_object)
                        {
                            markVisible(attached_object->mDrawable->getSpatialBridge(), *viewer_camera);
                        }
                    }
                }
            }
        }
    }

    stateSort(*LLViewerCamera::getInstance(), result);

    LLCamera camera = *viewer_camera;
    LLVector2 tdim;
    U32 resY = 0;
    U32 resX = 0;

    if (!preview_avatar)
    {
        const LLVector4a* ext = avatar->mDrawable->getSpatialExtents();
        LLVector3 pos(avatar->getRenderPosition()+avatar->getImpostorOffset());

        camera.lookAt(viewer_camera->getOrigin(), pos, viewer_camera->getUpAxis());

        LLVector4a half_height;
        half_height.setSub(ext[1], ext[0]);
        half_height.mul(0.5f);

        LLVector4a left;
        left.load3(camera.getLeftAxis().mV);
        left.mul(left);
        llassert(left.dot3(left).getF32() > F_APPROXIMATELY_ZERO);
        left.normalize3fast();

        LLVector4a up;
        up.load3(camera.getUpAxis().mV);
        up.mul(up);
        llassert(up.dot3(up).getF32() > F_APPROXIMATELY_ZERO);
        up.normalize3fast();

        tdim.mV[0] = fabsf(half_height.dot3(left).getF32());
        tdim.mV[1] = fabsf(half_height.dot3(up).getF32());

        gGL.matrixMode(LLRender::MM_PROJECTION);
        gGL.pushMatrix();

        F32 distance = (pos-camera.getOrigin()).length();
        F32 fov = atanf(tdim.mV[1]/distance)*2.f*RAD_TO_DEG;
        F32 aspect = tdim.mV[0]/tdim.mV[1];
        glm::mat4 persp = glm::perspective(glm::radians(fov), aspect, 1.f, 256.f);
        set_current_projection(persp);
        gGL.loadMatrix(glm::value_ptr(persp));

        gGL.matrixMode(LLRender::MM_MODELVIEW);
        gGL.pushMatrix();

        F32 ogl_mat[16];
        camera.getOpenGLTransform(ogl_mat);
        glm::mat4 mat = glm::make_mat4((GLfloat*) OGL_TO_CFR_ROTATION) * glm::make_mat4(ogl_mat);

        gGL.loadMatrix(glm::value_ptr(mat));
        set_current_modelview(mat);

        glClearColor(0.0f,0.0f,0.0f,0.0f);
        gGL.setColorMask(true, true);

        // get the number of pixels per angle
        F32 pa = gViewerWindow->getWindowHeightRaw() / (RAD_TO_DEG * viewer_camera->getView());

        //get resolution based on angle width and height of impostor (double desired resolution to prevent aliasing)
        resY = llmin(nhpo2((U32) (fov*pa)), (U32) 512);
        resX = llmin(nhpo2((U32) (atanf(tdim.mV[0]/distance)*2.f*RAD_TO_DEG*pa)), (U32) 512);

        if (!for_profile)
        {
            if (!avatar->mImpostor.isComplete())
            {
                avatar->mImpostor.allocate(resX, resY, GL_RGBA, true);

                if (LLPipeline::sRenderDeferred)
                {
                    addDeferredAttachments(avatar->mImpostor, true);
                }

                gGL.getTexUnit(0)->bind(&avatar->mImpostor);
                gGL.getTexUnit(0)->setTextureFilteringOption(LLTexUnit::TFO_POINT);
                gGL.getTexUnit(0)->unbind(LLTexUnit::TT_TEXTURE);
            }
            else if (resX != avatar->mImpostor.getWidth() || resY != avatar->mImpostor.getHeight())
            {
                avatar->mImpostor.resize(resX, resY);
            }

            avatar->mImpostor.bindTarget();
        }
    }

    F32 old_alpha = LLDrawPoolAvatar::sMinimumAlpha;

    if (visually_muted || too_complex)
    { //disable alpha masking for muted avatars (get whole skin silhouette)
        LLDrawPoolAvatar::sMinimumAlpha = 0.f;
    }

    if (preview_avatar || for_profile)
    {
        // previews and profiles don't care about imposters
        renderGeomDeferred(camera);
        renderGeomPostDeferred(camera);
    }
    else
    {
        avatar->mImpostor.clear();
        renderGeomDeferred(camera);

        renderGeomPostDeferred(camera);

        // Shameless hack time: render it all again,
        // this time writing the depth
        // values we need to generate the alpha mask below
        // while preserving the alpha-sorted color rendering
        // from the previous pass
        //
        sImpostorRenderAlphaDepthPass = true;
        // depth-only here...
        //
        gGL.setColorMask(false,false);
        renderGeomPostDeferred(camera);

        sImpostorRenderAlphaDepthPass = false;

    }

    LLDrawPoolAvatar::sMinimumAlpha = old_alpha;

    if (!for_profile)
    { //create alpha mask based on depth buffer (grey out if muted)
        if (LLPipeline::sRenderDeferred)
        {
            GLuint buff = GL_COLOR_ATTACHMENT0;
            glDrawBuffers(1, &buff);
        }

        LLGLDisable blend(GL_BLEND);

        if (visually_muted || too_complex)
        {
            gGL.setColorMask(true, true);
        }
        else
        {
            gGL.setColorMask(false, true);
        }

        gGL.getTexUnit(0)->unbind(LLTexUnit::TT_TEXTURE);

        LLGLDepthTest depth(GL_TRUE, GL_FALSE, GL_GREATER);

        gGL.flush();

        gGL.pushMatrix();
        gGL.loadIdentity();
        gGL.matrixMode(LLRender::MM_PROJECTION);
        gGL.pushMatrix();
        gGL.loadIdentity();

        static const F32 clip_plane = 0.99999f;

        gDebugProgram.bind();

        if (visually_muted)
        {   // Visually muted avatar
            LLColor4 muted_color(avatar->getMutedAVColor());
            LL_DEBUGS_ONCE("AvatarRenderPipeline") << "Avatar " << avatar->getID() << " MUTED set solid color " << muted_color << LL_ENDL;
            gGL.diffuseColor4fv( muted_color.mV );
        }
        else if (!preview_avatar)
        { //grey muted avatar
            LL_DEBUGS_ONCE("AvatarRenderPipeline") << "Avatar " << avatar->getID() << " MUTED set grey" << LL_ENDL;
            gGL.diffuseColor4fv(LLColor4::pink.mV );
        }

        gGL.begin(LLRender::TRIANGLES);
        {
            gGL.vertex3f(-1.f, -1.f, clip_plane);
            gGL.vertex3f(1.f, -1.f, clip_plane);
            gGL.vertex3f(1.f, 1.f, clip_plane);

            gGL.vertex3f(-1.f, -1.f, clip_plane);
            gGL.vertex3f(1.f, 1.f, clip_plane);
            gGL.vertex3f(-1.f, 1.f, clip_plane);
        }
        gGL.end();
        gGL.flush();

        gDebugProgram.unbind();

        gGL.popMatrix();
        gGL.matrixMode(LLRender::MM_MODELVIEW);
        gGL.popMatrix();
    }

    if (!preview_avatar && !for_profile)
    {
        avatar->mImpostor.flush();
        avatar->setImpostorDim(tdim);
    }

    sUseOcclusion = occlusion;
    sReflectionRender = false;
    sImpostorRender = false;
    sShadowRender = false;
    popRenderTypeMask();

    if (!preview_avatar)
    {
        gGL.matrixMode(LLRender::MM_PROJECTION);
        gGL.popMatrix();
        gGL.matrixMode(LLRender::MM_MODELVIEW);
        gGL.popMatrix();
    }

    if (!preview_avatar && !for_profile)
    {
        avatar->mNeedsImpostorUpdate = false;
        avatar->cacheImpostorValues();
        avatar->mLastImpostorUpdateFrameTime = gFrameTimeSeconds;
    }

    LLVertexBuffer::unbind();
    LLGLState::checkStates();
}

bool LLPipeline::hasRenderBatches(const U32 type) const
{
    return sCull->getRenderMapSize(type) > 0;
}

LLCullResult::drawinfo_iterator LLPipeline::beginRenderMap(U32 type)
{
    return sCull->beginRenderMap(type);
}

LLCullResult::drawinfo_iterator LLPipeline::endRenderMap(U32 type)
{
    return sCull->endRenderMap(type);
}

LLCullResult::sg_iterator LLPipeline::beginAlphaGroups()
{
    return sCull->beginAlphaGroups();
}

LLCullResult::sg_iterator LLPipeline::endAlphaGroups()
{
    return sCull->endAlphaGroups();
}

LLCullResult::sg_iterator LLPipeline::beginRiggedAlphaGroups()
{
    return sCull->beginRiggedAlphaGroups();
}

LLCullResult::sg_iterator LLPipeline::endRiggedAlphaGroups()
{
    return sCull->endRiggedAlphaGroups();
}

bool LLPipeline::hasRenderType(const U32 type) const
{
    // STORM-365 : LLViewerJointAttachment::setAttachmentVisibility() is setting type to 0 to actually mean "do not render"
    // We then need to test that value here and return false to prevent attachment to render (in mouselook for instance)
    // TODO: reintroduce RENDER_TYPE_NONE in LLRenderTypeMask and initialize its mRenderTypeEnabled[RENDER_TYPE_NONE] to false explicitely
    return (type == 0 ? false : mRenderTypeEnabled[type]);
}

void LLPipeline::setRenderTypeMask(U32 type, ...)
{
    va_list args;

    va_start(args, type);
    while (type < END_RENDER_TYPES)
    {
        mRenderTypeEnabled[type] = true;
        type = va_arg(args, U32);
    }
    va_end(args);

    if (type > END_RENDER_TYPES)
    {
        LL_ERRS() << "Invalid render type." << LL_ENDL;
    }
}

bool LLPipeline::hasAnyRenderType(U32 type, ...) const
{
    va_list args;

    va_start(args, type);
    while (type < END_RENDER_TYPES)
    {
        if (mRenderTypeEnabled[type])
        {
            va_end(args);
            return true;
        }
        type = va_arg(args, U32);
    }
    va_end(args);

    if (type > END_RENDER_TYPES)
    {
        LL_ERRS() << "Invalid render type." << LL_ENDL;
    }

    return false;
}

void LLPipeline::pushRenderTypeMask()
{
    std::string cur_mask;
    cur_mask.assign((const char*) mRenderTypeEnabled, sizeof(mRenderTypeEnabled));
    mRenderTypeEnableStack.push(cur_mask);
}

void LLPipeline::popRenderTypeMask()
{
    if (mRenderTypeEnableStack.empty())
    {
        LL_ERRS() << "Depleted render type stack." << LL_ENDL;
    }

    memcpy(mRenderTypeEnabled, mRenderTypeEnableStack.top().data(), sizeof(mRenderTypeEnabled));
    mRenderTypeEnableStack.pop();
}

void LLPipeline::andRenderTypeMask(U32 type, ...)
{
    va_list args;

    bool tmp[NUM_RENDER_TYPES];
    for (U32 i = 0; i < NUM_RENDER_TYPES; ++i)
    {
        tmp[i] = false;
    }

    va_start(args, type);
    while (type < END_RENDER_TYPES)
    {
        if (mRenderTypeEnabled[type])
        {
            tmp[type] = true;
        }

        type = va_arg(args, U32);
    }
    va_end(args);

    if (type > END_RENDER_TYPES)
    {
        LL_ERRS() << "Invalid render type." << LL_ENDL;
    }

    for (U32 i = 0; i < LLPipeline::NUM_RENDER_TYPES; ++i)
    {
        mRenderTypeEnabled[i] = tmp[i];
    }

}

void LLPipeline::clearRenderTypeMask(U32 type, ...)
{
    va_list args;

    va_start(args, type);
    while (type < END_RENDER_TYPES)
    {
        mRenderTypeEnabled[type] = false;

        type = va_arg(args, U32);
    }
    va_end(args);

    if (type > END_RENDER_TYPES)
    {
        LL_ERRS() << "Invalid render type." << LL_ENDL;
    }
}

void LLPipeline::setAllRenderTypes()
{
    for (U32 i = 0; i < NUM_RENDER_TYPES; ++i)
    {
        mRenderTypeEnabled[i] = true;
    }
}

void LLPipeline::clearAllRenderTypes()
{
    for (U32 i = 0; i < NUM_RENDER_TYPES; ++i)
    {
        mRenderTypeEnabled[i] = false;
    }
}

void LLPipeline::addDebugBlip(const LLVector3& position, const LLColor4& color)
{
    DebugBlip blip(position, color);
    mDebugBlips.push_back(blip);
}

void LLPipeline::hidePermanentObjects( std::vector<U32>& restoreList )
{
    //This method is used to hide any vo's from the object list that may have
    //the permanent flag set.

    U32 objCnt = gObjectList.getNumObjects();
    for (U32 i = 0; i < objCnt; ++i)
    {
        LLViewerObject* pObject = gObjectList.getObject(i);
        if ( pObject && pObject->flagObjectPermanent() )
        {
            LLDrawable *pDrawable = pObject->mDrawable;

            if ( pDrawable )
            {
                restoreList.push_back( i );
                hideDrawable( pDrawable );
            }
        }
    }

    skipRenderingOfTerrain( true );
}

void LLPipeline::restorePermanentObjects( const std::vector<U32>& restoreList )
{
    //This method is used to restore(unhide) any vo's from the object list that may have
    //been hidden because their permanency flag was set.

    std::vector<U32>::const_iterator itCurrent  = restoreList.begin();
    std::vector<U32>::const_iterator itEnd      = restoreList.end();

    U32 objCnt = gObjectList.getNumObjects();

    while ( itCurrent != itEnd )
    {
        U32 index = *itCurrent;
        LLViewerObject* pObject = NULL;
        if ( index < objCnt )
        {
            pObject = gObjectList.getObject( index );
        }
        if ( pObject )
        {
            LLDrawable *pDrawable = pObject->mDrawable;
            if ( pDrawable )
            {
                pDrawable->clearState( LLDrawable::FORCE_INVISIBLE );
                unhideDrawable( pDrawable );
            }
        }
        ++itCurrent;
    }

    skipRenderingOfTerrain( false );
}

void LLPipeline::skipRenderingOfTerrain( bool flag )
{
    pool_set_t::iterator iter = mPools.begin();
    while ( iter != mPools.end() )
    {
        LLDrawPool* pPool = *iter;
        U32 poolType = pPool->getType();
        if ( hasRenderType( pPool->getType() ) && poolType == LLDrawPool::POOL_TERRAIN )
        {
            pPool->setSkipRenderFlag( flag );
        }
        ++iter;
    }
}

void LLPipeline::hideObject( const LLUUID& id )
{
    LLViewerObject *pVO = gObjectList.findObject( id );

    if ( pVO )
    {
        LLDrawable *pDrawable = pVO->mDrawable;

        if ( pDrawable )
        {
            hideDrawable( pDrawable );
        }
    }
}

void LLPipeline::hideDrawable( LLDrawable *pDrawable )
{
    pDrawable->setState( LLDrawable::FORCE_INVISIBLE );
    markRebuild( pDrawable, LLDrawable::REBUILD_ALL);
    //hide the children
    LLViewerObject::const_child_list_t& child_list = pDrawable->getVObj()->getChildren();
    for ( LLViewerObject::child_list_t::const_iterator iter = child_list.begin();
          iter != child_list.end(); iter++ )
    {
        LLViewerObject* child = *iter;
        LLDrawable* drawable = child->mDrawable;
        if ( drawable )
        {
            drawable->setState( LLDrawable::FORCE_INVISIBLE );
            markRebuild( drawable, LLDrawable::REBUILD_ALL);
        }
    }
}
void LLPipeline::unhideDrawable( LLDrawable *pDrawable )
{
    pDrawable->clearState( LLDrawable::FORCE_INVISIBLE );
    markRebuild( pDrawable, LLDrawable::REBUILD_ALL);
    //restore children
    LLViewerObject::const_child_list_t& child_list = pDrawable->getVObj()->getChildren();
    for ( LLViewerObject::child_list_t::const_iterator iter = child_list.begin();
          iter != child_list.end(); iter++)
    {
        LLViewerObject* child = *iter;
        LLDrawable* drawable = child->mDrawable;
        if ( drawable )
        {
            drawable->clearState( LLDrawable::FORCE_INVISIBLE );
            markRebuild( drawable, LLDrawable::REBUILD_ALL);
        }
    }
}
void LLPipeline::restoreHiddenObject( const LLUUID& id )
{
    LLViewerObject *pVO = gObjectList.findObject( id );

    if ( pVO )
    {
        LLDrawable *pDrawable = pVO->mDrawable;
        if ( pDrawable )
        {
            unhideDrawable( pDrawable );
        }
    }
}

void LLPipeline::skipRenderingShadows()
{
    LLGLDepthTest depth(GL_TRUE);

    for (S32 j = 0; j < 4; j++)
    {
        mRT->shadow[j].bindTarget();
        mRT->shadow[j].clear();
        mRT->shadow[j].flush();
    }
}

void LLPipeline::handleShadowDetailChanged()
{
    if (RenderShadowDetail > gSavedSettings.getS32("RenderShadowDetail"))
    {
        skipRenderingShadows();
    }
    else
    {
        LLViewerShaderMgr::instance()->setShaders();
    }
}

class LLOctreeDirty : public OctreeTraveler
{
public:
    virtual void visit(const OctreeNode* state)
    {
        LLSpatialGroup* group = (LLSpatialGroup*)state->getListener(0);

        if (group->getSpatialPartition()->mRenderByGroup)
        {
            group->setState(LLSpatialGroup::GEOM_DIRTY);
            gPipeline.markRebuild(group);
        }

        for (LLSpatialGroup::bridge_list_t::iterator i = group->mBridgeList.begin(); i != group->mBridgeList.end(); ++i)
        {
            LLSpatialBridge* bridge = *i;
            traverse(bridge->mOctree);
        }
    }
};

// Called from LLViewHighlightTransparent when "Highlight Transparent" is toggled
void LLPipeline::rebuildDrawInfo()
{
    const U32 types_to_traverse[] =
    {
        LLViewerRegion::PARTITION_VOLUME,
        LLViewerRegion::PARTITION_BRIDGE,
        LLViewerRegion::PARTITION_AVATAR
    };

    LLOctreeDirty dirty;
    for (LLViewerRegion* region : LLWorld::getInstance()->getRegionList())
    {
        for (U32 type : types_to_traverse)
        {
            LLSpatialPartition* part = region->getSpatialPartition(type);
            dirty.traverse(part->mOctree);
        }
    }
}

void LLPipeline::rebuildTerrain()
{
    for (LLWorld::region_list_t::const_iterator iter = LLWorld::getInstance()->getRegionList().begin();
        iter != LLWorld::getInstance()->getRegionList().end(); ++iter)
    {
        LLViewerRegion* region = *iter;
        region->dirtyAllPatches();
    }
}<|MERGE_RESOLUTION|>--- conflicted
+++ resolved
@@ -843,16 +843,10 @@
 
     mRT->deferredScreen.shareDepthBuffer(mRT->screen);
 
-<<<<<<< HEAD
     static LLCachedControl<bool> render_cas(gSavedSettings, "RenderCAS", true);
     if (shadow_detail > 0 || ssao || render_cas)
     { //only need mRT->deferredLight for shadows OR ssao
         if (!mRT->deferredLight.allocate(resX, resY, GL_RGBA16F)) return false;
-=======
-    if (shadow_detail > 0 || ssao || RenderDepthOfField)
-    { //only need mRT->deferredLight for shadows OR ssao OR dof
-        if (!mRT->deferredLight.allocate(resX, resY, screenFormat)) return false;
->>>>>>> 2b255535
     }
     else
     {
@@ -902,12 +896,8 @@
             mSceneMap.release();
         }
 
-<<<<<<< HEAD
-        mPostPingMap.allocate(resX, resY, GL_RGBA);
-        mPostPongMap.allocate(resX, resY, GL_RGBA);
-=======
-        mPostMap.allocate(resX, resY, screenFormat);
->>>>>>> 2b255535
+        mPostPingMap.allocate(resX, resY, screenFormat);
+        mPostPongMap.allocate(resX, resY, screenFormat);
 
         // used to scale down textures
         // See LLViwerTextureList::updateImagesCreateTextures and LLImageGL::scaleDown
@@ -7865,30 +7855,22 @@
 
         generateExposure(&mLuminanceMap, &mExposureMap);
 
-<<<<<<< HEAD
-    LLRenderTarget* src = &mPostPingMap;
-    LLRenderTarget* dest = &mPostPongMap;
-
-    static LLCachedControl<bool> render_cas(gSavedSettings, "RenderCAS", true);
-    if (render_cas && gCASProgram.isComplete())
-    {
-        tonemap(&mRT->screen, &mRT->deferredLight, false); // Must output to 16F buffer when passing to CAS or banding occurs
-=======
-        tonemap(&mRT->screen, &mPostMap);
-
-        applyCAS(&mPostMap, &mRT->screen);
-    }
-
-    generateSMAABuffers(&mRT->screen);
->>>>>>> 2b255535
-
-        applyCAS(&mRT->deferredLight, dest); // Gamma corrects after sharpening
-        std::swap(src, dest);
-    }
-    else
-    {
-        tonemap(&mRT->screen, dest);
-        std::swap(src, dest);
+        LLRenderTarget* src = &mPostPingMap;
+        LLRenderTarget* dest = &mPostPongMap;
+
+        static LLCachedControl<bool> render_cas(gSavedSettings, "RenderCAS", true);
+        if (render_cas && gCASProgram.isComplete())
+        {
+            tonemap(&mRT->screen, &mRT->deferredLight, false); // Must output to 16F buffer when passing to CAS or banding occurs
+
+            applyCAS(&mRT->deferredLight, dest); // Gamma corrects after sharpening
+            std::swap(src, dest);
+        }
+        else
+        {
+            tonemap(&mRT->screen, dest);
+            std::swap(src, dest);
+        }
     }
 
     LLVertexBuffer::unbind();
