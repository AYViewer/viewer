/** 
 * @file pipeline.cpp
 * @brief Rendering pipeline.
 *
 * $LicenseInfo:firstyear=2005&license=viewerlgpl$
 * Second Life Viewer Source Code
 * Copyright (C) 2010, Linden Research, Inc.
 * 
 * This library is free software; you can redistribute it and/or
 * modify it under the terms of the GNU Lesser General Public
 * License as published by the Free Software Foundation;
 * version 2.1 of the License only.
 * 
 * This library is distributed in the hope that it will be useful,
 * but WITHOUT ANY WARRANTY; without even the implied warranty of
 * MERCHANTABILITY or FITNESS FOR A PARTICULAR PURPOSE.  See the GNU
 * Lesser General Public License for more details.
 * 
 * You should have received a copy of the GNU Lesser General Public
 * License along with this library; if not, write to the Free Software
 * Foundation, Inc., 51 Franklin Street, Fifth Floor, Boston, MA  02110-1301  USA
 * 
 * Linden Research, Inc., 945 Battery Street, San Francisco, CA  94111  USA
 * $/LicenseInfo$
 */

#include "llviewerprecompiledheaders.h"

#include "pipeline.h"

// library includes
#include "llaudioengine.h" // For debugging.
#include "llerror.h"
#include "llviewercontrol.h"
#include "llfasttimer.h"
#include "llfontgl.h"
#include "llnamevalue.h"
#include "llpointer.h"
#include "llprimitive.h"
#include "llvolume.h"
#include "material_codes.h"
#include "v3color.h"
#include "llui.h" 
#include "llglheaders.h"
#include "llrender.h"
#include "llstartup.h"
#include "llwindow.h"	// swapBuffers()

// newview includes
#include "llagent.h"
#include "llagentcamera.h"
#include "llappviewer.h"
#include "lltexturecache.h"
#include "lltexturefetch.h"
#include "llimageworker.h"
#include "lldrawable.h"
#include "lldrawpoolalpha.h"
#include "lldrawpoolavatar.h"
#include "lldrawpoolbump.h"
#include "lldrawpooltree.h"
#include "lldrawpoolwater.h"
#include "llface.h"
#include "llfeaturemanager.h"
#include "llfloatertelehub.h"
#include "llfloaterreg.h"
#include "llgldbg.h"
#include "llhudmanager.h"
#include "llhudnametag.h"
#include "llhudtext.h"
#include "lllightconstants.h"
#include "llmeshrepository.h"
#include "llpipelinelistener.h"
#include "llresmgr.h"
#include "llselectmgr.h"
#include "llsky.h"
#include "lltracker.h"
#include "lltool.h"
#include "lltoolmgr.h"
#include "llviewercamera.h"
#include "llviewermediafocus.h"
#include "llviewertexturelist.h"
#include "llviewerobject.h"
#include "llviewerobjectlist.h"
#include "llviewerparcelmgr.h"
#include "llviewerregion.h" // for audio debugging.
#include "llviewerwindow.h" // For getSpinAxis
#include "llvoavatarself.h"
#include "llvocache.h"
#include "llvosky.h"
#include "llvowlsky.h"
#include "llvotree.h"
#include "llvovolume.h"
#include "llvosurfacepatch.h"
#include "llvowater.h"
#include "llvotree.h"
#include "llvopartgroup.h"
#include "llworld.h"
#include "llcubemap.h"
#include "llviewershadermgr.h"
#include "llviewerstats.h"
#include "llviewerjoystick.h"
#include "llviewerdisplay.h"
#include "llspatialpartition.h"
#include "llmutelist.h"
#include "lltoolpie.h"
#include "llnotifications.h"
#include "llpathinglib.h"
#include "llfloaterpathfindingconsole.h"
#include "llfloaterpathfindingcharacters.h"
#include "llfloatertools.h"
#include "llpanelface.h"
#include "llpathfindingpathtool.h"
#include "llscenemonitor.h"
#include "llprogressview.h"
#include "llcleanup.h"

#include "llenvironment.h"
#include "llsettingsvo.h"

extern BOOL gSnapshot;
bool gShiftFrame = false;

//cached settings
bool LLPipeline::WindLightUseAtmosShaders;
bool LLPipeline::RenderDeferred;
F32 LLPipeline::RenderDeferredSunWash;
U32 LLPipeline::RenderFSAASamples;
U32 LLPipeline::RenderResolutionDivisor;
bool LLPipeline::RenderUIBuffer;
S32 LLPipeline::RenderShadowDetail;
S32 LLPipeline::RenderShadowSplits;
bool LLPipeline::RenderDeferredSSAO;
F32 LLPipeline::RenderShadowResolutionScale;
bool LLPipeline::RenderLocalLights;
bool LLPipeline::RenderDelayCreation;
bool LLPipeline::RenderAnimateRes;
bool LLPipeline::FreezeTime;
S32 LLPipeline::DebugBeaconLineWidth;
F32 LLPipeline::RenderHighlightBrightness;
LLColor4 LLPipeline::RenderHighlightColor;
F32 LLPipeline::RenderHighlightThickness;
bool LLPipeline::RenderSpotLightsInNondeferred;
LLColor4 LLPipeline::PreviewAmbientColor;
LLColor4 LLPipeline::PreviewDiffuse0;
LLColor4 LLPipeline::PreviewSpecular0;
LLColor4 LLPipeline::PreviewDiffuse1;
LLColor4 LLPipeline::PreviewSpecular1;
LLColor4 LLPipeline::PreviewDiffuse2;
LLColor4 LLPipeline::PreviewSpecular2;
LLVector3 LLPipeline::PreviewDirection0;
LLVector3 LLPipeline::PreviewDirection1;
LLVector3 LLPipeline::PreviewDirection2;
F32 LLPipeline::RenderGlowMaxExtractAlpha;
F32 LLPipeline::RenderGlowWarmthAmount;
LLVector3 LLPipeline::RenderGlowLumWeights;
LLVector3 LLPipeline::RenderGlowWarmthWeights;
S32 LLPipeline::RenderGlowResolutionPow;
S32 LLPipeline::RenderGlowIterations;
F32 LLPipeline::RenderGlowWidth;
F32 LLPipeline::RenderGlowStrength;
bool LLPipeline::RenderDepthOfField;
bool LLPipeline::RenderDepthOfFieldInEditMode;
F32 LLPipeline::CameraFocusTransitionTime;
F32 LLPipeline::CameraFNumber;
F32 LLPipeline::CameraFocalLength;
F32 LLPipeline::CameraFieldOfView;
F32 LLPipeline::RenderShadowNoise;
F32 LLPipeline::RenderShadowBlurSize;
F32 LLPipeline::RenderSSAOScale;
U32 LLPipeline::RenderSSAOMaxScale;
F32 LLPipeline::RenderSSAOFactor;
LLVector3 LLPipeline::RenderSSAOEffect;
F32 LLPipeline::RenderShadowOffsetError;
F32 LLPipeline::RenderShadowBiasError;
F32 LLPipeline::RenderShadowOffset;
F32 LLPipeline::RenderShadowBias;
F32 LLPipeline::RenderSpotShadowOffset;
F32 LLPipeline::RenderSpotShadowBias;
LLDrawable* LLPipeline::RenderSpotLight = nullptr;
F32 LLPipeline::RenderEdgeDepthCutoff;
F32 LLPipeline::RenderEdgeNormCutoff;
LLVector3 LLPipeline::RenderShadowGaussian;
F32 LLPipeline::RenderShadowBlurDistFactor;
bool LLPipeline::RenderDeferredAtmospheric;
F32 LLPipeline::RenderHighlightFadeTime;
F32 LLPipeline::RenderFarClip;
LLVector3 LLPipeline::RenderShadowSplitExponent;
F32 LLPipeline::RenderShadowErrorCutoff;
F32 LLPipeline::RenderShadowFOVCutoff;
bool LLPipeline::CameraOffset;
F32 LLPipeline::CameraMaxCoF;
F32 LLPipeline::CameraDoFResScale;
F32 LLPipeline::RenderAutoHideSurfaceAreaLimit;
bool LLPipeline::RenderScreenSpaceReflections;
S32 LLPipeline::RenderBufferVisualization;
LLTrace::EventStatHandle<S64> LLPipeline::sStatBatchSize("renderbatchsize");

const F32 BACKLIGHT_DAY_MAGNITUDE_OBJECT = 0.1f;
const F32 BACKLIGHT_NIGHT_MAGNITUDE_OBJECT = 0.08f;
const F32 DEFERRED_LIGHT_FALLOFF = 0.5f;
const U32 DEFERRED_VB_MASK = LLVertexBuffer::MAP_VERTEX | LLVertexBuffer::MAP_TEXCOORD0 | LLVertexBuffer::MAP_TEXCOORD1;

extern S32 gBoxFrame;
//extern BOOL gHideSelectedObjects;
extern BOOL gDisplaySwapBuffers;
extern BOOL gDebugGL;
extern BOOL gCubeSnapshot;

bool	gAvatarBacklight = false;

bool	gDebugPipeline = false;
LLPipeline gPipeline;
const LLMatrix4* gGLLastMatrix = NULL;

LLTrace::BlockTimerStatHandle FTM_RENDER_GEOMETRY("Render Geometry");
LLTrace::BlockTimerStatHandle FTM_RENDER_GRASS("Grass");
LLTrace::BlockTimerStatHandle FTM_RENDER_INVISIBLE("Invisible");
LLTrace::BlockTimerStatHandle FTM_RENDER_SHINY("Shiny");
LLTrace::BlockTimerStatHandle FTM_RENDER_SIMPLE("Simple");
LLTrace::BlockTimerStatHandle FTM_RENDER_TERRAIN("Terrain");
LLTrace::BlockTimerStatHandle FTM_RENDER_TREES("Trees");
LLTrace::BlockTimerStatHandle FTM_RENDER_UI("UI");
LLTrace::BlockTimerStatHandle FTM_RENDER_WATER("Water");
LLTrace::BlockTimerStatHandle FTM_RENDER_WL_SKY("Windlight Sky");
LLTrace::BlockTimerStatHandle FTM_RENDER_ALPHA("Alpha Objects");
LLTrace::BlockTimerStatHandle FTM_RENDER_CHARACTERS("Avatars");
LLTrace::BlockTimerStatHandle FTM_RENDER_BUMP("Bump");
LLTrace::BlockTimerStatHandle FTM_RENDER_MATERIALS("Render Materials");
LLTrace::BlockTimerStatHandle FTM_RENDER_FULLBRIGHT("Fullbright");
LLTrace::BlockTimerStatHandle FTM_RENDER_GLOW("Glow");
LLTrace::BlockTimerStatHandle FTM_GEO_UPDATE("Geo Update");
LLTrace::BlockTimerStatHandle FTM_POOLRENDER("RenderPool");
LLTrace::BlockTimerStatHandle FTM_POOLS("Pools");
LLTrace::BlockTimerStatHandle FTM_DEFERRED_POOLRENDER("RenderPool (Deferred)");
LLTrace::BlockTimerStatHandle FTM_DEFERRED_POOLS("Pools (Deferred)");
LLTrace::BlockTimerStatHandle FTM_POST_DEFERRED_POOLRENDER("RenderPool (Post)");
LLTrace::BlockTimerStatHandle FTM_POST_DEFERRED_POOLS("Pools (Post)");
LLTrace::BlockTimerStatHandle FTM_STATESORT("Sort Draw State");
LLTrace::BlockTimerStatHandle FTM_PIPELINE("Pipeline");
LLTrace::BlockTimerStatHandle FTM_CLIENT_COPY("Client Copy");
LLTrace::BlockTimerStatHandle FTM_RENDER_DEFERRED("Deferred Shading");

LLTrace::BlockTimerStatHandle FTM_RENDER_UI_HUD("HUD");
LLTrace::BlockTimerStatHandle FTM_RENDER_UI_3D("3D");
LLTrace::BlockTimerStatHandle FTM_RENDER_UI_2D("2D");

static LLTrace::BlockTimerStatHandle FTM_STATESORT_DRAWABLE("Sort Drawables");

static LLStaticHashedString sTint("tint");
static LLStaticHashedString sAmbiance("ambiance");
static LLStaticHashedString sAlphaScale("alpha_scale");
static LLStaticHashedString sNormMat("norm_mat");
static LLStaticHashedString sOffset("offset");
static LLStaticHashedString sScreenRes("screenRes");
static LLStaticHashedString sDelta("delta");
static LLStaticHashedString sDistFactor("dist_factor");
static LLStaticHashedString sKern("kern");
static LLStaticHashedString sKernScale("kern_scale");

//----------------------------------------

void drawBox(const LLVector4a& c, const LLVector4a& r);
void drawBoxOutline(const LLVector3& pos, const LLVector3& size);
U32 nhpo2(U32 v);
LLVertexBuffer* ll_create_cube_vb(U32 type_mask);

void display_update_camera();
//----------------------------------------

S32		LLPipeline::sCompiles = 0;

bool	LLPipeline::sPickAvatar = true;
bool	LLPipeline::sDynamicLOD = true;
bool	LLPipeline::sShowHUDAttachments = true;
bool	LLPipeline::sRenderMOAPBeacons = false;
bool	LLPipeline::sRenderPhysicalBeacons = true;
bool	LLPipeline::sRenderScriptedBeacons = false;
bool	LLPipeline::sRenderScriptedTouchBeacons = true;
bool	LLPipeline::sRenderParticleBeacons = false;
bool	LLPipeline::sRenderSoundBeacons = false;
bool	LLPipeline::sRenderBeacons = false;
bool	LLPipeline::sRenderHighlight = true;
LLRender::eTexIndex LLPipeline::sRenderHighlightTextureChannel = LLRender::DIFFUSE_MAP;
bool	LLPipeline::sForceOldBakedUpload = false;
S32		LLPipeline::sUseOcclusion = 0;
bool	LLPipeline::sDelayVBUpdate = true;
bool	LLPipeline::sAutoMaskAlphaDeferred = true;
bool	LLPipeline::sAutoMaskAlphaNonDeferred = false;
bool	LLPipeline::sRenderTransparentWater = true;
bool	LLPipeline::sBakeSunlight = false;
bool	LLPipeline::sNoAlpha = false;
bool	LLPipeline::sUseFarClip = true;
bool	LLPipeline::sShadowRender = false;
bool	LLPipeline::sRenderGlow = false;
bool	LLPipeline::sReflectionRender = false;
bool    LLPipeline::sDistortionRender = false;
bool	LLPipeline::sImpostorRender = false;
bool	LLPipeline::sImpostorRenderAlphaDepthPass = false;
bool	LLPipeline::sUnderWaterRender = false;
bool	LLPipeline::sTextureBindTest = false;
bool	LLPipeline::sRenderAttachedLights = true;
bool	LLPipeline::sRenderAttachedParticles = true;
bool	LLPipeline::sRenderDeferred = false;
bool	LLPipeline::sReflectionProbesEnabled = false;
S32		LLPipeline::sVisibleLightCount = 0;
bool	LLPipeline::sRenderingHUDs;
F32     LLPipeline::sDistortionWaterClipPlaneMargin = 1.0125f;

// EventHost API LLPipeline listener.
static LLPipelineListener sPipelineListener;

static LLCullResult* sCull = NULL;

void validate_framebuffer_object();

// Add color attachments for deferred rendering
// target -- RenderTarget to add attachments to
bool addDeferredAttachments(LLRenderTarget& target, bool for_impostor = false)
{
    bool valid = true
        && target.addColorAttachment(GL_RGBA) // frag-data[1] specular OR PBR ORM
        && target.addColorAttachment(GL_RGBA16F)                              // frag_data[2] normal+z+fogmask, See: class1\deferred\materialF.glsl & softenlight
        && target.addColorAttachment(GL_RGB16F);                  // frag_data[3] PBR emissive
    return valid;
}

LLPipeline::LLPipeline() :
	mBackfaceCull(false),
	mMatrixOpCount(0),
	mTextureMatrixOps(0),
	mNumVisibleNodes(0),
	mNumVisibleFaces(0),

	mInitialized(false),
	mShadersLoaded(false),
	mTransformFeedbackPrimitives(0),
	mRenderDebugFeatureMask(0),
	mRenderDebugMask(0),
	mOldRenderDebugMask(0),
	mMeshDirtyQueryObject(0),
	mGroupQ1Locked(false),
	mGroupQ2Locked(false),
	mResetVertexBuffers(false),
	mLastRebuildPool(NULL),
	mLightMask(0),
	mLightMovingMask(0),
	mLightingDetail(0)
{
	mNoiseMap = 0;
	mTrueNoiseMap = 0;
	mLightFunc = 0;

    for(U32 i = 0; i < 8; i++)
    {
        mHWLightColors[i] = LLColor4::black;
    }
}

void LLPipeline::connectRefreshCachedSettingsSafe(const std::string name)
{
	LLPointer<LLControlVariable> cntrl_ptr = gSavedSettings.getControl(name);
	if ( cntrl_ptr.isNull() )
	{
		LL_WARNS() << "Global setting name not found:" << name << LL_ENDL;
	}
	else
	{
		cntrl_ptr->getCommitSignal()->connect(boost::bind(&LLPipeline::refreshCachedSettings));
	}
}

void LLPipeline::init()
{
	refreshCachedSettings();

    mRT = &mMainRT;

	gOctreeMaxCapacity = gSavedSettings.getU32("OctreeMaxNodeCapacity");
	gOctreeMinSize = gSavedSettings.getF32("OctreeMinimumNodeSize");
	sDynamicLOD = gSavedSettings.getBOOL("RenderDynamicLOD");
	sRenderAttachedLights = gSavedSettings.getBOOL("RenderAttachedLights");
	sRenderAttachedParticles = gSavedSettings.getBOOL("RenderAttachedParticles");

    mInitialized = true;
	
	stop_glerror();

	//create render pass pools
	getPool(LLDrawPool::POOL_ALPHA_PRE_WATER);
    getPool(LLDrawPool::POOL_ALPHA_POST_WATER);
	getPool(LLDrawPool::POOL_SIMPLE);
	getPool(LLDrawPool::POOL_ALPHA_MASK);
	getPool(LLDrawPool::POOL_FULLBRIGHT_ALPHA_MASK);
	getPool(LLDrawPool::POOL_GRASS);
	getPool(LLDrawPool::POOL_FULLBRIGHT);
	getPool(LLDrawPool::POOL_BUMP);
	getPool(LLDrawPool::POOL_MATERIALS);
	getPool(LLDrawPool::POOL_GLOW);
	getPool(LLDrawPool::POOL_GLTF_PBR);
    getPool(LLDrawPool::POOL_GLTF_PBR_ALPHA_MASK);

	resetFrameStats();

	if (gSavedSettings.getBOOL("DisableAllRenderFeatures"))
	{
		clearAllRenderDebugFeatures();
	}
	else
	{
		setAllRenderDebugFeatures(); // By default, all debugging features on
	}
	clearAllRenderDebugDisplays(); // All debug displays off

	if (gSavedSettings.getBOOL("DisableAllRenderTypes"))
	{
		clearAllRenderTypes();
	}
	else if (gNonInteractive)
	{
		clearAllRenderTypes();
	}
	else
	{
		setAllRenderTypes(); // By default, all rendering types start enabled
	}

	// make sure RenderPerformanceTest persists (hackity hack hack)
	// disables non-object rendering (UI, sky, water, etc)
	if (gSavedSettings.getBOOL("RenderPerformanceTest"))
	{
		gSavedSettings.setBOOL("RenderPerformanceTest", FALSE);
		gSavedSettings.setBOOL("RenderPerformanceTest", TRUE);
	}

	mOldRenderDebugMask = mRenderDebugMask;

	mBackfaceCull = true;

	// Enable features
	LLViewerShaderMgr::instance()->setShaders();

	for (U32 i = 0; i < 2; ++i)
	{
		mSpotLightFade[i] = 1.f;
	}

	if (mCubeVB.isNull())
	{
		mCubeVB = ll_create_cube_vb(LLVertexBuffer::MAP_VERTEX);
	}

	mDeferredVB = new LLVertexBuffer(DEFERRED_VB_MASK);
	mDeferredVB->allocateBuffer(8, 0);

    {
        mScreenTriangleVB = new LLVertexBuffer(LLVertexBuffer::MAP_VERTEX);
        mScreenTriangleVB->allocateBuffer(3, 0);
        LLStrider<LLVector3> vert;
        mScreenTriangleVB->getVertexStrider(vert);

        vert[0].set(-1, 1, 0);
        vert[1].set(-1, -3, 0);
        vert[2].set(3, 1, 0);

        mScreenTriangleVB->unmapBuffer();
    }

    setLightingDetail(-1);
	
	//
	// Update all settings to trigger a cached settings refresh
	//
	connectRefreshCachedSettingsSafe("RenderAutoMaskAlphaDeferred");
	connectRefreshCachedSettingsSafe("RenderAutoMaskAlphaNonDeferred");
	connectRefreshCachedSettingsSafe("RenderUseFarClip");
	connectRefreshCachedSettingsSafe("RenderAvatarMaxNonImpostors");
	connectRefreshCachedSettingsSafe("RenderDelayVBUpdate");
	connectRefreshCachedSettingsSafe("UseOcclusion");
	// DEPRECATED -- connectRefreshCachedSettingsSafe("WindLightUseAtmosShaders");
	// DEPRECATED -- connectRefreshCachedSettingsSafe("RenderDeferred");
	connectRefreshCachedSettingsSafe("RenderDeferredSunWash");
	connectRefreshCachedSettingsSafe("RenderFSAASamples");
	connectRefreshCachedSettingsSafe("RenderResolutionDivisor");
	connectRefreshCachedSettingsSafe("RenderUIBuffer");
	connectRefreshCachedSettingsSafe("RenderShadowDetail");
    connectRefreshCachedSettingsSafe("RenderShadowSplits");
	connectRefreshCachedSettingsSafe("RenderDeferredSSAO");
	connectRefreshCachedSettingsSafe("RenderShadowResolutionScale");
	connectRefreshCachedSettingsSafe("RenderLocalLights");
	connectRefreshCachedSettingsSafe("RenderDelayCreation");
	connectRefreshCachedSettingsSafe("RenderAnimateRes");
	connectRefreshCachedSettingsSafe("FreezeTime");
	connectRefreshCachedSettingsSafe("DebugBeaconLineWidth");
	connectRefreshCachedSettingsSafe("RenderHighlightBrightness");
	connectRefreshCachedSettingsSafe("RenderHighlightColor");
	connectRefreshCachedSettingsSafe("RenderHighlightThickness");
	connectRefreshCachedSettingsSafe("RenderSpotLightsInNondeferred");
	connectRefreshCachedSettingsSafe("PreviewAmbientColor");
	connectRefreshCachedSettingsSafe("PreviewDiffuse0");
	connectRefreshCachedSettingsSafe("PreviewSpecular0");
	connectRefreshCachedSettingsSafe("PreviewDiffuse1");
	connectRefreshCachedSettingsSafe("PreviewSpecular1");
	connectRefreshCachedSettingsSafe("PreviewDiffuse2");
	connectRefreshCachedSettingsSafe("PreviewSpecular2");
	connectRefreshCachedSettingsSafe("PreviewDirection0");
	connectRefreshCachedSettingsSafe("PreviewDirection1");
	connectRefreshCachedSettingsSafe("PreviewDirection2");
	connectRefreshCachedSettingsSafe("RenderGlowMaxExtractAlpha");
	connectRefreshCachedSettingsSafe("RenderGlowWarmthAmount");
	connectRefreshCachedSettingsSafe("RenderGlowLumWeights");
	connectRefreshCachedSettingsSafe("RenderGlowWarmthWeights");
	connectRefreshCachedSettingsSafe("RenderGlowResolutionPow");
	connectRefreshCachedSettingsSafe("RenderGlowIterations");
	connectRefreshCachedSettingsSafe("RenderGlowWidth");
	connectRefreshCachedSettingsSafe("RenderGlowStrength");
	connectRefreshCachedSettingsSafe("RenderDepthOfField");
	connectRefreshCachedSettingsSafe("RenderDepthOfFieldInEditMode");
	connectRefreshCachedSettingsSafe("CameraFocusTransitionTime");
	connectRefreshCachedSettingsSafe("CameraFNumber");
	connectRefreshCachedSettingsSafe("CameraFocalLength");
	connectRefreshCachedSettingsSafe("CameraFieldOfView");
	connectRefreshCachedSettingsSafe("RenderShadowNoise");
	connectRefreshCachedSettingsSafe("RenderShadowBlurSize");
	connectRefreshCachedSettingsSafe("RenderSSAOScale");
	connectRefreshCachedSettingsSafe("RenderSSAOMaxScale");
	connectRefreshCachedSettingsSafe("RenderSSAOFactor");
	connectRefreshCachedSettingsSafe("RenderSSAOEffect");
	connectRefreshCachedSettingsSafe("RenderShadowOffsetError");
	connectRefreshCachedSettingsSafe("RenderShadowBiasError");
	connectRefreshCachedSettingsSafe("RenderShadowOffset");
	connectRefreshCachedSettingsSafe("RenderShadowBias");
	connectRefreshCachedSettingsSafe("RenderSpotShadowOffset");
	connectRefreshCachedSettingsSafe("RenderSpotShadowBias");
	connectRefreshCachedSettingsSafe("RenderEdgeDepthCutoff");
	connectRefreshCachedSettingsSafe("RenderEdgeNormCutoff");
	connectRefreshCachedSettingsSafe("RenderShadowGaussian");
	connectRefreshCachedSettingsSafe("RenderShadowBlurDistFactor");
	connectRefreshCachedSettingsSafe("RenderDeferredAtmospheric");
	connectRefreshCachedSettingsSafe("RenderHighlightFadeTime");
	connectRefreshCachedSettingsSafe("RenderFarClip");
	connectRefreshCachedSettingsSafe("RenderShadowSplitExponent");
	connectRefreshCachedSettingsSafe("RenderShadowErrorCutoff");
	connectRefreshCachedSettingsSafe("RenderShadowFOVCutoff");
	connectRefreshCachedSettingsSafe("CameraOffset");
	connectRefreshCachedSettingsSafe("CameraMaxCoF");
	connectRefreshCachedSettingsSafe("CameraDoFResScale");
	connectRefreshCachedSettingsSafe("RenderAutoHideSurfaceAreaLimit");
    connectRefreshCachedSettingsSafe("RenderScreenSpaceReflections");
	connectRefreshCachedSettingsSafe("RenderBufferVisualization");
	gSavedSettings.getControl("RenderAutoHideSurfaceAreaLimit")->getCommitSignal()->connect(boost::bind(&LLPipeline::refreshCachedSettings));
}

LLPipeline::~LLPipeline()
{
}

void LLPipeline::cleanup()
{
	assertInitialized();

	mGroupQ1.clear() ;
	mGroupQ2.clear() ;

	for(pool_set_t::iterator iter = mPools.begin();
		iter != mPools.end(); )
	{
		pool_set_t::iterator curiter = iter++;
		LLDrawPool* poolp = *curiter;
		if (poolp->isFacePool())
		{
			LLFacePool* face_pool = (LLFacePool*) poolp;
			if (face_pool->mReferences.empty())
			{
				mPools.erase(curiter);
				removeFromQuickLookup( poolp );
				delete poolp;
			}
		}
		else
		{
			mPools.erase(curiter);
			removeFromQuickLookup( poolp );
			delete poolp;
		}
	}
	
	if (!mTerrainPools.empty())
	{
		LL_WARNS() << "Terrain Pools not cleaned up" << LL_ENDL;
	}
	if (!mTreePools.empty())
	{
		LL_WARNS() << "Tree Pools not cleaned up" << LL_ENDL;
	}
		
	delete mAlphaPoolPreWater;
    mAlphaPoolPreWater = nullptr;
    delete mAlphaPoolPostWater;
    mAlphaPoolPostWater = nullptr;
	delete mSkyPool;
	mSkyPool = NULL;
	delete mTerrainPool;
	mTerrainPool = NULL;
	delete mWaterPool;
	mWaterPool = NULL;
	delete mSimplePool;
	mSimplePool = NULL;
	delete mFullbrightPool;
	mFullbrightPool = NULL;
	delete mGlowPool;
	mGlowPool = NULL;
	delete mBumpPool;
	mBumpPool = NULL;
	// don't delete wl sky pool it was handled above in the for loop
	//delete mWLSkyPool;
	mWLSkyPool = NULL;

	releaseGLBuffers();

	mFaceSelectImagep = NULL;

    mMovedList.clear();
    mMovedBridge.clear();
    mShiftList.clear();

	mInitialized = false;

	mDeferredVB = NULL;
    mScreenTriangleVB = nullptr;

	mCubeVB = NULL;

    mReflectionMapManager.cleanup();
}

//============================================================================

void LLPipeline::destroyGL() 
{
	stop_glerror();
	unloadShaders();
	mHighlightFaces.clear();
	
	resetDrawOrders();

	releaseGLBuffers();

	if (mMeshDirtyQueryObject)
	{
		glDeleteQueries(1, &mMeshDirtyQueryObject);
		mMeshDirtyQueryObject = 0;
	}
}

void LLPipeline::requestResizeScreenTexture()
{
    gResizeScreenTexture = TRUE;
}

void LLPipeline::requestResizeShadowTexture()
{
    gResizeShadowTexture = TRUE;
}

void LLPipeline::resizeShadowTexture()
{
    releaseSunShadowTargets();
    releaseSpotShadowTargets();
    allocateShadowBuffer(mRT->width, mRT->height);
    gResizeShadowTexture = FALSE;
}

void LLPipeline::resizeScreenTexture()
{
	if (gPipeline.shadersLoaded())
	{
		GLuint resX = gViewerWindow->getWorldViewWidthRaw();
		GLuint resY = gViewerWindow->getWorldViewHeightRaw();
	
		if (gResizeScreenTexture || (resX != mRT->screen.getWidth()) || (resY != mRT->screen.getHeight()))
		{
			releaseScreenBuffers();
            releaseSunShadowTargets();
            releaseSpotShadowTargets();
		    allocateScreenBuffer(resX,resY);
            gResizeScreenTexture = FALSE;
		}
	}
}

bool LLPipeline::allocateScreenBuffer(U32 resX, U32 resY)
{
    LL_PROFILE_ZONE_SCOPED_CATEGORY_DISPLAY;
	eFBOStatus ret = doAllocateScreenBuffer(resX, resY);

	return ret == FBO_SUCCESS_FULLRES;
}


LLPipeline::eFBOStatus LLPipeline::doAllocateScreenBuffer(U32 resX, U32 resY)
{
    LL_PROFILE_ZONE_SCOPED_CATEGORY_DISPLAY;
	// try to allocate screen buffers at requested resolution and samples
	// - on failure, shrink number of samples and try again
	// - if not multisampled, shrink resolution and try again (favor X resolution over Y)
	// Make sure to call "releaseScreenBuffers" after each failure to cleanup the partially loaded state

    // refresh cached settings here to protect against inconsistent event handling order
    refreshCachedSettings();

	U32 samples = RenderFSAASamples;

	eFBOStatus ret = FBO_SUCCESS_FULLRES;
	if (!allocateScreenBuffer(resX, resY, samples))
	{
		//failed to allocate at requested specification, return false
		ret = FBO_FAILURE;

		releaseScreenBuffers();
		//reduce number of samples 
		while (samples > 0)
		{
			samples /= 2;
			if (allocateScreenBuffer(resX, resY, samples))
			{ //success
				return FBO_SUCCESS_LOWRES;
			}
			releaseScreenBuffers();
		}

		samples = 0;

		//reduce resolution
		while (resY > 0 && resX > 0)
		{
			resY /= 2;
			if (allocateScreenBuffer(resX, resY, samples))
			{
				return FBO_SUCCESS_LOWRES;
			}
			releaseScreenBuffers();

			resX /= 2;
			if (allocateScreenBuffer(resX, resY, samples))
			{
				return FBO_SUCCESS_LOWRES;
			}
			releaseScreenBuffers();
		}

		LL_WARNS() << "Unable to allocate screen buffer at any resolution!" << LL_ENDL;
	}

	return ret;
}

bool LLPipeline::allocateScreenBuffer(U32 resX, U32 resY, U32 samples)
{
    LL_PROFILE_ZONE_SCOPED_CATEGORY_DISPLAY;
    if (mRT == &mMainRT && sReflectionProbesEnabled)
    { // hacky -- allocate auxillary buffer
        gCubeSnapshot = TRUE;
        mReflectionMapManager.initReflectionMaps();
        mRT = &mAuxillaryRT;
        U32 res = mReflectionMapManager.mProbeResolution * 4;  //multiply by 4 because probes will be 16x super sampled
        allocateScreenBuffer(res, res, samples);
        mRT = &mMainRT;
        gCubeSnapshot = FALSE;
    }

	// remember these dimensions
	mRT->width = resX;
	mRT->height = resY;
	
	U32 res_mod = RenderResolutionDivisor;

	if (res_mod > 1 && res_mod < resX && res_mod < resY)
	{
		resX /= res_mod;
		resY /= res_mod;
	}

    if (LLPipeline::sRenderTransparentWater)
    { //water reflection texture
        mWaterDis.allocate(resX, resY, GL_RGBA, true);
    }

	if (RenderUIBuffer)
	{
		if (!mRT->uiScreen.allocate(resX,resY, GL_RGBA))
		{
			return false;
		}
	}	

	S32 shadow_detail = RenderShadowDetail;
	bool ssao = RenderDeferredSSAO;
		
	//allocate deferred rendering color buffers
	if (!mRT->deferredScreen.allocate(resX, resY, GL_RGBA, true)) return false;
	if (!addDeferredAttachments(mRT->deferredScreen)) return false;
	
	GLuint screenFormat = GL_RGBA16F;
        
	if (!mRT->screen.allocate(resX, resY, screenFormat)) return false;

    mRT->deferredScreen.shareDepthBuffer(mRT->screen);

	if (samples > 0)
	{
		if (!mRT->fxaaBuffer.allocate(resX, resY, GL_RGBA)) return false;
	}
	else
	{
		mRT->fxaaBuffer.release();
	}
		
	if (shadow_detail > 0 || ssao || RenderDepthOfField || samples > 0)
	{ //only need mRT->deferredLight for shadows OR ssao OR dof OR fxaa
		if (!mRT->deferredLight.allocate(resX, resY, GL_RGBA16F)) return false;
	}
	else
	{
		mRT->deferredLight.release();
	}

    allocateShadowBuffer(resX, resY);

    if (!gCubeSnapshot && RenderScreenSpaceReflections) // hack to not allocate mSceneMap for cube snapshots
    {
        mSceneMap.allocate(resX, resY, GL_RGB, true);
    }

    mPostMap.allocate(resX, resY, GL_RGBA);

    //HACK make screenbuffer allocations start failing after 30 seconds
    if (gSavedSettings.getBOOL("SimulateFBOFailure"))
    {
        return false;
    }

    gGL.getTexUnit(0)->disable();

	stop_glerror();

	return true;
}

// must be even to avoid a stripe in the horizontal shadow blur
inline U32 BlurHappySize(U32 x, F32 scale) { return U32( x * scale + 16.0f) & ~0xF; }

bool LLPipeline::allocateShadowBuffer(U32 resX, U32 resY)
{
    LL_PROFILE_ZONE_SCOPED_CATEGORY_DISPLAY;
    S32 shadow_detail = RenderShadowDetail;

    F32 scale = llmax(0.f, RenderShadowResolutionScale);
    U32 sun_shadow_map_width = BlurHappySize(resX, scale);
    U32 sun_shadow_map_height = BlurHappySize(resY, scale);

    if (shadow_detail > 0)
    { //allocate 4 sun shadow maps
        for (U32 i = 0; i < 4; i++)
        {
            if (!mRT->shadow[i].allocate(sun_shadow_map_width, sun_shadow_map_height, 0, true))
            {
                return false;
            }
        }
    }
    else
    {
        for (U32 i = 0; i < 4; i++)
        {
            releaseSunShadowTarget(i);
        }
    }

    if (!gCubeSnapshot) // hack to not allocate spot shadow maps during ReflectionMapManager init
    {
        U32 width = (U32)(resX * scale);
        U32 height = width;

        if (shadow_detail > 1)
        { //allocate two spot shadow maps
            U32 spot_shadow_map_width = width;
            U32 spot_shadow_map_height = height;
            for (U32 i = 0; i < 2; i++)
            {
                if (!mSpotShadow[i].allocate(spot_shadow_map_width, spot_shadow_map_height, 0, true))
                {
                    return false;
                }
            }
        }
        else
        {
            releaseSpotShadowTargets();
        }
    }


    // set up shadow map filtering and compare modes
    if (shadow_detail > 0)
    { 
        for (U32 i = 0; i < 4; i++)
        {
            LLRenderTarget* shadow_target = getSunShadowTarget(i);
            if (shadow_target)
            {
                gGL.getTexUnit(0)->bind(getSunShadowTarget(i), TRUE);
                gGL.getTexUnit(0)->setTextureFilteringOption(LLTexUnit::TFO_ANISOTROPIC);
                gGL.getTexUnit(0)->setTextureAddressMode(LLTexUnit::TAM_CLAMP);

                glTexParameteri(GL_TEXTURE_2D, GL_TEXTURE_COMPARE_MODE, GL_COMPARE_R_TO_TEXTURE);
                glTexParameteri(GL_TEXTURE_2D, GL_TEXTURE_COMPARE_FUNC, GL_LEQUAL);
            }
        }
    }

    if (shadow_detail > 1 && !gCubeSnapshot)
    {
        for (U32 i = 0; i < 2; i++)
        {
            LLRenderTarget* shadow_target = getSpotShadowTarget(i);
            if (shadow_target)
            {
                gGL.getTexUnit(0)->bind(shadow_target, TRUE);
                gGL.getTexUnit(0)->setTextureFilteringOption(LLTexUnit::TFO_ANISOTROPIC);
                gGL.getTexUnit(0)->setTextureAddressMode(LLTexUnit::TAM_CLAMP);

                glTexParameteri(GL_TEXTURE_2D, GL_TEXTURE_COMPARE_MODE, GL_COMPARE_R_TO_TEXTURE);
                glTexParameteri(GL_TEXTURE_2D, GL_TEXTURE_COMPARE_FUNC, GL_LEQUAL);
            }
        }
    }

	return true;
}

//static
void LLPipeline::updateRenderTransparentWater()
{
    sRenderTransparentWater = gSavedSettings.getBOOL("RenderTransparentWater");
}

// static
void LLPipeline::refreshCachedSettings()
{
    LL_PROFILE_ZONE_SCOPED_CATEGORY_DISPLAY;
	LLPipeline::sAutoMaskAlphaDeferred = gSavedSettings.getBOOL("RenderAutoMaskAlphaDeferred");
	LLPipeline::sAutoMaskAlphaNonDeferred = gSavedSettings.getBOOL("RenderAutoMaskAlphaNonDeferred");
	LLPipeline::sUseFarClip = gSavedSettings.getBOOL("RenderUseFarClip");
	LLVOAvatar::sMaxNonImpostors = gSavedSettings.getU32("RenderAvatarMaxNonImpostors");
	LLVOAvatar::updateImpostorRendering(LLVOAvatar::sMaxNonImpostors);
	LLPipeline::sDelayVBUpdate = gSavedSettings.getBOOL("RenderDelayVBUpdate");

	LLPipeline::sUseOcclusion = 
			(!gUseWireframe
			&& LLFeatureManager::getInstance()->isFeatureAvailable("UseOcclusion") 
			&& gSavedSettings.getBOOL("UseOcclusion")) ? 2 : 0;
	
    WindLightUseAtmosShaders = TRUE; // DEPRECATED -- gSavedSettings.getBOOL("WindLightUseAtmosShaders");
    RenderDeferred = TRUE; // DEPRECATED -- gSavedSettings.getBOOL("RenderDeferred");
	RenderDeferredSunWash = gSavedSettings.getF32("RenderDeferredSunWash");
	RenderFSAASamples = gSavedSettings.getU32("RenderFSAASamples");
	RenderResolutionDivisor = gSavedSettings.getU32("RenderResolutionDivisor");
	RenderUIBuffer = gSavedSettings.getBOOL("RenderUIBuffer");
	RenderShadowDetail = gSavedSettings.getS32("RenderShadowDetail");
    RenderShadowSplits = gSavedSettings.getS32("RenderShadowSplits");
	RenderDeferredSSAO = gSavedSettings.getBOOL("RenderDeferredSSAO");
	RenderShadowResolutionScale = gSavedSettings.getF32("RenderShadowResolutionScale");
	RenderLocalLights = gSavedSettings.getBOOL("RenderLocalLights");
	RenderDelayCreation = gSavedSettings.getBOOL("RenderDelayCreation");
	RenderAnimateRes = gSavedSettings.getBOOL("RenderAnimateRes");
	FreezeTime = gSavedSettings.getBOOL("FreezeTime");
	DebugBeaconLineWidth = gSavedSettings.getS32("DebugBeaconLineWidth");
	RenderHighlightBrightness = gSavedSettings.getF32("RenderHighlightBrightness");
	RenderHighlightColor = gSavedSettings.getColor4("RenderHighlightColor");
	RenderHighlightThickness = gSavedSettings.getF32("RenderHighlightThickness");
	RenderSpotLightsInNondeferred = gSavedSettings.getBOOL("RenderSpotLightsInNondeferred");
	PreviewAmbientColor = gSavedSettings.getColor4("PreviewAmbientColor");
	PreviewDiffuse0 = gSavedSettings.getColor4("PreviewDiffuse0");
	PreviewSpecular0 = gSavedSettings.getColor4("PreviewSpecular0");
	PreviewDiffuse1 = gSavedSettings.getColor4("PreviewDiffuse1");
	PreviewSpecular1 = gSavedSettings.getColor4("PreviewSpecular1");
	PreviewDiffuse2 = gSavedSettings.getColor4("PreviewDiffuse2");
	PreviewSpecular2 = gSavedSettings.getColor4("PreviewSpecular2");
	PreviewDirection0 = gSavedSettings.getVector3("PreviewDirection0");
	PreviewDirection1 = gSavedSettings.getVector3("PreviewDirection1");
	PreviewDirection2 = gSavedSettings.getVector3("PreviewDirection2");
	RenderGlowMaxExtractAlpha = gSavedSettings.getF32("RenderGlowMaxExtractAlpha");
	RenderGlowWarmthAmount = gSavedSettings.getF32("RenderGlowWarmthAmount");
	RenderGlowLumWeights = gSavedSettings.getVector3("RenderGlowLumWeights");
	RenderGlowWarmthWeights = gSavedSettings.getVector3("RenderGlowWarmthWeights");
	RenderGlowResolutionPow = gSavedSettings.getS32("RenderGlowResolutionPow");
	RenderGlowIterations = gSavedSettings.getS32("RenderGlowIterations");
	RenderGlowWidth = gSavedSettings.getF32("RenderGlowWidth");
	RenderGlowStrength = gSavedSettings.getF32("RenderGlowStrength");
	RenderDepthOfField = gSavedSettings.getBOOL("RenderDepthOfField");
	RenderDepthOfFieldInEditMode = gSavedSettings.getBOOL("RenderDepthOfFieldInEditMode");
	CameraFocusTransitionTime = gSavedSettings.getF32("CameraFocusTransitionTime");
	CameraFNumber = gSavedSettings.getF32("CameraFNumber");
	CameraFocalLength = gSavedSettings.getF32("CameraFocalLength");
	CameraFieldOfView = gSavedSettings.getF32("CameraFieldOfView");
	RenderShadowNoise = gSavedSettings.getF32("RenderShadowNoise");
	RenderShadowBlurSize = gSavedSettings.getF32("RenderShadowBlurSize");
	RenderSSAOScale = gSavedSettings.getF32("RenderSSAOScale");
	RenderSSAOMaxScale = gSavedSettings.getU32("RenderSSAOMaxScale");
	RenderSSAOFactor = gSavedSettings.getF32("RenderSSAOFactor");
	RenderSSAOEffect = gSavedSettings.getVector3("RenderSSAOEffect");
	RenderShadowOffsetError = gSavedSettings.getF32("RenderShadowOffsetError");
	RenderShadowBiasError = gSavedSettings.getF32("RenderShadowBiasError");
	RenderShadowOffset = gSavedSettings.getF32("RenderShadowOffset");
	RenderShadowBias = gSavedSettings.getF32("RenderShadowBias");
	RenderSpotShadowOffset = gSavedSettings.getF32("RenderSpotShadowOffset");
	RenderSpotShadowBias = gSavedSettings.getF32("RenderSpotShadowBias");
	RenderEdgeDepthCutoff = gSavedSettings.getF32("RenderEdgeDepthCutoff");
	RenderEdgeNormCutoff = gSavedSettings.getF32("RenderEdgeNormCutoff");
	RenderShadowGaussian = gSavedSettings.getVector3("RenderShadowGaussian");
	RenderShadowBlurDistFactor = gSavedSettings.getF32("RenderShadowBlurDistFactor");
	RenderDeferredAtmospheric = gSavedSettings.getBOOL("RenderDeferredAtmospheric");
	RenderHighlightFadeTime = gSavedSettings.getF32("RenderHighlightFadeTime");
	RenderFarClip = gSavedSettings.getF32("RenderFarClip");
	RenderShadowSplitExponent = gSavedSettings.getVector3("RenderShadowSplitExponent");
	RenderShadowErrorCutoff = gSavedSettings.getF32("RenderShadowErrorCutoff");
	RenderShadowFOVCutoff = gSavedSettings.getF32("RenderShadowFOVCutoff");
	CameraOffset = gSavedSettings.getBOOL("CameraOffset");
	CameraMaxCoF = gSavedSettings.getF32("CameraMaxCoF");
	CameraDoFResScale = gSavedSettings.getF32("CameraDoFResScale");
	RenderAutoHideSurfaceAreaLimit = gSavedSettings.getF32("RenderAutoHideSurfaceAreaLimit");
    RenderScreenSpaceReflections = gSavedSettings.getBOOL("RenderScreenSpaceReflections");
	RenderBufferVisualization = gSavedSettings.getS32("RenderBufferVisualization");
    sReflectionProbesEnabled = LLFeatureManager::getInstance()->isFeatureAvailable("RenderReflectionsEnabled") && gSavedSettings.getBOOL("RenderReflectionsEnabled");
	RenderSpotLight = nullptr;

	if (gNonInteractive)
	{
		LLVOAvatar::sMaxNonImpostors = 1;
		LLVOAvatar::updateImpostorRendering(LLVOAvatar::sMaxNonImpostors);
	}
}

void LLPipeline::releaseGLBuffers()
{
	assertInitialized();
	
	if (mNoiseMap)
	{
		LLImageGL::deleteTextures(1, &mNoiseMap);
		mNoiseMap = 0;
	}

	if (mTrueNoiseMap)
	{
		LLImageGL::deleteTextures(1, &mTrueNoiseMap);
		mTrueNoiseMap = 0;
	}

	releaseLUTBuffers();

	mWaterDis.release();
    mBake.release();
	
    mSceneMap.release();

    mPostMap.release();

	for (U32 i = 0; i < 3; i++)
	{
		mGlow[i].release();
	}

	releaseScreenBuffers();

	gBumpImageList.destroyGL();
	LLVOAvatar::resetImpostors();
}

void LLPipeline::releaseLUTBuffers()
{
	if (mLightFunc)
	{
		LLImageGL::deleteTextures(1, &mLightFunc);
		mLightFunc = 0;
	}

    mPbrBrdfLut.release();

    mExposureMap.release();
    mLuminanceMap.release();
    mLastExposure.release();

}

void LLPipeline::releaseShadowBuffers()
{
    releaseSunShadowTargets();
    releaseSpotShadowTargets();
}

void LLPipeline::releaseScreenBuffers()
{
    mRT->uiScreen.release();
    mRT->screen.release();
    mRT->fxaaBuffer.release();
    mRT->deferredScreen.release();
    mRT->deferredLight.release();
}

void LLPipeline::releaseSunShadowTarget(U32 index)
{
    llassert(index < 4);
    mRT->shadow[index].release();
}

void LLPipeline::releaseSunShadowTargets()
{
	for (U32 i = 0; i < 4; i++)
	{
        releaseSunShadowTarget(i);
	}
}

void LLPipeline::releaseSpotShadowTargets()
{
    if (!gCubeSnapshot) // hack to avoid freeing spot shadows during ReflectionMapManager init
    {
        for (U32 i = 0; i < 2; i++)
        {
            mSpotShadow[i].release();
        }
    }
}

void LLPipeline::createGLBuffers()
{
    LL_PROFILE_ZONE_SCOPED_CATEGORY_PIPELINE;
    stop_glerror();
	assertInitialized();

    // Use FBO for bake tex
    mBake.allocate(512, 512, GL_RGBA, true); // SL-12781 Build > Upload > Model; 3D Preview

	stop_glerror();

	GLuint resX = gViewerWindow->getWorldViewWidthRaw();
	GLuint resY = gViewerWindow->getWorldViewHeightRaw();

    // allocate screen space glow buffers
    const U32 glow_res = llmax(1, llmin(512, 1 << gSavedSettings.getS32("RenderGlowResolutionPow")));
    for (U32 i = 0; i < 3; i++)
    {
        mGlow[i].allocate(512, glow_res, GL_RGBA);
    }

    allocateScreenBuffer(resX, resY);
    mRT->width = 0;
    mRT->height = 0;

    
	if (!mNoiseMap)
	{
		const U32 noiseRes = 128;
		LLVector3 noise[noiseRes*noiseRes];

		F32 scaler = gSavedSettings.getF32("RenderDeferredNoise")/100.f;
		for (U32 i = 0; i < noiseRes*noiseRes; ++i)
		{
			noise[i] = LLVector3(ll_frand()-0.5f, ll_frand()-0.5f, 0.f);
			noise[i].normVec();
			noise[i].mV[2] = ll_frand()*scaler+1.f-scaler/2.f;
		}

		LLImageGL::generateTextures(1, &mNoiseMap);
			
		gGL.getTexUnit(0)->bindManual(LLTexUnit::TT_TEXTURE, mNoiseMap);
		LLImageGL::setManualImage(LLTexUnit::getInternalType(LLTexUnit::TT_TEXTURE), 0, GL_RGB16F, noiseRes, noiseRes, GL_RGB, GL_FLOAT, noise, false);
		gGL.getTexUnit(0)->setTextureFilteringOption(LLTexUnit::TFO_POINT);
	}

	if (!mTrueNoiseMap)
	{
		const U32 noiseRes = 128;
		F32 noise[noiseRes*noiseRes*3];
		for (U32 i = 0; i < noiseRes*noiseRes*3; i++)
		{
			noise[i] = ll_frand()*2.0-1.0;
		}

		LLImageGL::generateTextures(1, &mTrueNoiseMap);
		gGL.getTexUnit(0)->bindManual(LLTexUnit::TT_TEXTURE, mTrueNoiseMap);
		LLImageGL::setManualImage(LLTexUnit::getInternalType(LLTexUnit::TT_TEXTURE), 0, GL_RGB16F, noiseRes, noiseRes, GL_RGB,GL_FLOAT, noise, false);
		gGL.getTexUnit(0)->setTextureFilteringOption(LLTexUnit::TFO_POINT);
	}

	createLUTBuffers();

	gBumpImageList.restoreGL();
}

F32 lerpf(F32 a, F32 b, F32 w)
{
	return a + w * (b - a);
}

void LLPipeline::createLUTBuffers()
{
	if (!mLightFunc)
	{
		U32 lightResX = gSavedSettings.getU32("RenderSpecularResX");
		U32 lightResY = gSavedSettings.getU32("RenderSpecularResY");
		F32* ls = new F32[lightResX*lightResY];
		F32 specExp = gSavedSettings.getF32("RenderSpecularExponent");
        // Calculate the (normalized) blinn-phong specular lookup texture. (with a few tweaks)
		for (U32 y = 0; y < lightResY; ++y)
		{
			for (U32 x = 0; x < lightResX; ++x)
			{
				ls[y*lightResX+x] = 0;
				F32 sa = (F32) x/(lightResX-1);
				F32 spec = (F32) y/(lightResY-1);
				F32 n = spec * spec * specExp;
					
				// Nothing special here.  Just your typical blinn-phong term.
				spec = powf(sa, n);
					
				// Apply our normalization function.
				// Note: This is the full equation that applies the full normalization curve, not an approximation.
				// This is fine, given we only need to create our LUT once per buffer initialization.
				spec *= (((n + 2) * (n + 4)) / (8 * F_PI * (powf(2, -n/2) + n)));

				// Since we use R16F, we no longer have a dynamic range issue we need to work around here.
				// Though some older drivers may not like this, newer drivers shouldn't have this problem.
				ls[y*lightResX+x] = spec;
			}
		}
			
		U32 pix_format = GL_R16F;
#if LL_DARWIN
		// Need to work around limited precision with 10.6.8 and older drivers
		//
		pix_format = GL_R32F;
#endif
		LLImageGL::generateTextures(1, &mLightFunc);
		gGL.getTexUnit(0)->bindManual(LLTexUnit::TT_TEXTURE, mLightFunc);
		LLImageGL::setManualImage(LLTexUnit::getInternalType(LLTexUnit::TT_TEXTURE), 0, pix_format, lightResX, lightResY, GL_RED, GL_FLOAT, ls, false);
		gGL.getTexUnit(0)->setTextureAddressMode(LLTexUnit::TAM_CLAMP);
		gGL.getTexUnit(0)->setTextureFilteringOption(LLTexUnit::TFO_TRILINEAR);
		glTexParameteri(GL_TEXTURE_2D, GL_TEXTURE_MAG_FILTER, GL_LINEAR);
		glTexParameteri(GL_TEXTURE_2D, GL_TEXTURE_MIN_FILTER, GL_NEAREST);
			
		delete [] ls;
	}

    mPbrBrdfLut.allocate(512, 512, GL_RG16F);
    mPbrBrdfLut.bindTarget();
    gDeferredGenBrdfLutProgram.bind();

    gGL.begin(LLRender::TRIANGLE_STRIP);
    gGL.vertex2f(-1, -1);
    gGL.vertex2f(-1, 1);
    gGL.vertex2f(1, -1);
    gGL.vertex2f(1, 1);
    gGL.end();
    gGL.flush();

    gDeferredGenBrdfLutProgram.unbind();
    mPbrBrdfLut.flush();

    mExposureMap.allocate(1, 1, GL_R16F);
    mExposureMap.bindTarget();
    mExposureMap.clear();
    mExposureMap.flush();

    mLuminanceMap.allocate(256, 256, GL_R16F, false, LLTexUnit::TT_TEXTURE, LLTexUnit::TMG_AUTO);

    mLastExposure.allocate(1, 1, GL_R16F);
}


void LLPipeline::restoreGL()
{
	assertInitialized();

	LLViewerShaderMgr::instance()->setShaders();

	for (LLWorld::region_list_t::const_iterator iter = LLWorld::getInstance()->getRegionList().begin(); 
			iter != LLWorld::getInstance()->getRegionList().end(); ++iter)
	{
		LLViewerRegion* region = *iter;
		for (U32 i = 0; i < LLViewerRegion::NUM_PARTITIONS; i++)
		{
			LLSpatialPartition* part = region->getSpatialPartition(i);
			if (part)
			{
				part->restoreGL();
		}
		}
	}
}

bool LLPipeline::shadersLoaded()
{
    return (assertInitialized() && mShadersLoaded);
}

bool LLPipeline::canUseWindLightShaders() const
{
    return true;
}

bool LLPipeline::canUseAntiAliasing() const
{
	return true;
}

void LLPipeline::unloadShaders()
{
	LLViewerShaderMgr::instance()->unloadShaders();
	mShadersLoaded = false;
}

void LLPipeline::assertInitializedDoError()
{
	LL_ERRS() << "LLPipeline used when uninitialized." << LL_ENDL;
}

//============================================================================

void LLPipeline::enableShadows(const bool enable_shadows)
{
	//should probably do something here to wrangle shadows....	
}

S32 LLPipeline::getMaxLightingDetail() const
{
	/*if (mShaderLevel[SHADER_OBJECT] >= LLDrawPoolSimple::SHADER_LEVEL_LOCAL_LIGHTS)
	{
		return 3;
	}
	else*/
	{
		return 1;
	}
}

S32 LLPipeline::setLightingDetail(S32 level)
{
	refreshCachedSettings();

	if (level < 0)
	{
		if (RenderLocalLights)
		{
			level = 1;
		}
		else
		{
			level = 0;
		}
	}
	level = llclamp(level, 0, getMaxLightingDetail());
	mLightingDetail = level;
	
	return mLightingDetail;
}

class LLOctreeDirtyTexture : public OctreeTraveler
{
public:
	const std::set<LLViewerFetchedTexture*>& mTextures;

	LLOctreeDirtyTexture(const std::set<LLViewerFetchedTexture*>& textures) : mTextures(textures) { }

	virtual void visit(const OctreeNode* node)
	{
		LLSpatialGroup* group = (LLSpatialGroup*) node->getListener(0);

		if (!group->hasState(LLSpatialGroup::GEOM_DIRTY) && !group->isEmpty())
		{
			for (LLSpatialGroup::draw_map_t::iterator i = group->mDrawMap.begin(); i != group->mDrawMap.end(); ++i)
			{
				for (LLSpatialGroup::drawmap_elem_t::iterator j = i->second.begin(); j != i->second.end(); ++j) 
				{
					LLDrawInfo* params = *j;
					LLViewerFetchedTexture* tex = LLViewerTextureManager::staticCastToFetchedTexture(params->mTexture);
					if (tex && mTextures.find(tex) != mTextures.end())
					{ 
						group->setState(LLSpatialGroup::GEOM_DIRTY);
					}
				}
			}
		}

		for (LLSpatialGroup::bridge_list_t::iterator i = group->mBridgeList.begin(); i != group->mBridgeList.end(); ++i)
		{
			LLSpatialBridge* bridge = *i;
			traverse(bridge->mOctree);
		}
	}
};

// Called when a texture changes # of channels (causes faces to move to alpha pool)
void LLPipeline::dirtyPoolObjectTextures(const std::set<LLViewerFetchedTexture*>& textures)
{
    LL_PROFILE_ZONE_SCOPED_CATEGORY_PIPELINE;
	assertInitialized();

	// *TODO: This is inefficient and causes frame spikes; need a better way to do this
	//        Most of the time is spent in dirty.traverse.

	for (pool_set_t::iterator iter = mPools.begin(); iter != mPools.end(); ++iter)
	{
		LLDrawPool *poolp = *iter;
		if (poolp->isFacePool())
		{
			((LLFacePool*) poolp)->dirtyTextures(textures);
		}
	}
	
	LLOctreeDirtyTexture dirty(textures);
	for (LLWorld::region_list_t::const_iterator iter = LLWorld::getInstance()->getRegionList().begin(); 
			iter != LLWorld::getInstance()->getRegionList().end(); ++iter)
	{
		LLViewerRegion* region = *iter;
		for (U32 i = 0; i < LLViewerRegion::NUM_PARTITIONS; i++)
		{
			LLSpatialPartition* part = region->getSpatialPartition(i);
			if (part)
			{
				dirty.traverse(part->mOctree);
			}
		}
	}
}

LLDrawPool *LLPipeline::findPool(const U32 type, LLViewerTexture *tex0)
{
	assertInitialized();

	LLDrawPool *poolp = NULL;
	switch( type )
	{
	case LLDrawPool::POOL_SIMPLE:
		poolp = mSimplePool;
		break;

	case LLDrawPool::POOL_GRASS:
		poolp = mGrassPool;
		break;

	case LLDrawPool::POOL_ALPHA_MASK:
		poolp = mAlphaMaskPool;
		break;

	case LLDrawPool::POOL_FULLBRIGHT_ALPHA_MASK:
		poolp = mFullbrightAlphaMaskPool;
		break;

	case LLDrawPool::POOL_FULLBRIGHT:
		poolp = mFullbrightPool;
		break;

	case LLDrawPool::POOL_GLOW:
		poolp = mGlowPool;
		break;

	case LLDrawPool::POOL_TREE:
		poolp = get_if_there(mTreePools, (uintptr_t)tex0, (LLDrawPool*)0 );
		break;

	case LLDrawPool::POOL_TERRAIN:
		poolp = get_if_there(mTerrainPools, (uintptr_t)tex0, (LLDrawPool*)0 );
		break;

	case LLDrawPool::POOL_BUMP:
		poolp = mBumpPool;
		break;
	case LLDrawPool::POOL_MATERIALS:
		poolp = mMaterialsPool;
		break;
	case LLDrawPool::POOL_ALPHA_PRE_WATER:
		poolp = mAlphaPoolPreWater;
		break;
    case LLDrawPool::POOL_ALPHA_POST_WATER:
        poolp = mAlphaPoolPostWater;
        break;

	case LLDrawPool::POOL_AVATAR:
	case LLDrawPool::POOL_CONTROL_AV:
		break; // Do nothing

	case LLDrawPool::POOL_SKY:
		poolp = mSkyPool;
		break;

	case LLDrawPool::POOL_WATER:
		poolp = mWaterPool;
		break;

	case LLDrawPool::POOL_WL_SKY:
		poolp = mWLSkyPool;
		break;

	case LLDrawPool::POOL_GLTF_PBR:
		poolp = mPBROpaquePool;
		break;
    case LLDrawPool::POOL_GLTF_PBR_ALPHA_MASK:
        poolp = mPBRAlphaMaskPool;
        break;

	default:
		llassert(0);
		LL_ERRS() << "Invalid Pool Type in  LLPipeline::findPool() type=" << type << LL_ENDL;
		break;
	}

	return poolp;
}


LLDrawPool *LLPipeline::getPool(const U32 type,	LLViewerTexture *tex0)
{
	LLDrawPool *poolp = findPool(type, tex0);
	if (poolp)
	{
		return poolp;
	}

	LLDrawPool *new_poolp = LLDrawPool::createPool(type, tex0);
	addPool( new_poolp );

	return new_poolp;
}


// static
LLDrawPool* LLPipeline::getPoolFromTE(const LLTextureEntry* te, LLViewerTexture* imagep)
{
	U32 type = getPoolTypeFromTE(te, imagep);
	return gPipeline.getPool(type, imagep);
}

//static 
U32 LLPipeline::getPoolTypeFromTE(const LLTextureEntry* te, LLViewerTexture* imagep)
{
	if (!te || !imagep)
	{
		return 0;
	}
		
	LLMaterial* mat = te->getMaterialParams().get();
    LLGLTFMaterial* gltf_mat = te->getGLTFRenderMaterial();

	bool color_alpha = te->getColor().mV[3] < 0.999f;
	bool alpha = color_alpha;
	if (imagep)
	{
		alpha = alpha || (imagep->getComponents() == 4 && imagep->getType() != LLViewerTexture::MEDIA_TEXTURE) || (imagep->getComponents() == 2);
	}

	if (alpha && mat)
	{
		switch (mat->getDiffuseAlphaMode())
		{
			case 1:
				alpha = true; // Material's alpha mode is set to blend.  Toss it into the alpha draw pool.
				break;
			case 0: //alpha mode set to none, never go to alpha pool
			case 3: //alpha mode set to emissive, never go to alpha pool
				alpha = color_alpha;
				break;
			default: //alpha mode set to "mask", go to alpha pool if fullbright
				alpha = color_alpha; // Material's alpha mode is set to none, mask, or emissive.  Toss it into the opaque material draw pool.
				break;
		}
	}
	
	if (alpha || (gltf_mat && gltf_mat->mAlphaMode == LLGLTFMaterial::ALPHA_MODE_BLEND))
	{
		return LLDrawPool::POOL_ALPHA;
	}
	else if ((te->getBumpmap() || te->getShiny()) && (!mat || mat->getNormalID().isNull()))
	{
		return LLDrawPool::POOL_BUMP;
	}
    else if (gltf_mat)
    {
        return LLDrawPool::POOL_GLTF_PBR;
    }
	else if (mat && !alpha)
	{
		return LLDrawPool::POOL_MATERIALS;
	}
	else
	{
		return LLDrawPool::POOL_SIMPLE;
	}
}


void LLPipeline::addPool(LLDrawPool *new_poolp)
{
	assertInitialized();
	mPools.insert(new_poolp);
	addToQuickLookup( new_poolp );
}

void LLPipeline::allocDrawable(LLViewerObject *vobj)
{
	LLDrawable *drawable = new LLDrawable(vobj);
	vobj->mDrawable = drawable;
	
	//encompass completely sheared objects by taking 
	//the most extreme point possible (<1,1,0.5>)
	drawable->setRadius(LLVector3(1,1,0.5f).scaleVec(vobj->getScale()).length());
	if (vobj->isOrphaned())
	{
		drawable->setState(LLDrawable::FORCE_INVISIBLE);
	}
	drawable->updateXform(TRUE);
}


void LLPipeline::unlinkDrawable(LLDrawable *drawable)
{
    LL_PROFILE_ZONE_SCOPED_CATEGORY_PIPELINE;

	assertInitialized();

	LLPointer<LLDrawable> drawablep = drawable; // make sure this doesn't get deleted before we are done
	
	// Based on flags, remove the drawable from the queues that it's on.
	if (drawablep->isState(LLDrawable::ON_MOVE_LIST))
	{
		LLDrawable::drawable_vector_t::iterator iter = std::find(mMovedList.begin(), mMovedList.end(), drawablep);
		if (iter != mMovedList.end())
		{
			mMovedList.erase(iter);
		}
	}

	if (drawablep->getSpatialGroup())
	{
		if (!drawablep->getSpatialGroup()->getSpatialPartition()->remove(drawablep, drawablep->getSpatialGroup()))
		{
#ifdef LL_RELEASE_FOR_DOWNLOAD
			LL_WARNS() << "Couldn't remove object from spatial group!" << LL_ENDL;
#else
			LL_ERRS() << "Couldn't remove object from spatial group!" << LL_ENDL;
#endif
		}
	}

	mLights.erase(drawablep);

	for (light_set_t::iterator iter = mNearbyLights.begin();
				iter != mNearbyLights.end(); iter++)
	{
		if (iter->drawable == drawablep)
		{
			mNearbyLights.erase(iter);
			break;
		}
	}

	for (U32 i = 0; i < 2; ++i)
	{
		if (mShadowSpotLight[i] == drawablep)
		{
			mShadowSpotLight[i] = NULL;
		}

		if (mTargetShadowSpotLight[i] == drawablep)
		{
			mTargetShadowSpotLight[i] = NULL;
		}
	}
}

//static
void LLPipeline::removeMutedAVsLights(LLVOAvatar* muted_avatar)
{
    LL_PROFILE_ZONE_SCOPED_CATEGORY_PIPELINE;
	for (light_set_t::iterator iter = gPipeline.mNearbyLights.begin();
		 iter != gPipeline.mNearbyLights.end(); iter++)
	{
        const LLViewerObject *vobj = iter->drawable->getVObj();
        if (vobj && vobj->getAvatar()
            && vobj->isAttachment() && vobj->getAvatar() == muted_avatar)
		{
			gPipeline.mLights.erase(iter->drawable);
			gPipeline.mNearbyLights.erase(iter);
		}
	}
}

U32 LLPipeline::addObject(LLViewerObject *vobj)
{
	if (RenderDelayCreation)
	{
		mCreateQ.push_back(vobj);
	}
	else
	{
		createObject(vobj);
	}

	return 1;
}

void LLPipeline::createObjects(F32 max_dtime)
{
    LL_PROFILE_ZONE_SCOPED_CATEGORY_PIPELINE;

	LLTimer update_timer;

	while (!mCreateQ.empty() && update_timer.getElapsedTimeF32() < max_dtime)
	{
		LLViewerObject* vobj = mCreateQ.front();
		if (!vobj->isDead())
		{
			createObject(vobj);
		}
		mCreateQ.pop_front();
	}
	
	//for (LLViewerObject::vobj_list_t::iterator iter = mCreateQ.begin(); iter != mCreateQ.end(); ++iter)
	//{
	//	createObject(*iter);
	//}

	//mCreateQ.clear();
}

void LLPipeline::createObject(LLViewerObject* vobj)
{
    LL_PROFILE_ZONE_SCOPED_CATEGORY_PIPELINE;
	LLDrawable* drawablep = vobj->mDrawable;

	if (!drawablep)
	{
		drawablep = vobj->createDrawable(this);
	}
	else
	{
		LL_ERRS() << "Redundant drawable creation!" << LL_ENDL;
	}
		
	llassert(drawablep);

	if (vobj->getParent())
	{
		vobj->setDrawableParent(((LLViewerObject*)vobj->getParent())->mDrawable); // LLPipeline::addObject 1
	}
	else
	{
		vobj->setDrawableParent(NULL); // LLPipeline::addObject 2
	}

	markRebuild(drawablep, LLDrawable::REBUILD_ALL, TRUE);

	if (drawablep->getVOVolume() && RenderAnimateRes)
	{
		// fun animated res
		drawablep->updateXform(TRUE);
		drawablep->clearState(LLDrawable::MOVE_UNDAMPED);
		drawablep->setScale(LLVector3(0,0,0));
		drawablep->makeActive();
	}
}


void LLPipeline::resetFrameStats()
{
    LL_PROFILE_ZONE_SCOPED_CATEGORY_PIPELINE;
	assertInitialized();

	sCompiles        = 0;
	mNumVisibleFaces = 0;

	if (mOldRenderDebugMask != mRenderDebugMask)
	{
		gObjectList.clearDebugText();
		mOldRenderDebugMask = mRenderDebugMask;
	}
}

//external functions for asynchronous updating
void LLPipeline::updateMoveDampedAsync(LLDrawable* drawablep)
{
    LL_PROFILE_ZONE_SCOPED;
	if (FreezeTime)
	{
		return;
	}
	if (!drawablep)
	{
		LL_ERRS() << "updateMove called with NULL drawablep" << LL_ENDL;
		return;
	}
	if (drawablep->isState(LLDrawable::EARLY_MOVE))
	{
		return;
	}

	assertInitialized();

	// update drawable now
	drawablep->clearState(LLDrawable::MOVE_UNDAMPED); // force to DAMPED
	drawablep->updateMove(); // returns done
	drawablep->setState(LLDrawable::EARLY_MOVE); // flag says we already did an undamped move this frame
	// Put on move list so that EARLY_MOVE gets cleared
	if (!drawablep->isState(LLDrawable::ON_MOVE_LIST))
	{
		mMovedList.push_back(drawablep);
		drawablep->setState(LLDrawable::ON_MOVE_LIST);
	}
}

void LLPipeline::updateMoveNormalAsync(LLDrawable* drawablep)
{
    LL_PROFILE_ZONE_SCOPED;
	if (FreezeTime)
	{
		return;
	}
	if (!drawablep)
	{
		LL_ERRS() << "updateMove called with NULL drawablep" << LL_ENDL;
		return;
	}
	if (drawablep->isState(LLDrawable::EARLY_MOVE))
	{
		return;
	}

	assertInitialized();

	// update drawable now
	drawablep->setState(LLDrawable::MOVE_UNDAMPED); // force to UNDAMPED
	drawablep->updateMove();
	drawablep->setState(LLDrawable::EARLY_MOVE); // flag says we already did an undamped move this frame
	// Put on move list so that EARLY_MOVE gets cleared
	if (!drawablep->isState(LLDrawable::ON_MOVE_LIST))
	{
		mMovedList.push_back(drawablep);
		drawablep->setState(LLDrawable::ON_MOVE_LIST);
	}
}

void LLPipeline::updateMovedList(LLDrawable::drawable_vector_t& moved_list)
{
    LL_PROFILE_ZONE_SCOPED;
	for (LLDrawable::drawable_vector_t::iterator iter = moved_list.begin();
		 iter != moved_list.end(); )
	{
		LLDrawable::drawable_vector_t::iterator curiter = iter++;
		LLDrawable *drawablep = *curiter;
		bool done = true;
		if (!drawablep->isDead() && (!drawablep->isState(LLDrawable::EARLY_MOVE)))
		{
			done = drawablep->updateMove();
		}
		drawablep->clearState(LLDrawable::EARLY_MOVE | LLDrawable::MOVE_UNDAMPED);
		if (done)
		{
			if (drawablep->isRoot() && !drawablep->isState(LLDrawable::ACTIVE))
			{
				drawablep->makeStatic();
			}
			drawablep->clearState(LLDrawable::ON_MOVE_LIST);
			if (drawablep->isState(LLDrawable::ANIMATED_CHILD))
			{ //will likely not receive any future world matrix updates
				// -- this keeps attachments from getting stuck in space and falling off your avatar
				drawablep->clearState(LLDrawable::ANIMATED_CHILD);
				markRebuild(drawablep, LLDrawable::REBUILD_VOLUME, TRUE);
				if (drawablep->getVObj())
				{
					drawablep->getVObj()->dirtySpatialGroup(TRUE);
				}
			}
			iter = moved_list.erase(curiter);
		}
	}
}

void LLPipeline::updateMove()
{
    LL_PROFILE_ZONE_SCOPED_CATEGORY_PIPELINE;

	if (FreezeTime)
	{
		return;
	}

	assertInitialized();

	for (LLDrawable::drawable_set_t::iterator iter = mRetexturedList.begin();
			iter != mRetexturedList.end(); ++iter)
	{
		LLDrawable* drawablep = *iter;
		if (drawablep && !drawablep->isDead())
		{
			drawablep->updateTexture();
		}
	}
	mRetexturedList.clear();

	updateMovedList(mMovedList);

	//balance octrees
	for (LLWorld::region_list_t::const_iterator iter = LLWorld::getInstance()->getRegionList().begin(); 
		iter != LLWorld::getInstance()->getRegionList().end(); ++iter)
	{
		LLViewerRegion* region = *iter;
		for (U32 i = 0; i < LLViewerRegion::NUM_PARTITIONS; i++)
		{
			LLSpatialPartition* part = region->getSpatialPartition(i);
			if (part)
			{
				part->mOctree->balance();
			}
		}

		//balance the VO Cache tree
		LLVOCachePartition* vo_part = region->getVOCachePartition();
		if(vo_part)
		{
			vo_part->mOctree->balance();
		}
	}
}

/////////////////////////////////////////////////////////////////////////////
// Culling and occlusion testing
/////////////////////////////////////////////////////////////////////////////

//static
F32 LLPipeline::calcPixelArea(LLVector3 center, LLVector3 size, LLCamera &camera)
{
    llassert(!gCubeSnapshot); // shouldn't be doing ANY of this during cube snap shots
	LLVector3 lookAt = center - camera.getOrigin();
	F32 dist = lookAt.length();

	//ramp down distance for nearby objects
	//shrink dist by dist/16.
	if (dist < 16.f)
	{
		dist /= 16.f;
		dist *= dist;
		dist *= 16.f;
	}

	//get area of circle around node
	F32 app_angle = atanf(size.length()/dist);
	F32 radius = app_angle*LLDrawable::sCurPixelAngle;
	return radius*radius * F_PI;
}

//static
F32 LLPipeline::calcPixelArea(const LLVector4a& center, const LLVector4a& size, LLCamera &camera)
{
	LLVector4a origin;
	origin.load3(camera.getOrigin().mV);

	LLVector4a lookAt;
	lookAt.setSub(center, origin);
	F32 dist = lookAt.getLength3().getF32();

	//ramp down distance for nearby objects
	//shrink dist by dist/16.
	if (dist < 16.f)
	{
		dist /= 16.f;
		dist *= dist;
		dist *= 16.f;
	}

	//get area of circle around node
	F32 app_angle = atanf(size.getLength3().getF32()/dist);
	F32 radius = app_angle*LLDrawable::sCurPixelAngle;
	return radius*radius * F_PI;
}

void LLPipeline::grabReferences(LLCullResult& result)
{
	sCull = &result;
}

void LLPipeline::clearReferences()
{
    LL_PROFILE_ZONE_SCOPED_CATEGORY_PIPELINE;
	sCull = NULL;
	mGroupSaveQ1.clear();
}

void check_references(LLSpatialGroup* group, LLDrawable* drawable)
{
	for (LLSpatialGroup::element_iter i = group->getDataBegin(); i != group->getDataEnd(); ++i)
	{
        LLDrawable* drawablep = (LLDrawable*)(*i)->getDrawable();
		if (drawable == drawablep)
		{
			LL_ERRS() << "LLDrawable deleted while actively reference by LLPipeline." << LL_ENDL;
		}
	}			
}

void check_references(LLDrawable* drawable, LLFace* face)
{
	for (S32 i = 0; i < drawable->getNumFaces(); ++i)
	{
		if (drawable->getFace(i) == face)
		{
			LL_ERRS() << "LLFace deleted while actively referenced by LLPipeline." << LL_ENDL;
		}
	}
}

void check_references(LLSpatialGroup* group, LLFace* face)
{
	for (LLSpatialGroup::element_iter i = group->getDataBegin(); i != group->getDataEnd(); ++i)
	{
		LLDrawable* drawable = (LLDrawable*)(*i)->getDrawable();
		if(drawable)
		{
		check_references(drawable, face);
	}			
}
}

void LLPipeline::checkReferences(LLFace* face)
{
#if 0
	if (sCull)
	{
		for (LLCullResult::sg_iterator iter = sCull->beginVisibleGroups(); iter != sCull->endVisibleGroups(); ++iter)
		{
			LLSpatialGroup* group = *iter;
			check_references(group, face);
		}

		for (LLCullResult::sg_iterator iter = sCull->beginAlphaGroups(); iter != sCull->endAlphaGroups(); ++iter)
		{
			LLSpatialGroup* group = *iter;
			check_references(group, face);
		}

		for (LLCullResult::sg_iterator iter = sCull->beginDrawableGroups(); iter != sCull->endDrawableGroups(); ++iter)
		{
			LLSpatialGroup* group = *iter;
			check_references(group, face);
		}

		for (LLCullResult::drawable_iterator iter = sCull->beginVisibleList(); iter != sCull->endVisibleList(); ++iter)
		{
			LLDrawable* drawable = *iter;
			check_references(drawable, face);	
		}
	}
#endif
}

void LLPipeline::checkReferences(LLDrawable* drawable)
{
#if 0
	if (sCull)
	{
		for (LLCullResult::sg_iterator iter = sCull->beginVisibleGroups(); iter != sCull->endVisibleGroups(); ++iter)
		{
			LLSpatialGroup* group = *iter;
			check_references(group, drawable);
		}

		for (LLCullResult::sg_iterator iter = sCull->beginAlphaGroups(); iter != sCull->endAlphaGroups(); ++iter)
		{
			LLSpatialGroup* group = *iter;
			check_references(group, drawable);
		}

		for (LLCullResult::sg_iterator iter = sCull->beginDrawableGroups(); iter != sCull->endDrawableGroups(); ++iter)
		{
			LLSpatialGroup* group = *iter;
			check_references(group, drawable);
		}

		for (LLCullResult::drawable_iterator iter = sCull->beginVisibleList(); iter != sCull->endVisibleList(); ++iter)
		{
			if (drawable == *iter)
			{
				LL_ERRS() << "LLDrawable deleted while actively referenced by LLPipeline." << LL_ENDL;
			}
		}
	}
#endif
}

void check_references(LLSpatialGroup* group, LLDrawInfo* draw_info)
{
	for (LLSpatialGroup::draw_map_t::iterator i = group->mDrawMap.begin(); i != group->mDrawMap.end(); ++i)
	{
		LLSpatialGroup::drawmap_elem_t& draw_vec = i->second;
		for (LLSpatialGroup::drawmap_elem_t::iterator j = draw_vec.begin(); j != draw_vec.end(); ++j)
		{
			LLDrawInfo* params = *j;
			if (params == draw_info)
			{
				LL_ERRS() << "LLDrawInfo deleted while actively referenced by LLPipeline." << LL_ENDL;
			}
		}
	}
}


void LLPipeline::checkReferences(LLDrawInfo* draw_info)
{
#if 0
	if (sCull)
	{
		for (LLCullResult::sg_iterator iter = sCull->beginVisibleGroups(); iter != sCull->endVisibleGroups(); ++iter)
		{
			LLSpatialGroup* group = *iter;
			check_references(group, draw_info);
		}

		for (LLCullResult::sg_iterator iter = sCull->beginAlphaGroups(); iter != sCull->endAlphaGroups(); ++iter)
		{
			LLSpatialGroup* group = *iter;
			check_references(group, draw_info);
		}

		for (LLCullResult::sg_iterator iter = sCull->beginDrawableGroups(); iter != sCull->endDrawableGroups(); ++iter)
		{
			LLSpatialGroup* group = *iter;
			check_references(group, draw_info);
		}
	}
#endif
}

void LLPipeline::checkReferences(LLSpatialGroup* group)
{
#if CHECK_PIPELINE_REFERENCES
	if (sCull)
	{
		for (LLCullResult::sg_iterator iter = sCull->beginVisibleGroups(); iter != sCull->endVisibleGroups(); ++iter)
		{
			if (group == *iter)
			{
				LL_ERRS() << "LLSpatialGroup deleted while actively referenced by LLPipeline." << LL_ENDL;
			}
		}

		for (LLCullResult::sg_iterator iter = sCull->beginAlphaGroups(); iter != sCull->endAlphaGroups(); ++iter)
		{
			if (group == *iter)
			{
				LL_ERRS() << "LLSpatialGroup deleted while actively referenced by LLPipeline." << LL_ENDL;
			}
		}

		for (LLCullResult::sg_iterator iter = sCull->beginDrawableGroups(); iter != sCull->endDrawableGroups(); ++iter)
		{
			if (group == *iter)
			{
				LL_ERRS() << "LLSpatialGroup deleted while actively referenced by LLPipeline." << LL_ENDL;
			}
		}
	}
#endif
}


bool LLPipeline::visibleObjectsInFrustum(LLCamera& camera)
{
	for (LLWorld::region_list_t::const_iterator iter = LLWorld::getInstance()->getRegionList().begin(); 
			iter != LLWorld::getInstance()->getRegionList().end(); ++iter)
	{
		LLViewerRegion* region = *iter;

		for (U32 i = 0; i < LLViewerRegion::NUM_PARTITIONS; i++)
		{
			LLSpatialPartition* part = region->getSpatialPartition(i);
			if (part)
			{
				if (hasRenderType(part->mDrawableType))
				{
					if (part->visibleObjectsInFrustum(camera))
					{
						return true;
					}
				}
			}
		}
	}

	return false;
}

bool LLPipeline::getVisibleExtents(LLCamera& camera, LLVector3& min, LLVector3& max)
{
	const F32 X = 65536.f;

	min = LLVector3(X,X,X);
	max = LLVector3(-X,-X,-X);

	LLViewerCamera::eCameraID saved_camera_id = LLViewerCamera::sCurCameraID;
	LLViewerCamera::sCurCameraID = LLViewerCamera::CAMERA_WORLD;

	bool res = true;

	for (LLWorld::region_list_t::const_iterator iter = LLWorld::getInstance()->getRegionList().begin(); 
			iter != LLWorld::getInstance()->getRegionList().end(); ++iter)
	{
		LLViewerRegion* region = *iter;

		for (U32 i = 0; i < LLViewerRegion::NUM_PARTITIONS; i++)
		{
			LLSpatialPartition* part = region->getSpatialPartition(i);
			if (part)
			{
				if (hasRenderType(part->mDrawableType))
				{
					if (!part->getVisibleExtents(camera, min, max))
					{
						res = false;
					}
				}
			}
		}
	}

	LLViewerCamera::sCurCameraID = saved_camera_id;
	return res;
}

static LLTrace::BlockTimerStatHandle FTM_CULL("Object Culling");

void LLPipeline::updateCull(LLCamera& camera, LLCullResult& result)
{
    LL_PROFILE_ZONE_SCOPED_CATEGORY_PIPELINE; //LL_RECORD_BLOCK_TIME(FTM_CULL);
    LL_PROFILE_GPU_ZONE("updateCull"); // should always be zero GPU time, but drop a timer to flush stuff out

    bool water_clip = !sRenderTransparentWater && !sRenderingHUDs;

    if (water_clip)
    {
        
        LLVector3 pnorm;

        F32 water_height = LLEnvironment::instance().getWaterHeight();

        if (sUnderWaterRender)
        {
            //camera is below water, cull above water
            pnorm.setVec(0, 0, 1);
        }
        else
        {
            //camera is above water, cull below water
            pnorm = LLVector3(0, 0, -1);
        }
        
        LLPlane plane;
        plane.setVec(LLVector3(0, 0, water_height), pnorm);

        camera.setUserClipPlane(plane);
    }
    else
    {
        camera.disableUserClipPlane();
    }

	grabReferences(result);

	sCull->clear();

	for (LLWorld::region_list_t::const_iterator iter = LLWorld::getInstance()->getRegionList().begin(); 
			iter != LLWorld::getInstance()->getRegionList().end(); ++iter)
	{
		LLViewerRegion* region = *iter;

		for (U32 i = 0; i < LLViewerRegion::NUM_PARTITIONS; i++)
		{
			LLSpatialPartition* part = region->getSpatialPartition(i);
			if (part)
			{
				if (hasRenderType(part->mDrawableType))
				{
					part->cull(camera);
				}
			}
		}

		//scan the VO Cache tree
		LLVOCachePartition* vo_part = region->getVOCachePartition();
		if(vo_part)
		{
			vo_part->cull(camera, sUseOcclusion > 0);
		}
	}

	if (hasRenderType(LLPipeline::RENDER_TYPE_SKY) && 
		gSky.mVOSkyp.notNull() && 
		gSky.mVOSkyp->mDrawable.notNull())
	{
		gSky.mVOSkyp->mDrawable->setVisible(camera);
		sCull->pushDrawable(gSky.mVOSkyp->mDrawable);
		gSky.updateCull();
		stop_glerror();
	}

    if (hasRenderType(LLPipeline::RENDER_TYPE_WL_SKY) && 
        gPipeline.canUseWindLightShaders() &&
        gSky.mVOWLSkyp.notNull() && 
        gSky.mVOWLSkyp->mDrawable.notNull())
    {
        gSky.mVOWLSkyp->mDrawable->setVisible(camera);
        sCull->pushDrawable(gSky.mVOWLSkyp->mDrawable);
    }

    bool render_water = !sReflectionRender && (hasRenderType(LLPipeline::RENDER_TYPE_WATER) || hasRenderType(LLPipeline::RENDER_TYPE_VOIDWATER));

    if (render_water)
    {
        LLWorld::getInstance()->precullWaterObjects(camera, sCull, render_water);
    }
}

void LLPipeline::markNotCulled(LLSpatialGroup* group, LLCamera& camera)
{
	if (group->isEmpty())
	{ 
		return;
	}
	
	group->setVisible();

	if (LLViewerCamera::sCurCameraID == LLViewerCamera::CAMERA_WORLD && !gCubeSnapshot)
	{
		group->updateDistance(camera);
	}
	
	assertInitialized();
	
	if (!group->getSpatialPartition()->mRenderByGroup)
	{ //render by drawable
		sCull->pushDrawableGroup(group);
	}
	else
	{   //render by group
		sCull->pushVisibleGroup(group);
	}

    if (group->needsUpdate() ||
        group->getVisible(LLViewerCamera::sCurCameraID) < LLDrawable::getCurrentFrame() - 1)
    {
        // include this group in occlusion groups, not because it is an occluder, but because we want to run
        // an occlusion query to find out if it's an occluder
        markOccluder(group);
    }
	mNumVisibleNodes++;
}

void LLPipeline::markOccluder(LLSpatialGroup* group)
{
	if (sUseOcclusion > 1 && group && !group->isOcclusionState(LLSpatialGroup::ACTIVE_OCCLUSION))
	{
		LLSpatialGroup* parent = group->getParent();

		if (!parent || !parent->isOcclusionState(LLSpatialGroup::OCCLUDED))
		{ //only mark top most occluders as active occlusion
			sCull->pushOcclusionGroup(group);
			group->setOcclusionState(LLSpatialGroup::ACTIVE_OCCLUSION);
				
			if (parent && 
				!parent->isOcclusionState(LLSpatialGroup::ACTIVE_OCCLUSION) &&
				parent->getElementCount() == 0 &&
				parent->needsUpdate())
			{
				sCull->pushOcclusionGroup(group);
				parent->setOcclusionState(LLSpatialGroup::ACTIVE_OCCLUSION);
			}
		}
	}
}

void LLPipeline::doOcclusion(LLCamera& camera)
{
    LL_PROFILE_ZONE_SCOPED_CATEGORY_PIPELINE;
    LL_PROFILE_GPU_ZONE("doOcclusion");
    llassert(!gCubeSnapshot);

    if (sReflectionProbesEnabled && sUseOcclusion > 1 && !LLPipeline::sShadowRender && !gCubeSnapshot)
    {
        gGL.setColorMask(false, false);
        LLGLDepthTest depth(GL_TRUE, GL_FALSE);
        LLGLDisable cull(GL_CULL_FACE);

        gOcclusionCubeProgram.bind();

        if (mCubeVB.isNull())
        { //cube VB will be used for issuing occlusion queries
            mCubeVB = ll_create_cube_vb(LLVertexBuffer::MAP_VERTEX);
        }
        mCubeVB->setBuffer();

        mReflectionMapManager.doOcclusion();
        gOcclusionCubeProgram.unbind();

        gGL.setColorMask(true, true);
    }

    if (LLPipeline::sUseOcclusion > 1 &&
		(sCull->hasOcclusionGroups() || LLVOCachePartition::sNeedsOcclusionCheck))
	{
		LLVertexBuffer::unbind();

		gGL.setColorMask(false, false);

		LLGLDisable blend(GL_BLEND);
		LLGLDisable test(GL_ALPHA_TEST);
		gGL.getTexUnit(0)->unbind(LLTexUnit::TT_TEXTURE);
		LLGLDepthTest depth(GL_TRUE, GL_FALSE);

		LLGLDisable cull(GL_CULL_FACE);

        gOcclusionCubeProgram.bind();

		if (mCubeVB.isNull())
		{ //cube VB will be used for issuing occlusion queries
			mCubeVB = ll_create_cube_vb(LLVertexBuffer::MAP_VERTEX);
		}
		mCubeVB->setBuffer();

		for (LLCullResult::sg_iterator iter = sCull->beginOcclusionGroups(); iter != sCull->endOcclusionGroups(); ++iter)
		{
			LLSpatialGroup* group = *iter;
			group->doOcclusion(&camera);
			group->clearOcclusionState(LLSpatialGroup::ACTIVE_OCCLUSION);
		}
	
		//apply occlusion culling to object cache tree
		for (LLWorld::region_list_t::const_iterator iter = LLWorld::getInstance()->getRegionList().begin(); 
			iter != LLWorld::getInstance()->getRegionList().end(); ++iter)
		{
			LLVOCachePartition* vo_part = (*iter)->getVOCachePartition();
			if(vo_part)
			{
				vo_part->processOccluders(&camera);
			}
		}

		gGL.setColorMask(true, true);
	}
}
	
bool LLPipeline::updateDrawableGeom(LLDrawable* drawablep, bool priority)
{
	bool update_complete = drawablep->updateGeometry(priority);
	if (update_complete && assertInitialized())
	{
		drawablep->setState(LLDrawable::BUILT);
	}
	return update_complete;
}

void LLPipeline::updateGL()
{
    LL_PROFILE_ZONE_SCOPED_CATEGORY_PIPELINE;
	{
		while (!LLGLUpdate::sGLQ.empty())
		{
			LLGLUpdate* glu = LLGLUpdate::sGLQ.front();
			glu->updateGL();
			glu->mInQ = FALSE;
			LLGLUpdate::sGLQ.pop_front();
		}
	}
}

void LLPipeline::clearRebuildGroups()
{
    LL_PROFILE_ZONE_SCOPED_CATEGORY_PIPELINE;
	LLSpatialGroup::sg_vector_t	hudGroups;

	mGroupQ1Locked = true;
	// Iterate through all drawables on the priority build queue,
	for (LLSpatialGroup::sg_vector_t::iterator iter = mGroupQ1.begin();
		 iter != mGroupQ1.end(); ++iter)
	{
		LLSpatialGroup* group = *iter;

		// If the group contains HUD objects, save the group
		if (group->isHUDGroup())
		{
			hudGroups.push_back(group);
		}
		// Else, no HUD objects so clear the build state
		else
		{
			group->clearState(LLSpatialGroup::IN_BUILD_Q1);
		}
	}

	// Clear the group
	mGroupQ1.clear();

	// Copy the saved HUD groups back in
	mGroupQ1.assign(hudGroups.begin(), hudGroups.end());
	mGroupQ1Locked = false;

	// Clear the HUD groups
	hudGroups.clear();

	mGroupQ2Locked = true;
	for (LLSpatialGroup::sg_vector_t::iterator iter = mGroupQ2.begin();
		 iter != mGroupQ2.end(); ++iter)
	{
		LLSpatialGroup* group = *iter;

		// If the group contains HUD objects, save the group
		if (group->isHUDGroup())
		{
			hudGroups.push_back(group);
		}
		// Else, no HUD objects so clear the build state
		else
		{
			group->clearState(LLSpatialGroup::IN_BUILD_Q2);
		}
	}	
	// Clear the group
	mGroupQ2.clear();

	// Copy the saved HUD groups back in
	mGroupQ2.assign(hudGroups.begin(), hudGroups.end());
	mGroupQ2Locked = false;
}

void LLPipeline::clearRebuildDrawables()
{
	// Clear all drawables on the priority build queue,
	for (LLDrawable::drawable_list_t::iterator iter = mBuildQ1.begin();
		 iter != mBuildQ1.end(); ++iter)
	{
		LLDrawable* drawablep = *iter;
		if (drawablep && !drawablep->isDead())
		{
			drawablep->clearState(LLDrawable::IN_REBUILD_Q2);
			drawablep->clearState(LLDrawable::IN_REBUILD_Q1);
		}
	}
	mBuildQ1.clear();

	// clear drawables on the non-priority build queue
	for (LLDrawable::drawable_list_t::iterator iter = mBuildQ2.begin();
		 iter != mBuildQ2.end(); ++iter)
	{
		LLDrawable* drawablep = *iter;
		if (!drawablep->isDead())
		{
			drawablep->clearState(LLDrawable::IN_REBUILD_Q2);
		}
	}	
	mBuildQ2.clear();
	
	//clear all moving bridges
	for (LLDrawable::drawable_vector_t::iterator iter = mMovedBridge.begin();
		 iter != mMovedBridge.end(); ++iter)
	{
		LLDrawable *drawablep = *iter;
		drawablep->clearState(LLDrawable::EARLY_MOVE | LLDrawable::MOVE_UNDAMPED | LLDrawable::ON_MOVE_LIST | LLDrawable::ANIMATED_CHILD);
	}
	mMovedBridge.clear();

	//clear all moving drawables
	for (LLDrawable::drawable_vector_t::iterator iter = mMovedList.begin();
		 iter != mMovedList.end(); ++iter)
	{
		LLDrawable *drawablep = *iter;
		drawablep->clearState(LLDrawable::EARLY_MOVE | LLDrawable::MOVE_UNDAMPED | LLDrawable::ON_MOVE_LIST | LLDrawable::ANIMATED_CHILD);
	}
	mMovedList.clear();

    for (LLDrawable::drawable_vector_t::iterator iter = mShiftList.begin();
        iter != mShiftList.end(); ++iter)
    {
        LLDrawable *drawablep = *iter;
        drawablep->clearState(LLDrawable::EARLY_MOVE | LLDrawable::MOVE_UNDAMPED | LLDrawable::ON_MOVE_LIST | LLDrawable::ANIMATED_CHILD | LLDrawable::ON_SHIFT_LIST);
    }
    mShiftList.clear();
}

void LLPipeline::rebuildPriorityGroups()
{
    LL_PROFILE_ZONE_SCOPED_CATEGORY_PIPELINE;
    LL_PROFILE_GPU_ZONE("rebuildPriorityGroups");

	LLTimer update_timer;
	assertInitialized();

	gMeshRepo.notifyLoadedMeshes();

	mGroupQ1Locked = true;
	// Iterate through all drawables on the priority build queue,
	for (LLSpatialGroup::sg_vector_t::iterator iter = mGroupQ1.begin();
		 iter != mGroupQ1.end(); ++iter)
	{
		LLSpatialGroup* group = *iter;
		group->rebuildGeom();
		group->clearState(LLSpatialGroup::IN_BUILD_Q1);
	}

	mGroupSaveQ1 = mGroupQ1;
	mGroupQ1.clear();
	mGroupQ1Locked = false;

}

void LLPipeline::rebuildGroups()
{
	if (mGroupQ2.empty() || gCubeSnapshot)
	{
		return;
	}

    LL_PROFILE_ZONE_SCOPED_CATEGORY_PIPELINE;
	mGroupQ2Locked = true;
	// Iterate through some drawables on the non-priority build queue
	S32 size = (S32) mGroupQ2.size();
	S32 min_count = llclamp((S32) ((F32) (size * size)/4096*0.25f), 1, size);
			
	S32 count = 0;
	
	std::sort(mGroupQ2.begin(), mGroupQ2.end(), LLSpatialGroup::CompareUpdateUrgency());

	LLSpatialGroup::sg_vector_t::iterator iter;
	LLSpatialGroup::sg_vector_t::iterator last_iter = mGroupQ2.begin();

	for (iter = mGroupQ2.begin();
		 iter != mGroupQ2.end() && count <= min_count; ++iter)
	{
		LLSpatialGroup* group = *iter;
		last_iter = iter;

		if (!group->isDead())
		{
			group->rebuildGeom();
			
			if (group->getSpatialPartition()->mRenderByGroup)
			{
				count++;
			}
		}

		group->clearState(LLSpatialGroup::IN_BUILD_Q2);
	}	

	mGroupQ2.erase(mGroupQ2.begin(), ++last_iter);

	mGroupQ2Locked = false;

	updateMovedList(mMovedBridge);
}

void LLPipeline::updateGeom(F32 max_dtime)
{
	LLTimer update_timer;
	LLPointer<LLDrawable> drawablep;

	LL_RECORD_BLOCK_TIME(FTM_GEO_UPDATE);
    if (gCubeSnapshot)
    {
        return;
    }

	assertInitialized();

	// notify various object types to reset internal cost metrics, etc.
	// for now, only LLVOVolume does this to throttle LOD changes
	LLVOVolume::preUpdateGeom();

	// Iterate through all drawables on the priority build queue,
	for (LLDrawable::drawable_list_t::iterator iter = mBuildQ1.begin();
		 iter != mBuildQ1.end();)
	{
		LLDrawable::drawable_list_t::iterator curiter = iter++;
		LLDrawable* drawablep = *curiter;
		if (drawablep && !drawablep->isDead())
		{
			if (drawablep->isState(LLDrawable::IN_REBUILD_Q2))
			{
				drawablep->clearState(LLDrawable::IN_REBUILD_Q2);
				LLDrawable::drawable_list_t::iterator find = std::find(mBuildQ2.begin(), mBuildQ2.end(), drawablep);
				if (find != mBuildQ2.end())
				{
					mBuildQ2.erase(find);
				}
			}

			if (drawablep->isUnload())
			{
				drawablep->unload();
				drawablep->clearState(LLDrawable::FOR_UNLOAD);
			}

			if (updateDrawableGeom(drawablep, TRUE))
			{
				drawablep->clearState(LLDrawable::IN_REBUILD_Q1);
				mBuildQ1.erase(curiter);
			}
		}
		else
		{
			mBuildQ1.erase(curiter);
		}
	}
		
	// Iterate through some drawables on the non-priority build queue
	S32 min_count = 16;
	S32 size = (S32) mBuildQ2.size();
	if (size > 1024)
	{
		min_count = llclamp((S32) (size * (F32) size/4096), 16, size);
	}
		
	S32 count = 0;
	
	max_dtime = llmax(update_timer.getElapsedTimeF32()+0.001f, F32SecondsImplicit(max_dtime));
	LLSpatialGroup* last_group = NULL;
	LLSpatialBridge* last_bridge = NULL;

	for (LLDrawable::drawable_list_t::iterator iter = mBuildQ2.begin();
		 iter != mBuildQ2.end(); )
	{
		LLDrawable::drawable_list_t::iterator curiter = iter++;
		LLDrawable* drawablep = *curiter;

		LLSpatialBridge* bridge = drawablep->isRoot() ? drawablep->getSpatialBridge() :
									drawablep->getParent()->getSpatialBridge();

		if (drawablep->getSpatialGroup() != last_group && 
			(!last_bridge || bridge != last_bridge) &&
			(update_timer.getElapsedTimeF32() >= max_dtime) && count > min_count)
		{
			break;
		}

		//make sure updates don't stop in the middle of a spatial group
		//to avoid thrashing (objects are enqueued by group)
		last_group = drawablep->getSpatialGroup();
		last_bridge = bridge;

		bool update_complete = true;
		if (!drawablep->isDead())
		{
			update_complete = updateDrawableGeom(drawablep, FALSE);
			count++;
		}
		if (update_complete)
		{
			drawablep->clearState(LLDrawable::IN_REBUILD_Q2);
			mBuildQ2.erase(curiter);
		}
	}	

	updateMovedList(mMovedBridge);
}

void LLPipeline::markVisible(LLDrawable *drawablep, LLCamera& camera)
{
	if(drawablep && !drawablep->isDead())
	{
		if (drawablep->isSpatialBridge())
		{
			const LLDrawable* root = ((LLSpatialBridge*) drawablep)->mDrawable;
			llassert(root); // trying to catch a bad assumption
					
			if (root && //  // this test may not be needed, see above
					root->getVObj()->isAttachment())
			{
				LLDrawable* rootparent = root->getParent();
				if (rootparent) // this IS sometimes NULL
				{
					LLViewerObject *vobj = rootparent->getVObj();
					llassert(vobj); // trying to catch a bad assumption
					if (vobj) // this test may not be needed, see above
					{
						LLVOAvatar* av = vobj->asAvatar();
						if (av &&
							((!sImpostorRender && av->isImpostor()) //ignore impostor flag during impostor pass
							 || av->isInMuteList() 
							 || (LLVOAvatar::AOA_JELLYDOLL == av->getOverallAppearance() && !av->needsImpostorUpdate()) ))
						{
							return;
						}
					}
				}
			}
			sCull->pushBridge((LLSpatialBridge*) drawablep);
		}
		else
		{
		
			sCull->pushDrawable(drawablep);
		}

		drawablep->setVisible(camera);
	}
}

void LLPipeline::markMoved(LLDrawable *drawablep, bool damped_motion)
{
	if (!drawablep)
	{
		//LL_ERRS() << "Sending null drawable to moved list!" << LL_ENDL;
		return;
	}
	
	if (drawablep->isDead())
	{
		LL_WARNS() << "Marking NULL or dead drawable moved!" << LL_ENDL;
		return;
	}
	
	if (drawablep->getParent()) 
	{
		//ensure that parent drawables are moved first
		markMoved(drawablep->getParent(), damped_motion);
	}

	assertInitialized();

	if (!drawablep->isState(LLDrawable::ON_MOVE_LIST))
	{
		if (drawablep->isSpatialBridge())
		{
			mMovedBridge.push_back(drawablep);
		}
		else
		{
			mMovedList.push_back(drawablep);
		}
		drawablep->setState(LLDrawable::ON_MOVE_LIST);
	}
	if (! damped_motion)
	{
		drawablep->setState(LLDrawable::MOVE_UNDAMPED); // UNDAMPED trumps DAMPED
	}
	else if (drawablep->isState(LLDrawable::MOVE_UNDAMPED))
	{
		drawablep->clearState(LLDrawable::MOVE_UNDAMPED);
	}
}

void LLPipeline::markShift(LLDrawable *drawablep)
{
	if (!drawablep || drawablep->isDead())
	{
		return;
	}

	assertInitialized();

	if (!drawablep->isState(LLDrawable::ON_SHIFT_LIST))
	{
		drawablep->getVObj()->setChanged(LLXform::SHIFTED | LLXform::SILHOUETTE);
		if (drawablep->getParent()) 
		{
			markShift(drawablep->getParent());
		}
		mShiftList.push_back(drawablep);
		drawablep->setState(LLDrawable::ON_SHIFT_LIST);
	}
}

void LLPipeline::shiftObjects(const LLVector3 &offset)
{
    LL_PROFILE_ZONE_SCOPED_CATEGORY_PIPELINE;
	assertInitialized();

	glClear(GL_DEPTH_BUFFER_BIT);
	gDepthDirty = true;
		
	LLVector4a offseta;
	offseta.load3(offset.mV);

	for (LLDrawable::drawable_vector_t::iterator iter = mShiftList.begin();
			iter != mShiftList.end(); iter++)
	{
		LLDrawable *drawablep = *iter;
		if (drawablep->isDead())
		{
			continue;
		}	
		drawablep->shiftPos(offseta);	
		drawablep->clearState(LLDrawable::ON_SHIFT_LIST);
	}
	mShiftList.resize(0);
	
	for (LLWorld::region_list_t::const_iterator iter = LLWorld::getInstance()->getRegionList().begin(); 
			iter != LLWorld::getInstance()->getRegionList().end(); ++iter)
	{
		LLViewerRegion* region = *iter;
		for (U32 i = 0; i < LLViewerRegion::NUM_PARTITIONS; i++)
		{
			LLSpatialPartition* part = region->getSpatialPartition(i);
			if (part)
			{
				part->shift(offseta);
			}
		}
	}

    mReflectionMapManager.shift(offseta);

	LLHUDText::shiftAll(offset);
	LLHUDNameTag::shiftAll(offset);

	display_update_camera();
}

void LLPipeline::markTextured(LLDrawable *drawablep)
{
	if (drawablep && !drawablep->isDead() && assertInitialized())
	{
		mRetexturedList.insert(drawablep);
	}
}

void LLPipeline::markGLRebuild(LLGLUpdate* glu)
{
	if (glu && !glu->mInQ)
	{
		LLGLUpdate::sGLQ.push_back(glu);
		glu->mInQ = TRUE;
	}
}

void LLPipeline::markPartitionMove(LLDrawable* drawable)
{
	if (!drawable->isState(LLDrawable::PARTITION_MOVE) && 
		!drawable->getPositionGroup().equals3(LLVector4a::getZero()))
	{
		drawable->setState(LLDrawable::PARTITION_MOVE);
		mPartitionQ.push_back(drawable);
	}
}

void LLPipeline::processPartitionQ()
{
    LL_PROFILE_ZONE_SCOPED_CATEGORY_PIPELINE;
	for (LLDrawable::drawable_list_t::iterator iter = mPartitionQ.begin(); iter != mPartitionQ.end(); ++iter)
	{
		LLDrawable* drawable = *iter;
		if (!drawable->isDead())
		{
			drawable->updateBinRadius();
			drawable->movePartition();
		}
		drawable->clearState(LLDrawable::PARTITION_MOVE);
	}

	mPartitionQ.clear();
}

void LLPipeline::markMeshDirty(LLSpatialGroup* group)
{
	mMeshDirtyGroup.push_back(group);
}

void LLPipeline::markRebuild(LLSpatialGroup* group, bool priority)
{
	if (group && !group->isDead() && group->getSpatialPartition())
	{
		if (group->getSpatialPartition()->mPartitionType == LLViewerRegion::PARTITION_HUD)
		{
			priority = true;
		}

		if (priority)
		{
			if (!group->hasState(LLSpatialGroup::IN_BUILD_Q1))
			{
				llassert_always(!mGroupQ1Locked);

				mGroupQ1.push_back(group);
				group->setState(LLSpatialGroup::IN_BUILD_Q1);

				if (group->hasState(LLSpatialGroup::IN_BUILD_Q2))
				{
					LLSpatialGroup::sg_vector_t::iterator iter = std::find(mGroupQ2.begin(), mGroupQ2.end(), group);
					if (iter != mGroupQ2.end())
					{
						mGroupQ2.erase(iter);
					}
					group->clearState(LLSpatialGroup::IN_BUILD_Q2);
				}
			}
		}
		else if (!group->hasState(LLSpatialGroup::IN_BUILD_Q2 | LLSpatialGroup::IN_BUILD_Q1))
		{
			llassert_always(!mGroupQ2Locked);
			mGroupQ2.push_back(group);
			group->setState(LLSpatialGroup::IN_BUILD_Q2);

		}
	}
}

void LLPipeline::markRebuild(LLDrawable *drawablep, LLDrawable::EDrawableFlags flag, bool priority)
{
	if (drawablep && !drawablep->isDead() && assertInitialized())
	{
        if (debugLoggingEnabled("AnimatedObjectsLinkset"))
        {
            LLVOVolume *vol_obj = drawablep->getVOVolume();
            if (vol_obj && vol_obj->isAnimatedObject() && vol_obj->isRiggedMesh())
            {
                std::string vobj_name = llformat("Vol%p", vol_obj);
                F32 est_tris = vol_obj->getEstTrianglesMax();
                LL_DEBUGS("AnimatedObjectsLinkset") << vobj_name << " markRebuild, tris " << est_tris 
                                                    << " priority " << (S32) priority << " flag " << std::hex << flag << LL_ENDL; 
            }
        }
    
		if (!drawablep->isState(LLDrawable::BUILT))
		{
			priority = true;
		}
		if (priority)
		{
			if (!drawablep->isState(LLDrawable::IN_REBUILD_Q1))
			{
				mBuildQ1.push_back(drawablep);
				drawablep->setState(LLDrawable::IN_REBUILD_Q1); // mark drawable as being in priority queue
			}
		}
		else if (!drawablep->isState(LLDrawable::IN_REBUILD_Q2))
		{
			mBuildQ2.push_back(drawablep);
			drawablep->setState(LLDrawable::IN_REBUILD_Q2); // need flag here because it is just a list
		}
		if (flag & (LLDrawable::REBUILD_VOLUME | LLDrawable::REBUILD_POSITION))
		{
			drawablep->getVObj()->setChanged(LLXform::SILHOUETTE);
		}
		drawablep->setState(flag);
	}
}

void LLPipeline::stateSort(LLCamera& camera, LLCullResult &result)
{
    LL_PROFILE_ZONE_SCOPED_CATEGORY_PIPELINE;
    LL_PROFILE_GPU_ZONE("stateSort");

	if (hasAnyRenderType(LLPipeline::RENDER_TYPE_AVATAR,
					  LLPipeline::RENDER_TYPE_CONTROL_AV,
					  LLPipeline::RENDER_TYPE_TERRAIN,
					  LLPipeline::RENDER_TYPE_TREE,
					  LLPipeline::RENDER_TYPE_SKY,
					  LLPipeline::RENDER_TYPE_VOIDWATER,
					  LLPipeline::RENDER_TYPE_WATER,
					  LLPipeline::END_RENDER_TYPES))
	{
		//clear faces from face pools
		gPipeline.resetDrawOrders();
	}

	//LLVertexBuffer::unbind();

	grabReferences(result);
	for (LLCullResult::sg_iterator iter = sCull->beginDrawableGroups(); iter != sCull->endDrawableGroups(); ++iter)
	{
		LLSpatialGroup* group = *iter;
		group->checkOcclusion();
		if (sUseOcclusion > 1 && group->isOcclusionState(LLSpatialGroup::OCCLUDED))
		{
			markOccluder(group);
		}
		else
		{
			group->setVisible();
			for (LLSpatialGroup::element_iter i = group->getDataBegin(); i != group->getDataEnd(); ++i)
			{
                LLDrawable* drawablep = (LLDrawable*)(*i)->getDrawable();
				markVisible(drawablep, camera);
			}

			if (!sDelayVBUpdate)
			{ //rebuild mesh as soon as we know it's visible
				group->rebuildMesh();
			}
		}
	}

	if (LLViewerCamera::sCurCameraID == LLViewerCamera::CAMERA_WORLD && !gCubeSnapshot)
	{
		LLSpatialGroup* last_group = NULL;
		BOOL fov_changed = LLViewerCamera::getInstance()->isDefaultFOVChanged();
		for (LLCullResult::bridge_iterator i = sCull->beginVisibleBridge(); i != sCull->endVisibleBridge(); ++i)
		{
			LLCullResult::bridge_iterator cur_iter = i;
			LLSpatialBridge* bridge = *cur_iter;
			LLSpatialGroup* group = bridge->getSpatialGroup();

			if (last_group == NULL)
			{
				last_group = group;
			}

			if (!bridge->isDead() && group && !group->isOcclusionState(LLSpatialGroup::OCCLUDED))
			{
				stateSort(bridge, camera, fov_changed);
			}

			if (LLViewerCamera::sCurCameraID == LLViewerCamera::CAMERA_WORLD &&
				last_group != group && last_group->changeLOD())
			{
				last_group->mLastUpdateDistance = last_group->mDistance;
			}

			last_group = group;
		}

		if (LLViewerCamera::sCurCameraID == LLViewerCamera::CAMERA_WORLD &&
			last_group && last_group->changeLOD())
		{
			last_group->mLastUpdateDistance = last_group->mDistance;
		}
	}

	for (LLCullResult::sg_iterator iter = sCull->beginVisibleGroups(); iter != sCull->endVisibleGroups(); ++iter)
	{
		LLSpatialGroup* group = *iter;
		group->checkOcclusion();
		if (sUseOcclusion > 1 && group->isOcclusionState(LLSpatialGroup::OCCLUDED))
		{
			markOccluder(group);
		}
		else
		{
			group->setVisible();
			stateSort(group, camera);

			if (!sDelayVBUpdate)
			{ //rebuild mesh as soon as we know it's visible
				group->rebuildMesh();
			}
		}
	}
	
	{
		LL_PROFILE_ZONE_NAMED_CATEGORY_DRAWABLE("stateSort"); // LL_RECORD_BLOCK_TIME(FTM_STATESORT_DRAWABLE);
		for (LLCullResult::drawable_iterator iter = sCull->beginVisibleList();
			 iter != sCull->endVisibleList(); ++iter)
		{
			LLDrawable *drawablep = *iter;
			if (!drawablep->isDead())
			{
				stateSort(drawablep, camera);
			}
		}
	}
		
	postSort(camera);	
}

void LLPipeline::stateSort(LLSpatialGroup* group, LLCamera& camera)
{
	if (group->changeLOD())
	{
		for (LLSpatialGroup::element_iter i = group->getDataBegin(); i != group->getDataEnd(); ++i)
		{
            LLDrawable* drawablep = (LLDrawable*)(*i)->getDrawable();            
			stateSort(drawablep, camera);
		}

		if (LLViewerCamera::sCurCameraID == LLViewerCamera::CAMERA_WORLD && !gCubeSnapshot)
		{ //avoid redundant stateSort calls
			group->mLastUpdateDistance = group->mDistance;
		}
	}
}

void LLPipeline::stateSort(LLSpatialBridge* bridge, LLCamera& camera, BOOL fov_changed)
{
    LL_PROFILE_ZONE_SCOPED_CATEGORY_PIPELINE;
    if (bridge->getSpatialGroup()->changeLOD() || fov_changed)
	{
		bool force_update = false;
		bridge->updateDistance(camera, force_update);
	}
}

void LLPipeline::stateSort(LLDrawable* drawablep, LLCamera& camera)
{
    LL_PROFILE_ZONE_SCOPED_CATEGORY_PIPELINE;
    if (!drawablep
		|| drawablep->isDead() 
		|| !hasRenderType(drawablep->getRenderType()))
	{
		return;
	}
	
    // SL-11353
    // ignore our own geo when rendering spotlight shadowmaps...
    // 
    if (RenderSpotLight && drawablep == RenderSpotLight)
    {
        return;
    }

	if (LLSelectMgr::getInstance()->mHideSelectedObjects)
	{
		if (drawablep->getVObj().notNull() &&
			drawablep->getVObj()->isSelected())
		{
			return;
		}
	}

	if (drawablep->isAvatar())
	{ //don't draw avatars beyond render distance or if we don't have a spatial group.
		if ((drawablep->getSpatialGroup() == NULL) || 
			(drawablep->getSpatialGroup()->mDistance > LLVOAvatar::sRenderDistance))
		{
			return;
		}

		LLVOAvatar* avatarp = (LLVOAvatar*) drawablep->getVObj().get();
		if (!avatarp->isVisible())
		{
			return;
		}
	}

	assertInitialized();

	if (hasRenderType(drawablep->mRenderType))
	{
		if (!drawablep->isState(LLDrawable::INVISIBLE|LLDrawable::FORCE_INVISIBLE))
		{
			drawablep->setVisible(camera, NULL, FALSE);
		}
	}

	if (LLViewerCamera::sCurCameraID == LLViewerCamera::CAMERA_WORLD && !gCubeSnapshot)
	{
		//if (drawablep->isVisible()) isVisible() check here is redundant, if it wasn't visible, it wouldn't be here
		{
			if (!drawablep->isActive())
			{
				bool force_update = false;
				drawablep->updateDistance(camera, force_update);
			}
			else if (drawablep->isAvatar())
			{
				bool force_update = false;
				drawablep->updateDistance(camera, force_update); // calls vobj->updateLOD() which calls LLVOAvatar::updateVisibility()
			}
		}
	}

	if (!drawablep->getVOVolume())
	{
		for (LLDrawable::face_list_t::iterator iter = drawablep->mFaces.begin();
				iter != drawablep->mFaces.end(); iter++)
		{
			LLFace* facep = *iter;

			if (facep->hasGeometry())
			{
				if (facep->getPool())
				{
					facep->getPool()->enqueue(facep);
				}
				else
				{
					break;
				}
			}
		}
	}
	
	mNumVisibleFaces += drawablep->getNumFaces();
}


void forAllDrawables(LLCullResult::sg_iterator begin, 
					 LLCullResult::sg_iterator end,
					 void (*func)(LLDrawable*))
{
	for (LLCullResult::sg_iterator i = begin; i != end; ++i)
	{
		for (LLSpatialGroup::element_iter j = (*i)->getDataBegin(); j != (*i)->getDataEnd(); ++j)
		{
			if((*j)->hasDrawable())
			{
				func((LLDrawable*)(*j)->getDrawable());	
			}
		}
	}
}

void LLPipeline::forAllVisibleDrawables(void (*func)(LLDrawable*))
{
	forAllDrawables(sCull->beginDrawableGroups(), sCull->endDrawableGroups(), func);
	forAllDrawables(sCull->beginVisibleGroups(), sCull->endVisibleGroups(), func);
}

//function for creating scripted beacons
void renderScriptedBeacons(LLDrawable* drawablep)
{
	LLViewerObject *vobj = drawablep->getVObj();
	if (vobj 
		&& !vobj->isAvatar() 
		&& !vobj->getParent()
		&& vobj->flagScripted())
	{
		if (gPipeline.sRenderBeacons)
		{
			gObjectList.addDebugBeacon(vobj->getPositionAgent(), "", LLColor4(1.f, 0.f, 0.f, 0.5f), LLColor4(1.f, 1.f, 1.f, 0.5f), LLPipeline::DebugBeaconLineWidth);
		}

		if (gPipeline.sRenderHighlight)
		{
			S32 face_id;
			S32 count = drawablep->getNumFaces();
			for (face_id = 0; face_id < count; face_id++)
			{
				LLFace * facep = drawablep->getFace(face_id);
				if (facep) 
				{
					gPipeline.mHighlightFaces.push_back(facep);
				}
			}
		}
	}
}

void renderScriptedTouchBeacons(LLDrawable *drawablep)
{
    LLViewerObject *vobj = drawablep->getVObj();
    if (vobj && !vobj->isAvatar() && !vobj->getParent() && vobj->flagScripted() && vobj->flagHandleTouch())
    {
        if (gPipeline.sRenderBeacons)
        {
            gObjectList.addDebugBeacon(vobj->getPositionAgent(), "", LLColor4(1.f, 0.f, 0.f, 0.5f), LLColor4(1.f, 1.f, 1.f, 0.5f),
                                       LLPipeline::DebugBeaconLineWidth);
        }

        if (gPipeline.sRenderHighlight)
        {
            S32 face_id;
            S32 count = drawablep->getNumFaces();
            for (face_id = 0; face_id < count; face_id++)
            {
                LLFace *facep = drawablep->getFace(face_id);
                if (facep)
                {
                    gPipeline.mHighlightFaces.push_back(facep);
                }
            }
        }
    }
}

void renderPhysicalBeacons(LLDrawable *drawablep)
{
    LLViewerObject *vobj = drawablep->getVObj();
    if (vobj &&
        !vobj->isAvatar()
        //&& !vobj->getParent()
        && vobj->flagUsePhysics())
    {
        if (gPipeline.sRenderBeacons)
        {
            gObjectList.addDebugBeacon(vobj->getPositionAgent(), "", LLColor4(0.f, 1.f, 0.f, 0.5f), LLColor4(1.f, 1.f, 1.f, 0.5f),
                                       LLPipeline::DebugBeaconLineWidth);
        }

        if (gPipeline.sRenderHighlight)
        {
            S32 face_id;
            S32 count = drawablep->getNumFaces();
            for (face_id = 0; face_id < count; face_id++)
            {
                LLFace *facep = drawablep->getFace(face_id);
                if (facep)
                {
                    gPipeline.mHighlightFaces.push_back(facep);
                }
            }
        }
    }
}

void renderMOAPBeacons(LLDrawable *drawablep)
{
    LLViewerObject *vobj = drawablep->getVObj();

    if (!vobj || vobj->isAvatar())
        return;

    bool beacon  = false;
    U8   tecount = vobj->getNumTEs();
    for (int x = 0; x < tecount; x++)
    {
        if (vobj->getTE(x)->hasMedia())
        {
            beacon = true;
            break;
        }
    }
    if (beacon)
    {
        if (gPipeline.sRenderBeacons)
        {
            gObjectList.addDebugBeacon(vobj->getPositionAgent(), "", LLColor4(1.f, 1.f, 1.f, 0.5f), LLColor4(1.f, 1.f, 1.f, 0.5f),
                                       LLPipeline::DebugBeaconLineWidth);
        }

        if (gPipeline.sRenderHighlight)
        {
            S32 face_id;
            S32 count = drawablep->getNumFaces();
            for (face_id = 0; face_id < count; face_id++)
            {
                LLFace *facep = drawablep->getFace(face_id);
                if (facep)
                {
                    gPipeline.mHighlightFaces.push_back(facep);
                }
            }
        }
    }
}

void renderParticleBeacons(LLDrawable *drawablep)
{
    // Look for attachments, objects, etc.
    LLViewerObject *vobj = drawablep->getVObj();
    if (vobj && vobj->isParticleSource())
    {
        if (gPipeline.sRenderBeacons)
        {
            LLColor4 light_blue(0.5f, 0.5f, 1.f, 0.5f);
            gObjectList.addDebugBeacon(vobj->getPositionAgent(), "", light_blue, LLColor4(1.f, 1.f, 1.f, 0.5f),
                                       LLPipeline::DebugBeaconLineWidth);
        }

        if (gPipeline.sRenderHighlight)
        {
            S32 face_id;
            S32 count = drawablep->getNumFaces();
            for (face_id = 0; face_id < count; face_id++)
            {
                LLFace *facep = drawablep->getFace(face_id);
                if (facep)
                {
                    gPipeline.mHighlightFaces.push_back(facep);
                }
            }
        }
    }
}

void renderSoundHighlights(LLDrawable *drawablep)
{
    // Look for attachments, objects, etc.
    LLViewerObject *vobj = drawablep->getVObj();
    if (vobj && vobj->isAudioSource())
    {
        if (gPipeline.sRenderHighlight)
        {
            S32 face_id;
            S32 count = drawablep->getNumFaces();
            for (face_id = 0; face_id < count; face_id++)
            {
                LLFace *facep = drawablep->getFace(face_id);
                if (facep)
                {
                    gPipeline.mHighlightFaces.push_back(facep);
                }
            }
        }
    }
}

void LLPipeline::postSort(LLCamera &camera)
{
    LL_PROFILE_ZONE_SCOPED_CATEGORY_PIPELINE;

    assertInitialized();

    LL_PUSH_CALLSTACKS();

    if (!gCubeSnapshot)
    {
        // rebuild drawable geometry
        for (LLCullResult::sg_iterator i = sCull->beginDrawableGroups(); i != sCull->endDrawableGroups(); ++i)
        {
            LLSpatialGroup *group = *i;
            if (!sUseOcclusion || !group->isOcclusionState(LLSpatialGroup::OCCLUDED))
            {
                group->rebuildGeom();
            }
        }
        LL_PUSH_CALLSTACKS();
        // rebuild groups
        sCull->assertDrawMapsEmpty();

        rebuildPriorityGroups();
    }

    LL_PUSH_CALLSTACKS();

    // build render map
    for (LLCullResult::sg_iterator i = sCull->beginVisibleGroups(); i != sCull->endVisibleGroups(); ++i)
    {
        LLSpatialGroup *group = *i;
        if ((sUseOcclusion && group->isOcclusionState(LLSpatialGroup::OCCLUDED)) ||
            (RenderAutoHideSurfaceAreaLimit > 0.f &&
             group->mSurfaceArea > RenderAutoHideSurfaceAreaLimit * llmax(group->mObjectBoxSize, 10.f)))
        {
            continue;
        }

        if (group->hasState(LLSpatialGroup::NEW_DRAWINFO) && group->hasState(LLSpatialGroup::GEOM_DIRTY) && !gCubeSnapshot)
        {  // no way this group is going to be drawable without a rebuild
            group->rebuildGeom();
        }

        for (LLSpatialGroup::draw_map_t::iterator j = group->mDrawMap.begin(); j != group->mDrawMap.end(); ++j)
        {
            LLSpatialGroup::drawmap_elem_t &src_vec = j->second;
            if (!hasRenderType(j->first))
            {
                continue;
            }

            for (LLSpatialGroup::drawmap_elem_t::iterator k = src_vec.begin(); k != src_vec.end(); ++k)
            {
                LLDrawInfo *info = *k;

                sCull->pushDrawInfo(j->first, info);
                if (!sShadowRender && !sReflectionRender && !gCubeSnapshot)
                {
                    addTrianglesDrawn(info->mCount);
                }
            }
        }

        if (hasRenderType(LLPipeline::RENDER_TYPE_PASS_ALPHA))
        {
            LLSpatialGroup::draw_map_t::iterator alpha = group->mDrawMap.find(LLRenderPass::PASS_ALPHA);

            if (alpha != group->mDrawMap.end())
            {  // store alpha groups for sorting
                LLSpatialBridge *bridge = group->getSpatialPartition()->asBridge();
                if (LLViewerCamera::sCurCameraID == LLViewerCamera::CAMERA_WORLD && !gCubeSnapshot)
                {
                    if (bridge)
                    {
                        LLCamera trans_camera = bridge->transformCamera(camera);
                        group->updateDistance(trans_camera);
                    }
                    else
                    {
                        group->updateDistance(camera);
                    }
                }

                if (hasRenderType(LLDrawPool::POOL_ALPHA))
                {
                    sCull->pushAlphaGroup(group);
                }
            }

            LLSpatialGroup::draw_map_t::iterator rigged_alpha = group->mDrawMap.find(LLRenderPass::PASS_ALPHA_RIGGED);

            if (rigged_alpha != group->mDrawMap.end())
            {  // store rigged alpha groups for LLDrawPoolAlpha prepass (skip distance update, rigged attachments use depth buffer)
                if (hasRenderType(LLDrawPool::POOL_ALPHA))
                {
                    sCull->pushRiggedAlphaGroup(group);
                }
            }
        }
    }

    /*bool use_transform_feedback = gTransformPositionProgram.mProgramObject && !mMeshDirtyGroup.empty();

    if (use_transform_feedback)
    { //place a query around potential transform feedback code for synchronization
        mTransformFeedbackPrimitives = 0;

        if (!mMeshDirtyQueryObject)
        {
            glGenQueries(1, &mMeshDirtyQueryObject);
        }


        glBeginQuery(GL_TRANSFORM_FEEDBACK_PRIMITIVES_WRITTEN, mMeshDirtyQueryObject);
    }*/

    // pack vertex buffers for groups that chose to delay their updates
    {
        LL_PROFILE_GPU_ZONE("rebuildMesh");
        for (LLSpatialGroup::sg_vector_t::iterator iter = mMeshDirtyGroup.begin(); iter != mMeshDirtyGroup.end(); ++iter)
        {
            (*iter)->rebuildMesh();
        }
    }

    /*if (use_transform_feedback)
    {
        glEndQuery(GL_TRANSFORM_FEEDBACK_PRIMITIVES_WRITTEN);
    }*/

    mMeshDirtyGroup.clear();

    if (!sShadowRender)
    {
        // order alpha groups by distance
        std::sort(sCull->beginAlphaGroups(), sCull->endAlphaGroups(), LLSpatialGroup::CompareDepthGreater());

        // order rigged alpha groups by avatar attachment order
        std::sort(sCull->beginRiggedAlphaGroups(), sCull->endRiggedAlphaGroups(), LLSpatialGroup::CompareRenderOrder());
    }

    LL_PUSH_CALLSTACKS();
    // only render if the flag is set. The flag is only set if we are in edit mode or the toggle is set in the menus
    if (LLFloaterReg::instanceVisible("beacons") && !sShadowRender && !gCubeSnapshot)
    {
        if (sRenderScriptedTouchBeacons)
        {
            // Only show the beacon on the root object.
            forAllVisibleDrawables(renderScriptedTouchBeacons);
        }
        else if (sRenderScriptedBeacons)
        {
            // Only show the beacon on the root object.
            forAllVisibleDrawables(renderScriptedBeacons);
        }

        if (sRenderPhysicalBeacons)
        {
            // Only show the beacon on the root object.
            forAllVisibleDrawables(renderPhysicalBeacons);
        }

        if (sRenderMOAPBeacons)
        {
            forAllVisibleDrawables(renderMOAPBeacons);
        }

        if (sRenderParticleBeacons)
        {
            forAllVisibleDrawables(renderParticleBeacons);
        }

        // If god mode, also show audio cues
        if (sRenderSoundBeacons && gAudiop)
        {
            // Walk all sound sources and render out beacons for them. Note, this isn't done in the ForAllVisibleDrawables function, because
            // some are not visible.
            LLAudioEngine::source_map::iterator iter;
            for (iter = gAudiop->mAllSources.begin(); iter != gAudiop->mAllSources.end(); ++iter)
            {
                LLAudioSource *sourcep = iter->second;

                LLVector3d pos_global = sourcep->getPositionGlobal();
                LLVector3  pos        = gAgent.getPosAgentFromGlobal(pos_global);
                if (gPipeline.sRenderBeacons)
                {
                    // pos += LLVector3(0.f, 0.f, 0.2f);
                    gObjectList.addDebugBeacon(pos, "", LLColor4(1.f, 1.f, 0.f, 0.5f), LLColor4(1.f, 1.f, 1.f, 0.5f), DebugBeaconLineWidth);
                }
            }
            // now deal with highlights for all those seeable sound sources
            forAllVisibleDrawables(renderSoundHighlights);
        }
    }
    LL_PUSH_CALLSTACKS();
    // If managing your telehub, draw beacons at telehub and currently selected spawnpoint.
    if (LLFloaterTelehub::renderBeacons() && !sShadowRender && !gCubeSnapshot)
    {
        LLFloaterTelehub::addBeacons();
    }

    if (!sShadowRender && !gCubeSnapshot)
    {
        mSelectedFaces.clear();

        if (!gNonInteractive)
        {
            LLPipeline::setRenderHighlightTextureChannel(gFloaterTools->getPanelFace()->getTextureChannelToEdit());
        }

        // Draw face highlights for selected faces.
        if (LLSelectMgr::getInstance()->getTEMode())
        {
            struct f : public LLSelectedTEFunctor
            {
                virtual bool apply(LLViewerObject *object, S32 te)
                {
                    if (object->mDrawable)
                    {
                        LLFace *facep = object->mDrawable->getFace(te);
                        if (facep)
                        {
                            gPipeline.mSelectedFaces.push_back(facep);
                        }
                    }
                    return true;
                }
            } func;
            LLSelectMgr::getInstance()->getSelection()->applyToTEs(&func);
        }
    }

    // LLSpatialGroup::sNoDelete = FALSE;
    LL_PUSH_CALLSTACKS();
}


void render_hud_elements()
{
    LL_PROFILE_ZONE_SCOPED_CATEGORY_UI; //LL_RECORD_BLOCK_TIME(FTM_RENDER_UI);
	gPipeline.disableLights();
	
	LLGLSUIDefault gls_ui;

	//LLGLEnable stencil(GL_STENCIL_TEST);
	//glStencilFunc(GL_ALWAYS, 255, 0xFFFFFFFF);
	//glStencilMask(0xFFFFFFFF);
	//glStencilOp(GL_KEEP, GL_KEEP, GL_REPLACE);
	
	gUIProgram.bind();
    gGL.color4f(1, 1, 1, 1);
	LLGLDepthTest depth(GL_TRUE, GL_FALSE);

	if (!LLPipeline::sReflectionRender && gPipeline.hasRenderDebugFeatureMask(LLPipeline::RENDER_DEBUG_FEATURE_UI))
	{
		LLGLEnable multisample(LLPipeline::RenderFSAASamples > 0 ? GL_MULTISAMPLE : 0);
		gViewerWindow->renderSelections(FALSE, FALSE, FALSE); // For HUD version in render_ui_3d()
	
		// Draw the tracking overlays
		LLTracker::render3D();
		
        if (LLWorld::instanceExists())
        {
            // Show the property lines
            LLWorld::getInstance()->renderPropertyLines();
        }
		LLViewerParcelMgr::getInstance()->render();
		LLViewerParcelMgr::getInstance()->renderParcelCollision();
	}
	else if (gForceRenderLandFence)
	{
		// This is only set when not rendering the UI, for parcel snapshots
		LLViewerParcelMgr::getInstance()->render();
	}
	else if (gPipeline.hasRenderType(LLPipeline::RENDER_TYPE_HUD))
	{
		LLHUDText::renderAllHUD();
	}

	gUIProgram.unbind();
}

void LLPipeline::renderHighlights()
{
	assertInitialized();

	// Draw 3D UI elements here (before we clear the Z buffer in POOL_HUD)
	// Render highlighted faces.
	LLGLSPipelineAlpha gls_pipeline_alpha;
	LLColor4 color(1.f, 1.f, 1.f, 0.5f);
	LLGLEnable color_mat(GL_COLOR_MATERIAL);
	disableLights();

	if ((LLViewerShaderMgr::instance()->getShaderLevel(LLViewerShaderMgr::SHADER_INTERFACE) > 0))
	{
		gHighlightProgram.bind();
		gGL.diffuseColor4f(1,1,1,0.5f);
	}
	
	if (hasRenderDebugFeatureMask(RENDER_DEBUG_FEATURE_SELECTED) && !mFaceSelectImagep)
		{
			mFaceSelectImagep = LLViewerTextureManager::getFetchedTexture(IMG_FACE_SELECT);
		}

	if (hasRenderDebugFeatureMask(RENDER_DEBUG_FEATURE_SELECTED) && (sRenderHighlightTextureChannel == LLRender::DIFFUSE_MAP))
	{
		// Make sure the selection image gets downloaded and decoded
		mFaceSelectImagep->addTextureStats((F32)MAX_IMAGE_AREA);

		U32 count = mSelectedFaces.size();
		for (U32 i = 0; i < count; i++)
		{
			LLFace *facep = mSelectedFaces[i];
			if (!facep || facep->getDrawable()->isDead())
			{
				LL_ERRS() << "Bad face on selection" << LL_ENDL;
				return;
			}
			
			facep->renderSelected(mFaceSelectImagep, color);
		}
	}

	if (hasRenderDebugFeatureMask(RENDER_DEBUG_FEATURE_SELECTED))
	{
		// Paint 'em red!
		color.setVec(1.f, 0.f, 0.f, 0.5f);
		
		int count = mHighlightFaces.size();
		for (S32 i = 0; i < count; i++)
		{
			LLFace* facep = mHighlightFaces[i];
			facep->renderSelected(LLViewerTexture::sNullImagep, color);
		}
	}

	// Contains a list of the faces of objects that are physical or
	// have touch-handlers.
	mHighlightFaces.clear();

	if (LLViewerShaderMgr::instance()->getShaderLevel(LLViewerShaderMgr::SHADER_INTERFACE) > 0)
	{
		gHighlightProgram.unbind();
	}


	if (hasRenderDebugFeatureMask(RENDER_DEBUG_FEATURE_SELECTED) && (sRenderHighlightTextureChannel == LLRender::NORMAL_MAP))
	{
		color.setVec(1.0f, 0.5f, 0.5f, 0.5f);
		if ((LLViewerShaderMgr::instance()->getShaderLevel(LLViewerShaderMgr::SHADER_INTERFACE) > 0))
		{
			gHighlightNormalProgram.bind();
			gGL.diffuseColor4f(1,1,1,0.5f);
		}

		mFaceSelectImagep->addTextureStats((F32)MAX_IMAGE_AREA);

		U32 count = mSelectedFaces.size();
		for (U32 i = 0; i < count; i++)
		{
			LLFace *facep = mSelectedFaces[i];
			if (!facep || facep->getDrawable()->isDead())
			{
				LL_ERRS() << "Bad face on selection" << LL_ENDL;
				return;
			}

			facep->renderSelected(mFaceSelectImagep, color);
		}

		if ((LLViewerShaderMgr::instance()->getShaderLevel(LLViewerShaderMgr::SHADER_INTERFACE) > 0))
		{
			gHighlightNormalProgram.unbind();
		}
	}

	if (hasRenderDebugFeatureMask(RENDER_DEBUG_FEATURE_SELECTED) && (sRenderHighlightTextureChannel == LLRender::SPECULAR_MAP))
	{
		color.setVec(0.0f, 0.3f, 1.0f, 0.8f);
		if ((LLViewerShaderMgr::instance()->getShaderLevel(LLViewerShaderMgr::SHADER_INTERFACE) > 0))
		{
			gHighlightSpecularProgram.bind();
			gGL.diffuseColor4f(1,1,1,0.5f);
		}

		mFaceSelectImagep->addTextureStats((F32)MAX_IMAGE_AREA);

		U32 count = mSelectedFaces.size();
		for (U32 i = 0; i < count; i++)
		{
			LLFace *facep = mSelectedFaces[i];
			if (!facep || facep->getDrawable()->isDead())
			{
				LL_ERRS() << "Bad face on selection" << LL_ENDL;
				return;
			}

			facep->renderSelected(mFaceSelectImagep, color);
		}

		if ((LLViewerShaderMgr::instance()->getShaderLevel(LLViewerShaderMgr::SHADER_INTERFACE) > 0))
		{
			gHighlightSpecularProgram.unbind();
		}
	}
}

//debug use
U32 LLPipeline::sCurRenderPoolType = 0 ;

void LLPipeline::renderGeomDeferred(LLCamera& camera, bool do_occlusion)
{
	LLAppViewer::instance()->pingMainloopTimeout("Pipeline:RenderGeomDeferred");
	LL_PROFILE_ZONE_SCOPED_CATEGORY_DRAWPOOL; //LL_RECORD_BLOCK_TIME(FTM_RENDER_GEOMETRY);
    LL_PROFILE_GPU_ZONE("renderGeomDeferred");

    llassert(!sRenderingHUDs);

    if (gUseWireframe)
    {
        glPolygonMode(GL_FRONT_AND_BACK, GL_LINE);
    }

    if (&camera == LLViewerCamera::getInstance())
    {   // a bit hacky, this is the start of the main render frame, figure out delta between last modelview matrix and 
        // current modelview matrix
        glh::matrix4f last_modelview(gGLLastModelView);
        glh::matrix4f cur_modelview(gGLModelView);

        // goal is to have a matrix here that goes from the last frame's camera space to the current frame's camera space
        glh::matrix4f m = last_modelview.inverse();  // last camera space to world space
        m.mult_left(cur_modelview); // world space to camera space

        glh::matrix4f n = m.inverse();

        for (U32 i = 0; i < 16; ++i)
        {
            gGLDeltaModelView[i] = m.m[i];
            gGLInverseDeltaModelView[i] = n.m[i];
        }
    }

    bool occlude = LLPipeline::sUseOcclusion > 1 && do_occlusion && !LLGLSLShader::sProfileEnabled;

    setupHWLights();

	{
		LL_PROFILE_ZONE_NAMED_CATEGORY_DRAWPOOL("deferred pools");

		LLGLEnable cull(GL_CULL_FACE);

		for (pool_set_t::iterator iter = mPools.begin(); iter != mPools.end(); ++iter)
		{
			LLDrawPool *poolp = *iter;
			if (hasRenderType(poolp->getType()))
			{
				poolp->prerender();
			}
		}

		LLGLEnable multisample(RenderFSAASamples > 0 ? GL_MULTISAMPLE : 0);

		LLVertexBuffer::unbind();

		LLGLState::checkStates();

        if (LLViewerShaderMgr::instance()->mShaderLevel[LLViewerShaderMgr::SHADER_DEFERRED] > 1)
        {
            //update reflection probe uniform
            mReflectionMapManager.updateUniforms();
        }

		U32 cur_type = 0;

		gGL.setColorMask(true, true);
	
		pool_set_t::iterator iter1 = mPools.begin();

		while ( iter1 != mPools.end() )
		{
			LLDrawPool *poolp = *iter1;
		
			cur_type = poolp->getType();

            if (occlude && cur_type >= LLDrawPool::POOL_GRASS)
            {
                llassert(!gCubeSnapshot); // never do occlusion culling on cube snapshots
                occlude = false;
                gGLLastMatrix = NULL;
                gGL.loadMatrix(gGLModelView);
                doOcclusion(camera);
            }

			pool_set_t::iterator iter2 = iter1;
			if (hasRenderType(poolp->getType()) && poolp->getNumDeferredPasses() > 0)
			{
				LL_PROFILE_ZONE_NAMED_CATEGORY_DRAWPOOL("deferred pool render");

				gGLLastMatrix = NULL;
				gGL.loadMatrix(gGLModelView);
		
				for( S32 i = 0; i < poolp->getNumDeferredPasses(); i++ )
				{
					LLVertexBuffer::unbind();
					poolp->beginDeferredPass(i);
					for (iter2 = iter1; iter2 != mPools.end(); iter2++)
					{
						LLDrawPool *p = *iter2;
						if (p->getType() != cur_type)
						{
							break;
						}

						if ( !p->getSkipRenderFlag() ) { p->renderDeferred(i); }
					}
					poolp->endDeferredPass(i);
					LLVertexBuffer::unbind();

					if (gDebugGL || gDebugPipeline)
					{
						LLGLState::checkStates();
					}
				}
			}
			else
			{
				// Skip all pools of this type
				for (iter2 = iter1; iter2 != mPools.end(); iter2++)
				{
					LLDrawPool *p = *iter2;
					if (p->getType() != cur_type)
					{
						break;
					}
				}
			}
			iter1 = iter2;
			stop_glerror();
		}

		gGLLastMatrix = NULL;
		gGL.matrixMode(LLRender::MM_MODELVIEW);
		gGL.loadMatrix(gGLModelView);

		gGL.setColorMask(true, false);

	} // Tracy ZoneScoped

    if (gUseWireframe)
    {
        glPolygonMode(GL_FRONT_AND_BACK, GL_FILL);
    }
}

void LLPipeline::renderGeomPostDeferred(LLCamera& camera)
{
	LL_PROFILE_ZONE_SCOPED_CATEGORY_DRAWPOOL;
    LL_PROFILE_GPU_ZONE("renderGeomPostDeferred");

    if (gUseWireframe)
    {
        glPolygonMode(GL_FRONT_AND_BACK, GL_LINE);
    }

	U32 cur_type = 0;

	LLGLEnable cull(GL_CULL_FACE);

	LLGLEnable multisample(RenderFSAASamples > 0 ? GL_MULTISAMPLE : 0);

	calcNearbyLights(camera);
	setupHWLights();

    gGL.setSceneBlendType(LLRender::BT_ALPHA);
	gGL.setColorMask(true, false);

	pool_set_t::iterator iter1 = mPools.begin();

    if (gDebugGL || gDebugPipeline)
    {
        LLGLState::checkStates(GL_FALSE);
    }

	while ( iter1 != mPools.end() )
	{
		LLDrawPool *poolp = *iter1;
		
		cur_type = poolp->getType();

		pool_set_t::iterator iter2 = iter1;
		if (hasRenderType(poolp->getType()) && poolp->getNumPostDeferredPasses() > 0)
		{
			LL_PROFILE_ZONE_NAMED_CATEGORY_DRAWPOOL("deferred poolrender");

			gGLLastMatrix = NULL;
			gGL.loadMatrix(gGLModelView);
		
			for( S32 i = 0; i < poolp->getNumPostDeferredPasses(); i++ )
			{
				LLVertexBuffer::unbind();
				poolp->beginPostDeferredPass(i);
				for (iter2 = iter1; iter2 != mPools.end(); iter2++)
				{
					LLDrawPool *p = *iter2;
					if (p->getType() != cur_type)
					{
						break;
					}
										
					p->renderPostDeferred(i);
				}
				poolp->endPostDeferredPass(i);
				LLVertexBuffer::unbind();

				if (gDebugGL || gDebugPipeline)
				{
					LLGLState::checkStates(GL_FALSE);
				}
			}
		}
		else
		{
			// Skip all pools of this type
			for (iter2 = iter1; iter2 != mPools.end(); iter2++)
			{
				LLDrawPool *p = *iter2;
				if (p->getType() != cur_type)
				{
					break;
				}
			}
		}
		iter1 = iter2;
		stop_glerror();
	}

	gGLLastMatrix = NULL;
	gGL.matrixMode(LLRender::MM_MODELVIEW);
	gGL.loadMatrix(gGLModelView);

    if (!gCubeSnapshot)
    {
        // debug displays
        renderHighlights();
        mHighlightFaces.clear();

        renderDebug();
    }

    if (gUseWireframe)
    {
        glPolygonMode(GL_FRONT_AND_BACK, GL_FILL);
    }
}

void LLPipeline::renderGeomShadow(LLCamera& camera)
{
    LL_PROFILE_ZONE_SCOPED_CATEGORY_PIPELINE;
    LL_PROFILE_GPU_ZONE("renderGeomShadow");
    U32 cur_type = 0;
	
	LLGLEnable cull(GL_CULL_FACE);

	LLVertexBuffer::unbind();

	pool_set_t::iterator iter1 = mPools.begin();
	
	while ( iter1 != mPools.end() )
	{
		LLDrawPool *poolp = *iter1;
		
		cur_type = poolp->getType();

		pool_set_t::iterator iter2 = iter1;
		if (hasRenderType(poolp->getType()) && poolp->getNumShadowPasses() > 0)
		{
			poolp->prerender() ;

			gGLLastMatrix = NULL;
			gGL.loadMatrix(gGLModelView);
		
			for( S32 i = 0; i < poolp->getNumShadowPasses(); i++ )
			{
				LLVertexBuffer::unbind();
				poolp->beginShadowPass(i);
				for (iter2 = iter1; iter2 != mPools.end(); iter2++)
				{
					LLDrawPool *p = *iter2;
					if (p->getType() != cur_type)
					{
						break;
					}
										
					p->renderShadow(i);
				}
				poolp->endShadowPass(i);
				LLVertexBuffer::unbind();
			}
		}
		else
		{
			// Skip all pools of this type
			for (iter2 = iter1; iter2 != mPools.end(); iter2++)
			{
				LLDrawPool *p = *iter2;
				if (p->getType() != cur_type)
				{
					break;
				}
			}
		}
		iter1 = iter2;
		stop_glerror();
	}

	gGLLastMatrix = NULL;
	gGL.loadMatrix(gGLModelView);
}


static U32 sIndicesDrawnCount = 0;

void LLPipeline::addTrianglesDrawn(S32 index_count)
{
    sIndicesDrawnCount += index_count;
}

void LLPipeline::recordTrianglesDrawn()
{
    assertInitialized();
    U32 count = sIndicesDrawnCount / 3;
    sIndicesDrawnCount = 0;
    add(LLStatViewer::TRIANGLES_DRAWN, LLUnits::Triangles::fromValue(count));
}

void LLPipeline::renderPhysicsDisplay()
{
	if (!hasRenderDebugMask(LLPipeline::RENDER_DEBUG_PHYSICS_SHAPES))
	{
		return;
	}

    gGL.flush();
    gDebugProgram.bind();

    LLGLEnable(GL_POLYGON_OFFSET_LINE);
    glPolygonOffset(3.f, 3.f);
    glLineWidth(3.f);
    LLGLEnable blend(GL_BLEND);
    gGL.setSceneBlendType(LLRender::BT_ALPHA);

    for (int pass = 0; pass < 3; ++pass)
    {
        // pass 0 - depth write enabled, color write disabled, fill
        // pass 1 - depth write disabled, color write enabled, fill
        // pass 2 - depth write disabled, color write enabled, wireframe
        gGL.setColorMask(pass >= 1, false);
        LLGLDepthTest depth(GL_TRUE, pass == 0);

        bool wireframe = (pass == 2);

        if (wireframe)
        {
            glPolygonMode(GL_FRONT_AND_BACK, GL_LINE);
        }

        for (LLWorld::region_list_t::const_iterator iter = LLWorld::getInstance()->getRegionList().begin();
            iter != LLWorld::getInstance()->getRegionList().end(); ++iter)
        {
            LLViewerRegion* region = *iter;
            for (U32 i = 0; i < LLViewerRegion::NUM_PARTITIONS; i++)
            {
                LLSpatialPartition* part = region->getSpatialPartition(i);
                if (part)
                {
                    if (hasRenderType(part->mDrawableType))
                    {
                        part->renderPhysicsShapes(wireframe);
                    }
                }
            }
        }
        gGL.flush();

        if (wireframe)
        {
            glPolygonMode(GL_FRONT_AND_BACK, GL_FILL);
        }
    }
    glLineWidth(1.f);
	gDebugProgram.unbind();

}

extern std::set<LLSpatialGroup*> visible_selected_groups;

void LLPipeline::renderDebug()
{
    LL_PROFILE_ZONE_SCOPED_CATEGORY_PIPELINE;

	assertInitialized();

	bool hud_only = hasRenderType(LLPipeline::RENDER_TYPE_HUD);

	if (!hud_only )
	{
		//Render any navmesh geometry	
		LLPathingLib *llPathingLibInstance = LLPathingLib::getInstance();
		if ( llPathingLibInstance != NULL ) 
		{
			//character floater renderables
			
			LLHandle<LLFloaterPathfindingCharacters> pathfindingCharacterHandle = LLFloaterPathfindingCharacters::getInstanceHandle();
			if ( !pathfindingCharacterHandle.isDead() )
			{
				LLFloaterPathfindingCharacters *pathfindingCharacter = pathfindingCharacterHandle.get();

				if ( pathfindingCharacter->getVisible() || gAgentCamera.cameraMouselook() )			
				{	
					gPathfindingProgram.bind();			
					gPathfindingProgram.uniform1f(sTint, 1.f);
					gPathfindingProgram.uniform1f(sAmbiance, 1.f);
					gPathfindingProgram.uniform1f(sAlphaScale, 1.f);

					//Requried character physics capsule render parameters
					LLUUID id;					
					LLVector3 pos;
					LLQuaternion rot;
				
					if ( pathfindingCharacter->isPhysicsCapsuleEnabled( id, pos, rot ) )
					{
						//remove blending artifacts
						gGL.setColorMask(false, false);
						llPathingLibInstance->renderSimpleShapeCapsuleID( gGL, id, pos, rot );				
						gGL.setColorMask(true, false);
						LLGLEnable blend(GL_BLEND);
						gPathfindingProgram.uniform1f(sAlphaScale, 0.90f);
						llPathingLibInstance->renderSimpleShapeCapsuleID( gGL, id, pos, rot );
						gPathfindingProgram.bind();
					}
				}
			}
			

			//pathing console renderables
			LLHandle<LLFloaterPathfindingConsole> pathfindingConsoleHandle = LLFloaterPathfindingConsole::getInstanceHandle();
			if (!pathfindingConsoleHandle.isDead())
			{
				LLFloaterPathfindingConsole *pathfindingConsole = pathfindingConsoleHandle.get();

				if ( pathfindingConsole->getVisible() || gAgentCamera.cameraMouselook() )
				{				
					F32 ambiance = gSavedSettings.getF32("PathfindingAmbiance");

					gPathfindingProgram.bind();
			
					gPathfindingProgram.uniform1f(sTint, 1.f);
					gPathfindingProgram.uniform1f(sAmbiance, ambiance);
					gPathfindingProgram.uniform1f(sAlphaScale, 1.f);

					if ( !pathfindingConsole->isRenderWorld() )
					{
						const LLColor4 clearColor = gSavedSettings.getColor4("PathfindingNavMeshClear");
						gGL.setColorMask(true, true);
						glClearColor(clearColor.mV[0],clearColor.mV[1],clearColor.mV[2],0);
                        glClear(GL_DEPTH_BUFFER_BIT | GL_COLOR_BUFFER_BIT); // no stencil -- deprecated | GL_STENCIL_BUFFER_BIT);
						gGL.setColorMask(true, false);
						glPolygonMode( GL_FRONT_AND_BACK, GL_FILL );	
					}

					//NavMesh
					if ( pathfindingConsole->isRenderNavMesh() )
					{	
						gGL.flush();
						glLineWidth(2.0f);	
						LLGLEnable cull(GL_CULL_FACE);
						LLGLDisable blend(GL_BLEND);
						
						if ( pathfindingConsole->isRenderWorld() )
						{					
							LLGLEnable blend(GL_BLEND);
							gPathfindingProgram.uniform1f(sAlphaScale, 0.66f);
							llPathingLibInstance->renderNavMesh();
						}
						else
						{
							llPathingLibInstance->renderNavMesh();
						}
						
						//render edges
						gPathfindingNoNormalsProgram.bind();
						gPathfindingNoNormalsProgram.uniform1f(sTint, 1.f);
						gPathfindingNoNormalsProgram.uniform1f(sAlphaScale, 1.f);
						llPathingLibInstance->renderNavMeshEdges();
						gPathfindingProgram.bind();

						gGL.flush();
						glPolygonMode( GL_FRONT_AND_BACK, GL_FILL );	
						glLineWidth(1.0f);	
						gGL.flush();
					}
					//User designated path
					if ( LLPathfindingPathTool::getInstance()->isRenderPath() )
					{
						//The path
						gUIProgram.bind();
						gGL.getTexUnit(0)->bind(LLViewerFetchedTexture::sWhiteImagep);
						llPathingLibInstance->renderPath();
						gPathfindingProgram.bind();

                        //The bookends
						//remove blending artifacts
						gGL.setColorMask(false, false);
						llPathingLibInstance->renderPathBookend( gGL, LLPathingLib::LLPL_START );
						llPathingLibInstance->renderPathBookend( gGL, LLPathingLib::LLPL_END );
						
						gGL.setColorMask(true, false);
						//render the bookends
						LLGLEnable blend(GL_BLEND);
						gPathfindingProgram.uniform1f(sAlphaScale, 0.90f);
						llPathingLibInstance->renderPathBookend( gGL, LLPathingLib::LLPL_START );
						llPathingLibInstance->renderPathBookend( gGL, LLPathingLib::LLPL_END );
						gPathfindingProgram.bind();
					}
				
					if ( pathfindingConsole->isRenderWaterPlane() )
					{	
						LLGLEnable blend(GL_BLEND);
						gPathfindingProgram.uniform1f(sAlphaScale, 0.90f);
						llPathingLibInstance->renderSimpleShapes( gGL, gAgent.getRegion()->getWaterHeight() );
					}
				//physics/exclusion shapes
				if ( pathfindingConsole->isRenderAnyShapes() )
				{					
						U32 render_order[] = {
							1 << LLPathingLib::LLST_ObstacleObjects,
							1 << LLPathingLib::LLST_WalkableObjects,
							1 << LLPathingLib::LLST_ExclusionPhantoms,	
							1 << LLPathingLib::LLST_MaterialPhantoms,
						};

						U32 flags = pathfindingConsole->getRenderShapeFlags();

						for (U32 i = 0; i < 4; i++)
						{
							if (!(flags & render_order[i]))
							{
								continue;
							}

							//turn off backface culling for volumes so they are visible when camera is inside volume
							LLGLDisable cull(i >= 2 ? GL_CULL_FACE : 0);
						
							gGL.flush();
							glPolygonMode( GL_FRONT_AND_BACK, GL_FILL );	
				
							//get rid of some z-fighting
							LLGLEnable polyOffset(GL_POLYGON_OFFSET_FILL);
							glPolygonOffset(1.0f, 1.0f);

							//render to depth first to avoid blending artifacts
							gGL.setColorMask(false, false);
							llPathingLibInstance->renderNavMeshShapesVBO( render_order[i] );		
							gGL.setColorMask(true, false);

							//get rid of some z-fighting
							glPolygonOffset(0.f, 0.f);

							LLGLEnable blend(GL_BLEND);
				
							{
								gPathfindingProgram.uniform1f(sAmbiance, ambiance);

								{ //draw solid overlay
									LLGLDepthTest depth(GL_TRUE, GL_FALSE, GL_LEQUAL);
									llPathingLibInstance->renderNavMeshShapesVBO( render_order[i] );				
									gGL.flush();				
								}
				
								LLGLEnable lineOffset(GL_POLYGON_OFFSET_LINE);
								glPolygonMode( GL_FRONT_AND_BACK, GL_LINE );	
						
								F32 offset = gSavedSettings.getF32("PathfindingLineOffset");

								if (pathfindingConsole->isRenderXRay())
								{
									gPathfindingProgram.uniform1f(sTint, gSavedSettings.getF32("PathfindingXRayTint"));
									gPathfindingProgram.uniform1f(sAlphaScale, gSavedSettings.getF32("PathfindingXRayOpacity"));
									LLGLEnable blend(GL_BLEND);
									LLGLDepthTest depth(GL_TRUE, GL_FALSE, GL_GREATER);
								
									glPolygonOffset(offset, -offset);
								
									if (gSavedSettings.getBOOL("PathfindingXRayWireframe"))
									{ //draw hidden wireframe as darker and less opaque
										gPathfindingProgram.uniform1f(sAmbiance, 1.f);
										llPathingLibInstance->renderNavMeshShapesVBO( render_order[i] );				
									}
									else
									{
										glPolygonMode( GL_FRONT_AND_BACK, GL_FILL );	
										gPathfindingProgram.uniform1f(sAmbiance, ambiance);
										llPathingLibInstance->renderNavMeshShapesVBO( render_order[i] );				
										glPolygonMode(GL_FRONT_AND_BACK, GL_LINE);
									}
								}

								{ //draw visible wireframe as brighter, thicker and more opaque
									glPolygonOffset(offset, offset);
									gPathfindingProgram.uniform1f(sAmbiance, 1.f);
									gPathfindingProgram.uniform1f(sTint, 1.f);
									gPathfindingProgram.uniform1f(sAlphaScale, 1.f);

									glLineWidth(gSavedSettings.getF32("PathfindingLineWidth"));
									LLGLDisable blendOut(GL_BLEND);
									llPathingLibInstance->renderNavMeshShapesVBO( render_order[i] );				
									gGL.flush();
									glLineWidth(1.f);
								}
				
								glPolygonMode( GL_FRONT_AND_BACK, GL_FILL );
							}
						}
					}

					glPolygonOffset(0.f, 0.f);

					if ( pathfindingConsole->isRenderNavMesh() && pathfindingConsole->isRenderXRay() )
					{	//render navmesh xray
						F32 ambiance = gSavedSettings.getF32("PathfindingAmbiance");

						LLGLEnable lineOffset(GL_POLYGON_OFFSET_LINE);
						LLGLEnable polyOffset(GL_POLYGON_OFFSET_FILL);
											
						F32 offset = gSavedSettings.getF32("PathfindingLineOffset");
						glPolygonOffset(offset, -offset);

						LLGLEnable blend(GL_BLEND);
						LLGLDepthTest depth(GL_TRUE, GL_FALSE, GL_GREATER);
						gGL.flush();				
						glLineWidth(2.0f);	
						LLGLEnable cull(GL_CULL_FACE);
																		
						gPathfindingProgram.uniform1f(sTint, gSavedSettings.getF32("PathfindingXRayTint"));
						gPathfindingProgram.uniform1f(sAlphaScale, gSavedSettings.getF32("PathfindingXRayOpacity"));
								
						if (gSavedSettings.getBOOL("PathfindingXRayWireframe"))
						{ //draw hidden wireframe as darker and less opaque
							glPolygonMode( GL_FRONT_AND_BACK, GL_LINE );	
							gPathfindingProgram.uniform1f(sAmbiance, 1.f);
							llPathingLibInstance->renderNavMesh();
							glPolygonMode( GL_FRONT_AND_BACK, GL_FILL );	
						}	
						else
						{
							gPathfindingProgram.uniform1f(sAmbiance, ambiance);
							llPathingLibInstance->renderNavMesh();
						}

						//render edges
						gPathfindingNoNormalsProgram.bind();
						gPathfindingNoNormalsProgram.uniform1f(sTint, gSavedSettings.getF32("PathfindingXRayTint"));
						gPathfindingNoNormalsProgram.uniform1f(sAlphaScale, gSavedSettings.getF32("PathfindingXRayOpacity"));
						llPathingLibInstance->renderNavMeshEdges();
						gPathfindingProgram.bind();
					
						gGL.flush();
						glLineWidth(1.0f);	
					}
			
					glPolygonOffset(0.f, 0.f);

					gGL.flush();
					gPathfindingProgram.unbind();
				}
			}
		}
	}

	gGLLastMatrix = NULL;
	gGL.loadMatrix(gGLModelView);
	gGL.setColorMask(true, false);

	
	if (!hud_only && !mDebugBlips.empty())
	{ //render debug blips
		gUIProgram.bind();
        gGL.color4f(1, 1, 1, 1);

		gGL.getTexUnit(0)->bind(LLViewerFetchedTexture::sWhiteImagep, true);

		glPointSize(8.f);
		LLGLDepthTest depth(GL_TRUE, GL_TRUE, GL_ALWAYS);

		gGL.begin(LLRender::POINTS);
		for (std::list<DebugBlip>::iterator iter = mDebugBlips.begin(); iter != mDebugBlips.end(); )
		{
			DebugBlip& blip = *iter;

			blip.mAge += gFrameIntervalSeconds.value();
			if (blip.mAge > 2.f)
			{
				mDebugBlips.erase(iter++);
			}
			else
			{
				iter++;
			}

			blip.mPosition.mV[2] += gFrameIntervalSeconds.value()*2.f;

			gGL.color4fv(blip.mColor.mV);
			gGL.vertex3fv(blip.mPosition.mV);
		}
		gGL.end();
		gGL.flush();
		glPointSize(1.f);
	}

	// Debug stuff.
	for (LLWorld::region_list_t::const_iterator iter = LLWorld::getInstance()->getRegionList().begin(); 
			iter != LLWorld::getInstance()->getRegionList().end(); ++iter)
	{
		LLViewerRegion* region = *iter;
		for (U32 i = 0; i < LLViewerRegion::NUM_PARTITIONS; i++)
		{
			LLSpatialPartition* part = region->getSpatialPartition(i);
			if (part)
			{
				if ( (hud_only && (part->mDrawableType == RENDER_TYPE_HUD || part->mDrawableType == RENDER_TYPE_HUD_PARTICLES)) ||
					 (!hud_only && hasRenderType(part->mDrawableType)) )
				{
					part->renderDebug();
				}
			}
		}
	}

	for (LLCullResult::bridge_iterator i = sCull->beginVisibleBridge(); i != sCull->endVisibleBridge(); ++i)
	{
		LLSpatialBridge* bridge = *i;
		if (!bridge->isDead() && hasRenderType(bridge->mDrawableType))
		{
			gGL.pushMatrix();
			gGL.multMatrix((F32*)bridge->mDrawable->getRenderMatrix().mMatrix);
			bridge->renderDebug();
			gGL.popMatrix();
		}
	}

	if (gPipeline.hasRenderDebugMask(LLPipeline::RENDER_DEBUG_OCCLUSION))
	{ //render visible selected group occlusion geometry
		gDebugProgram.bind();
		LLGLDepthTest depth(GL_TRUE, GL_FALSE);
		gGL.diffuseColor3f(1,0,1);
		for (std::set<LLSpatialGroup*>::iterator iter = visible_selected_groups.begin(); iter != visible_selected_groups.end(); ++iter)
		{
			LLSpatialGroup* group = *iter;

			LLVector4a fudge;
			fudge.splat(0.25f); //SG_OCCLUSION_FUDGE

			LLVector4a size;
			const LLVector4a* bounds = group->getBounds();
			size.setAdd(fudge, bounds[1]);
			
			drawBox(bounds[0], size);
		}
	}

	visible_selected_groups.clear();

    //draw reflection probes and links between them
    if (gPipeline.hasRenderDebugMask(LLPipeline::RENDER_DEBUG_REFLECTION_PROBES) && !hud_only)
    {
        mReflectionMapManager.renderDebug();
    }

    if (gSavedSettings.getBOOL("RenderReflectionProbeVolumes") && !hud_only)
    {
        LL_PROFILE_ZONE_NAMED_CATEGORY_PIPELINE("probe debug display");

        bindDeferredShader(gReflectionProbeDisplayProgram, NULL);
        mScreenTriangleVB->setBuffer();

        LLGLEnable blend(GL_BLEND);
        LLGLDepthTest depth(GL_FALSE);

        mScreenTriangleVB->drawArrays(LLRender::TRIANGLES, 0, 3);

        unbindDeferredShader(gReflectionProbeDisplayProgram);
    }

	gUIProgram.bind();

	if (hasRenderDebugMask(LLPipeline::RENDER_DEBUG_RAYCAST) && !hud_only)
	{ //draw crosshairs on particle intersection
		if (gDebugRaycastParticle)
		{
			gDebugProgram.bind();

			gGL.getTexUnit(0)->unbind(LLTexUnit::TT_TEXTURE);

			LLVector3 center(gDebugRaycastParticleIntersection.getF32ptr());
			LLVector3 size(0.1f, 0.1f, 0.1f);

			LLVector3 p[6];

			p[0] = center + size.scaledVec(LLVector3(1,0,0));
			p[1] = center + size.scaledVec(LLVector3(-1,0,0));
			p[2] = center + size.scaledVec(LLVector3(0,1,0));
			p[3] = center + size.scaledVec(LLVector3(0,-1,0));
			p[4] = center + size.scaledVec(LLVector3(0,0,1));
			p[5] = center + size.scaledVec(LLVector3(0,0,-1));
				
			gGL.begin(LLRender::LINES);
			gGL.diffuseColor3f(1.f, 1.f, 0.f);
			for (U32 i = 0; i < 6; i++)
			{
				gGL.vertex3fv(p[i].mV);
			}
			gGL.end();
			gGL.flush();

			gDebugProgram.unbind();
		}
	}

	if (hasRenderDebugMask(LLPipeline::RENDER_DEBUG_SHADOW_FRUSTA) && !hud_only)
	{
		LLVertexBuffer::unbind();

		LLGLEnable blend(GL_BLEND);
		LLGLDepthTest depth(TRUE, FALSE);
		LLGLDisable cull(GL_CULL_FACE);

		gGL.color4f(1,1,1,1);
		gGL.getTexUnit(0)->unbind(LLTexUnit::TT_TEXTURE);
				
		F32 a = 0.1f;

		F32 col[] =
		{
			1,0,0,a,
			0,1,0,a,
			0,0,1,a,
			1,0,1,a,
			
			1,1,0,a,
			0,1,1,a,
			1,1,1,a,
			1,0,1,a,
		};

		for (U32 i = 0; i < 8; i++)
		{
			LLVector3* frust = mShadowCamera[i].mAgentFrustum;

			if (i > 3)
			{ //render shadow frusta as volumes
				if (mShadowFrustPoints[i-4].empty())
				{
					continue;
				}

				gGL.color4fv(col+(i-4)*4);	
			
				gGL.begin(LLRender::TRIANGLE_STRIP);
				gGL.vertex3fv(frust[0].mV); gGL.vertex3fv(frust[4].mV);
				gGL.vertex3fv(frust[1].mV); gGL.vertex3fv(frust[5].mV);
				gGL.vertex3fv(frust[2].mV); gGL.vertex3fv(frust[6].mV);
				gGL.vertex3fv(frust[3].mV); gGL.vertex3fv(frust[7].mV);
				gGL.vertex3fv(frust[0].mV); gGL.vertex3fv(frust[4].mV);
				gGL.end();
				
				
				gGL.begin(LLRender::TRIANGLE_STRIP);
				gGL.vertex3fv(frust[0].mV);
				gGL.vertex3fv(frust[1].mV);
				gGL.vertex3fv(frust[3].mV);
				gGL.vertex3fv(frust[2].mV);
				gGL.end();
				
				gGL.begin(LLRender::TRIANGLE_STRIP);
				gGL.vertex3fv(frust[4].mV);
				gGL.vertex3fv(frust[5].mV);
				gGL.vertex3fv(frust[7].mV);
				gGL.vertex3fv(frust[6].mV);
				gGL.end();		
			}

	
			if (i < 4)
			{
				
				//if (i == 0 || !mShadowFrustPoints[i].empty())
				{
					//render visible point cloud
					gGL.flush();
					glPointSize(8.f);
					gGL.begin(LLRender::POINTS);
					
					F32* c = col+i*4;
					gGL.color3fv(c);

					for (U32 j = 0; j < mShadowFrustPoints[i].size(); ++j)
						{
							gGL.vertex3fv(mShadowFrustPoints[i][j].mV);
						
						}
					gGL.end();

					gGL.flush();
					glPointSize(1.f);

					LLVector3* ext = mShadowExtents[i]; 
					LLVector3 pos = (ext[0]+ext[1])*0.5f;
					LLVector3 size = (ext[1]-ext[0])*0.5f;
					drawBoxOutline(pos, size);

					//render camera frustum splits as outlines
					gGL.begin(LLRender::LINES);
					gGL.vertex3fv(frust[0].mV); gGL.vertex3fv(frust[1].mV);
					gGL.vertex3fv(frust[1].mV); gGL.vertex3fv(frust[2].mV);
					gGL.vertex3fv(frust[2].mV); gGL.vertex3fv(frust[3].mV);
					gGL.vertex3fv(frust[3].mV); gGL.vertex3fv(frust[0].mV);
					gGL.vertex3fv(frust[4].mV); gGL.vertex3fv(frust[5].mV);
					gGL.vertex3fv(frust[5].mV); gGL.vertex3fv(frust[6].mV);
					gGL.vertex3fv(frust[6].mV); gGL.vertex3fv(frust[7].mV);
					gGL.vertex3fv(frust[7].mV); gGL.vertex3fv(frust[4].mV);
					gGL.vertex3fv(frust[0].mV); gGL.vertex3fv(frust[4].mV);
					gGL.vertex3fv(frust[1].mV); gGL.vertex3fv(frust[5].mV);
					gGL.vertex3fv(frust[2].mV); gGL.vertex3fv(frust[6].mV);
					gGL.vertex3fv(frust[3].mV); gGL.vertex3fv(frust[7].mV);
					gGL.end();
				}
			}

			/*gGL.flush();
			glLineWidth(16-i*2);
			for (LLWorld::region_list_t::const_iterator iter = LLWorld::getInstance()->getRegionList().begin(); 
					iter != LLWorld::getInstance()->getRegionList().end(); ++iter)
			{
				LLViewerRegion* region = *iter;
				for (U32 j = 0; j < LLViewerRegion::NUM_PARTITIONS; j++)
				{
					LLSpatialPartition* part = region->getSpatialPartition(j);
					if (part)
					{
						if (hasRenderType(part->mDrawableType))
						{
							part->renderIntersectingBBoxes(&mShadowCamera[i]);
						}
					}
				}
			}
			gGL.flush();
			glLineWidth(1.f);*/
		}
	}

	if (mRenderDebugMask & RENDER_DEBUG_WIND_VECTORS)
	{
		gAgent.getRegion()->mWind.renderVectors();
	}
	
	if (mRenderDebugMask & RENDER_DEBUG_COMPOSITION)
	{
		// Debug composition layers
		F32 x, y;

		gGL.getTexUnit(0)->unbind(LLTexUnit::TT_TEXTURE);

		if (gAgent.getRegion())
		{
			gGL.begin(LLRender::POINTS);
			// Draw the composition layer for the region that I'm in.
			for (x = 0; x <= 260; x++)
			{
				for (y = 0; y <= 260; y++)
				{
					if ((x > 255) || (y > 255))
					{
						gGL.color4f(1.f, 0.f, 0.f, 1.f);
					}
					else
					{
						gGL.color4f(0.f, 0.f, 1.f, 1.f);
					}
					F32 z = gAgent.getRegion()->getCompositionXY((S32)x, (S32)y);
					z *= 5.f;
					z += 50.f;
					gGL.vertex3f(x, y, z);
				}
			}
			gGL.end();
		}
	}

	if (mRenderDebugMask & LLPipeline::RENDER_DEBUG_BUILD_QUEUE)
	{
		U32 count = 0;
		U32 size = mGroupQ2.size();
		LLColor4 col;

		LLVertexBuffer::unbind();
		LLGLEnable blend(GL_BLEND);
		gGL.setSceneBlendType(LLRender::BT_ALPHA);
		LLGLDepthTest depth(GL_TRUE, GL_FALSE);
		gGL.getTexUnit(0)->bind(LLViewerFetchedTexture::sWhiteImagep);
		
		gGL.pushMatrix();
		gGL.loadMatrix(gGLModelView);
		gGLLastMatrix = NULL;

		for (LLSpatialGroup::sg_vector_t::iterator iter = mGroupQ2.begin(); iter != mGroupQ2.end(); ++iter)
		{
			LLSpatialGroup* group = *iter;
			if (group->isDead())
			{
				continue;
			}

			LLSpatialBridge* bridge = group->getSpatialPartition()->asBridge();

			if (bridge && (!bridge->mDrawable || bridge->mDrawable->isDead()))
			{
				continue;
			}

			if (bridge)
			{
				gGL.pushMatrix();
				gGL.multMatrix((F32*)bridge->mDrawable->getRenderMatrix().mMatrix);
			}

			F32 alpha = llclamp((F32) (size-count)/size, 0.f, 1.f);

			
			LLVector2 c(1.f-alpha, alpha);
			c.normVec();

			
			++count;
			col.set(c.mV[0], c.mV[1], 0, alpha*0.5f+0.5f);
			group->drawObjectBox(col);

			if (bridge)
			{
				gGL.popMatrix();
			}
		}

		gGL.popMatrix();
	}

	gGL.flush();
	gUIProgram.unbind();
}

void LLPipeline::rebuildPools()
{
    LL_PROFILE_ZONE_SCOPED_CATEGORY_PIPELINE;

	assertInitialized();

	S32 max_count = mPools.size();
	pool_set_t::iterator iter1 = mPools.upper_bound(mLastRebuildPool);
	while(max_count > 0 && mPools.size() > 0) // && num_rebuilds < MAX_REBUILDS)
	{
		if (iter1 == mPools.end())
		{
			iter1 = mPools.begin();
		}
		LLDrawPool* poolp = *iter1;

		if (poolp->isDead())
		{
			mPools.erase(iter1++);
			removeFromQuickLookup( poolp );
			if (poolp == mLastRebuildPool)
			{
				mLastRebuildPool = NULL;
			}
			delete poolp;
		}
		else
		{
			mLastRebuildPool = poolp;
			iter1++;
		}
		max_count--;
	}
}

void LLPipeline::addToQuickLookup( LLDrawPool* new_poolp )
{
	assertInitialized();

	switch( new_poolp->getType() )
	{
	case LLDrawPool::POOL_SIMPLE:
		if (mSimplePool)
		{
			llassert(0);
			LL_WARNS() << "Ignoring duplicate simple pool." << LL_ENDL;
		}
		else
		{
			mSimplePool = (LLRenderPass*) new_poolp;
		}
		break;

	case LLDrawPool::POOL_ALPHA_MASK:
		if (mAlphaMaskPool)
		{
			llassert(0);
			LL_WARNS() << "Ignoring duplicate alpha mask pool." << LL_ENDL;
			break;
		}
		else
		{
			mAlphaMaskPool = (LLRenderPass*) new_poolp;
		}
		break;

	case LLDrawPool::POOL_FULLBRIGHT_ALPHA_MASK:
		if (mFullbrightAlphaMaskPool)
		{
			llassert(0);
			LL_WARNS() << "Ignoring duplicate alpha mask pool." << LL_ENDL;
			break;
		}
		else
		{
			mFullbrightAlphaMaskPool = (LLRenderPass*) new_poolp;
		}
		break;
		
	case LLDrawPool::POOL_GRASS:
		if (mGrassPool)
		{
			llassert(0);
			LL_WARNS() << "Ignoring duplicate grass pool." << LL_ENDL;
		}
		else
		{
			mGrassPool = (LLRenderPass*) new_poolp;
		}
		break;

	case LLDrawPool::POOL_FULLBRIGHT:
		if (mFullbrightPool)
		{
			llassert(0);
			LL_WARNS() << "Ignoring duplicate simple pool." << LL_ENDL;
		}
		else
		{
			mFullbrightPool = (LLRenderPass*) new_poolp;
		}
		break;

	case LLDrawPool::POOL_GLOW:
		if (mGlowPool)
		{
			llassert(0);
			LL_WARNS() << "Ignoring duplicate glow pool." << LL_ENDL;
		}
		else
		{
			mGlowPool = (LLRenderPass*) new_poolp;
		}
		break;

	case LLDrawPool::POOL_TREE:
		mTreePools[ uintptr_t(new_poolp->getTexture()) ] = new_poolp ;
		break;
 
	case LLDrawPool::POOL_TERRAIN:
		mTerrainPools[ uintptr_t(new_poolp->getTexture()) ] = new_poolp ;
		break;

	case LLDrawPool::POOL_BUMP:
		if (mBumpPool)
		{
			llassert(0);
			LL_WARNS() << "Ignoring duplicate bump pool." << LL_ENDL;
		}
		else
		{
			mBumpPool = new_poolp;
		}
		break;
	case LLDrawPool::POOL_MATERIALS:
		if (mMaterialsPool)
		{
			llassert(0);
			LL_WARNS() << "Ignorning duplicate materials pool." << LL_ENDL;
		}
		else
		{
			mMaterialsPool = new_poolp;
		}
		break;
	case LLDrawPool::POOL_ALPHA_PRE_WATER:
		if( mAlphaPoolPreWater )
		{
			llassert(0);
			LL_WARNS() << "LLPipeline::addPool(): Ignoring duplicate Alpha pre-water pool" << LL_ENDL;
		}
		else
		{
			mAlphaPoolPreWater = (LLDrawPoolAlpha*) new_poolp;
		}
		break;
    case LLDrawPool::POOL_ALPHA_POST_WATER:
        if (mAlphaPoolPostWater)
        {
            llassert(0);
            LL_WARNS() << "LLPipeline::addPool(): Ignoring duplicate Alpha post-water pool" << LL_ENDL;
        }
        else
        {
            mAlphaPoolPostWater = (LLDrawPoolAlpha*)new_poolp;
        }
        break;

	case LLDrawPool::POOL_AVATAR:
	case LLDrawPool::POOL_CONTROL_AV:
		break; // Do nothing

	case LLDrawPool::POOL_SKY:
		if( mSkyPool )
		{
			llassert(0);
			LL_WARNS() << "LLPipeline::addPool(): Ignoring duplicate Sky pool" << LL_ENDL;
		}
		else
		{
			mSkyPool = new_poolp;
		}
		break;
	
	case LLDrawPool::POOL_WATER:
		if( mWaterPool )
		{
			llassert(0);
			LL_WARNS() << "LLPipeline::addPool(): Ignoring duplicate Water pool" << LL_ENDL;
		}
		else
		{
			mWaterPool = new_poolp;
		}
		break;

	case LLDrawPool::POOL_WL_SKY:
		if( mWLSkyPool )
		{
			llassert(0);
			LL_WARNS() << "LLPipeline::addPool(): Ignoring duplicate WLSky Pool" << LL_ENDL;
		}
		else
		{ 
			mWLSkyPool = new_poolp;
		}
		break;

    case LLDrawPool::POOL_GLTF_PBR:
        if( mPBROpaquePool )
        {
            llassert(0);
            LL_WARNS() << "LLPipeline::addPool(): Ignoring duplicate PBR Opaque Pool" << LL_ENDL;
        }
        else
        {
            mPBROpaquePool = new_poolp;
        }
        break;

    case LLDrawPool::POOL_GLTF_PBR_ALPHA_MASK:
        if (mPBRAlphaMaskPool)
        {
            llassert(0);
            LL_WARNS() << "LLPipeline::addPool(): Ignoring duplicate PBR Alpha Mask Pool" << LL_ENDL;
        }
        else
        {
            mPBRAlphaMaskPool = new_poolp;
        }
        break;


	default:
		llassert(0);
		LL_WARNS() << "Invalid Pool Type in  LLPipeline::addPool()" << LL_ENDL;
		break;
	}
}

void LLPipeline::removePool( LLDrawPool* poolp )
{
	assertInitialized();
	removeFromQuickLookup(poolp);
	mPools.erase(poolp);
	delete poolp;
}

void LLPipeline::removeFromQuickLookup( LLDrawPool* poolp )
{
	assertInitialized();
	switch( poolp->getType() )
	{
	case LLDrawPool::POOL_SIMPLE:
		llassert(mSimplePool == poolp);
		mSimplePool = NULL;
		break;

	case LLDrawPool::POOL_ALPHA_MASK:
		llassert(mAlphaMaskPool == poolp);
		mAlphaMaskPool = NULL;
		break;

	case LLDrawPool::POOL_FULLBRIGHT_ALPHA_MASK:
		llassert(mFullbrightAlphaMaskPool == poolp);
		mFullbrightAlphaMaskPool = NULL;
		break;

	case LLDrawPool::POOL_GRASS:
		llassert(mGrassPool == poolp);
		mGrassPool = NULL;
		break;

	case LLDrawPool::POOL_FULLBRIGHT:
		llassert(mFullbrightPool == poolp);
		mFullbrightPool = NULL;
		break;

	case LLDrawPool::POOL_WL_SKY:
		llassert(mWLSkyPool == poolp);
		mWLSkyPool = NULL;
		break;

	case LLDrawPool::POOL_GLOW:
		llassert(mGlowPool == poolp);
		mGlowPool = NULL;
		break;

	case LLDrawPool::POOL_TREE:
		#ifdef _DEBUG
			{
				bool found = mTreePools.erase( (uintptr_t)poolp->getTexture() );
				llassert( found );
			}
		#else
			mTreePools.erase( (uintptr_t)poolp->getTexture() );
		#endif
		break;

	case LLDrawPool::POOL_TERRAIN:
		#ifdef _DEBUG
			{
				bool found = mTerrainPools.erase( (uintptr_t)poolp->getTexture() );
				llassert( found );
			}
		#else
			mTerrainPools.erase( (uintptr_t)poolp->getTexture() );
		#endif
		break;

	case LLDrawPool::POOL_BUMP:
		llassert( poolp == mBumpPool );
		mBumpPool = NULL;
		break;
	
	case LLDrawPool::POOL_MATERIALS:
		llassert(poolp == mMaterialsPool);
		mMaterialsPool = NULL;
		break;
			
	case LLDrawPool::POOL_ALPHA_PRE_WATER:
		llassert( poolp == mAlphaPoolPreWater );
		mAlphaPoolPreWater = nullptr;
		break;
    
    case LLDrawPool::POOL_ALPHA_POST_WATER:
        llassert(poolp == mAlphaPoolPostWater);
        mAlphaPoolPostWater = nullptr;
        break;

	case LLDrawPool::POOL_AVATAR:
	case LLDrawPool::POOL_CONTROL_AV:
		break; // Do nothing

	case LLDrawPool::POOL_SKY:
		llassert( poolp == mSkyPool );
		mSkyPool = NULL;
		break;

	case LLDrawPool::POOL_WATER:
		llassert( poolp == mWaterPool );
		mWaterPool = NULL;
		break;

    case LLDrawPool::POOL_GLTF_PBR:
        llassert( poolp == mPBROpaquePool );
        mPBROpaquePool = NULL;
        break;

    case LLDrawPool::POOL_GLTF_PBR_ALPHA_MASK:
        llassert(poolp == mPBRAlphaMaskPool);
        mPBRAlphaMaskPool = NULL;
        break;

	default:
		llassert(0);
		LL_WARNS() << "Invalid Pool Type in  LLPipeline::removeFromQuickLookup() type=" << poolp->getType() << LL_ENDL;
		break;
	}
}

void LLPipeline::resetDrawOrders()
{
    LL_PROFILE_ZONE_SCOPED_CATEGORY_PIPELINE;
	assertInitialized();
	// Iterate through all of the draw pools and rebuild them.
	for (pool_set_t::iterator iter = mPools.begin(); iter != mPools.end(); ++iter)
	{
		LLDrawPool *poolp = *iter;
		poolp->resetDrawOrders();
	}
}

//============================================================================
// Once-per-frame setup of hardware lights,
// including sun/moon, avatar backlight, and up to 6 local lights

void LLPipeline::setupAvatarLights(bool for_edit)
{
	assertInitialized();

    LLEnvironment& environment = LLEnvironment::instance();
    LLSettingsSky::ptr_t psky = environment.getCurrentSky();

    bool sun_up = environment.getIsSunUp();


	if (for_edit)
	{
		LLColor4 diffuse(1.f, 1.f, 1.f, 0.f);
		LLVector4 light_pos_cam(-8.f, 0.25f, 10.f, 0.f);  // w==0 => directional light
		LLMatrix4 camera_mat = LLViewerCamera::getInstance()->getModelview();
		LLMatrix4 camera_rot(camera_mat.getMat3());
		camera_rot.invert();
		LLVector4 light_pos = light_pos_cam * camera_rot;
		
		light_pos.normalize();

		LLLightState* light = gGL.getLight(1);

		mHWLightColors[1] = diffuse;

		light->setDiffuse(diffuse);
		light->setAmbient(LLColor4::black);
		light->setSpecular(LLColor4::black);
		light->setPosition(light_pos);
		light->setConstantAttenuation(1.f);
		light->setLinearAttenuation(0.f);
		light->setQuadraticAttenuation(0.f);
		light->setSpotExponent(0.f);
		light->setSpotCutoff(180.f);
	}
	else if (gAvatarBacklight) // Always true (unless overridden in a devs .ini)
	{
        LLVector3 light_dir = sun_up ? LLVector3(mSunDir) : LLVector3(mMoonDir);
		LLVector3 opposite_pos = -light_dir;
		LLVector3 orthog_light_pos = light_dir % LLVector3::z_axis;
		LLVector4 backlight_pos = LLVector4(lerp(opposite_pos, orthog_light_pos, 0.3f), 0.0f);
		backlight_pos.normalize();
			
		LLColor4 light_diffuse = sun_up ? mSunDiffuse : mMoonDiffuse;

		LLColor4 backlight_diffuse(1.f - light_diffuse.mV[VRED], 1.f - light_diffuse.mV[VGREEN], 1.f - light_diffuse.mV[VBLUE], 1.f);
		F32 max_component = 0.001f;
		for (S32 i = 0; i < 3; i++)
		{
			if (backlight_diffuse.mV[i] > max_component)
			{
				max_component = backlight_diffuse.mV[i];
			}
		}
		F32 backlight_mag;
		if (LLEnvironment::instance().getIsSunUp())
		{
			backlight_mag = BACKLIGHT_DAY_MAGNITUDE_OBJECT;
		}
		else
		{
			backlight_mag = BACKLIGHT_NIGHT_MAGNITUDE_OBJECT;
		}
		backlight_diffuse *= backlight_mag / max_component;

		mHWLightColors[1] = backlight_diffuse;

		LLLightState* light = gGL.getLight(1);

		light->setPosition(backlight_pos);
		light->setDiffuse(backlight_diffuse);
		light->setAmbient(LLColor4::black);
		light->setSpecular(LLColor4::black);
		light->setConstantAttenuation(1.f);
		light->setLinearAttenuation(0.f);
		light->setQuadraticAttenuation(0.f);
		light->setSpotExponent(0.f);
		light->setSpotCutoff(180.f);
	}
	else
	{
		LLLightState* light = gGL.getLight(1);

		mHWLightColors[1] = LLColor4::black;

		light->setDiffuse(LLColor4::black);
		light->setAmbient(LLColor4::black);
		light->setSpecular(LLColor4::black);
	}
}

static F32 calc_light_dist(LLVOVolume* light, const LLVector3& cam_pos, F32 max_dist)
{
    LL_PROFILE_ZONE_SCOPED_CATEGORY_DRAWPOOL;
	F32 inten = light->getLightIntensity();
	if (inten < .001f)
	{
		return max_dist;
	}
	bool selected = light->isSelected();
	if (selected)
	{
        return 0.f; // selected lights get highest priority
	}
    F32 radius = light->getLightRadius();
    F32 dist = dist_vec(light->getRenderPosition(), cam_pos);
    dist = llmax(dist - radius, 0.f);
	if (light->mDrawable.notNull() && light->mDrawable->isState(LLDrawable::ACTIVE))
	{
		// moving lights get a little higher priority (too much causes artifacts)
        dist = llmax(dist - light->getLightRadius()*0.25f, 0.f);
	}
	return dist;
}

void LLPipeline::calcNearbyLights(LLCamera& camera)
{
    LL_PROFILE_ZONE_SCOPED_CATEGORY_DRAWPOOL;
	assertInitialized();

	if (LLPipeline::sReflectionRender || gCubeSnapshot || LLPipeline::sRenderingHUDs)
	{
		return;
	}

	if (mLightingDetail >= 1)
	{
		// mNearbyLight (and all light_set_t's) are sorted such that
		// begin() == the closest light and rbegin() == the farthest light
		const S32 MAX_LOCAL_LIGHTS = 6;
        LLVector3 cam_pos = camera.getOrigin();
		
        F32 max_dist;
        if (LLPipeline::sRenderDeferred)
        {
            max_dist = RenderFarClip;
        }
        else
        {
            max_dist = llmin(RenderFarClip, LIGHT_MAX_RADIUS * 4.f);
        }

		// UPDATE THE EXISTING NEARBY LIGHTS
		light_set_t cur_nearby_lights;
		for (light_set_t::iterator iter = mNearbyLights.begin();
			iter != mNearbyLights.end(); iter++)
		{
			const Light* light = &(*iter);
			LLDrawable* drawable = light->drawable;
            const LLViewerObject *vobj = light->drawable->getVObj();
            if(vobj && vobj->getAvatar() 
               && (vobj->getAvatar()->isTooComplex() || vobj->getAvatar()->isInMuteList() || vobj->getAvatar()->isTooSlow())
               )
            {
                drawable->clearState(LLDrawable::NEARBY_LIGHT);
                continue;
            }

			LLVOVolume* volight = drawable->getVOVolume();
			if (!volight || !drawable->isState(LLDrawable::LIGHT))
			{
				drawable->clearState(LLDrawable::NEARBY_LIGHT);
				continue;
			}
			if (light->fade <= -LIGHT_FADE_TIME)
			{
				drawable->clearState(LLDrawable::NEARBY_LIGHT);
				continue;
			}
			if (!sRenderAttachedLights && volight && volight->isAttachment())
			{
				drawable->clearState(LLDrawable::NEARBY_LIGHT);
				continue;
			}

            F32 dist = calc_light_dist(volight, cam_pos, max_dist);
            F32 fade = light->fade;
            // actual fade gets decreased/increased by setupHWLights
            // light->fade value is 'time'.
            // >=0 and light will become visible as value increases
            // <0 and light will fade out
            if (dist < max_dist)
            {
                if (fade < 0)
                {
                    // mark light to fade in
                    // if fade was -LIGHT_FADE_TIME - it was fully invisible
                    // if fade -0 - it was fully visible
                    // visibility goes up from 0 to LIGHT_FADE_TIME.
                    fade += LIGHT_FADE_TIME;
                }
            }
            else
            {
                // mark light to fade out
                // visibility goes down from -0 to -LIGHT_FADE_TIME.
                if (fade >= LIGHT_FADE_TIME)
                {
                    fade = -0.0001f; // was fully visible
                }
                else if (fade >= 0)
                {
                    // 0.75 visible light should stay 0.75 visible, but should reverse direction
                    fade -= LIGHT_FADE_TIME;
                }
            }
            cur_nearby_lights.insert(Light(drawable, dist, fade));
		}
		mNearbyLights = cur_nearby_lights;
				
		// FIND NEW LIGHTS THAT ARE IN RANGE
		light_set_t new_nearby_lights;
		for (LLDrawable::ordered_drawable_set_t::iterator iter = mLights.begin();
			 iter != mLights.end(); ++iter)
		{
			LLDrawable* drawable = *iter;
			LLVOVolume* light = drawable->getVOVolume();
			if (!light || drawable->isState(LLDrawable::NEARBY_LIGHT))
			{
				continue;
			}
			if (light->isHUDAttachment())
			{
				continue; // no lighting from HUD objects
			}
            if (!sRenderAttachedLights && light && light->isAttachment())
			{
				continue;
			}
            LLVOAvatar * av = light->getAvatar();
            if (av && (av->isTooComplex() || av->isInMuteList() || av->isTooSlow()))
            {
                // avatars that are already in the list will be removed by removeMutedAVsLights
                continue;
            }
            F32 dist = calc_light_dist(light, cam_pos, max_dist);
            if (dist >= max_dist)
			{
				continue;
			}
			new_nearby_lights.insert(Light(drawable, dist, 0.f));
            if (!LLPipeline::sRenderDeferred && new_nearby_lights.size() > (U32)MAX_LOCAL_LIGHTS)
			{
				new_nearby_lights.erase(--new_nearby_lights.end());
				const Light& last = *new_nearby_lights.rbegin();
				max_dist = last.dist;
			}
		}

		// INSERT ANY NEW LIGHTS
		for (light_set_t::iterator iter = new_nearby_lights.begin();
			 iter != new_nearby_lights.end(); iter++)
		{
			const Light* light = &(*iter);
            if (LLPipeline::sRenderDeferred || mNearbyLights.size() < (U32)MAX_LOCAL_LIGHTS)
			{
				mNearbyLights.insert(*light);
				((LLDrawable*) light->drawable)->setState(LLDrawable::NEARBY_LIGHT);
			}
			else
			{
				// crazy cast so that we can overwrite the fade value
				// even though gcc enforces sets as const
				// (fade value doesn't affect sort so this is safe)
				Light* farthest_light = (const_cast<Light*>(&(*(mNearbyLights.rbegin()))));
				if (light->dist < farthest_light->dist)
				{
                    // mark light to fade out
                    // visibility goes down from -0 to -LIGHT_FADE_TIME.
                    //
                    // This is a mess, but for now it needs to be in sync
                    // with fade code above. Ex: code above detects distance < max,
                    // sets fade time to positive, this code then detects closer
                    // lights and sets fade time negative, fully compensating
                    // for the code above
                    if (farthest_light->fade >= LIGHT_FADE_TIME)
                    {
                        farthest_light->fade = -0.0001f; // was fully visible
                    }
                    else if (farthest_light->fade >= 0)
                    {
                        farthest_light->fade -= LIGHT_FADE_TIME;
                    }
				}
				else
				{
					break; // none of the other lights are closer
				}
			}
		}
		
		//mark nearby lights not-removable.
		for (light_set_t::iterator iter = mNearbyLights.begin();
			 iter != mNearbyLights.end(); iter++)
		{
			const Light* light = &(*iter);
			((LLViewerOctreeEntryData*) light->drawable)->setVisible();
		}
	}
}

void LLPipeline::setupHWLights()
{
    LL_PROFILE_ZONE_SCOPED_CATEGORY_DRAWPOOL;
	assertInitialized();
	
    if (LLPipeline::sRenderingHUDs)
    {
        return;
    }

    F32 light_scale = 1.f;

    if (gCubeSnapshot)
    { //darken local lights when probe ambiance is above 1
        light_scale = mReflectionMapManager.mLightScale;
    }


    LLEnvironment& environment = LLEnvironment::instance();
    LLSettingsSky::ptr_t psky = environment.getCurrentSky();

    // Ambient
    LLColor4 ambient = psky->getTotalAmbient();

	gGL.setAmbientLightColor(ambient);

    bool sun_up  = environment.getIsSunUp();
    bool moon_up = environment.getIsMoonUp();

	// Light 0 = Sun or Moon (All objects)
	{
        LLVector4 sun_dir(environment.getSunDirection(), 0.0f);
        LLVector4 moon_dir(environment.getMoonDirection(), 0.0f);

        mSunDir.setVec(sun_dir);
        mMoonDir.setVec(moon_dir);

        mSunDiffuse.setVec(psky->getSunlightColor());
        mMoonDiffuse.setVec(psky->getMoonlightColor());

		F32 max_color = llmax(mSunDiffuse.mV[0], mSunDiffuse.mV[1], mSunDiffuse.mV[2]);
		if (max_color > 1.f)
		{
			mSunDiffuse *= 1.f/max_color;
		}
		mSunDiffuse.clamp();

        max_color = llmax(mMoonDiffuse.mV[0], mMoonDiffuse.mV[1], mMoonDiffuse.mV[2]);
        if (max_color > 1.f)
        {
            mMoonDiffuse *= 1.f/max_color;
        }
        mMoonDiffuse.clamp();

        // prevent underlighting from having neither lightsource facing us
        if (!sun_up && !moon_up)
		{
            mSunDiffuse.setVec(LLColor4(0.0, 0.0, 0.0, 1.0));
            mMoonDiffuse.setVec(LLColor4(0.0, 0.0, 0.0, 1.0));
            mSunDir.setVec(LLVector4(0.0, 1.0, 0.0, 0.0));
            mMoonDir.setVec(LLVector4(0.0, 1.0, 0.0, 0.0));
		}

        LLVector4 light_dir = sun_up ? mSunDir : mMoonDir;

        mHWLightColors[0] = sun_up ? mSunDiffuse : mMoonDiffuse;

		LLLightState* light = gGL.getLight(0);
        light->setPosition(light_dir);

        light->setSunPrimary(sun_up);
        light->setDiffuse(mHWLightColors[0]);
        light->setDiffuseB(mMoonDiffuse);
        light->setAmbient(psky->getTotalAmbient());
		light->setSpecular(LLColor4::black);
		light->setConstantAttenuation(1.f);
		light->setLinearAttenuation(0.f);
		light->setQuadraticAttenuation(0.f);
		light->setSpotExponent(0.f);
		light->setSpotCutoff(180.f);
	}
	
	// Light 1 = Backlight (for avatars)
	// (set by enableLightsAvatar)
	
	S32 cur_light = 2;
	
	// Nearby lights = LIGHT 2-7

	mLightMovingMask = 0;
	
	if (mLightingDetail >= 1)
	{
		for (light_set_t::iterator iter = mNearbyLights.begin();
			 iter != mNearbyLights.end(); ++iter)
		{
			LLDrawable* drawable = iter->drawable;
			LLVOVolume* light = drawable->getVOVolume();
			if (!light)
			{
				continue;
			}

            if (light->isAttachment())
            {
                if (!sRenderAttachedLights)
                {
                    continue;
                }
            }

			if (drawable->isState(LLDrawable::ACTIVE))
			{
				mLightMovingMask |= (1<<cur_light);
			}
			
            //send linear light color to shader
            LLColor4  light_color = light->getLightLinearColor() * light_scale;
			light_color.mV[3] = 0.0f;

			F32 fade = iter->fade;
			if (fade < LIGHT_FADE_TIME)
			{
				// fade in/out light
				if (fade >= 0.f)
				{
					fade = fade / LIGHT_FADE_TIME;
					((Light*) (&(*iter)))->fade += gFrameIntervalSeconds.value();
				}
				else
				{
					fade = 1.f + fade / LIGHT_FADE_TIME;
					((Light*) (&(*iter)))->fade -= gFrameIntervalSeconds.value();
				}
				fade = llclamp(fade,0.f,1.f);
				light_color *= fade;
			}

            if (light_color.magVecSquared() < 0.001f)
            {
                continue;
            }

            LLVector3 light_pos(light->getRenderPosition());
            LLVector4 light_pos_gl(light_pos, 1.0f);

            F32 adjusted_radius = light->getLightRadius() * (sRenderDeferred ? 1.5f : 1.0f);
            if (adjusted_radius <= 0.001f)
            {
                continue;
            }

            F32 x = (3.f * (1.f + (light->getLightFalloff() * 2.0f)));  // why this magic?  probably trying to match a historic behavior.
            F32 linatten = x / adjusted_radius;                         // % of brightness at radius

            mHWLightColors[cur_light] = light_color;
			LLLightState* light_state = gGL.getLight(cur_light);
			
			light_state->setPosition(light_pos_gl);
			light_state->setDiffuse(light_color);
			light_state->setAmbient(LLColor4::black);
			light_state->setConstantAttenuation(0.f);
            light_state->setSize(light->getLightRadius() * 1.5f);
            light_state->setFalloff(light->getLightFalloff(DEFERRED_LIGHT_FALLOFF));

			if (sRenderDeferred)
			{
				light_state->setLinearAttenuation(linatten);
				light_state->setQuadraticAttenuation(light->getLightFalloff(DEFERRED_LIGHT_FALLOFF) + 1.f); // get falloff to match for forward deferred rendering lights
			}
			else
			{
				light_state->setLinearAttenuation(linatten);
				light_state->setQuadraticAttenuation(0.f);
			}
			

			if (light->isLightSpotlight() // directional (spot-)light
			    && (LLPipeline::sRenderDeferred || RenderSpotLightsInNondeferred)) // these are only rendered as GL spotlights if we're in deferred rendering mode *or* the setting forces them on
			{
				LLQuaternion quat = light->getRenderRotation();
				LLVector3 at_axis(0,0,-1); // this matches deferred rendering's object light direction
				at_axis *= quat;

				light_state->setSpotDirection(at_axis);
				light_state->setSpotCutoff(90.f);
				light_state->setSpotExponent(2.f);
	
				LLVector3 spotParams = light->getSpotLightParams();

				const LLColor4 specular(0.f, 0.f, 0.f, spotParams[2]);
				light_state->setSpecular(specular);
			}
			else // omnidirectional (point) light
			{
				light_state->setSpotExponent(0.f);
				light_state->setSpotCutoff(180.f);
				
				// we use specular.z = 1.0 as a cheap hack for the shaders to know that this is omnidirectional rather than a spotlight
				const LLColor4 specular(0.f, 0.f, 1.f, 0.f);
				light_state->setSpecular(specular);				
			}
			cur_light++;
			if (cur_light >= 8)
			{
				break; // safety
			}
		}
	}
	for ( ; cur_light < 8 ; cur_light++)
	{
		mHWLightColors[cur_light] = LLColor4::black;
		LLLightState* light = gGL.getLight(cur_light);
        light->setSunPrimary(true);
		light->setDiffuse(LLColor4::black);
		light->setAmbient(LLColor4::black);
		light->setSpecular(LLColor4::black);
	}

    // Bookmark comment to allow searching for mSpecialRenderMode == 3 (avatar edit mode),
    // prev site of forward (non-deferred) character light injection, removed by SL-13522 09/20

	// Init GL state
	for (S32 i = 0; i < 8; ++i)
	{
		gGL.getLight(i)->disable();
	}
	mLightMask = 0;
}

void LLPipeline::enableLights(U32 mask)
{
	assertInitialized();

	if (mLightingDetail == 0)
	{
		mask &= 0xf003; // sun and backlight only (and fullbright bit)
	}
	if (mLightMask != mask)
	{
		stop_glerror();
		if (mask)
		{
			stop_glerror();
			for (S32 i=0; i<8; i++)
			{
				LLLightState* light = gGL.getLight(i);
				if (mask & (1<<i))
				{
					light->enable();
					light->setDiffuse(mHWLightColors[i]);
				}
				else
				{
					light->disable();
					light->setDiffuse(LLColor4::black);
				}
			}
			stop_glerror();
		}
		mLightMask = mask;
		stop_glerror();
	}
}

void LLPipeline::enableLightsStatic()
{
	assertInitialized();
	U32 mask = 0x01; // Sun
	if (mLightingDetail >= 2)
	{
		mask |= mLightMovingMask; // Hardware moving lights
	}
	else
	{
		mask |= 0xff & (~2); // Hardware local lights
	}
	enableLights(mask);
}

void LLPipeline::enableLightsDynamic()
{
	assertInitialized();
	U32 mask = 0xff & (~2); // Local lights
	enableLights(mask);
	
	if (isAgentAvatarValid() && getLightingDetail() <= 0)
	{
		if (gAgentAvatarp->mSpecialRenderMode == 0) // normal
		{
			gPipeline.enableLightsAvatar();
		}
		else if (gAgentAvatarp->mSpecialRenderMode == 2)  // anim preview
		{
			gPipeline.enableLightsAvatarEdit(LLColor4(0.7f, 0.6f, 0.3f, 1.f));
		}
	}
}

void LLPipeline::enableLightsAvatar()
{
	U32 mask = 0xff; // All lights
	setupAvatarLights(FALSE);
	enableLights(mask);
}

void LLPipeline::enableLightsPreview()
{
	disableLights();

	LLColor4 ambient = PreviewAmbientColor;
	gGL.setAmbientLightColor(ambient);

	LLColor4 diffuse0 = PreviewDiffuse0;
	LLColor4 specular0 = PreviewSpecular0;
	LLColor4 diffuse1 = PreviewDiffuse1;
	LLColor4 specular1 = PreviewSpecular1;
	LLColor4 diffuse2 = PreviewDiffuse2;
	LLColor4 specular2 = PreviewSpecular2;

	LLVector3 dir0 = PreviewDirection0;
	LLVector3 dir1 = PreviewDirection1;
	LLVector3 dir2 = PreviewDirection2;

	dir0.normVec();
	dir1.normVec();
	dir2.normVec();
	
	LLVector4 light_pos(dir0, 0.0f);

	LLLightState* light = gGL.getLight(1);

	light->enable();
	light->setPosition(light_pos);
	light->setDiffuse(diffuse0);
	light->setAmbient(ambient);
	light->setSpecular(specular0);
	light->setSpotExponent(0.f);
	light->setSpotCutoff(180.f);

	light_pos = LLVector4(dir1, 0.f);

	light = gGL.getLight(2);
	light->enable();
	light->setPosition(light_pos);
	light->setDiffuse(diffuse1);
	light->setAmbient(ambient);
	light->setSpecular(specular1);
	light->setSpotExponent(0.f);
	light->setSpotCutoff(180.f);

	light_pos = LLVector4(dir2, 0.f);
	light = gGL.getLight(3);
	light->enable();
	light->setPosition(light_pos);
	light->setDiffuse(diffuse2);
	light->setAmbient(ambient);
	light->setSpecular(specular2);
	light->setSpotExponent(0.f);
	light->setSpotCutoff(180.f);
}


void LLPipeline::enableLightsAvatarEdit(const LLColor4& color)
{
	U32 mask = 0x2002; // Avatar backlight only, set ambient
	setupAvatarLights(TRUE);
	enableLights(mask);

	gGL.setAmbientLightColor(color);
}

void LLPipeline::enableLightsFullbright()
{
	assertInitialized();
	U32 mask = 0x1000; // Non-0 mask, set ambient
	enableLights(mask);
}

void LLPipeline::disableLights()
{
	enableLights(0); // no lighting (full bright)
}

//============================================================================

class LLMenuItemGL;
class LLInvFVBridge;
struct cat_folder_pair;
class LLVOBranch;
class LLVOLeaf;

void LLPipeline::findReferences(LLDrawable *drawablep)
{
	assertInitialized();
	if (mLights.find(drawablep) != mLights.end())
	{
		LL_INFOS() << "In mLights" << LL_ENDL;
	}
	if (std::find(mMovedList.begin(), mMovedList.end(), drawablep) != mMovedList.end())
	{
		LL_INFOS() << "In mMovedList" << LL_ENDL;
	}
	if (std::find(mShiftList.begin(), mShiftList.end(), drawablep) != mShiftList.end())
	{
		LL_INFOS() << "In mShiftList" << LL_ENDL;
	}
	if (mRetexturedList.find(drawablep) != mRetexturedList.end())
	{
		LL_INFOS() << "In mRetexturedList" << LL_ENDL;
	}
	
	if (std::find(mBuildQ1.begin(), mBuildQ1.end(), drawablep) != mBuildQ1.end())
	{
		LL_INFOS() << "In mBuildQ1" << LL_ENDL;
	}
	if (std::find(mBuildQ2.begin(), mBuildQ2.end(), drawablep) != mBuildQ2.end())
	{
		LL_INFOS() << "In mBuildQ2" << LL_ENDL;
	}

	S32 count;
	
	count = gObjectList.findReferences(drawablep);
	if (count)
	{
		LL_INFOS() << "In other drawables: " << count << " references" << LL_ENDL;
	}
}

bool LLPipeline::verify()
{
	bool ok = assertInitialized();
	if (ok) 
	{
		for (pool_set_t::iterator iter = mPools.begin(); iter != mPools.end(); ++iter)
		{
			LLDrawPool *poolp = *iter;
			if (!poolp->verify())
			{
				ok = false;
			}
		}
	}

	if (!ok)
	{
		LL_WARNS() << "Pipeline verify failed!" << LL_ENDL;
	}
	return ok;
}

//////////////////////////////
//
// Collision detection
//
//

///////////////////////////////////////////////////////////////////////////////////////////////////////////////////////////////////////////////////////////////////////////////////////////////////////
/**
 *	A method to compute a ray-AABB intersection.
 *	Original code by Andrew Woo, from "Graphics Gems", Academic Press, 1990
 *	Optimized code by Pierre Terdiman, 2000 (~20-30% faster on my Celeron 500)
 *	Epsilon value added by Klaus Hartmann. (discarding it saves a few cycles only)
 *
 *	Hence this version is faster as well as more robust than the original one.
 *
 *	Should work provided:
 *	1) the integer representation of 0.0f is 0x00000000
 *	2) the sign bit of the float is the most significant one
 *
 *	Report bugs: p.terdiman@codercorner.com
 *
 *	\param		aabb		[in] the axis-aligned bounding box
 *	\param		origin		[in] ray origin
 *	\param		dir			[in] ray direction
 *	\param		coord		[out] impact coordinates
 *	\return		true if ray intersects AABB
 */
///////////////////////////////////////////////////////////////////////////////////////////////////////////////////////////////////////////////////////////////////////////////////////////////////////
//#define RAYAABB_EPSILON 0.00001f
#define IR(x)	((U32&)x)

bool LLRayAABB(const LLVector3 &center, const LLVector3 &size, const LLVector3& origin, const LLVector3& dir, LLVector3 &coord, F32 epsilon)
{
	bool Inside = true;
	LLVector3 MinB = center - size;
	LLVector3 MaxB = center + size;
	LLVector3 MaxT;
	MaxT.mV[VX]=MaxT.mV[VY]=MaxT.mV[VZ]=-1.0f;

	// Find candidate planes.
	for(U32 i=0;i<3;i++)
	{
		if(origin.mV[i] < MinB.mV[i])
		{
			coord.mV[i]	= MinB.mV[i];
			Inside		= false;

			// Calculate T distances to candidate planes
			if(IR(dir.mV[i]))	MaxT.mV[i] = (MinB.mV[i] - origin.mV[i]) / dir.mV[i];
		}
		else if(origin.mV[i] > MaxB.mV[i])
		{
			coord.mV[i]	= MaxB.mV[i];
			Inside		= false;

			// Calculate T distances to candidate planes
			if(IR(dir.mV[i]))	MaxT.mV[i] = (MaxB.mV[i] - origin.mV[i]) / dir.mV[i];
		}
	}

	// Ray origin inside bounding box
	if(Inside)
	{
		coord = origin;
		return true;
	}

	// Get largest of the maxT's for final choice of intersection
	U32 WhichPlane = 0;
	if(MaxT.mV[1] > MaxT.mV[WhichPlane])	WhichPlane = 1;
	if(MaxT.mV[2] > MaxT.mV[WhichPlane])	WhichPlane = 2;

	// Check final candidate actually inside box
	if(IR(MaxT.mV[WhichPlane])&0x80000000) return false;

	for(U32 i=0;i<3;i++)
	{
		if(i!=WhichPlane)
		{
			coord.mV[i] = origin.mV[i] + MaxT.mV[WhichPlane] * dir.mV[i];
			if (epsilon > 0)
			{
				if(coord.mV[i] < MinB.mV[i] - epsilon || coord.mV[i] > MaxB.mV[i] + epsilon)	return false;
			}
			else
			{
				if(coord.mV[i] < MinB.mV[i] || coord.mV[i] > MaxB.mV[i])	return false;
			}
		}
	}
	return true;	// ray hits box
}

//////////////////////////////
//
// Macros, functions, and inline methods from other classes
//
//

void LLPipeline::setLight(LLDrawable *drawablep, bool is_light)
{
	if (drawablep && assertInitialized())
	{
		if (is_light)
		{
			mLights.insert(drawablep);
			drawablep->setState(LLDrawable::LIGHT);
		}
		else
		{
			drawablep->clearState(LLDrawable::LIGHT);
			mLights.erase(drawablep);
		}
	}
}

//static
void LLPipeline::toggleRenderType(U32 type)
{
	gPipeline.mRenderTypeEnabled[type] = !gPipeline.mRenderTypeEnabled[type];
	if (type == LLPipeline::RENDER_TYPE_WATER)
	{
		gPipeline.mRenderTypeEnabled[LLPipeline::RENDER_TYPE_VOIDWATER] = !gPipeline.mRenderTypeEnabled[LLPipeline::RENDER_TYPE_VOIDWATER];
	}
}

//static
void LLPipeline::toggleRenderTypeControl(U32 type)
{
	gPipeline.toggleRenderType(type);
}

//static
bool LLPipeline::hasRenderTypeControl(U32 type)
{
	return gPipeline.hasRenderType(type);
}

// Allows UI items labeled "Hide foo" instead of "Show foo"
//static
bool LLPipeline::toggleRenderTypeControlNegated(S32 type)
{
	return !gPipeline.hasRenderType(type);
}

//static
void LLPipeline::toggleRenderDebug(U64 bit)
{
	if (gPipeline.hasRenderDebugMask(bit))
	{
		LL_INFOS() << "Toggling render debug mask " << std::hex << bit << " off" << std::dec << LL_ENDL;
	}
	else
	{
		LL_INFOS() << "Toggling render debug mask " << std::hex << bit << " on" << std::dec << LL_ENDL;
	}
	gPipeline.mRenderDebugMask ^= bit;
}


//static
bool LLPipeline::toggleRenderDebugControl(U64 bit)
{
	return gPipeline.hasRenderDebugMask(bit);
}

//static
void LLPipeline::toggleRenderDebugFeature(U32 bit)
{
	gPipeline.mRenderDebugFeatureMask ^= bit;
}


//static
bool LLPipeline::toggleRenderDebugFeatureControl(U32 bit)
{
	return gPipeline.hasRenderDebugFeatureMask(bit);
}

void LLPipeline::setRenderDebugFeatureControl(U32 bit, bool value)
{
	if (value)
	{
		gPipeline.mRenderDebugFeatureMask |= bit;
	}
	else
	{
		gPipeline.mRenderDebugFeatureMask &= !bit;
	}
}

void LLPipeline::pushRenderDebugFeatureMask()
{
	mRenderDebugFeatureStack.push(mRenderDebugFeatureMask);
}

void LLPipeline::popRenderDebugFeatureMask()
{
	if (mRenderDebugFeatureStack.empty())
	{
		LL_ERRS() << "Depleted render feature stack." << LL_ENDL;
	}

	mRenderDebugFeatureMask = mRenderDebugFeatureStack.top();
	mRenderDebugFeatureStack.pop();
}

// static
void LLPipeline::setRenderScriptedBeacons(bool val)
{
	sRenderScriptedBeacons = val;
}

// static
void LLPipeline::toggleRenderScriptedBeacons()
{
	sRenderScriptedBeacons = !sRenderScriptedBeacons;
}

// static
bool LLPipeline::getRenderScriptedBeacons()
{
	return sRenderScriptedBeacons;
}

// static
void LLPipeline::setRenderScriptedTouchBeacons(bool val)
{
	sRenderScriptedTouchBeacons = val;
}

// static
void LLPipeline::toggleRenderScriptedTouchBeacons()
{
	sRenderScriptedTouchBeacons = !sRenderScriptedTouchBeacons;
}

// static
bool LLPipeline::getRenderScriptedTouchBeacons()
{
	return sRenderScriptedTouchBeacons;
}

// static
void LLPipeline::setRenderMOAPBeacons(bool val)
{
	sRenderMOAPBeacons = val;
}

// static
void LLPipeline::toggleRenderMOAPBeacons()
{
	sRenderMOAPBeacons = !sRenderMOAPBeacons;
}

// static
bool LLPipeline::getRenderMOAPBeacons()
{
	return sRenderMOAPBeacons;
}

// static
void LLPipeline::setRenderPhysicalBeacons(bool val)
{
	sRenderPhysicalBeacons = val;
}

// static
void LLPipeline::toggleRenderPhysicalBeacons()
{
	sRenderPhysicalBeacons = !sRenderPhysicalBeacons;
}

// static
bool LLPipeline::getRenderPhysicalBeacons()
{
	return sRenderPhysicalBeacons;
}

// static
void LLPipeline::setRenderParticleBeacons(bool val)
{
	sRenderParticleBeacons = val;
}

// static
void LLPipeline::toggleRenderParticleBeacons()
{
	sRenderParticleBeacons = !sRenderParticleBeacons;
}

// static
bool LLPipeline::getRenderParticleBeacons()
{
	return sRenderParticleBeacons;
}

// static
void LLPipeline::setRenderSoundBeacons(bool val)
{
	sRenderSoundBeacons = val;
}

// static
void LLPipeline::toggleRenderSoundBeacons()
{
	sRenderSoundBeacons = !sRenderSoundBeacons;
}

// static
bool LLPipeline::getRenderSoundBeacons()
{
	return sRenderSoundBeacons;
}

// static
void LLPipeline::setRenderBeacons(bool val)
{
	sRenderBeacons = val;
}

// static
void LLPipeline::toggleRenderBeacons()
{
	sRenderBeacons = !sRenderBeacons;
}

// static
bool LLPipeline::getRenderBeacons()
{
	return sRenderBeacons;
}

// static
void LLPipeline::setRenderHighlights(bool val)
{
	sRenderHighlight = val;
}

// static
void LLPipeline::toggleRenderHighlights()
{
	sRenderHighlight = !sRenderHighlight;
}

// static
bool LLPipeline::getRenderHighlights()
{
	return sRenderHighlight;
}

// static
void LLPipeline::setRenderHighlightTextureChannel(LLRender::eTexIndex channel)
{
	sRenderHighlightTextureChannel = channel;
}

LLVOPartGroup* LLPipeline::lineSegmentIntersectParticle(const LLVector4a& start, const LLVector4a& end, LLVector4a* intersection,
														S32* face_hit)
{
	LLVector4a local_end = end;

	LLVector4a position;

	LLDrawable* drawable = NULL;

	for (LLWorld::region_list_t::const_iterator iter = LLWorld::getInstance()->getRegionList().begin(); 
			iter != LLWorld::getInstance()->getRegionList().end(); ++iter)
	{
		LLViewerRegion* region = *iter;

		LLSpatialPartition* part = region->getSpatialPartition(LLViewerRegion::PARTITION_PARTICLE);
		if (part && hasRenderType(part->mDrawableType))
		{
			LLDrawable* hit = part->lineSegmentIntersect(start, local_end, TRUE, FALSE, TRUE, face_hit, &position, NULL, NULL, NULL);
			if (hit)
			{
				drawable = hit;
				local_end = position;						
			}
		}
	}

	LLVOPartGroup* ret = NULL;
	if (drawable)
	{
		//make sure we're returning an LLVOPartGroup
		llassert(drawable->getVObj()->getPCode() == LLViewerObject::LL_VO_PART_GROUP);
		ret = (LLVOPartGroup*) drawable->getVObj().get();
	}
		
	if (intersection)
	{
		*intersection = position;
	}

	return ret;
}

LLViewerObject* LLPipeline::lineSegmentIntersectInWorld(const LLVector4a& start, const LLVector4a& end,
														bool pick_transparent,
														bool pick_rigged,
                                                        bool pick_unselectable,
														S32* face_hit,
														LLVector4a* intersection,         // return the intersection point
														LLVector2* tex_coord,            // return the texture coordinates of the intersection point
														LLVector4a* normal,               // return the surface normal at the intersection point
														LLVector4a* tangent             // return the surface tangent at the intersection point
	)
{
	LLDrawable* drawable = NULL;

	LLVector4a local_end = end;

	LLVector4a position;

	sPickAvatar = false; //! LLToolMgr::getInstance()->inBuildMode();
	
	for (LLWorld::region_list_t::const_iterator iter = LLWorld::getInstance()->getRegionList().begin(); 
			iter != LLWorld::getInstance()->getRegionList().end(); ++iter)
	{
		LLViewerRegion* region = *iter;

		for (U32 j = 0; j < LLViewerRegion::NUM_PARTITIONS; j++)
		{
			if ((j == LLViewerRegion::PARTITION_VOLUME) || 
				(j == LLViewerRegion::PARTITION_BRIDGE) ||
                (j == LLViewerRegion::PARTITION_AVATAR) || // for attachments
				(j == LLViewerRegion::PARTITION_CONTROL_AV) ||
				(j == LLViewerRegion::PARTITION_TERRAIN) ||
				(j == LLViewerRegion::PARTITION_TREE) ||
				(j == LLViewerRegion::PARTITION_GRASS))  // only check these partitions for now
			{
				LLSpatialPartition* part = region->getSpatialPartition(j);
				if (part && hasRenderType(part->mDrawableType))
				{
					LLDrawable* hit = part->lineSegmentIntersect(start, local_end, pick_transparent, pick_rigged, pick_unselectable, face_hit, &position, tex_coord, normal, tangent);
					if (hit)
					{
						drawable = hit;
						local_end = position;						
					}
				}
			}
		}
	}
	
	if (!sPickAvatar)
	{
		//save hit info in case we need to restore
		//due to attachment override
		LLVector4a local_normal;
		LLVector4a local_tangent;
		LLVector2 local_texcoord;
		S32 local_face_hit = -1;

		if (face_hit)
		{ 
			local_face_hit = *face_hit;
		}
		if (tex_coord)
		{
			local_texcoord = *tex_coord;
		}
		if (tangent)
		{
			local_tangent = *tangent;
		}
		else
		{
			local_tangent.clear();
		}
		if (normal)
		{
			local_normal = *normal;
		}
		else
		{
			local_normal.clear();
		}
				
		const F32 ATTACHMENT_OVERRIDE_DIST = 0.1f;

		//check against avatars
		sPickAvatar = true;
		for (LLWorld::region_list_t::const_iterator iter = LLWorld::getInstance()->getRegionList().begin(); 
				iter != LLWorld::getInstance()->getRegionList().end(); ++iter)
		{
			LLViewerRegion* region = *iter;

			LLSpatialPartition* part = region->getSpatialPartition(LLViewerRegion::PARTITION_AVATAR);
			if (part && hasRenderType(part->mDrawableType))
			{
				LLDrawable* hit = part->lineSegmentIntersect(start, local_end, pick_transparent, pick_rigged, pick_unselectable, face_hit, &position, tex_coord, normal, tangent);
				if (hit)
				{
					LLVector4a delta;
					delta.setSub(position, local_end);

					if (!drawable || 
						!drawable->getVObj()->isAttachment() ||
						delta.getLength3().getF32() > ATTACHMENT_OVERRIDE_DIST)
					{ //avatar overrides if previously hit drawable is not an attachment or 
					  //attachment is far enough away from detected intersection
						drawable = hit;
						local_end = position;						
					}
					else
					{ //prioritize attachments over avatars
						position = local_end;

						if (face_hit)
						{
							*face_hit = local_face_hit;
						}
						if (tex_coord)
						{
							*tex_coord = local_texcoord;
						}
						if (tangent)
						{
							*tangent = local_tangent;
						}
						if (normal)
						{
							*normal = local_normal;
						}
					}
				}
			}
		}
	}

	//check all avatar nametags (silly, isn't it?)
	for (std::vector< LLCharacter* >::iterator iter = LLCharacter::sInstances.begin();
		iter != LLCharacter::sInstances.end();
		++iter)
	{
		LLVOAvatar* av = (LLVOAvatar*) *iter;
		if (av->mNameText.notNull()
			&& av->mNameText->lineSegmentIntersect(start, local_end, position))
		{
			drawable = av->mDrawable;
			local_end = position;
		}
	}

	if (intersection)
	{
		*intersection = position;
	}

	return drawable ? drawable->getVObj().get() : NULL;
}

LLViewerObject* LLPipeline::lineSegmentIntersectInHUD(const LLVector4a& start, const LLVector4a& end,
													  bool pick_transparent,													
													  S32* face_hit,
													  LLVector4a* intersection,         // return the intersection point
													  LLVector2* tex_coord,            // return the texture coordinates of the intersection point
													  LLVector4a* normal,               // return the surface normal at the intersection point
													  LLVector4a* tangent				// return the surface tangent at the intersection point
	)
{
	LLDrawable* drawable = NULL;

	for (LLWorld::region_list_t::const_iterator iter = LLWorld::getInstance()->getRegionList().begin(); 
			iter != LLWorld::getInstance()->getRegionList().end(); ++iter)
	{
		LLViewerRegion* region = *iter;

		bool toggle = false;
		if (!hasRenderType(LLPipeline::RENDER_TYPE_HUD))
		{
			toggleRenderType(LLPipeline::RENDER_TYPE_HUD);
			toggle = true;
		}

		LLSpatialPartition* part = region->getSpatialPartition(LLViewerRegion::PARTITION_HUD);
		if (part)
		{
			LLDrawable* hit = part->lineSegmentIntersect(start, end, pick_transparent, FALSE, TRUE, face_hit, intersection, tex_coord, normal, tangent);
			if (hit)
			{
				drawable = hit;
			}
		}

		if (toggle)
		{
			toggleRenderType(LLPipeline::RENDER_TYPE_HUD);
		}
	}
	return drawable ? drawable->getVObj().get() : NULL;
}

LLSpatialPartition* LLPipeline::getSpatialPartition(LLViewerObject* vobj)
{
	if (vobj)
	{
		LLViewerRegion* region = vobj->getRegion();
		if (region)
		{
			return region->getSpatialPartition(vobj->getPartitionType());
		}
	}
	return NULL;
}

void LLPipeline::resetVertexBuffers(LLDrawable* drawable)
{
	if (!drawable)
	{
		return;
	}

	for (S32 i = 0; i < drawable->getNumFaces(); i++)
	{
		LLFace* facep = drawable->getFace(i);
		if (facep)
		{
			facep->clearVertexBuffer();
		}
	}
}

void LLPipeline::renderObjects(U32 type, bool texture, bool batch_texture, bool rigged)
{
	assertInitialized();
	gGL.loadMatrix(gGLModelView);
	gGLLastMatrix = NULL;
    if (rigged)
    {
        mSimplePool->pushRiggedBatches(type + 1, texture, batch_texture);
    }
    else
    {
        mSimplePool->pushBatches(type, texture, batch_texture);
    }
	gGL.loadMatrix(gGLModelView);
	gGLLastMatrix = NULL;		
}

void LLPipeline::renderShadowSimple(U32 type)
{
    LL_PROFILE_ZONE_SCOPED_CATEGORY_PIPELINE;
    assertInitialized();
    gGL.loadMatrix(gGLModelView);
    gGLLastMatrix = NULL;

    LLVertexBuffer* last_vb = nullptr;

    LLCullResult::drawinfo_iterator begin = gPipeline.beginRenderMap(type);
    LLCullResult::drawinfo_iterator end = gPipeline.endRenderMap(type);

    for (LLCullResult::drawinfo_iterator i = begin; i != end; )
    {
        LLDrawInfo& params = **i;

        LLCullResult::increment_iterator(i, end);

        LLVertexBuffer* vb = params.mVertexBuffer;
        if (vb != last_vb)
        {
            LL_PROFILE_ZONE_NAMED_CATEGORY_PIPELINE("push shadow simple");
            mSimplePool->applyModelMatrix(params);
            vb->setBuffer();
            vb->drawRange(LLRender::TRIANGLES, 0, vb->getNumVerts()-1, vb->getNumIndices(), 0);
            last_vb = vb;
        }
    }
    gGL.loadMatrix(gGLModelView);
    gGLLastMatrix = NULL;
}

// Currently only used for shadows -Cosmic,2023-04-19
void LLPipeline::renderAlphaObjects(bool rigged)
{
    LL_PROFILE_ZONE_SCOPED_CATEGORY_PIPELINE;
    assertInitialized();
    gGL.loadMatrix(gGLModelView);
    gGLLastMatrix = NULL;
    U32 type = LLRenderPass::PASS_ALPHA;
    LLVOAvatar* lastAvatar = nullptr;
    U64 lastMeshId = 0;
    auto* begin = gPipeline.beginRenderMap(type);
    auto* end = gPipeline.endRenderMap(type);

    for (LLCullResult::drawinfo_iterator i = begin; i != end; )
    {
        LLDrawInfo* pparams = *i;
        LLCullResult::increment_iterator(i, end);

        if (rigged != (pparams->mAvatar != nullptr))
        {
            // Pool contains both rigged and non-rigged DrawInfos. Only draw
            // the objects we're interested in in this pass.
            continue;
        }

        if (rigged)
        {
            if (pparams->mGLTFMaterial)
            {
                mSimplePool->pushRiggedGLTFBatch(*pparams, lastAvatar, lastMeshId);
            }
            else
            {
                if (lastAvatar != pparams->mAvatar || lastMeshId != pparams->mSkinInfo->mHash)
                {
                    mSimplePool->uploadMatrixPalette(*pparams);
                    lastAvatar = pparams->mAvatar;
                    lastMeshId = pparams->mSkinInfo->mHash;
                }

                mSimplePool->pushBatch(*pparams, true, true, true);
            }
        }
        else
        {
            if (pparams->mGLTFMaterial)
            {
                mSimplePool->pushGLTFBatch(*pparams);
            }
            else
            {
                mSimplePool->pushBatch(*pparams, true, true, true);
            }
        }
    }

    gGL.loadMatrix(gGLModelView);
    gGLLastMatrix = NULL;
}

// Currently only used for shadows -Cosmic,2023-04-19
void LLPipeline::renderMaskedObjects(U32 type, bool texture, bool batch_texture, bool rigged)
{
	assertInitialized();
	gGL.loadMatrix(gGLModelView);
	gGLLastMatrix = NULL;
    if (rigged)
    {
        mAlphaMaskPool->pushRiggedMaskBatches(type+1, texture, batch_texture, true);
    }
    else
    {
        mAlphaMaskPool->pushMaskBatches(type, texture, batch_texture, true);
    }
	gGL.loadMatrix(gGLModelView);
	gGLLastMatrix = NULL;		
}

// Currently only used for shadows -Cosmic,2023-04-19
void LLPipeline::renderFullbrightMaskedObjects(U32 type, bool texture, bool batch_texture, bool rigged)
{
	assertInitialized();
	gGL.loadMatrix(gGLModelView);
	gGLLastMatrix = NULL;
    if (rigged)
    {
        mFullbrightAlphaMaskPool->pushRiggedMaskBatches(type+1, texture, batch_texture, true);
    }
    else
    {
        mFullbrightAlphaMaskPool->pushMaskBatches(type, texture, batch_texture, true);
    }
	gGL.loadMatrix(gGLModelView);
	gGLLastMatrix = NULL;		
}

void apply_cube_face_rotation(U32 face)
{
	switch (face)
	{
		case 0: 
			gGL.rotatef(90.f, 0, 1, 0);
			gGL.rotatef(180.f, 1, 0, 0);
		break;
		case 2: 
			gGL.rotatef(-90.f, 1, 0, 0);
		break;
		case 4:
			gGL.rotatef(180.f, 0, 1, 0);
			gGL.rotatef(180.f, 0, 0, 1);
		break;
		case 1: 
			gGL.rotatef(-90.f, 0, 1, 0);
			gGL.rotatef(180.f, 1, 0, 0);
		break;
		case 3:
			gGL.rotatef(90, 1, 0, 0);
		break;
		case 5: 
			gGL.rotatef(180, 0, 0, 1);
		break;
	}
}

void validate_framebuffer_object()
{                                                           
	GLenum status;                                            
	status = glCheckFramebufferStatus(GL_FRAMEBUFFER_EXT); 
	switch(status) 
	{                                          
		case GL_FRAMEBUFFER_COMPLETE:                       
			//framebuffer OK, no error.
			break;
		case GL_FRAMEBUFFER_INCOMPLETE_MISSING_ATTACHMENT:
			// frame buffer not OK: probably means unsupported depth buffer format
			LL_ERRS() << "Framebuffer Incomplete Missing Attachment." << LL_ENDL;
			break;
		case GL_FRAMEBUFFER_INCOMPLETE_ATTACHMENT:
			// frame buffer not OK: probably means unsupported depth buffer format
			LL_ERRS() << "Framebuffer Incomplete Attachment." << LL_ENDL;
			break; 
		case GL_FRAMEBUFFER_UNSUPPORTED:                    
			/* choose different formats */                        
			LL_ERRS() << "Framebuffer unsupported." << LL_ENDL;
			break;                                                
		default:                                                
			LL_ERRS() << "Unknown framebuffer status." << LL_ENDL;
			break;
	}
}

void LLPipeline::bindScreenToTexture() 
{
	
}

static LLTrace::BlockTimerStatHandle FTM_RENDER_BLOOM("Bloom");

void LLPipeline::visualizeBuffers(LLRenderTarget* src, LLRenderTarget* dst, U32 bufferIndex)
{
	dst->bindTarget();
	gDeferredBufferVisualProgram.bind();
	gDeferredBufferVisualProgram.bindTexture(LLShaderMgr::DEFERRED_DIFFUSE, src, false, LLTexUnit::TFO_BILINEAR, bufferIndex);

	static LLStaticHashedString mipLevel("mipLevel");
	if (RenderBufferVisualization != 4)
		gDeferredBufferVisualProgram.uniform1f(mipLevel, 0);
	else
		gDeferredBufferVisualProgram.uniform1f(mipLevel, 8);

	mScreenTriangleVB->setBuffer();
	mScreenTriangleVB->drawArrays(LLRender::TRIANGLES, 0, 3);
	gDeferredBufferVisualProgram.unbind();
	dst->flush();
}

void LLPipeline::generateLuminance(LLRenderTarget* src, LLRenderTarget* dst)
{
	// luminance sample and mipmap generation
	{
		LL_PROFILE_GPU_ZONE("luminance sample");

		dst->bindTarget();

		LLGLDepthTest depth(GL_FALSE, GL_FALSE);

		gLuminanceProgram.bind();

		S32 channel = 0;
		channel = gLuminanceProgram.enableTexture(LLShaderMgr::DEFERRED_DIFFUSE);
		if (channel > -1)
		{
			src->bindTexture(0, channel, LLTexUnit::TFO_POINT);
		}

		channel = gLuminanceProgram.enableTexture(LLShaderMgr::DEFERRED_EMISSIVE);
		if (channel > -1)
		{
			mGlow[1].bindTexture(0, channel);
		}

		mScreenTriangleVB->setBuffer();
		mScreenTriangleVB->drawArrays(LLRender::TRIANGLES, 0, 3);
		dst->flush();

		// note -- unbind AFTER the glGenerateMipMap so time in generatemipmap can be profiled under "Luminance"
		// also note -- keep an eye on the performance of glGenerateMipmap, might need to replace it with a mip generation shader
		gLuminanceProgram.unbind();
	}
}

void LLPipeline::generateExposure(LLRenderTarget* src, LLRenderTarget* dst) {
	// exposure sample
	{
		LL_PROFILE_GPU_ZONE("exposure sample");

		{
			// copy last frame's exposure into mLastExposure
			mLastExposure.bindTarget();
			gCopyProgram.bind();
			gGL.getTexUnit(0)->bind(dst);

			mScreenTriangleVB->setBuffer();
			mScreenTriangleVB->drawArrays(LLRender::TRIANGLES, 0, 3);

			mLastExposure.flush();
		}

		dst->bindTarget();

		LLGLDepthTest depth(GL_FALSE, GL_FALSE);

		gExposureProgram.bind();

		S32 channel = gExposureProgram.enableTexture(LLShaderMgr::DEFERRED_EMISSIVE);
		if (channel > -1)
		{
			mLuminanceMap.bindTexture(0, channel, LLTexUnit::TFO_TRILINEAR);
		}

		channel = gExposureProgram.enableTexture(LLShaderMgr::EXPOSURE_MAP);
		if (channel > -1)
		{
			mLastExposure.bindTexture(0, channel);
		}

		static LLStaticHashedString dt("dt");
		static LLStaticHashedString noiseVec("noiseVec");
		static LLStaticHashedString dynamic_exposure_params("dynamic_exposure_params");
		static LLCachedControl<F32> dynamic_exposure_coefficient(gSavedSettings, "RenderDynamicExposureCoefficient", 0.175f);
		static LLCachedControl<F32> dynamic_exposure_min(gSavedSettings, "RenderDynamicExposureMin", 0.125f);
		static LLCachedControl<F32> dynamic_exposure_max(gSavedSettings, "RenderDynamicExposureMax", 1.3f);

		gExposureProgram.uniform1f(dt, gFrameIntervalSeconds);
		gExposureProgram.uniform2f(noiseVec, ll_frand() * 2.0 - 1.0, ll_frand() * 2.0 - 1.0);
		gExposureProgram.uniform3f(dynamic_exposure_params, dynamic_exposure_coefficient, dynamic_exposure_min, dynamic_exposure_max);

		mScreenTriangleVB->setBuffer();
		mScreenTriangleVB->drawArrays(LLRender::TRIANGLES, 0, 3);

		gGL.getTexUnit(channel)->unbind(mLastExposure.getUsage());
		gExposureProgram.unbind();
		dst->flush();
	}
}

void LLPipeline::gammaCorrect(LLRenderTarget* src, LLRenderTarget* dst) {
	dst->bindTarget();
	// gamma correct lighting
	{
		LL_PROFILE_GPU_ZONE("gamma correct");

		LLGLDepthTest depth(GL_FALSE, GL_FALSE);

		// Apply gamma correction to the frame here.
		gDeferredPostGammaCorrectProgram.bind();

		S32 channel = 0;

		gDeferredPostGammaCorrectProgram.bindTexture(LLShaderMgr::DEFERRED_DIFFUSE, src, false, LLTexUnit::TFO_POINT);

		gDeferredPostGammaCorrectProgram.bindTexture(LLShaderMgr::EXPOSURE_MAP, &mExposureMap);

		gDeferredPostGammaCorrectProgram.uniform2f(LLShaderMgr::DEFERRED_SCREEN_RES, src->getWidth(), src->getHeight());

		static LLCachedControl<F32> exposure(gSavedSettings, "RenderExposure", 1.f);

		F32 e = llclamp(exposure(), 0.5f, 4.f);

		static LLStaticHashedString s_exposure("exposure");

		gDeferredPostGammaCorrectProgram.uniform1f(s_exposure, e);

		mScreenTriangleVB->setBuffer();
		mScreenTriangleVB->drawArrays(LLRender::TRIANGLES, 0, 3);

		gGL.getTexUnit(channel)->unbind(src->getUsage());
		gDeferredPostGammaCorrectProgram.unbind();
	}
	dst->flush();
}

void LLPipeline::copyScreenSpaceReflections(LLRenderTarget* src, LLRenderTarget* dst) 
{

	if (RenderScreenSpaceReflections && !gCubeSnapshot)
	{
		LL_PROFILE_GPU_ZONE("ssr copy");
		LLGLDepthTest depth(GL_TRUE, GL_TRUE, GL_ALWAYS);

		LLRenderTarget& depth_src = mRT->deferredScreen;

		dst->bindTarget();
		dst->clear();
		gCopyDepthProgram.bind();

		S32 diff_map = gCopyDepthProgram.getTextureChannel(LLShaderMgr::DIFFUSE_MAP);
		S32 depth_map = gCopyDepthProgram.getTextureChannel(LLShaderMgr::DEFERRED_DEPTH);

		gGL.getTexUnit(diff_map)->bind(src);
		gGL.getTexUnit(depth_map)->bind(&depth_src, true);

		mScreenTriangleVB->setBuffer();
		mScreenTriangleVB->drawArrays(LLRender::TRIANGLES, 0, 3);

		dst->flush();
	}
}

void LLPipeline::generateGlow(LLRenderTarget* src) 
{
	if (sRenderGlow)
	{
		LL_PROFILE_GPU_ZONE("glow");
		mGlow[2].bindTarget();
		mGlow[2].clear();

		gGlowExtractProgram.bind();
		F32 maxAlpha = RenderGlowMaxExtractAlpha;
		F32 warmthAmount = RenderGlowWarmthAmount;
		LLVector3 lumWeights = RenderGlowLumWeights;
		LLVector3 warmthWeights = RenderGlowWarmthWeights;

		gGlowExtractProgram.uniform1f(LLShaderMgr::GLOW_MIN_LUMINANCE, 9999);
		gGlowExtractProgram.uniform1f(LLShaderMgr::GLOW_MAX_EXTRACT_ALPHA, maxAlpha);
		gGlowExtractProgram.uniform3f(LLShaderMgr::GLOW_LUM_WEIGHTS, lumWeights.mV[0], lumWeights.mV[1],
			lumWeights.mV[2]);
		gGlowExtractProgram.uniform3f(LLShaderMgr::GLOW_WARMTH_WEIGHTS, warmthWeights.mV[0], warmthWeights.mV[1],
			warmthWeights.mV[2]);
		gGlowExtractProgram.uniform1f(LLShaderMgr::GLOW_WARMTH_AMOUNT, warmthAmount);

		{
			LLGLEnable blend_on(GL_BLEND);
			LLGLEnable test(GL_ALPHA_TEST);

			gGL.setSceneBlendType(LLRender::BT_ADD_WITH_ALPHA);

			gGlowExtractProgram.bindTexture(LLShaderMgr::DIFFUSE_MAP, src);

			gGL.color4f(1, 1, 1, 1);
			gPipeline.enableLightsFullbright();

			mScreenTriangleVB->setBuffer();
			mScreenTriangleVB->drawArrays(LLRender::TRIANGLES, 0, 3);

			mGlow[2].flush();
		}

		gGlowExtractProgram.unbind();

		// power of two between 1 and 1024
		U32 glowResPow = RenderGlowResolutionPow;
		const U32 glow_res = llmax(1, llmin(1024, 1 << glowResPow));

		S32 kernel = RenderGlowIterations * 2;
		F32 delta = RenderGlowWidth / glow_res;
		// Use half the glow width if we have the res set to less than 9 so that it looks
		// almost the same in either case.
		if (glowResPow < 9)
		{
			delta *= 0.5f;
		}
		F32 strength = RenderGlowStrength;

		gGlowProgram.bind();
		gGlowProgram.uniform1f(LLShaderMgr::GLOW_STRENGTH, strength);

		for (S32 i = 0; i < kernel; i++)
		{
			mGlow[i % 2].bindTarget();
			mGlow[i % 2].clear();

			if (i == 0)
			{
				gGlowProgram.bindTexture(LLShaderMgr::DIFFUSE_MAP, &mGlow[2]);
			}
			else
			{
				gGlowProgram.bindTexture(LLShaderMgr::DIFFUSE_MAP, &mGlow[(i - 1) % 2]);
			}

			if (i % 2 == 0)
			{
				gGlowProgram.uniform2f(LLShaderMgr::GLOW_DELTA, delta, 0);
			}
			else
			{
				gGlowProgram.uniform2f(LLShaderMgr::GLOW_DELTA, 0, delta);
			}

			mScreenTriangleVB->setBuffer();
			mScreenTriangleVB->drawArrays(LLRender::TRIANGLES, 0, 3);

			mGlow[i % 2].flush();
		}

		gGlowProgram.unbind();

	}
	else // !sRenderGlow, skip the glow ping-pong and just clear the result target
	{
		mGlow[1].bindTarget();
		mGlow[1].clear();
		mGlow[1].flush();
	}
}

void LLPipeline::applyFXAA(LLRenderTarget* src, LLRenderTarget* dst) 
{
	{
		llassert(!gCubeSnapshot);
		bool multisample = RenderFSAASamples > 1 && mRT->fxaaBuffer.isComplete();
		LLGLSLShader* shader = &gGlowCombineProgram;

		S32 width = dst->getWidth();
		S32 height = dst->getHeight();

		// Present everything.
		if (multisample)
		{
			LL_PROFILE_GPU_ZONE("aa");
			// bake out texture2D with RGBL for FXAA shader
			mRT->fxaaBuffer.bindTarget();

			shader = &gGlowCombineFXAAProgram;
			shader->bind();

			S32 channel = shader->enableTexture(LLShaderMgr::DEFERRED_DIFFUSE, src->getUsage());
			if (channel > -1)
			{
				src->bindTexture(0, channel, LLTexUnit::TFO_BILINEAR);
			}

			{
				LLGLDepthTest depth_test(GL_TRUE, GL_TRUE, GL_ALWAYS);
				mScreenTriangleVB->setBuffer();
				mScreenTriangleVB->drawArrays(LLRender::TRIANGLES, 0, 3);
			}

			shader->disableTexture(LLShaderMgr::DEFERRED_DIFFUSE, src->getUsage());
			shader->unbind();

			mRT->fxaaBuffer.flush();

			dst->bindTarget();
			shader = &gFXAAProgram;
			shader->bind();

			channel = shader->enableTexture(LLShaderMgr::DIFFUSE_MAP, mRT->fxaaBuffer.getUsage());
			if (channel > -1)
			{
				mRT->fxaaBuffer.bindTexture(0, channel, LLTexUnit::TFO_BILINEAR);
			}

			gGLViewport[0] = gViewerWindow->getWorldViewRectRaw().mLeft;
			gGLViewport[1] = gViewerWindow->getWorldViewRectRaw().mBottom;
			gGLViewport[2] = gViewerWindow->getWorldViewRectRaw().getWidth();
			gGLViewport[3] = gViewerWindow->getWorldViewRectRaw().getHeight();

			glViewport(gGLViewport[0], gGLViewport[1], gGLViewport[2], gGLViewport[3]);

			F32 scale_x = (F32)width / mRT->fxaaBuffer.getWidth();
			F32 scale_y = (F32)height / mRT->fxaaBuffer.getHeight();
			shader->uniform2f(LLShaderMgr::FXAA_TC_SCALE, scale_x, scale_y);
			shader->uniform2f(LLShaderMgr::FXAA_RCP_SCREEN_RES, 1.f / width * scale_x, 1.f / height * scale_y);
			shader->uniform4f(LLShaderMgr::FXAA_RCP_FRAME_OPT, -0.5f / width * scale_x, -0.5f / height * scale_y,
				0.5f / width * scale_x, 0.5f / height * scale_y);
			shader->uniform4f(LLShaderMgr::FXAA_RCP_FRAME_OPT2, -2.f / width * scale_x, -2.f / height * scale_y,
				2.f / width * scale_x, 2.f / height * scale_y);

			{
				LLGLDepthTest depth_test(GL_TRUE, GL_TRUE, GL_ALWAYS);
				S32 depth_channel = shader->getTextureChannel(LLShaderMgr::DEFERRED_DEPTH);
				gGL.getTexUnit(depth_channel)->bind(&mRT->deferredScreen, true);

				mScreenTriangleVB->setBuffer();
				mScreenTriangleVB->drawArrays(LLRender::TRIANGLES, 0, 3);
			}

			shader->unbind();
			dst->flush();
		}
		else {
			copyRenderTarget(src, dst);
		}
	}
}

void LLPipeline::copyRenderTarget(LLRenderTarget* src, LLRenderTarget* dst)
{

	LL_PROFILE_GPU_ZONE("copyRenderTarget");
	dst->bindTarget();

	gDeferredPostNoDoFProgram.bind();

	gDeferredPostNoDoFProgram.bindTexture(LLShaderMgr::DEFERRED_DIFFUSE, src);
	gDeferredPostNoDoFProgram.bindTexture(LLShaderMgr::DEFERRED_DEPTH, &mRT->deferredScreen, true);

	{
		mScreenTriangleVB->setBuffer();
		mScreenTriangleVB->drawArrays(LLRender::TRIANGLES, 0, 3);
	}

	gDeferredPostNoDoFProgram.unbind();

	dst->flush();
}

void LLPipeline::combineGlow(LLRenderTarget* src, LLRenderTarget* dst)
{
	// Go ahead and do our glow combine here in our destination.  We blit this later into the front buffer.

	dst->bindTarget();

	{

		gGlowCombineProgram.bind();

		gGlowCombineProgram.bindTexture(LLShaderMgr::DEFERRED_DIFFUSE, src);
		gGlowCombineProgram.bindTexture(LLShaderMgr::DEFERRED_EMISSIVE, &mGlow[1]);

		mScreenTriangleVB->setBuffer();
		mScreenTriangleVB->drawArrays(LLRender::TRIANGLES, 0, 3);
	}

	dst->flush();
}

void LLPipeline::renderDoF(LLRenderTarget* src, LLRenderTarget* dst)
{
	{
		bool dof_enabled =
			(RenderDepthOfFieldInEditMode || !LLToolMgr::getInstance()->inBuildMode()) &&
			RenderDepthOfField &&
			!gCubeSnapshot;

		gViewerWindow->setup3DViewport();

		if (dof_enabled)
		{
			LL_PROFILE_GPU_ZONE("dof");
			LLGLDisable blend(GL_BLEND);

			// depth of field focal plane calculations
			static F32 current_distance = 16.f;
			static F32 start_distance = 16.f;
			static F32 transition_time = 1.f;

			LLVector3 focus_point;

			LLViewerObject* obj = LLViewerMediaFocus::getInstance()->getFocusedObject();
			if (obj && obj->mDrawable && obj->isSelected())
			{ // focus on selected media object
				S32 face_idx = LLViewerMediaFocus::getInstance()->getFocusedFace();
				if (obj && obj->mDrawable)
				{
					LLFace* face = obj->mDrawable->getFace(face_idx);
					if (face)
					{
						focus_point = face->getPositionAgent();
					}
				}
			}

			if (focus_point.isExactlyZero())
			{
				if (LLViewerJoystick::getInstance()->getOverrideCamera())
				{ // focus on point under cursor
					focus_point.set(gDebugRaycastIntersection.getF32ptr());
				}
				else if (gAgentCamera.cameraMouselook())
				{ // focus on point under mouselook crosshairs
					LLVector4a result;
					result.clear();

					gViewerWindow->cursorIntersect(-1, -1, 512.f, NULL, -1, FALSE, FALSE, TRUE, NULL, &result);

					focus_point.set(result.getF32ptr());
				}
				else
				{
					// focus on alt-zoom target
					LLViewerRegion* region = gAgent.getRegion();
					if (region)
					{
						focus_point = LLVector3(gAgentCamera.getFocusGlobal() - region->getOriginGlobal());
					}
				}
			}

			LLVector3 eye = LLViewerCamera::getInstance()->getOrigin();
			F32 target_distance = 16.f;
			if (!focus_point.isExactlyZero())
			{
				target_distance = LLViewerCamera::getInstance()->getAtAxis() * (focus_point - eye);
			}

			if (transition_time >= 1.f && fabsf(current_distance - target_distance) / current_distance > 0.01f)
			{ // large shift happened, interpolate smoothly to new target distance
				transition_time = 0.f;
				start_distance = current_distance;
			}
			else if (transition_time < 1.f)
			{ // currently in a transition, continue interpolating
				transition_time += 1.f / CameraFocusTransitionTime * gFrameIntervalSeconds.value();
				transition_time = llmin(transition_time, 1.f);

				F32 t = cosf(transition_time * F_PI + F_PI) * 0.5f + 0.5f;
				current_distance = start_distance + (target_distance - start_distance) * t;
			}
			else
			{ // small or no change, just snap to target distance
				current_distance = target_distance;
			}

			// convert to mm
			F32 subject_distance = current_distance * 1000.f;
			F32 fnumber = CameraFNumber;
			F32 default_focal_length = CameraFocalLength;

			F32 fov = LLViewerCamera::getInstance()->getView();

			const F32 default_fov = CameraFieldOfView * F_PI / 180.f;

			// F32 aspect_ratio = (F32) mRT->screen.getWidth()/(F32)mRT->screen.getHeight();

			F32 dv = 2.f * default_focal_length * tanf(default_fov / 2.f);

			F32 focal_length = dv / (2 * tanf(fov / 2.f));

			// F32 tan_pixel_angle = tanf(LLDrawable::sCurPixelAngle);

			// from wikipedia -- c = |s2-s1|/s2 * f^2/(N(S1-f))
			// where	 N = fnumber
			//			 s2 = dot distance
			//			 s1 = subject distance
			//			 f = focal length
			//

			F32 blur_constant = focal_length * focal_length / (fnumber * (subject_distance - focal_length));
			blur_constant /= 1000.f; // convert to meters for shader
			F32 magnification = focal_length / (subject_distance - focal_length);

			{ // build diffuse+bloom+CoF
				mRT->deferredLight.bindTarget();

				gDeferredCoFProgram.bind();

				gDeferredCoFProgram.bindTexture(LLShaderMgr::DEFERRED_DIFFUSE, src, LLTexUnit::TFO_POINT);
				gDeferredCoFProgram.bindTexture(LLShaderMgr::DEFERRED_DEPTH, &mRT->deferredScreen, true);

				gDeferredCoFProgram.uniform1f(LLShaderMgr::DEFERRED_DEPTH_CUTOFF, RenderEdgeDepthCutoff);
				gDeferredCoFProgram.uniform1f(LLShaderMgr::DEFERRED_NORM_CUTOFF, RenderEdgeNormCutoff);
				gDeferredCoFProgram.uniform2f(LLShaderMgr::DEFERRED_SCREEN_RES, dst->getWidth(), dst->getHeight());
				gDeferredCoFProgram.uniform1f(LLShaderMgr::DOF_FOCAL_DISTANCE, -subject_distance / 1000.f);
				gDeferredCoFProgram.uniform1f(LLShaderMgr::DOF_BLUR_CONSTANT, blur_constant);
				gDeferredCoFProgram.uniform1f(LLShaderMgr::DOF_TAN_PIXEL_ANGLE, tanf(1.f / LLDrawable::sCurPixelAngle));
				gDeferredCoFProgram.uniform1f(LLShaderMgr::DOF_MAGNIFICATION, magnification);
				gDeferredCoFProgram.uniform1f(LLShaderMgr::DOF_MAX_COF, CameraMaxCoF);
				gDeferredCoFProgram.uniform1f(LLShaderMgr::DOF_RES_SCALE, CameraDoFResScale);

				mScreenTriangleVB->setBuffer();
				mScreenTriangleVB->drawArrays(LLRender::TRIANGLES, 0, 3);
				gDeferredCoFProgram.unbind();
				mRT->deferredLight.flush();
			}

			U32 dof_width = (U32)(mRT->screen.getWidth() * CameraDoFResScale);
			U32 dof_height = (U32)(mRT->screen.getHeight() * CameraDoFResScale);

			{ // perform DoF sampling at half-res (preserve alpha channel)
				src->bindTarget();
				glViewport(0, 0, dof_width, dof_height);

				gGL.setColorMask(true, false);

				gDeferredPostProgram.bind();
				gDeferredPostProgram.bindTexture(LLShaderMgr::DEFERRED_DIFFUSE, &mRT->deferredLight, LLTexUnit::TFO_POINT);

				gDeferredPostProgram.uniform2f(LLShaderMgr::DEFERRED_SCREEN_RES, dst->getWidth(), dst->getHeight());
				gDeferredPostProgram.uniform1f(LLShaderMgr::DOF_MAX_COF, CameraMaxCoF);
				gDeferredPostProgram.uniform1f(LLShaderMgr::DOF_RES_SCALE, CameraDoFResScale);

				mScreenTriangleVB->setBuffer();
				mScreenTriangleVB->drawArrays(LLRender::TRIANGLES, 0, 3);

				gDeferredPostProgram.unbind();

				src->flush();
				gGL.setColorMask(true, true);
			}

			{ // combine result based on alpha
				
				dst->bindTarget();
				if (RenderFSAASamples > 1 && mRT->fxaaBuffer.isComplete())
                {
					glViewport(0, 0, dst->getWidth(), dst->getHeight());
				}
				else
                {
					gGLViewport[0] = gViewerWindow->getWorldViewRectRaw().mLeft;
					gGLViewport[1] = gViewerWindow->getWorldViewRectRaw().mBottom;
					gGLViewport[2] = gViewerWindow->getWorldViewRectRaw().getWidth();
					gGLViewport[3] = gViewerWindow->getWorldViewRectRaw().getHeight();
					glViewport(gGLViewport[0], gGLViewport[1], gGLViewport[2], gGLViewport[3]);
				}

				gDeferredDoFCombineProgram.bind();	
				gDeferredDoFCombineProgram.bindTexture(LLShaderMgr::DEFERRED_DIFFUSE, src, LLTexUnit::TFO_POINT);
				gDeferredDoFCombineProgram.bindTexture(LLShaderMgr::DEFERRED_LIGHT, &mRT->deferredLight, LLTexUnit::TFO_POINT);

				gDeferredDoFCombineProgram.uniform2f(LLShaderMgr::DEFERRED_SCREEN_RES, dst->getWidth(), dst->getHeight());
				gDeferredDoFCombineProgram.uniform1f(LLShaderMgr::DOF_MAX_COF, CameraMaxCoF);
				gDeferredDoFCombineProgram.uniform1f(LLShaderMgr::DOF_RES_SCALE, CameraDoFResScale);
				gDeferredDoFCombineProgram.uniform1f(LLShaderMgr::DOF_WIDTH, (dof_width - 1) / (F32)src->getWidth());
				gDeferredDoFCombineProgram.uniform1f(LLShaderMgr::DOF_HEIGHT, (dof_height - 1) / (F32)src->getHeight());

				mScreenTriangleVB->setBuffer();
				mScreenTriangleVB->drawArrays(LLRender::TRIANGLES, 0, 3);

				gDeferredDoFCombineProgram.unbind();

				dst->flush();
			}
		}
		else
		{
			copyRenderTarget(src, dst);
		}
	}
}

void LLPipeline::renderFinalize()
{
    llassert(!gCubeSnapshot);
    LLVertexBuffer::unbind();
    LLGLState::checkStates();

    assertInitialized();

    LL_RECORD_BLOCK_TIME(FTM_RENDER_BLOOM);
    LL_PROFILE_GPU_ZONE("renderFinalize");

    gGL.color4f(1, 1, 1, 1);
    LLGLDepthTest depth(GL_FALSE);
    LLGLDisable blend(GL_BLEND);
    LLGLDisable cull(GL_CULL_FACE);

    enableLightsFullbright();

    LLGLDisable test(GL_ALPHA_TEST);

    gGL.setColorMask(true, true);
    glClearColor(0, 0, 0, 0);

    
    copyScreenSpaceReflections(&mRT->screen, &mSceneMap);

    generateLuminance(&mRT->screen, &mLuminanceMap);

    generateExposure(&mLuminanceMap, &mExposureMap);

    gammaCorrect(&mRT->screen, &mPostMap);

    LLVertexBuffer::unbind();

    generateGlow(&mPostMap);

    combineGlow(&mPostMap, &mRT->screen);

	gGLViewport[0] = gViewerWindow->getWorldViewRectRaw().mLeft;
	gGLViewport[1] = gViewerWindow->getWorldViewRectRaw().mBottom;
	gGLViewport[2] = gViewerWindow->getWorldViewRectRaw().getWidth();
	gGLViewport[3] = gViewerWindow->getWorldViewRectRaw().getHeight();
	glViewport(gGLViewport[0], gGLViewport[1], gGLViewport[2], gGLViewport[3]);

	renderDoF(&mRT->screen, &mPostMap);

	applyFXAA(&mPostMap, &mRT->screen);
	LLRenderTarget* finalBuffer = &mRT->screen;
	if (RenderBufferVisualization > -1)
    {
		finalBuffer = &mPostMap;
		switch (RenderBufferVisualization)
		{
		case 0:
		case 1:
		case 2:
		case 3:
			visualizeBuffers(&mRT->deferredScreen, finalBuffer, RenderBufferVisualization);
			break;
		case 4:
			visualizeBuffers(&mLuminanceMap, finalBuffer, 0);
		default:
			break;
		}
	}

	// Present the screen target.

	gDeferredPostNoDoFProgram.bind();

	// Whatever is last in the above post processing chain should _always_ be rendered directly here.  If not, expect problems.
	gDeferredPostNoDoFProgram.bindTexture(LLShaderMgr::DEFERRED_DIFFUSE, finalBuffer);
	gDeferredPostNoDoFProgram.bindTexture(LLShaderMgr::DEFERRED_DEPTH, &mRT->deferredScreen, true);

	{
		LLGLDepthTest depth_test(GL_TRUE, GL_TRUE, GL_ALWAYS);
		mScreenTriangleVB->setBuffer();
		mScreenTriangleVB->drawArrays(LLRender::TRIANGLES, 0, 3);
	}

	gDeferredPostNoDoFProgram.unbind();

    gGL.setSceneBlendType(LLRender::BT_ALPHA);

    if (hasRenderDebugMask(LLPipeline::RENDER_DEBUG_PHYSICS_SHAPES))
    {
        renderPhysicsDisplay();
    }

    /*if (LLRenderTarget::sUseFBO && !gCubeSnapshot)
    { // copy depth buffer from mRT->screen to framebuffer
        LLRenderTarget::copyContentsToFramebuffer(mRT->screen, 0, 0, mRT->screen.getWidth(), mRT->screen.getHeight(), 0, 0,
                                                  mRT->screen.getWidth(), mRT->screen.getHeight(),
                                                  GL_DEPTH_BUFFER_BIT | GL_STENCIL_BUFFER_BIT, GL_NEAREST);
    }*/

    LLVertexBuffer::unbind();

    LLGLState::checkStates();

    // flush calls made to "addTrianglesDrawn" so far to stats machinery
    recordTrianglesDrawn();
}

void LLPipeline::bindLightFunc(LLGLSLShader& shader)
{
    S32 channel = shader.enableTexture(LLShaderMgr::DEFERRED_LIGHTFUNC);
    if (channel > -1)
    {
        gGL.getTexUnit(channel)->bindManual(LLTexUnit::TT_TEXTURE, mLightFunc);
    }

    channel = shader.enableTexture(LLShaderMgr::DEFERRED_BRDF_LUT, LLTexUnit::TT_TEXTURE);
    if (channel > -1)
    {
        mPbrBrdfLut.bindTexture(0, channel);
    }
}

void LLPipeline::bindShadowMaps(LLGLSLShader& shader)
{
    for (U32 i = 0; i < 4; i++)
    {
        LLRenderTarget* shadow_target = getSunShadowTarget(i);
        if (shadow_target)
        {
            S32 channel = shader.enableTexture(LLShaderMgr::DEFERRED_SHADOW0 + i, LLTexUnit::TT_TEXTURE);
            if (channel > -1)
            {
                gGL.getTexUnit(channel)->bind(getSunShadowTarget(i), TRUE);
            }
        }
    }

    for (U32 i = 4; i < 6; i++)
    {
        S32 channel = shader.enableTexture(LLShaderMgr::DEFERRED_SHADOW0 + i);
        if (channel > -1)
        {
            LLRenderTarget* shadow_target = getSpotShadowTarget(i - 4);
            if (shadow_target)
            {
                gGL.getTexUnit(channel)->bind(shadow_target, TRUE);
            }
        }
    }
}

void LLPipeline::bindDeferredShaderFast(LLGLSLShader& shader)
{
    shader.bind();
    bindLightFunc(shader);
    bindShadowMaps(shader);
    bindReflectionProbes(shader);
}

void LLPipeline::bindDeferredShader(LLGLSLShader& shader, LLRenderTarget* light_target)
{
    LL_PROFILE_ZONE_SCOPED_CATEGORY_PIPELINE;
    LLRenderTarget* deferred_target       = &mRT->deferredScreen;
    LLRenderTarget* deferred_light_target = &mRT->deferredLight;

	shader.bind();
	S32 channel = 0;
    channel = shader.enableTexture(LLShaderMgr::DEFERRED_DIFFUSE, deferred_target->getUsage());
	if (channel > -1)
	{
        deferred_target->bindTexture(0,channel, LLTexUnit::TFO_POINT); // frag_data[0]
        gGL.getTexUnit(channel)->setTextureAddressMode(LLTexUnit::TAM_CLAMP);
	}

    channel = shader.enableTexture(LLShaderMgr::DEFERRED_SPECULAR, deferred_target->getUsage());
	if (channel > -1)
	{
        deferred_target->bindTexture(1, channel, LLTexUnit::TFO_POINT); // frag_data[1]
        gGL.getTexUnit(channel)->setTextureAddressMode(LLTexUnit::TAM_CLAMP);
	}

    channel = shader.enableTexture(LLShaderMgr::DEFERRED_NORMAL, deferred_target->getUsage());
	if (channel > -1)
	{
        deferred_target->bindTexture(2, channel, LLTexUnit::TFO_POINT); // frag_data[2]
        gGL.getTexUnit(channel)->setTextureAddressMode(LLTexUnit::TAM_CLAMP);
	}

    channel = shader.enableTexture(LLShaderMgr::DEFERRED_EMISSIVE, deferred_target->getUsage());
    if (channel > -1)
    {
        deferred_target->bindTexture(3, channel, LLTexUnit::TFO_POINT); // frag_data[3]
        gGL.getTexUnit(channel)->setTextureAddressMode(LLTexUnit::TAM_CLAMP);
    }

    channel = shader.enableTexture(LLShaderMgr::DEFERRED_DEPTH, deferred_target->getUsage());
    if (channel > -1)
    {
        gGL.getTexUnit(channel)->bind(deferred_target, TRUE);
        stop_glerror();
    }

    channel = shader.enableTexture(LLShaderMgr::EXPOSURE_MAP);
    if (channel > -1)
    {
        gGL.getTexUnit(channel)->bind(&mExposureMap);
    }

    if (shader.getUniformLocation(LLShaderMgr::VIEWPORT) != -1)
    {
		shader.uniform4f(LLShaderMgr::VIEWPORT, (F32) gGLViewport[0],
									(F32) gGLViewport[1],
									(F32) gGLViewport[2],
									(F32) gGLViewport[3]);
	}

    if (sReflectionRender && !shader.getUniformLocation(LLShaderMgr::MODELVIEW_MATRIX))
    {
        shader.uniformMatrix4fv(LLShaderMgr::MODELVIEW_MATRIX, 1, FALSE, mReflectionModelView.m);  
    }

	channel = shader.enableTexture(LLShaderMgr::DEFERRED_NOISE);
	if (channel > -1)
	{
        gGL.getTexUnit(channel)->bindManual(LLTexUnit::TT_TEXTURE, mNoiseMap);
		gGL.getTexUnit(channel)->setTextureFilteringOption(LLTexUnit::TFO_POINT);
	}

    bindLightFunc(shader);

	stop_glerror();

    light_target = light_target ? light_target : deferred_light_target;
    channel = shader.enableTexture(LLShaderMgr::DEFERRED_LIGHT, light_target->getUsage());
	if (channel > -1)
	{
        if (light_target->isComplete())
        {
            light_target->bindTexture(0, channel, LLTexUnit::TFO_POINT);
        }
        else
        {
            gGL.getTexUnit(channel)->bindFast(LLViewerFetchedTexture::sWhiteImagep);
        }
	}

	stop_glerror();

    bindShadowMaps(shader);

	stop_glerror();

	F32 mat[16*6];
	for (U32 i = 0; i < 16; i++)
	{
		mat[i] = mSunShadowMatrix[0].m[i];
		mat[i+16] = mSunShadowMatrix[1].m[i];
		mat[i+32] = mSunShadowMatrix[2].m[i];
		mat[i+48] = mSunShadowMatrix[3].m[i];
		mat[i+64] = mSunShadowMatrix[4].m[i];
		mat[i+80] = mSunShadowMatrix[5].m[i];
	}

	shader.uniformMatrix4fv(LLShaderMgr::DEFERRED_SHADOW_MATRIX, 6, FALSE, mat);

	stop_glerror();

    if (!LLPipeline::sReflectionProbesEnabled)
    {
        channel = shader.enableTexture(LLShaderMgr::ENVIRONMENT_MAP, LLTexUnit::TT_CUBE_MAP);
        if (channel > -1)
        {
            LLCubeMap* cube_map = gSky.mVOSkyp ? gSky.mVOSkyp->getCubeMap() : NULL;
            if (cube_map)
            {
                cube_map->enable(channel);
                cube_map->bind();
            }

            F32* m = gGLModelView;

            F32 mat[] = { m[0], m[1], m[2],
                          m[4], m[5], m[6],
                          m[8], m[9], m[10] };

            shader.uniformMatrix3fv(LLShaderMgr::DEFERRED_ENV_MAT, 1, TRUE, mat);
        }
    }

    bindReflectionProbes(shader);

    if (gAtmosphere)
    {
        // bind precomputed textures necessary for calculating sun and sky luminance
        channel = shader.enableTexture(LLShaderMgr::TRANSMITTANCE_TEX, LLTexUnit::TT_TEXTURE);
        if (channel > -1)
        {
            shader.bindTexture(LLShaderMgr::TRANSMITTANCE_TEX, gAtmosphere->getTransmittance());
        }

        channel = shader.enableTexture(LLShaderMgr::SCATTER_TEX, LLTexUnit::TT_TEXTURE_3D);
        if (channel > -1)
        {
            shader.bindTexture(LLShaderMgr::SCATTER_TEX, gAtmosphere->getScattering());
        }

        channel = shader.enableTexture(LLShaderMgr::SINGLE_MIE_SCATTER_TEX, LLTexUnit::TT_TEXTURE_3D);
        if (channel > -1)
        {
            shader.bindTexture(LLShaderMgr::SINGLE_MIE_SCATTER_TEX, gAtmosphere->getMieScattering());
        }

        channel = shader.enableTexture(LLShaderMgr::ILLUMINANCE_TEX, LLTexUnit::TT_TEXTURE);
        if (channel > -1)
        {
            shader.bindTexture(LLShaderMgr::ILLUMINANCE_TEX, gAtmosphere->getIlluminance());
        }
    }

    /*if (gCubeSnapshot)
    { // we only really care about the first two values, but the shader needs increasing separation between clip planes
        shader.uniform4f(LLShaderMgr::DEFERRED_SHADOW_CLIP, 1.f, 64.f, 128.f, 256.f);
    }
    else*/
    {
        shader.uniform4fv(LLShaderMgr::DEFERRED_SHADOW_CLIP, 1, mSunClipPlanes.mV);
    }
	shader.uniform1f(LLShaderMgr::DEFERRED_SUN_WASH, RenderDeferredSunWash);
	shader.uniform1f(LLShaderMgr::DEFERRED_SHADOW_NOISE, RenderShadowNoise);
	shader.uniform1f(LLShaderMgr::DEFERRED_BLUR_SIZE, RenderShadowBlurSize);

	shader.uniform1f(LLShaderMgr::DEFERRED_SSAO_RADIUS, RenderSSAOScale);
	shader.uniform1f(LLShaderMgr::DEFERRED_SSAO_MAX_RADIUS, RenderSSAOMaxScale);

	F32 ssao_factor = RenderSSAOFactor;
	shader.uniform1f(LLShaderMgr::DEFERRED_SSAO_FACTOR, ssao_factor);
	shader.uniform1f(LLShaderMgr::DEFERRED_SSAO_FACTOR_INV, 1.0/ssao_factor);

	LLVector3 ssao_effect = RenderSSAOEffect;
	F32 matrix_diag = (ssao_effect[0] + 2.0*ssao_effect[1])/3.0;
	F32 matrix_nondiag = (ssao_effect[0] - ssao_effect[1])/3.0;
	// This matrix scales (proj of color onto <1/rt(3),1/rt(3),1/rt(3)>) by
	// value factor, and scales remainder by saturation factor
	F32 ssao_effect_mat[] = {	matrix_diag, matrix_nondiag, matrix_nondiag,
								matrix_nondiag, matrix_diag, matrix_nondiag,
								matrix_nondiag, matrix_nondiag, matrix_diag};
	shader.uniformMatrix3fv(LLShaderMgr::DEFERRED_SSAO_EFFECT_MAT, 1, GL_FALSE, ssao_effect_mat);

	//F32 shadow_offset_error = 1.f + RenderShadowOffsetError * fabsf(LLViewerCamera::getInstance()->getOrigin().mV[2]);
	F32 shadow_bias_error = RenderShadowBiasError * fabsf(LLViewerCamera::getInstance()->getOrigin().mV[2])/3000.f;
    F32 shadow_bias       = RenderShadowBias + shadow_bias_error;

    shader.uniform2f(LLShaderMgr::DEFERRED_SCREEN_RES, deferred_target->getWidth(), deferred_target->getHeight());
	shader.uniform1f(LLShaderMgr::DEFERRED_NEAR_CLIP, LLViewerCamera::getInstance()->getNear()*2.f);
	shader.uniform1f (LLShaderMgr::DEFERRED_SHADOW_OFFSET, RenderShadowOffset); //*shadow_offset_error);
    shader.uniform1f(LLShaderMgr::DEFERRED_SHADOW_BIAS, shadow_bias);
	shader.uniform1f(LLShaderMgr::DEFERRED_SPOT_SHADOW_OFFSET, RenderSpotShadowOffset);
	shader.uniform1f(LLShaderMgr::DEFERRED_SPOT_SHADOW_BIAS, RenderSpotShadowBias);	

	shader.uniform3fv(LLShaderMgr::DEFERRED_SUN_DIR, 1, mTransformedSunDir.mV);
    shader.uniform3fv(LLShaderMgr::DEFERRED_MOON_DIR, 1, mTransformedMoonDir.mV);
	shader.uniform2f(LLShaderMgr::DEFERRED_SHADOW_RES, mRT->shadow[0].getWidth(), mRT->shadow[0].getHeight());
	shader.uniform2f(LLShaderMgr::DEFERRED_PROJ_SHADOW_RES, mSpotShadow[0].getWidth(), mSpotShadow[0].getHeight());
	shader.uniform1f(LLShaderMgr::DEFERRED_DEPTH_CUTOFF, RenderEdgeDepthCutoff);
	shader.uniform1f(LLShaderMgr::DEFERRED_NORM_CUTOFF, RenderEdgeNormCutoff);
	
    shader.uniformMatrix4fv(LLShaderMgr::MODELVIEW_DELTA_MATRIX, 1, GL_FALSE, gGLDeltaModelView);
    shader.uniformMatrix4fv(LLShaderMgr::INVERSE_MODELVIEW_DELTA_MATRIX, 1, GL_FALSE, gGLInverseDeltaModelView);

    shader.uniform1i(LLShaderMgr::CUBE_SNAPSHOT, gCubeSnapshot ? 1 : 0);

	if (shader.getUniformLocation(LLShaderMgr::DEFERRED_NORM_MATRIX) >= 0)
	{
        glh::matrix4f norm_mat = get_current_modelview().inverse().transpose();
		shader.uniformMatrix4fv(LLShaderMgr::DEFERRED_NORM_MATRIX, 1, FALSE, norm_mat.m);
	}

    shader.uniform3fv(LLShaderMgr::SUNLIGHT_COLOR, 1, mSunDiffuse.mV);
    shader.uniform3fv(LLShaderMgr::MOONLIGHT_COLOR, 1, mMoonDiffuse.mV);

    shader.uniform1f(LLShaderMgr::REFLECTION_PROBE_MAX_LOD, mReflectionMapManager.mMaxProbeLOD);
}


LLColor3 pow3f(LLColor3 v, F32 f)
{
	v.mV[0] = powf(v.mV[0], f);
	v.mV[1] = powf(v.mV[1], f);
	v.mV[2] = powf(v.mV[2], f);
	return v;
}

LLVector4 pow4fsrgb(LLVector4 v, F32 f)
{
	v.mV[0] = powf(v.mV[0], f);
	v.mV[1] = powf(v.mV[1], f);
	v.mV[2] = powf(v.mV[2], f);
	return v;
}

void LLPipeline::renderDeferredLighting()
{
    LL_PROFILE_ZONE_SCOPED_CATEGORY_PIPELINE;
    LL_PROFILE_GPU_ZONE("renderDeferredLighting");
    if (!sCull)
    {
        return;
    }

    llassert(!sRenderingHUDs);

    F32 light_scale = 1.f;

    if (gCubeSnapshot)
    { //darken local lights when probe ambiance is above 1
        light_scale = mReflectionMapManager.mLightScale;
    }

    LLRenderTarget *screen_target         = &mRT->screen;
    LLRenderTarget* deferred_light_target = &mRT->deferredLight;

    {
        LL_PROFILE_ZONE_NAMED_CATEGORY_PIPELINE("deferred");
        LLViewerCamera *camera = LLViewerCamera::getInstance();
        
        LLGLEnable multisample(RenderFSAASamples > 0 ? GL_MULTISAMPLE : 0);

        if (gPipeline.hasRenderType(LLPipeline::RENDER_TYPE_HUD))
        {
            gPipeline.toggleRenderType(LLPipeline::RENDER_TYPE_HUD);
        }

        gGL.setColorMask(true, true);

        // draw a cube around every light
        LLVertexBuffer::unbind();

        LLGLEnable cull(GL_CULL_FACE);
        LLGLEnable blend(GL_BLEND);

        glh::matrix4f mat = copy_matrix(gGLModelView);

        setupHWLights();  // to set mSun/MoonDir;

        glh::vec4f tc(mSunDir.mV);
        mat.mult_matrix_vec(tc);
        mTransformedSunDir.set(tc.v);

        glh::vec4f tc_moon(mMoonDir.mV);
        mat.mult_matrix_vec(tc_moon);
        mTransformedMoonDir.set(tc_moon.v);

        if (RenderDeferredSSAO || RenderShadowDetail > 0)
        {
            LL_PROFILE_GPU_ZONE("sun program");
            deferred_light_target->bindTarget();
            {  // paint shadow/SSAO light map (direct lighting lightmap)
                LL_PROFILE_ZONE_NAMED_CATEGORY_PIPELINE("renderDeferredLighting - sun shadow");
                bindDeferredShader(gDeferredSunProgram, deferred_light_target);
                mScreenTriangleVB->setBuffer();
                glClearColor(1, 1, 1, 1);
                deferred_light_target->clear(GL_COLOR_BUFFER_BIT);
                glClearColor(0, 0, 0, 0);

                glh::matrix4f inv_trans = get_current_modelview().inverse().transpose();

                const U32 slice = 32;
                F32       offset[slice * 3];
                for (U32 i = 0; i < 4; i++)
                {
                    for (U32 j = 0; j < 8; j++)
                    {
                        glh::vec3f v;
                        v.set_value(sinf(6.284f / 8 * j), cosf(6.284f / 8 * j), -(F32) i);
                        v.normalize();
                        inv_trans.mult_matrix_vec(v);
                        v.normalize();
                        offset[(i * 8 + j) * 3 + 0] = v.v[0];
                        offset[(i * 8 + j) * 3 + 1] = v.v[2];
                        offset[(i * 8 + j) * 3 + 2] = v.v[1];
                    }
                }

                gDeferredSunProgram.uniform3fv(sOffset, slice, offset);
                gDeferredSunProgram.uniform2f(LLShaderMgr::DEFERRED_SCREEN_RES,
                                              deferred_light_target->getWidth(),
                                              deferred_light_target->getHeight());

                {
                    LLGLDisable   blend(GL_BLEND);
                    LLGLDepthTest depth(GL_TRUE, GL_FALSE, GL_ALWAYS);
                    mScreenTriangleVB->drawArrays(LLRender::TRIANGLES, 0, 3);
                }

                unbindDeferredShader(gDeferredSunProgram);
            }
            deferred_light_target->flush();
        }

        if (RenderDeferredSSAO)
        {
            // soften direct lighting lightmap
            LL_PROFILE_ZONE_NAMED_CATEGORY_PIPELINE("renderDeferredLighting - soften shadow");
            LL_PROFILE_GPU_ZONE("soften shadow");
            // blur lightmap
            screen_target->bindTarget();
            glClearColor(1, 1, 1, 1);
            screen_target->clear(GL_COLOR_BUFFER_BIT);
            glClearColor(0, 0, 0, 0);

            bindDeferredShader(gDeferredBlurLightProgram);

            LLVector3 go = RenderShadowGaussian;
            const U32 kern_length = 4;
            F32       blur_size = RenderShadowBlurSize;
            F32       dist_factor = RenderShadowBlurDistFactor;

            // sample symmetrically with the middle sample falling exactly on 0.0
            F32 x = 0.f;

            LLVector3 gauss[32];  // xweight, yweight, offset

            for (U32 i = 0; i < kern_length; i++)
            {
                gauss[i].mV[0] = llgaussian(x, go.mV[0]);
                gauss[i].mV[1] = llgaussian(x, go.mV[1]);
                gauss[i].mV[2] = x;
                x += 1.f;
            }

            gDeferredBlurLightProgram.uniform2f(sDelta, 1.f, 0.f);
            gDeferredBlurLightProgram.uniform1f(sDistFactor, dist_factor);
            gDeferredBlurLightProgram.uniform3fv(sKern, kern_length, gauss[0].mV);
            gDeferredBlurLightProgram.uniform1f(sKernScale, blur_size * (kern_length / 2.f - 0.5f));

            {
                LLGLDisable   blend(GL_BLEND);
                LLGLDepthTest depth(GL_TRUE, GL_FALSE, GL_ALWAYS);
                mScreenTriangleVB->setBuffer();
                mScreenTriangleVB->drawArrays(LLRender::TRIANGLES, 0, 3);
            }

            screen_target->flush();
            unbindDeferredShader(gDeferredBlurLightProgram);

            bindDeferredShader(gDeferredBlurLightProgram, screen_target);

            deferred_light_target->bindTarget();

            gDeferredBlurLightProgram.uniform2f(sDelta, 0.f, 1.f);

            {
                LLGLDisable   blend(GL_BLEND);
                LLGLDepthTest depth(GL_TRUE, GL_FALSE, GL_ALWAYS);
                mScreenTriangleVB->setBuffer();
                mScreenTriangleVB->drawArrays(LLRender::TRIANGLES, 0, 3);
            }
            deferred_light_target->flush();
            unbindDeferredShader(gDeferredBlurLightProgram);
        }

        screen_target->bindTarget();
        // clear color buffer here - zeroing alpha (glow) is important or it will accumulate against sky
        glClearColor(0, 0, 0, 0);
        screen_target->clear(GL_COLOR_BUFFER_BIT);

        if (RenderDeferredAtmospheric)
        {  // apply sunlight contribution
            LLGLSLShader &soften_shader = LLPipeline::sUnderWaterRender ? gDeferredSoftenWaterProgram : gDeferredSoftenProgram;

            LL_PROFILE_ZONE_NAMED_CATEGORY_PIPELINE("renderDeferredLighting - atmospherics");
            LL_PROFILE_GPU_ZONE("atmospherics");
            bindDeferredShader(soften_shader);

            static LLCachedControl<F32> sky_scale(gSavedSettings, "RenderSkyHDRScale", 1.f);
            static LLStaticHashedString sky_hdr_scale("sky_hdr_scale");

            LLEnvironment &environment = LLEnvironment::instance();
            soften_shader.uniform1i(LLShaderMgr::SUN_UP_FACTOR, environment.getIsSunUp() ? 1 : 0);
            soften_shader.uniform3fv(LLShaderMgr::LIGHTNORM, 1, environment.getClampedLightNorm().mV);
            soften_shader.uniform1f(sky_hdr_scale, sky_scale);

            soften_shader.uniform4fv(LLShaderMgr::WATER_WATERPLANE, 1, LLDrawPoolAlpha::sWaterPlane.mV);

            {
                LLGLDepthTest depth(GL_FALSE);
                LLGLDisable   blend(GL_BLEND);
                LLGLDisable   test(GL_ALPHA_TEST);

                // full screen blit
                mScreenTriangleVB->setBuffer();
                mScreenTriangleVB->drawArrays(LLRender::TRIANGLES, 0, 3);
            }

            unbindDeferredShader(LLPipeline::sUnderWaterRender ? gDeferredSoftenWaterProgram : gDeferredSoftenProgram);
        }

        bool render_local = RenderLocalLights; // && !gCubeSnapshot;

        if (render_local)
        {
            gGL.setSceneBlendType(LLRender::BT_ADD);
            std::list<LLVector4>        fullscreen_lights;
            LLDrawable::drawable_list_t spot_lights;
            LLDrawable::drawable_list_t fullscreen_spot_lights;

            if (!gCubeSnapshot)
            {
                for (U32 i = 0; i < 2; i++)
                {
                    mTargetShadowSpotLight[i] = NULL;
                }
            }

            std::list<LLVector4> light_colors;

            LLVertexBuffer::unbind();

            {
                LL_PROFILE_ZONE_NAMED_CATEGORY_PIPELINE("renderDeferredLighting - local lights");
                LL_PROFILE_GPU_ZONE("local lights");
                bindDeferredShader(gDeferredLightProgram);

                if (mCubeVB.isNull())
                {
                    mCubeVB = ll_create_cube_vb(LLVertexBuffer::MAP_VERTEX);
                }

                mCubeVB->setBuffer();

                LLGLDepthTest depth(GL_TRUE, GL_FALSE);
                // mNearbyLights already includes distance calculation and excludes muted avatars.
                // It is calculated from mLights
                // mNearbyLights also provides fade value to gracefully fade-out out of range lights
                for (light_set_t::iterator iter = mNearbyLights.begin(); iter != mNearbyLights.end(); ++iter)
                {
                    LLDrawable * drawablep = iter->drawable;
                    LLVOVolume * volume = drawablep->getVOVolume();
                    if (!volume)
                    {
                        continue;
                    }

                    if (volume->isAttachment())
                    {
                        if (!sRenderAttachedLights)
                        {
                            continue;
                        }
                    }

                    LLVector4a center;
                    center.load3(drawablep->getPositionAgent().mV);
                    const F32 *c = center.getF32ptr();
                    F32        s = volume->getLightRadius() * 1.5f;

                    // send light color to shader in linear space
                    LLColor3 col = volume->getLightLinearColor() * light_scale;

                    if (col.magVecSquared() < 0.001f)
                    {
                        continue;
                    }

                    if (s <= 0.001f)
                    {
                        continue;
                    }

                    LLVector4a sa;
                    sa.splat(s);
                    if (camera->AABBInFrustumNoFarClip(center, sa) == 0)
                    {
                        continue;
                    }

                    sVisibleLightCount++;

                    if (camera->getOrigin().mV[0] > c[0] + s + 0.2f || camera->getOrigin().mV[0] < c[0] - s - 0.2f ||
                        camera->getOrigin().mV[1] > c[1] + s + 0.2f || camera->getOrigin().mV[1] < c[1] - s - 0.2f ||
                        camera->getOrigin().mV[2] > c[2] + s + 0.2f || camera->getOrigin().mV[2] < c[2] - s - 0.2f)
                    {  // draw box if camera is outside box
                        if (render_local)
                        {
                            if (volume->isLightSpotlight())
                            {
                                drawablep->getVOVolume()->updateSpotLightPriority();
                                spot_lights.push_back(drawablep);
                                continue;
                            }

                            gDeferredLightProgram.uniform3fv(LLShaderMgr::LIGHT_CENTER, 1, c);
                            gDeferredLightProgram.uniform1f(LLShaderMgr::LIGHT_SIZE, s);
                            gDeferredLightProgram.uniform3fv(LLShaderMgr::DIFFUSE_COLOR, 1, col.mV);
                            gDeferredLightProgram.uniform1f(LLShaderMgr::LIGHT_FALLOFF, volume->getLightFalloff(DEFERRED_LIGHT_FALLOFF));
                            gGL.syncMatrices();

                            mCubeVB->drawRange(LLRender::TRIANGLE_FAN, 0, 7, 8, get_box_fan_indices(camera, center));
                            stop_glerror();
                        }
                    }
                    else
                    {
                        if (volume->isLightSpotlight())
                        {
                            drawablep->getVOVolume()->updateSpotLightPriority();
                            fullscreen_spot_lights.push_back(drawablep);
                            continue;
                        }

                        glh::vec3f tc(c);
                        mat.mult_matrix_vec(tc);

                        fullscreen_lights.push_back(LLVector4(tc.v[0], tc.v[1], tc.v[2], s));
                        light_colors.push_back(LLVector4(col.mV[0], col.mV[1], col.mV[2], volume->getLightFalloff(DEFERRED_LIGHT_FALLOFF)));
                    }
                }

                // Bookmark comment to allow searching for mSpecialRenderMode == 3 (avatar edit mode),
                // prev site of appended deferred character light, removed by SL-13522 09/20

                unbindDeferredShader(gDeferredLightProgram);
            }

            if (!spot_lights.empty())
            {
                LL_PROFILE_ZONE_NAMED_CATEGORY_PIPELINE("renderDeferredLighting - projectors");
                LL_PROFILE_GPU_ZONE("projectors");
                LLGLDepthTest depth(GL_TRUE, GL_FALSE);
                bindDeferredShader(gDeferredSpotLightProgram);

                mCubeVB->setBuffer();

                gDeferredSpotLightProgram.enableTexture(LLShaderMgr::DEFERRED_PROJECTION);

                for (LLDrawable::drawable_list_t::iterator iter = spot_lights.begin(); iter != spot_lights.end(); ++iter)
                {
                    LLDrawable *drawablep = *iter;

                    LLVOVolume *volume = drawablep->getVOVolume();

                    LLVector4a center;
                    center.load3(drawablep->getPositionAgent().mV);
                    const F32 *c = center.getF32ptr();
                    F32        s = volume->getLightRadius() * 1.5f;

                    sVisibleLightCount++;

                    setupSpotLight(gDeferredSpotLightProgram, drawablep);

                    // send light color to shader in linear space
                    LLColor3 col = volume->getLightLinearColor() * light_scale;

                    gDeferredSpotLightProgram.uniform3fv(LLShaderMgr::LIGHT_CENTER, 1, c);
                    gDeferredSpotLightProgram.uniform1f(LLShaderMgr::LIGHT_SIZE, s);
                    gDeferredSpotLightProgram.uniform3fv(LLShaderMgr::DIFFUSE_COLOR, 1, col.mV);
                    gDeferredSpotLightProgram.uniform1f(LLShaderMgr::LIGHT_FALLOFF, volume->getLightFalloff(DEFERRED_LIGHT_FALLOFF));
                    gGL.syncMatrices();

                    mCubeVB->drawRange(LLRender::TRIANGLE_FAN, 0, 7, 8, get_box_fan_indices(camera, center));
                }
                gDeferredSpotLightProgram.disableTexture(LLShaderMgr::DEFERRED_PROJECTION);
                unbindDeferredShader(gDeferredSpotLightProgram);
            }

            {
                LL_PROFILE_ZONE_NAMED_CATEGORY_PIPELINE("renderDeferredLighting - fullscreen lights");
                LLGLDepthTest depth(GL_FALSE);
                LL_PROFILE_GPU_ZONE("fullscreen lights");

                U32 count = 0;

                const U32 max_count = LL_DEFERRED_MULTI_LIGHT_COUNT;
                LLVector4 light[max_count];
                LLVector4 col[max_count];

                F32 far_z = 0.f;

                while (!fullscreen_lights.empty())
                {
                    light[count] = fullscreen_lights.front();
                    fullscreen_lights.pop_front();
                    col[count] = light_colors.front();
                    light_colors.pop_front();

                    far_z = llmin(light[count].mV[2] - light[count].mV[3], far_z);
                    count++;
                    if (count == max_count || fullscreen_lights.empty())
                    {
                        U32 idx = count - 1;
                        bindDeferredShader(gDeferredMultiLightProgram[idx]);
                        gDeferredMultiLightProgram[idx].uniform1i(LLShaderMgr::MULTI_LIGHT_COUNT, count);
                        gDeferredMultiLightProgram[idx].uniform4fv(LLShaderMgr::MULTI_LIGHT, count, (GLfloat *) light);
                        gDeferredMultiLightProgram[idx].uniform4fv(LLShaderMgr::MULTI_LIGHT_COL, count, (GLfloat *) col);
                        gDeferredMultiLightProgram[idx].uniform1f(LLShaderMgr::MULTI_LIGHT_FAR_Z, far_z);
                        far_z = 0.f;
                        count = 0;
                        mScreenTriangleVB->setBuffer();
                        mScreenTriangleVB->drawArrays(LLRender::TRIANGLES, 0, 3);
                        unbindDeferredShader(gDeferredMultiLightProgram[idx]);
                    }
                }

                bindDeferredShader(gDeferredMultiSpotLightProgram);

                gDeferredMultiSpotLightProgram.enableTexture(LLShaderMgr::DEFERRED_PROJECTION);

                mScreenTriangleVB->setBuffer();

                for (LLDrawable::drawable_list_t::iterator iter = fullscreen_spot_lights.begin(); iter != fullscreen_spot_lights.end(); ++iter)
                {
                    LLDrawable *drawablep           = *iter;
                    LLVOVolume *volume              = drawablep->getVOVolume();
                    LLVector3   center              = drawablep->getPositionAgent();
                    F32 *       c                   = center.mV;
                    F32         light_size_final    = volume->getLightRadius() * 1.5f;
                    F32         light_falloff_final = volume->getLightFalloff(DEFERRED_LIGHT_FALLOFF);

                    sVisibleLightCount++;

                    glh::vec3f tc(c);
                    mat.mult_matrix_vec(tc);

                    setupSpotLight(gDeferredMultiSpotLightProgram, drawablep);

                    // send light color to shader in linear space
                    LLColor3 col = volume->getLightLinearColor() * light_scale;

                    gDeferredMultiSpotLightProgram.uniform3fv(LLShaderMgr::LIGHT_CENTER, 1, tc.v);
                    gDeferredMultiSpotLightProgram.uniform1f(LLShaderMgr::LIGHT_SIZE, light_size_final);
                    gDeferredMultiSpotLightProgram.uniform3fv(LLShaderMgr::DIFFUSE_COLOR, 1, col.mV);
                    gDeferredMultiSpotLightProgram.uniform1f(LLShaderMgr::LIGHT_FALLOFF, light_falloff_final);
                    mScreenTriangleVB->drawArrays(LLRender::TRIANGLES, 0, 3);
                }

                gDeferredMultiSpotLightProgram.disableTexture(LLShaderMgr::DEFERRED_PROJECTION);
                unbindDeferredShader(gDeferredMultiSpotLightProgram);
            }
        }


        gGL.setColorMask(true, true);
    }

    {  // render non-deferred geometry (alpha, fullbright, glow)
        LLGLDisable blend(GL_BLEND);
        //LLGLDisable stencil(GL_STENCIL_TEST);

        pushRenderTypeMask();
        andRenderTypeMask(LLPipeline::RENDER_TYPE_ALPHA,
                          LLPipeline::RENDER_TYPE_ALPHA_PRE_WATER,
                          LLPipeline::RENDER_TYPE_ALPHA_POST_WATER,
                          LLPipeline::RENDER_TYPE_FULLBRIGHT,
                          LLPipeline::RENDER_TYPE_VOLUME,
                          LLPipeline::RENDER_TYPE_GLOW,
                          LLPipeline::RENDER_TYPE_BUMP,
                          LLPipeline::RENDER_TYPE_GLTF_PBR,
                          LLPipeline::RENDER_TYPE_PASS_SIMPLE,
                          LLPipeline::RENDER_TYPE_PASS_ALPHA,
                          LLPipeline::RENDER_TYPE_PASS_ALPHA_MASK,
                          LLPipeline::RENDER_TYPE_PASS_BUMP,
                          LLPipeline::RENDER_TYPE_PASS_POST_BUMP,
                          LLPipeline::RENDER_TYPE_PASS_FULLBRIGHT,
                          LLPipeline::RENDER_TYPE_PASS_FULLBRIGHT_ALPHA_MASK,
                          LLPipeline::RENDER_TYPE_PASS_FULLBRIGHT_SHINY,
                          LLPipeline::RENDER_TYPE_PASS_GLOW,
                          LLPipeline::RENDER_TYPE_PASS_GLTF_GLOW,
                          LLPipeline::RENDER_TYPE_PASS_GRASS,
                          LLPipeline::RENDER_TYPE_PASS_SHINY,
                          LLPipeline::RENDER_TYPE_PASS_INVISIBLE,
                          LLPipeline::RENDER_TYPE_PASS_INVISI_SHINY,
                          LLPipeline::RENDER_TYPE_AVATAR,
                          LLPipeline::RENDER_TYPE_CONTROL_AV,
                          LLPipeline::RENDER_TYPE_ALPHA_MASK,
                          LLPipeline::RENDER_TYPE_FULLBRIGHT_ALPHA_MASK,
                          LLPipeline::RENDER_TYPE_WATER,
                          END_RENDER_TYPES);

        renderGeomPostDeferred(*LLViewerCamera::getInstance());
        popRenderTypeMask();
    }

    screen_target->flush();

    if (!gCubeSnapshot)
    {
        // this is the end of the 3D scene render, grab a copy of the modelview and projection
        // matrix for use in off-by-one-frame effects in the next frame
        for (U32 i = 0; i < 16; i++)
        {
            gGLLastModelView[i] = gGLModelView[i];
            gGLLastProjection[i] = gGLProjection[i];
        }
    }
    gGL.setColorMask(true, true);
}

void LLPipeline::setupSpotLight(LLGLSLShader& shader, LLDrawable* drawablep)
{
	//construct frustum
	LLVOVolume* volume = drawablep->getVOVolume();
	LLVector3 params = volume->getSpotLightParams();

	F32 fov = params.mV[0];
	F32 focus = params.mV[1];

	LLVector3 pos = drawablep->getPositionAgent();
	LLQuaternion quat = volume->getRenderRotation();
	LLVector3 scale = volume->getScale();
	
	//get near clip plane
	LLVector3 at_axis(0,0,-scale.mV[2]*0.5f);
	at_axis *= quat;

	LLVector3 np = pos+at_axis;
	at_axis.normVec();

	//get origin that has given fov for plane np, at_axis, and given scale
	F32 dist = (scale.mV[1]*0.5f)/tanf(fov*0.5f);

	LLVector3 origin = np - at_axis*dist;

	//matrix from volume space to agent space
	LLMatrix4 light_mat(quat, LLVector4(origin,1.f));

	glh::matrix4f light_to_agent((F32*) light_mat.mMatrix);
	glh::matrix4f light_to_screen = get_current_modelview() * light_to_agent;

	glh::matrix4f screen_to_light = light_to_screen.inverse();

	F32 s = volume->getLightRadius()*1.5f;
	F32 near_clip = dist;
	F32 width = scale.mV[VX];
	F32 height = scale.mV[VY];
	F32 far_clip = s+dist-scale.mV[VZ];

	F32 fovy = fov * RAD_TO_DEG;
	F32 aspect = width/height;

	glh::matrix4f trans(0.5f, 0.f, 0.f, 0.5f,
				0.f, 0.5f, 0.f, 0.5f,
				0.f, 0.f, 0.5f, 0.5f,
				0.f, 0.f, 0.f, 1.f);

	glh::vec3f p1(0, 0, -(near_clip+0.01f));
	glh::vec3f p2(0, 0, -(near_clip+1.f));

	glh::vec3f screen_origin(0, 0, 0);

	light_to_screen.mult_matrix_vec(p1);
	light_to_screen.mult_matrix_vec(p2);
	light_to_screen.mult_matrix_vec(screen_origin);

	glh::vec3f n = p2-p1;
	n.normalize();
	
	F32 proj_range = far_clip - near_clip;
	glh::matrix4f light_proj = gl_perspective(fovy, aspect, near_clip, far_clip);
	screen_to_light = trans * light_proj * screen_to_light;
	shader.uniformMatrix4fv(LLShaderMgr::PROJECTOR_MATRIX, 1, FALSE, screen_to_light.m);
	shader.uniform1f(LLShaderMgr::PROJECTOR_NEAR, near_clip);
	shader.uniform3fv(LLShaderMgr::PROJECTOR_P, 1, p1.v);
	shader.uniform3fv(LLShaderMgr::PROJECTOR_N, 1, n.v);
	shader.uniform3fv(LLShaderMgr::PROJECTOR_ORIGIN, 1, screen_origin.v);
	shader.uniform1f(LLShaderMgr::PROJECTOR_RANGE, proj_range);
	shader.uniform1f(LLShaderMgr::PROJECTOR_AMBIANCE, params.mV[2]);
	S32 s_idx = -1;

	for (U32 i = 0; i < 2; i++)
	{
		if (mShadowSpotLight[i] == drawablep)
		{
			s_idx = i;
		}
	}

	shader.uniform1i(LLShaderMgr::PROJECTOR_SHADOW_INDEX, s_idx);

	if (s_idx >= 0)
	{
		shader.uniform1f(LLShaderMgr::PROJECTOR_SHADOW_FADE, 1.f-mSpotLightFade[s_idx]);
	}
	else
	{
		shader.uniform1f(LLShaderMgr::PROJECTOR_SHADOW_FADE, 1.f);
	}

    // make sure we're not already targeting the same spot light with both shadow maps
    llassert(mTargetShadowSpotLight[0] != mTargetShadowSpotLight[1] || mTargetShadowSpotLight[0].isNull());

    if (!gCubeSnapshot)
	{
		LLDrawable* potential = drawablep;
		//determine if this light is higher priority than one of the existing spot shadows
		F32 m_pri = volume->getSpotLightPriority();

		for (U32 i = 0; i < 2; i++)
		{
			F32 pri = 0.f;

			if (mTargetShadowSpotLight[i].notNull())
			{
				pri = mTargetShadowSpotLight[i]->getVOVolume()->getSpotLightPriority();
			}

			if (m_pri > pri)
			{
				LLDrawable* temp = mTargetShadowSpotLight[i];
				mTargetShadowSpotLight[i] = potential;
				potential = temp;
				m_pri = pri;
			}
		}
	}

    // make sure we didn't end up targeting the same spot light with both shadow maps
    llassert(mTargetShadowSpotLight[0] != mTargetShadowSpotLight[1] || mTargetShadowSpotLight[0].isNull());

	LLViewerTexture* img = volume->getLightTexture();

	if (img == NULL)
	{
		img = LLViewerFetchedTexture::sWhiteImagep;
	}

	S32 channel = shader.enableTexture(LLShaderMgr::DEFERRED_PROJECTION);

	if (channel > -1)
	{
		if (img)
		{
			gGL.getTexUnit(channel)->bind(img);

			F32 lod_range = logf(img->getWidth())/logf(2.f);

			shader.uniform1f(LLShaderMgr::PROJECTOR_FOCUS, focus);
			shader.uniform1f(LLShaderMgr::PROJECTOR_LOD, lod_range);
			shader.uniform1f(LLShaderMgr::PROJECTOR_AMBIENT_LOD, llclamp((proj_range-focus)/proj_range*lod_range, 0.f, 1.f));
		}
	}
		
}

void LLPipeline::unbindDeferredShader(LLGLSLShader &shader)
{
    LLRenderTarget* deferred_target       = &mRT->deferredScreen;
    LLRenderTarget* deferred_light_target = &mRT->deferredLight;

	stop_glerror();
    shader.disableTexture(LLShaderMgr::DEFERRED_NORMAL, deferred_target->getUsage());
    shader.disableTexture(LLShaderMgr::DEFERRED_DIFFUSE, deferred_target->getUsage());
    shader.disableTexture(LLShaderMgr::DEFERRED_SPECULAR, deferred_target->getUsage());
    shader.disableTexture(LLShaderMgr::DEFERRED_EMISSIVE, deferred_target->getUsage());
    shader.disableTexture(LLShaderMgr::DEFERRED_BRDF_LUT);
    //shader.disableTexture(LLShaderMgr::DEFERRED_DEPTH, deferred_depth_target->getUsage());
    shader.disableTexture(LLShaderMgr::DEFERRED_DEPTH, deferred_target->getUsage());
    shader.disableTexture(LLShaderMgr::DEFERRED_LIGHT, deferred_light_target->getUsage());
	shader.disableTexture(LLShaderMgr::DIFFUSE_MAP);
	shader.disableTexture(LLShaderMgr::DEFERRED_BLOOM);

	for (U32 i = 0; i < 4; i++)
	{
		if (shader.disableTexture(LLShaderMgr::DEFERRED_SHADOW0+i) > -1)
		{
			glTexParameteri(GL_TEXTURE_2D, GL_TEXTURE_COMPARE_MODE, GL_NONE);
		}
	}

	for (U32 i = 4; i < 6; i++)
	{
		if (shader.disableTexture(LLShaderMgr::DEFERRED_SHADOW0+i) > -1)
		{
			glTexParameteri(GL_TEXTURE_2D, GL_TEXTURE_COMPARE_MODE, GL_NONE);
		}
	}

	shader.disableTexture(LLShaderMgr::DEFERRED_NOISE);
	shader.disableTexture(LLShaderMgr::DEFERRED_LIGHTFUNC);

    if (!LLPipeline::sReflectionProbesEnabled)
    {
        S32 channel = shader.disableTexture(LLShaderMgr::ENVIRONMENT_MAP, LLTexUnit::TT_CUBE_MAP);
        if (channel > -1)
        {
            LLCubeMap* cube_map = gSky.mVOSkyp ? gSky.mVOSkyp->getCubeMap() : NULL;
            if (cube_map)
            {
                cube_map->disable();
            }
        }
    }

    unbindReflectionProbes(shader);

	gGL.getTexUnit(0)->unbind(LLTexUnit::TT_TEXTURE);
	gGL.getTexUnit(0)->activate();
	shader.unbind();
}

void LLPipeline::setEnvMat(LLGLSLShader& shader)
{
    F32* m = gGLModelView;

    F32 mat[] = { m[0], m[1], m[2],
                    m[4], m[5], m[6],
                    m[8], m[9], m[10] };

    shader.uniformMatrix3fv(LLShaderMgr::DEFERRED_ENV_MAT, 1, TRUE, mat);
}

void LLPipeline::bindReflectionProbes(LLGLSLShader& shader)
{
    if (!sReflectionProbesEnabled)
    {
        return;
    }

    S32 channel = shader.enableTexture(LLShaderMgr::REFLECTION_PROBES, LLTexUnit::TT_CUBE_MAP_ARRAY);
    bool bound = false;
    if (channel > -1 && mReflectionMapManager.mTexture.notNull())
    {
        mReflectionMapManager.mTexture->bind(channel);
        bound = true;
    }

    channel = shader.enableTexture(LLShaderMgr::IRRADIANCE_PROBES, LLTexUnit::TT_CUBE_MAP_ARRAY);
    if (channel > -1 && mReflectionMapManager.mIrradianceMaps.notNull())
    {
        mReflectionMapManager.mIrradianceMaps->bind(channel);
        bound = true;
    }

    if (bound)
    {
        mReflectionMapManager.setUniforms();

        setEnvMat(shader);
    }

    // reflection probe shaders generally sample the scene map as well for SSR
    channel = shader.enableTexture(LLShaderMgr::SCENE_MAP);
    if (channel > -1)
    {
        gGL.getTexUnit(channel)->bind(&mSceneMap);
    }

    channel = shader.enableTexture(LLShaderMgr::SCENE_DEPTH);
    if (channel > -1)
    {
        gGL.getTexUnit(channel)->bind(&mSceneMap, true);
    }


}

void LLPipeline::unbindReflectionProbes(LLGLSLShader& shader)
{
    S32 channel = shader.disableTexture(LLShaderMgr::REFLECTION_PROBES, LLTexUnit::TT_CUBE_MAP);
    if (channel > -1 && mReflectionMapManager.mTexture.notNull())
    {
        mReflectionMapManager.mTexture->unbind();
        if (channel == 0)
        {
            gGL.getTexUnit(channel)->enable(LLTexUnit::TT_TEXTURE);
        }
    }
}


inline float sgn(float a)
{
    if (a > 0.0F) return (1.0F);
    if (a < 0.0F) return (-1.0F);
    return (0.0F);
}

glh::matrix4f look(const LLVector3 pos, const LLVector3 dir, const LLVector3 up)
{
	glh::matrix4f ret;

	LLVector3 dirN;
	LLVector3 upN;
	LLVector3 lftN;

	lftN = dir % up;
	lftN.normVec();
	
	upN = lftN % dir;
	upN.normVec();
	
	dirN = dir;
	dirN.normVec();

	ret.m[ 0] = lftN[0];
	ret.m[ 1] = upN[0];
	ret.m[ 2] = -dirN[0];
	ret.m[ 3] = 0.f;

	ret.m[ 4] = lftN[1];
	ret.m[ 5] = upN[1];
	ret.m[ 6] = -dirN[1];
	ret.m[ 7] = 0.f;

	ret.m[ 8] = lftN[2];
	ret.m[ 9] = upN[2];
	ret.m[10] = -dirN[2];
	ret.m[11] = 0.f;

	ret.m[12] = -(lftN*pos);
	ret.m[13] = -(upN*pos);
	ret.m[14] = dirN*pos;
	ret.m[15] = 1.f;

	return ret;
}

glh::matrix4f scale_translate_to_fit(const LLVector3 min, const LLVector3 max)
{
	glh::matrix4f ret;
	ret.m[ 0] = 2/(max[0]-min[0]);
	ret.m[ 4] = 0;
	ret.m[ 8] = 0;
	ret.m[12] = -(max[0]+min[0])/(max[0]-min[0]);

	ret.m[ 1] = 0;
	ret.m[ 5] = 2/(max[1]-min[1]);
	ret.m[ 9] = 0;
	ret.m[13] = -(max[1]+min[1])/(max[1]-min[1]);

	ret.m[ 2] = 0;
	ret.m[ 6] = 0;
	ret.m[10] = 2/(max[2]-min[2]);
	ret.m[14] = -(max[2]+min[2])/(max[2]-min[2]);

	ret.m[ 3] = 0;
	ret.m[ 7] = 0;
	ret.m[11] = 0;
	ret.m[15] = 1;

	return ret;
}

static LLTrace::BlockTimerStatHandle FTM_SHADOW_RENDER("Render Shadows");
static LLTrace::BlockTimerStatHandle FTM_SHADOW_ALPHA("Alpha Shadow");
static LLTrace::BlockTimerStatHandle FTM_SHADOW_SIMPLE("Simple Shadow");
static LLTrace::BlockTimerStatHandle FTM_SHADOW_GEOM("Shadow Geom");

static LLTrace::BlockTimerStatHandle FTM_SHADOW_ALPHA_MASKED("Alpha Masked");
static LLTrace::BlockTimerStatHandle FTM_SHADOW_ALPHA_BLEND("Alpha Blend");
static LLTrace::BlockTimerStatHandle FTM_SHADOW_ALPHA_TREE("Alpha Tree");
static LLTrace::BlockTimerStatHandle FTM_SHADOW_ALPHA_GRASS("Alpha Grass");
static LLTrace::BlockTimerStatHandle FTM_SHADOW_FULLBRIGHT_ALPHA_MASKED("Fullbright Alpha Masked");

void LLPipeline::renderShadow(glh::matrix4f& view, glh::matrix4f& proj, LLCamera& shadow_cam, LLCullResult& result, bool depth_clamp)
{
    LL_PROFILE_ZONE_SCOPED_CATEGORY_PIPELINE; //LL_RECORD_BLOCK_TIME(FTM_SHADOW_RENDER);
    LL_PROFILE_GPU_ZONE("renderShadow");
    
    LLPipeline::sShadowRender = true;

    // disable occlusion culling during shadow render
    U32 saved_occlusion = sUseOcclusion;
    sUseOcclusion = 0;

    // List of render pass types that use the prim volume as the shadow,
    // ignoring textures.
    static const U32 types[] = {
        LLRenderPass::PASS_SIMPLE,
        LLRenderPass::PASS_FULLBRIGHT,
        LLRenderPass::PASS_SHINY,
        LLRenderPass::PASS_BUMP,
        LLRenderPass::PASS_FULLBRIGHT_SHINY,
        LLRenderPass::PASS_MATERIAL,
        LLRenderPass::PASS_MATERIAL_ALPHA_EMISSIVE,
        LLRenderPass::PASS_SPECMAP,
        LLRenderPass::PASS_SPECMAP_EMISSIVE,
        LLRenderPass::PASS_NORMMAP,
        LLRenderPass::PASS_NORMMAP_EMISSIVE,
        LLRenderPass::PASS_NORMSPEC,
        LLRenderPass::PASS_NORMSPEC_EMISSIVE,
        LLRenderPass::PASS_GLTF_PBR
    };

    LLGLEnable cull(GL_CULL_FACE);

    //enable depth clamping if available
    LLGLEnable clamp_depth(depth_clamp ? GL_DEPTH_CLAMP : 0);

    LLGLDepthTest depth_test(GL_TRUE, GL_TRUE, GL_LESS);

    updateCull(shadow_cam, result);

    stateSort(shadow_cam, result);

    //generate shadow map
    gGL.matrixMode(LLRender::MM_PROJECTION);
    gGL.pushMatrix();
    gGL.loadMatrix(proj.m);
    gGL.matrixMode(LLRender::MM_MODELVIEW);
    gGL.pushMatrix();
    gGL.loadMatrix(view.m);

    stop_glerror();
    gGLLastMatrix = NULL;

    gGL.getTexUnit(0)->unbind(LLTexUnit::TT_TEXTURE);

    stop_glerror();

    LLEnvironment& environment = LLEnvironment::instance();

    struct CompareVertexBuffer
    {
        bool operator()(const LLDrawInfo* const& lhs, const LLDrawInfo* const& rhs)
        {
            return lhs->mVertexBuffer > rhs->mVertexBuffer;
        }
    };


    LLVertexBuffer::unbind();
    for (int j = 0; j < 2; ++j) // 0 -- static, 1 -- rigged
    {
        bool rigged = j == 1;
        gDeferredShadowProgram.bind(rigged);
        LLGLSLShader::sCurBoundShaderPtr->uniform1i(LLShaderMgr::SUN_UP_FACTOR, environment.getIsSunUp() ? 1 : 0);

        gGL.diffuseColor4f(1, 1, 1, 1);

        S32 shadow_detail = gSavedSettings.getS32("RenderShadowDetail");

        // if not using VSM, disable color writes
        if (shadow_detail <= 2)
        {
            gGL.setColorMask(false, false);
        }

        LL_PROFILE_ZONE_NAMED_CATEGORY_PIPELINE("shadow simple"); //LL_RECORD_BLOCK_TIME(FTM_SHADOW_SIMPLE);
        LL_PROFILE_GPU_ZONE("shadow simple");
        gGL.getTexUnit(0)->disable();

        for (U32 type : types)
        {
            if (rigged)
            {
                renderObjects(type, false, false, rigged);
            }
            else
            {
                renderShadowSimple(type);
            }
        }

        gGL.getTexUnit(0)->enable(LLTexUnit::TT_TEXTURE);
    }

    if (LLPipeline::sUseOcclusion > 1)
    { // do occlusion culling against non-masked only to take advantage of hierarchical Z
        doOcclusion(shadow_cam);
    }


    {
        LL_PROFILE_ZONE_NAMED_CATEGORY_PIPELINE("shadow geom");
        renderGeomShadow(shadow_cam);
    }

    {
        LL_PROFILE_ZONE_NAMED_CATEGORY_PIPELINE("shadow alpha");
        LL_PROFILE_GPU_ZONE("shadow alpha");

        U32 target_width = LLRenderTarget::sCurResX;

        for (int i = 0; i < 2; ++i)
        {
            bool rigged = i == 1;

            gDeferredShadowAlphaMaskProgram.bind(rigged);
            LLGLSLShader::sCurBoundShaderPtr->uniform1f(LLShaderMgr::DEFERRED_SHADOW_TARGET_WIDTH, (float)target_width);
            LLGLSLShader::sCurBoundShaderPtr->uniform1i(LLShaderMgr::SUN_UP_FACTOR, environment.getIsSunUp() ? 1 : 0);

            {
                LL_PROFILE_ZONE_NAMED_CATEGORY_PIPELINE("shadow alpha masked");
                LL_PROFILE_GPU_ZONE("shadow alpha masked");
                renderMaskedObjects(LLRenderPass::PASS_ALPHA_MASK, true, true, rigged);
            }

            {
                LL_PROFILE_ZONE_NAMED_CATEGORY_PIPELINE("shadow alpha blend");
                LL_PROFILE_GPU_ZONE("shadow alpha blend");
                LLGLSLShader::sCurBoundShaderPtr->setMinimumAlpha(0.598f);
                renderAlphaObjects(rigged);
            }

            {
                LL_PROFILE_ZONE_NAMED_CATEGORY_PIPELINE("shadow fullbright alpha masked");
                LL_PROFILE_GPU_ZONE("shadow alpha masked");
                gDeferredShadowFullbrightAlphaMaskProgram.bind(rigged);
                LLGLSLShader::sCurBoundShaderPtr->uniform1f(LLShaderMgr::DEFERRED_SHADOW_TARGET_WIDTH, (float)target_width);
                LLGLSLShader::sCurBoundShaderPtr->uniform1i(LLShaderMgr::SUN_UP_FACTOR, environment.getIsSunUp() ? 1 : 0);
                renderFullbrightMaskedObjects(LLRenderPass::PASS_FULLBRIGHT_ALPHA_MASK, true, true, rigged);
            }

            {
                LL_PROFILE_ZONE_NAMED_CATEGORY_PIPELINE("shadow alpha grass");
                LL_PROFILE_GPU_ZONE("shadow alpha grass");
                gDeferredTreeShadowProgram.bind(rigged);
                if (i == 0)
                {
                    LLGLSLShader::sCurBoundShaderPtr->setMinimumAlpha(0.598f);
                    renderObjects(LLRenderPass::PASS_GRASS, true);
                }

                {
                    LL_PROFILE_ZONE_NAMED_CATEGORY_PIPELINE("shadow alpha material");
                    LL_PROFILE_GPU_ZONE("shadow alpha material");
                    renderMaskedObjects(LLRenderPass::PASS_NORMSPEC_MASK, true, false, rigged);
                    renderMaskedObjects(LLRenderPass::PASS_MATERIAL_ALPHA_MASK, true, false, rigged);
                    renderMaskedObjects(LLRenderPass::PASS_SPECMAP_MASK, true, false, rigged);
                    renderMaskedObjects(LLRenderPass::PASS_NORMMAP_MASK, true, false, rigged);
                }
            }
        }

        for (int i = 0; i < 2; ++i)
        {
            bool rigged = i == 1;
            gDeferredShadowGLTFAlphaMaskProgram.bind(rigged);
            LLGLSLShader::sCurBoundShaderPtr->uniform1f(LLShaderMgr::DEFERRED_SHADOW_TARGET_WIDTH, (float)target_width);
            LLGLSLShader::sCurBoundShaderPtr->uniform1i(LLShaderMgr::SUN_UP_FACTOR, environment.getIsSunUp() ? 1 : 0);
            
            gGL.loadMatrix(gGLModelView);
            gGLLastMatrix = NULL;

            U32 type = LLRenderPass::PASS_GLTF_PBR_ALPHA_MASK;

            if (rigged)
            {
                mAlphaMaskPool->pushRiggedGLTFBatches(type + 1);
            }
            else
            {
                mAlphaMaskPool->pushGLTFBatches(type);
            }

            gGL.loadMatrix(gGLModelView);
            gGLLastMatrix = NULL;
        }
    }

    gDeferredShadowCubeProgram.bind();
    gGLLastMatrix = NULL;
    gGL.loadMatrix(gGLModelView);

    gGL.setColorMask(true, true);

    gGL.matrixMode(LLRender::MM_PROJECTION);
    gGL.popMatrix();
    gGL.matrixMode(LLRender::MM_MODELVIEW);
    gGL.popMatrix();
    gGLLastMatrix = NULL;

    // reset occlusion culling flag
    sUseOcclusion = saved_occlusion;
    LLPipeline::sShadowRender = false;
}

bool LLPipeline::getVisiblePointCloud(LLCamera& camera, LLVector3& min, LLVector3& max, std::vector<LLVector3>& fp, LLVector3 light_dir)
{
    LL_PROFILE_ZONE_SCOPED_CATEGORY_PIPELINE;
	//get point cloud of intersection of frust and min, max

	if (getVisibleExtents(camera, min, max))
	{
		return false;
	}

	//get set of planes on bounding box
	LLPlane bp[] = { 
		LLPlane(min, LLVector3(-1,0,0)),
		LLPlane(min, LLVector3(0,-1,0)),
		LLPlane(min, LLVector3(0,0,-1)),
		LLPlane(max, LLVector3(1,0,0)),
		LLPlane(max, LLVector3(0,1,0)),
		LLPlane(max, LLVector3(0,0,1))};
	
	//potential points
	std::vector<LLVector3> pp;

	//add corners of AABB
	pp.push_back(LLVector3(min.mV[0], min.mV[1], min.mV[2]));
	pp.push_back(LLVector3(max.mV[0], min.mV[1], min.mV[2]));
	pp.push_back(LLVector3(min.mV[0], max.mV[1], min.mV[2]));
	pp.push_back(LLVector3(max.mV[0], max.mV[1], min.mV[2]));
	pp.push_back(LLVector3(min.mV[0], min.mV[1], max.mV[2]));
	pp.push_back(LLVector3(max.mV[0], min.mV[1], max.mV[2]));
	pp.push_back(LLVector3(min.mV[0], max.mV[1], max.mV[2]));
	pp.push_back(LLVector3(max.mV[0], max.mV[1], max.mV[2]));

	//add corners of camera frustum
	for (U32 i = 0; i < LLCamera::AGENT_FRUSTRUM_NUM; i++)
	{
		pp.push_back(camera.mAgentFrustum[i]);
	}


	//bounding box line segments
	U32 bs[] = 
			{
		0,1,
		1,3,
		3,2,
		2,0,

		4,5,
		5,7,
		7,6,
		6,4,

		0,4,
		1,5,
		3,7,
		2,6
	};

	for (U32 i = 0; i < 12; i++)
	{ //for each line segment in bounding box
		for (U32 j = 0; j < LLCamera::AGENT_PLANE_NO_USER_CLIP_NUM; j++) 
		{ //for each plane in camera frustum
			const LLPlane& cp = camera.getAgentPlane(j);
			const LLVector3& v1 = pp[bs[i*2+0]];
			const LLVector3& v2 = pp[bs[i*2+1]];
			LLVector3 n;
			cp.getVector3(n);

			LLVector3 line = v1-v2;

			F32 d1 = line*n;
			F32 d2 = -cp.dist(v2);

			F32 t = d2/d1;

			if (t > 0.f && t < 1.f)
			{
				LLVector3 intersect = v2+line*t;
				pp.push_back(intersect);
			}
		}
	}
			
	//camera frustum line segments
	const U32 fs[] =
	{
		0,1,
		1,2,
		2,3,
		3,0,

		4,5,
		5,6,
		6,7,
		7,4,
	
		0,4,
		1,5,
		2,6,
		3,7	
	};

	for (U32 i = 0; i < 12; i++)
	{
		for (U32 j = 0; j < 6; ++j)
		{
			const LLVector3& v1 = pp[fs[i*2+0]+8];
			const LLVector3& v2 = pp[fs[i*2+1]+8];
			const LLPlane& cp = bp[j];
			LLVector3 n;
			cp.getVector3(n);

			LLVector3 line = v1-v2;

			F32 d1 = line*n;
			F32 d2 = -cp.dist(v2);

			F32 t = d2/d1;

			if (t > 0.f && t < 1.f)
			{
				LLVector3 intersect = v2+line*t;
				pp.push_back(intersect);
			}	
		}
	}

	LLVector3 ext[] = { min-LLVector3(0.05f,0.05f,0.05f),
		max+LLVector3(0.05f,0.05f,0.05f) };

	for (U32 i = 0; i < pp.size(); ++i)
	{
		bool found = true;

		const F32* p = pp[i].mV;
			
		for (U32 j = 0; j < 3; ++j)
		{
			if (p[j] < ext[0].mV[j] ||
				p[j] > ext[1].mV[j])
			{
				found = false;
				break;
			}
		}
				
		for (U32 j = 0; j < LLCamera::AGENT_PLANE_NO_USER_CLIP_NUM; ++j)
		{
			const LLPlane& cp = camera.getAgentPlane(j);
			F32 dist = cp.dist(pp[i]);
			if (dist > 0.05f) //point is above some plane, not contained
			{
				found = false;
				break;
			}
		}

		if (found)
		{
			fp.push_back(pp[i]);
		}
	}
	
	if (fp.empty())
	{
		return false;
	}
	
	return true;
}

void LLPipeline::renderHighlight(const LLViewerObject* obj, F32 fade)
{
	if (obj && obj->getVolume())
	{
		for (LLViewerObject::child_list_t::const_iterator iter = obj->getChildren().begin(); iter != obj->getChildren().end(); ++iter)
		{
			renderHighlight(*iter, fade);
		}

		LLDrawable* drawable = obj->mDrawable;
		if (drawable)
		{
			for (S32 i = 0; i < drawable->getNumFaces(); ++i)
			{
				LLFace* face = drawable->getFace(i);
				if (face)
				{
					face->renderSelected(LLViewerTexture::sNullImagep, LLColor4(1,1,1,fade));
				}
			}
		}
	}
}


LLRenderTarget* LLPipeline::getSunShadowTarget(U32 i)
{
    llassert(i < 4);
    return &mRT->shadow[i];
}

LLRenderTarget* LLPipeline::getSpotShadowTarget(U32 i)
{
    llassert(i < 2);
    return &mSpotShadow[i];
}

static LLTrace::BlockTimerStatHandle FTM_GEN_SUN_SHADOW("Gen Sun Shadow");
static LLTrace::BlockTimerStatHandle FTM_GEN_SUN_SHADOW_SPOT_RENDER("Spot Shadow Render");

// helper class for disabling occlusion culling for the current stack frame
class LLDisableOcclusionCulling
{
public:
    S32 mUseOcclusion;

    LLDisableOcclusionCulling()
    {
        mUseOcclusion = LLPipeline::sUseOcclusion;
        LLPipeline::sUseOcclusion = 0;
    }

    ~LLDisableOcclusionCulling()
    {
        LLPipeline::sUseOcclusion = mUseOcclusion;
    }
};

void LLPipeline::generateSunShadow(LLCamera& camera)
{
	if (!sRenderDeferred || RenderShadowDetail <= 0)
	{
		return;
	}

	LL_PROFILE_ZONE_SCOPED_CATEGORY_PIPELINE; //LL_RECORD_BLOCK_TIME(FTM_GEN_SUN_SHADOW);
    LL_PROFILE_GPU_ZONE("generateSunShadow");

    LLDisableOcclusionCulling no_occlusion;

	bool skip_avatar_update = false;
	if (!isAgentAvatarValid() || gAgentCamera.getCameraAnimating() || gAgentCamera.getCameraMode() != CAMERA_MODE_MOUSELOOK || !LLVOAvatar::sVisibleInFirstPerson)
	{
		skip_avatar_update = true;
	}

	if (!skip_avatar_update)
	{
		gAgentAvatarp->updateAttachmentVisibility(CAMERA_MODE_THIRD_PERSON);
	}

	F64 last_modelview[16];
	F64 last_projection[16];
	for (U32 i = 0; i < 16; i++)
	{ //store last_modelview of world camera
		last_modelview[i] = gGLLastModelView[i];
		last_projection[i] = gGLLastProjection[i];
	}

	pushRenderTypeMask();
	andRenderTypeMask(LLPipeline::RENDER_TYPE_SIMPLE,
					LLPipeline::RENDER_TYPE_ALPHA,
                    LLPipeline::RENDER_TYPE_ALPHA_PRE_WATER,
                    LLPipeline::RENDER_TYPE_ALPHA_POST_WATER,
					LLPipeline::RENDER_TYPE_GRASS,
                    LLPipeline::RENDER_TYPE_GLTF_PBR,
					LLPipeline::RENDER_TYPE_FULLBRIGHT,
					LLPipeline::RENDER_TYPE_BUMP,
					LLPipeline::RENDER_TYPE_VOLUME,
					LLPipeline::RENDER_TYPE_AVATAR,
					LLPipeline::RENDER_TYPE_CONTROL_AV,
					LLPipeline::RENDER_TYPE_TREE, 
					LLPipeline::RENDER_TYPE_TERRAIN,
					LLPipeline::RENDER_TYPE_WATER,
					LLPipeline::RENDER_TYPE_VOIDWATER,
					LLPipeline::RENDER_TYPE_PASS_ALPHA,
					LLPipeline::RENDER_TYPE_PASS_ALPHA_MASK,
					LLPipeline::RENDER_TYPE_PASS_FULLBRIGHT_ALPHA_MASK,
					LLPipeline::RENDER_TYPE_PASS_GRASS,
					LLPipeline::RENDER_TYPE_PASS_SIMPLE,
					LLPipeline::RENDER_TYPE_PASS_BUMP,
					LLPipeline::RENDER_TYPE_PASS_FULLBRIGHT,
					LLPipeline::RENDER_TYPE_PASS_SHINY,
					LLPipeline::RENDER_TYPE_PASS_FULLBRIGHT_SHINY,
					LLPipeline::RENDER_TYPE_PASS_MATERIAL,
					LLPipeline::RENDER_TYPE_PASS_MATERIAL_ALPHA,
					LLPipeline::RENDER_TYPE_PASS_MATERIAL_ALPHA_MASK,
					LLPipeline::RENDER_TYPE_PASS_MATERIAL_ALPHA_EMISSIVE,
					LLPipeline::RENDER_TYPE_PASS_SPECMAP,
					LLPipeline::RENDER_TYPE_PASS_SPECMAP_BLEND,
					LLPipeline::RENDER_TYPE_PASS_SPECMAP_MASK,
					LLPipeline::RENDER_TYPE_PASS_SPECMAP_EMISSIVE,
					LLPipeline::RENDER_TYPE_PASS_NORMMAP,
					LLPipeline::RENDER_TYPE_PASS_NORMMAP_BLEND,
					LLPipeline::RENDER_TYPE_PASS_NORMMAP_MASK,
					LLPipeline::RENDER_TYPE_PASS_NORMMAP_EMISSIVE,
					LLPipeline::RENDER_TYPE_PASS_NORMSPEC,
					LLPipeline::RENDER_TYPE_PASS_NORMSPEC_BLEND,
					LLPipeline::RENDER_TYPE_PASS_NORMSPEC_MASK,
					LLPipeline::RENDER_TYPE_PASS_NORMSPEC_EMISSIVE,
                    LLPipeline::RENDER_TYPE_PASS_ALPHA_MASK_RIGGED,
                    LLPipeline::RENDER_TYPE_PASS_FULLBRIGHT_ALPHA_MASK_RIGGED,
                    LLPipeline::RENDER_TYPE_PASS_SIMPLE_RIGGED,
                    LLPipeline::RENDER_TYPE_PASS_BUMP_RIGGED,
                    LLPipeline::RENDER_TYPE_PASS_FULLBRIGHT_RIGGED,
                    LLPipeline::RENDER_TYPE_PASS_SHINY_RIGGED,
                    LLPipeline::RENDER_TYPE_PASS_FULLBRIGHT_SHINY_RIGGED,
                    LLPipeline::RENDER_TYPE_PASS_MATERIAL_RIGGED,
                    LLPipeline::RENDER_TYPE_PASS_MATERIAL_ALPHA_RIGGED,
                    LLPipeline::RENDER_TYPE_PASS_MATERIAL_ALPHA_MASK_RIGGED,
                    LLPipeline::RENDER_TYPE_PASS_MATERIAL_ALPHA_EMISSIVE_RIGGED,
                    LLPipeline::RENDER_TYPE_PASS_SPECMAP_RIGGED,
                    LLPipeline::RENDER_TYPE_PASS_SPECMAP_BLEND_RIGGED,
                    LLPipeline::RENDER_TYPE_PASS_SPECMAP_MASK_RIGGED,
                    LLPipeline::RENDER_TYPE_PASS_SPECMAP_EMISSIVE_RIGGED,
                    LLPipeline::RENDER_TYPE_PASS_NORMMAP_RIGGED,
                    LLPipeline::RENDER_TYPE_PASS_NORMMAP_BLEND_RIGGED,
                    LLPipeline::RENDER_TYPE_PASS_NORMMAP_MASK_RIGGED,
                    LLPipeline::RENDER_TYPE_PASS_NORMMAP_EMISSIVE_RIGGED,
                    LLPipeline::RENDER_TYPE_PASS_NORMSPEC_RIGGED,
                    LLPipeline::RENDER_TYPE_PASS_NORMSPEC_BLEND_RIGGED,
                    LLPipeline::RENDER_TYPE_PASS_NORMSPEC_MASK_RIGGED,
                    LLPipeline::RENDER_TYPE_PASS_NORMSPEC_EMISSIVE_RIGGED,
                    LLPipeline::RENDER_TYPE_PASS_GLTF_PBR,
                    LLPipeline::RENDER_TYPE_PASS_GLTF_PBR_RIGGED,
                    LLPipeline::RENDER_TYPE_PASS_GLTF_PBR_ALPHA_MASK,
                    LLPipeline::RENDER_TYPE_PASS_GLTF_PBR_ALPHA_MASK_RIGGED,
					END_RENDER_TYPES);

	gGL.setColorMask(false, false);

    LLEnvironment& environment = LLEnvironment::instance();

	//get sun view matrix
	
	//store current projection/modelview matrix
	glh::matrix4f saved_proj = get_current_projection();
	glh::matrix4f saved_view = get_current_modelview();
	glh::matrix4f inv_view = saved_view.inverse();

	glh::matrix4f view[6];
	glh::matrix4f proj[6];
	
    LLVector3 caster_dir(environment.getIsSunUp() ? mSunDir : mMoonDir);

	//put together a universal "near clip" plane for shadow frusta
	LLPlane shadow_near_clip;
	{
        LLVector3 p = camera.getOrigin(); // gAgent.getPositionAgent();
		p += caster_dir * RenderFarClip*2.f;
		shadow_near_clip.setVec(p, caster_dir);
	}

	LLVector3 lightDir = -caster_dir;
	lightDir.normVec();

	glh::vec3f light_dir(lightDir.mV);

	//create light space camera matrix
	
	LLVector3 at = lightDir;

	LLVector3 up = camera.getAtAxis();

	if (fabsf(up*lightDir) > 0.75f)
	{
		up = camera.getUpAxis();
	}

	up.normVec();
	at.normVec();
	
	
	LLCamera main_camera = camera;
	
	F32 near_clip = 0.f;
	{
		//get visible point cloud
		std::vector<LLVector3> fp;

		main_camera.calcAgentFrustumPlanes(main_camera.mAgentFrustum);
		
		LLVector3 min,max;
		getVisiblePointCloud(main_camera,min,max,fp);

		if (fp.empty())
		{
			if (!hasRenderDebugMask(RENDER_DEBUG_SHADOW_FRUSTA) && !gCubeSnapshot)
			{
				mShadowCamera[0] = main_camera;
				mShadowExtents[0][0] = min;
				mShadowExtents[0][1] = max;

				mShadowFrustPoints[0].clear();
				mShadowFrustPoints[1].clear();
				mShadowFrustPoints[2].clear();
				mShadowFrustPoints[3].clear();
			}
			popRenderTypeMask();

			if (!skip_avatar_update)
			{
				gAgentAvatarp->updateAttachmentVisibility(gAgentCamera.getCameraMode());
			}

			return;
		}

		//get good split distances for frustum
		for (U32 i = 0; i < fp.size(); ++i)
		{
			glh::vec3f v(fp[i].mV);
			saved_view.mult_matrix_vec(v);
			fp[i].setVec(v.v);
		}

		min = fp[0];
		max = fp[0];

		//get camera space bounding box
		for (U32 i = 1; i < fp.size(); ++i)
		{
			update_min_max(min, max, fp[i]);
		}

		near_clip    = llclamp(-max.mV[2], 0.01f, 4.0f);
		F32 far_clip = llclamp(-min.mV[2]*2.f, 16.0f, 512.0f);

		//far_clip = llmin(far_clip, 128.f);
		far_clip = llmin(far_clip, camera.getFar());

		F32 range = far_clip-near_clip;

		LLVector3 split_exp = RenderShadowSplitExponent;

		F32 da = 1.f-llmax( fabsf(lightDir*up), fabsf(lightDir*camera.getLeftAxis()) );
		
		da = powf(da, split_exp.mV[2]);

		F32 sxp = split_exp.mV[1] + (split_exp.mV[0]-split_exp.mV[1])*da;
		
		for (U32 i = 0; i < 4; ++i)
		{
			F32 x = (F32)(i+1)/4.f;
			x = powf(x, sxp);
			mSunClipPlanes.mV[i] = near_clip+range*x;
		}

		mSunClipPlanes.mV[0] *= 1.25f; //bump back first split for transition padding
	}

    if (gCubeSnapshot)
    { // stretch clip planes for reflection probe renders to reduce number of shadow passes
        mSunClipPlanes.mV[1] = mSunClipPlanes.mV[2];
        mSunClipPlanes.mV[2] = mSunClipPlanes.mV[3];
        mSunClipPlanes.mV[3] *= 1.5f;
    }


	// convenience array of 4 near clip plane distances
	F32 dist[] = { near_clip, mSunClipPlanes.mV[0], mSunClipPlanes.mV[1], mSunClipPlanes.mV[2], mSunClipPlanes.mV[3] };
	
	if (mSunDiffuse == LLColor4::black)
<<<<<<< HEAD
	{ //sun diffuse is totally black shadows don't matter
		LLGLDepthTest depth(GL_TRUE);

		for (S32 j = 0; j < 4; j++)
		{
			mRT->shadow[j].bindTarget();
			mRT->shadow[j].clear();
			mRT->shadow[j].flush();
		}
=======
	{ //sun diffuse is totally black, shadows don't matter
        skipRenderingShadows();
>>>>>>> 162a825d
	}
	else
	{
        for (S32 j = 0; j < (gCubeSnapshot ? 2 : 4); j++)
		{
			if (!hasRenderDebugMask(RENDER_DEBUG_SHADOW_FRUSTA) && !gCubeSnapshot)
			{
				mShadowFrustPoints[j].clear();
			}

			LLViewerCamera::sCurCameraID = (LLViewerCamera::eCameraID)(LLViewerCamera::CAMERA_SUN_SHADOW0+j);

			//restore render matrices
			set_current_modelview(saved_view);
			set_current_projection(saved_proj);

			LLVector3 eye = camera.getOrigin();
            llassert(eye.isFinite());

			//camera used for shadow cull/render
			LLCamera shadow_cam;
		
			//create world space camera frustum for this split
			shadow_cam = camera;
			shadow_cam.setFar(16.f);
	
			LLViewerCamera::updateFrustumPlanes(shadow_cam, FALSE, FALSE, TRUE);

			LLVector3* frust = shadow_cam.mAgentFrustum;

			LLVector3 pn = shadow_cam.getAtAxis();
		
			LLVector3 min, max;

			//construct 8 corners of split frustum section
			for (U32 i = 0; i < 4; i++)
			{
				LLVector3 delta = frust[i+4]-eye;
				delta += (frust[i+4]-frust[(i+2)%4+4])*0.05f;
				delta.normVec();
				F32 dp = delta*pn;
				frust[i] = eye + (delta*dist[j]*0.75f)/dp;
				frust[i+4] = eye + (delta*dist[j+1]*1.25f)/dp;
			}
						
			shadow_cam.calcAgentFrustumPlanes(frust);
			shadow_cam.mFrustumCornerDist = 0.f;
		
			if (!gPipeline.hasRenderDebugMask(LLPipeline::RENDER_DEBUG_SHADOW_FRUSTA) && !gCubeSnapshot)
			{
				mShadowCamera[j] = shadow_cam;
			}

			std::vector<LLVector3> fp;

			if (!gPipeline.getVisiblePointCloud(shadow_cam, min, max, fp, lightDir)
                || j > RenderShadowSplits)
			{
				//no possible shadow receivers
                if (!gPipeline.hasRenderDebugMask(LLPipeline::RENDER_DEBUG_SHADOW_FRUSTA) && !gCubeSnapshot)
				{
					mShadowExtents[j][0] = LLVector3();
					mShadowExtents[j][1] = LLVector3();
					mShadowCamera[j+4] = shadow_cam;
				}

				mRT->shadow[j].bindTarget();
				{
					LLGLDepthTest depth(GL_TRUE);
					mRT->shadow[j].clear();
				}
				mRT->shadow[j].flush();

				mShadowError.mV[j] = 0.f;
				mShadowFOV.mV[j] = 0.f;

				continue;
			}

			if (!gPipeline.hasRenderDebugMask(LLPipeline::RENDER_DEBUG_SHADOW_FRUSTA) && !gCubeSnapshot)
			{
				mShadowExtents[j][0] = min;
				mShadowExtents[j][1] = max;
				mShadowFrustPoints[j] = fp;
			}
				

			//find a good origin for shadow projection
			LLVector3 origin;

			//get a temporary view projection
			view[j] = look(camera.getOrigin(), lightDir, -up);

			std::vector<LLVector3> wpf;

			for (U32 i = 0; i < fp.size(); i++)
			{
				glh::vec3f p = glh::vec3f(fp[i].mV);
				view[j].mult_matrix_vec(p);
				wpf.push_back(LLVector3(p.v));
			}

			min = wpf[0];
			max = wpf[0];

			for (U32 i = 0; i < fp.size(); ++i)
			{ //get AABB in camera space
				update_min_max(min, max, wpf[i]);
			}

			// Construct a perspective transform with perspective along y-axis that contains
			// points in wpf
			//Known:
			// - far clip plane
			// - near clip plane
			// - points in frustum
			//Find:
			// - origin

			//get some "interesting" points of reference
			LLVector3 center = (min+max)*0.5f;
			LLVector3 size = (max-min)*0.5f;
			LLVector3 near_center = center;
			near_center.mV[1] += size.mV[1]*2.f;
		
		
			//put all points in wpf in quadrant 0, reletive to center of min/max
			//get the best fit line using least squares
			F32 bfm = 0.f;
			F32 bfb = 0.f;

			for (U32 i = 0; i < wpf.size(); ++i)
			{
				wpf[i] -= center;
				wpf[i].mV[0] = fabsf(wpf[i].mV[0]);
				wpf[i].mV[2] = fabsf(wpf[i].mV[2]);
			}

			if (!wpf.empty())
			{ 
				F32 sx = 0.f;
				F32 sx2 = 0.f;
				F32 sy = 0.f;
				F32 sxy = 0.f;
			
				for (U32 i = 0; i < wpf.size(); ++i)
				{		
					sx += wpf[i].mV[0];
					sx2 += wpf[i].mV[0]*wpf[i].mV[0];
					sy += wpf[i].mV[1];
					sxy += wpf[i].mV[0]*wpf[i].mV[1]; 
				}

				bfm = (sy*sx-wpf.size()*sxy)/(sx*sx-wpf.size()*sx2);
				bfb = (sx*sxy-sy*sx2)/(sx*sx-bfm*sx2);
			}
		
			{
				// best fit line is y=bfm*x+bfb
		
				//find point that is furthest to the right of line
				F32 off_x = -1.f;
				LLVector3 lp;

				for (U32 i = 0; i < wpf.size(); ++i)
				{
					//y = bfm*x+bfb
					//x = (y-bfb)/bfm
					F32 lx = (wpf[i].mV[1]-bfb)/bfm;

					lx = wpf[i].mV[0]-lx;
				
					if (off_x < lx)
					{
						off_x = lx;
						lp = wpf[i];
					}
				}

				//get line with slope bfm through lp
				// bfb = y-bfm*x
				bfb = lp.mV[1]-bfm*lp.mV[0];

				//calculate error
				mShadowError.mV[j] = 0.f;

				for (U32 i = 0; i < wpf.size(); ++i)
				{
					F32 lx = (wpf[i].mV[1]-bfb)/bfm;
					mShadowError.mV[j] += fabsf(wpf[i].mV[0]-lx);
				}

				mShadowError.mV[j] /= wpf.size();
				mShadowError.mV[j] /= size.mV[0];

				if (mShadowError.mV[j] > RenderShadowErrorCutoff)
				{ //just use ortho projection
					mShadowFOV.mV[j] = -1.f;
					origin.clearVec();
					proj[j] = gl_ortho(min.mV[0], max.mV[0],
										min.mV[1], max.mV[1],
										-max.mV[2], -min.mV[2]);
				}
				else
				{
					//origin is where line x = 0;
					origin.setVec(0,bfb,0);

					F32 fovz = 1.f;
					F32 fovx = 1.f;
				
					LLVector3 zp;
					LLVector3 xp;

					for (U32 i = 0; i < wpf.size(); ++i)
					{
						LLVector3 atz = wpf[i]-origin;
						atz.mV[0] = 0.f;
						atz.normVec();
						if (fovz > -atz.mV[1])
						{
							zp = wpf[i];
							fovz = -atz.mV[1];
						}
					
						LLVector3 atx = wpf[i]-origin;
						atx.mV[2] = 0.f;
						atx.normVec();
						if (fovx > -atx.mV[1])
						{
							fovx = -atx.mV[1];
							xp = wpf[i];
						}
					}

					fovx = acos(fovx);
					fovz = acos(fovz);

					F32 cutoff = llmin((F32) RenderShadowFOVCutoff, 1.4f);
				
					mShadowFOV.mV[j] = fovx;
				
					if (fovx < cutoff && fovz > cutoff)
					{
						//x is a good fit, but z is too big, move away from zp enough so that fovz matches cutoff
						F32 d = zp.mV[2]/tan(cutoff);
						F32 ny = zp.mV[1] + fabsf(d);

						origin.mV[1] = ny;

						fovz = 1.f;
						fovx = 1.f;

						for (U32 i = 0; i < wpf.size(); ++i)
						{
							LLVector3 atz = wpf[i]-origin;
							atz.mV[0] = 0.f;
							atz.normVec();
							fovz = llmin(fovz, -atz.mV[1]);

							LLVector3 atx = wpf[i]-origin;
							atx.mV[2] = 0.f;
							atx.normVec();
							fovx = llmin(fovx, -atx.mV[1]);
						}

						fovx = acos(fovx);
						fovz = acos(fovz);

						mShadowFOV.mV[j] = cutoff;
					}

				
					origin += center;
			
					F32 ynear = -(max.mV[1]-origin.mV[1]);
					F32 yfar = -(min.mV[1]-origin.mV[1]);
				
					if (ynear < 0.1f) //keep a sensible near clip plane
					{
						F32 diff = 0.1f-ynear;
						origin.mV[1] += diff;
						ynear += diff;
						yfar += diff;
					}
								
					if (fovx > cutoff)
					{ //just use ortho projection
						origin.clearVec();
						mShadowError.mV[j] = -1.f;
						proj[j] = gl_ortho(min.mV[0], max.mV[0],
								min.mV[1], max.mV[1],
								-max.mV[2], -min.mV[2]);
					}
					else
					{
						//get perspective projection
						view[j] = view[j].inverse();
                        //llassert(origin.isFinite());

						glh::vec3f origin_agent(origin.mV);
					
						//translate view to origin
						view[j].mult_matrix_vec(origin_agent);

						eye = LLVector3(origin_agent.v);
                        //llassert(eye.isFinite());
						if (!hasRenderDebugMask(LLPipeline::RENDER_DEBUG_SHADOW_FRUSTA) && !gCubeSnapshot)
						{
							mShadowFrustOrigin[j] = eye;
						}
				
						view[j] = look(LLVector3(origin_agent.v), lightDir, -up);

						F32 fx = 1.f/tanf(fovx);
						F32 fz = 1.f/tanf(fovz);

						proj[j] = glh::matrix4f(-fx, 0, 0, 0,
												0, (yfar+ynear)/(ynear-yfar), 0, (2.f*yfar*ynear)/(ynear-yfar),
												0, 0, -fz, 0,
												0, -1.f, 0, 0);
					}
				}
			}

			//shadow_cam.setFar(128.f);
			shadow_cam.setOriginAndLookAt(eye, up, center);

			shadow_cam.setOrigin(0,0,0);

			set_current_modelview(view[j]);
			set_current_projection(proj[j]);

			LLViewerCamera::updateFrustumPlanes(shadow_cam, FALSE, FALSE, TRUE);

			//shadow_cam.ignoreAgentFrustumPlane(LLCamera::AGENT_PLANE_NEAR);
			shadow_cam.getAgentPlane(LLCamera::AGENT_PLANE_NEAR).set(shadow_near_clip);

			//translate and scale to from [-1, 1] to [0, 1]
			glh::matrix4f trans(0.5f, 0.f, 0.f, 0.5f,
							0.f, 0.5f, 0.f, 0.5f,
							0.f, 0.f, 0.5f, 0.5f,
							0.f, 0.f, 0.f, 1.f);

			set_current_modelview(view[j]);
			set_current_projection(proj[j]);

			for (U32 i = 0; i < 16; i++)
			{
				gGLLastModelView[i] = mShadowModelview[j].m[i];
				gGLLastProjection[i] = mShadowProjection[j].m[i];
			}

			mShadowModelview[j] = view[j];
			mShadowProjection[j] = proj[j];
			mSunShadowMatrix[j] = trans*proj[j]*view[j]*inv_view;
		
			stop_glerror();

			mRT->shadow[j].bindTarget();
			mRT->shadow[j].getViewport(gGLViewport);
			mRT->shadow[j].clear();
		
			{
				static LLCullResult result[4];
				renderShadow(view[j], proj[j], shadow_cam, result[j], true);
			}

			mRT->shadow[j].flush();
 
			if (!gPipeline.hasRenderDebugMask(LLPipeline::RENDER_DEBUG_SHADOW_FRUSTA) && !gCubeSnapshot)
			{
				mShadowCamera[j+4] = shadow_cam;
			}
		}
	}

	//hack to disable projector shadows 
	bool gen_shadow = RenderShadowDetail > 1;

	if (gen_shadow)
	{
        if (!gCubeSnapshot) //skip updating spot shadow maps during cubemap updates
        {
            LLTrace::CountStatHandle<>* velocity_stat = LLViewerCamera::getVelocityStat();
            F32 fade_amt = gFrameIntervalSeconds.value()
                * llmax(LLTrace::get_frame_recording().getLastRecording().getSum(*velocity_stat) / LLTrace::get_frame_recording().getLastRecording().getDuration().value(), 1.0);

            // should never happen
            llassert(mTargetShadowSpotLight[0] != mTargetShadowSpotLight[1] || mTargetShadowSpotLight[0].isNull());

            //update shadow targets
            for (U32 i = 0; i < 2; i++)
            { //for each current shadow
                LLViewerCamera::sCurCameraID = (LLViewerCamera::eCameraID)(LLViewerCamera::CAMERA_SPOT_SHADOW0 + i);

                if (mShadowSpotLight[i].notNull() &&
                    (mShadowSpotLight[i] == mTargetShadowSpotLight[0] ||
                        mShadowSpotLight[i] == mTargetShadowSpotLight[1]))
                { //keep this spotlight
                    mSpotLightFade[i] = llmin(mSpotLightFade[i] + fade_amt, 1.f);
                }
                else
                { //fade out this light
                    mSpotLightFade[i] = llmax(mSpotLightFade[i] - fade_amt, 0.f);

                    if (mSpotLightFade[i] == 0.f || mShadowSpotLight[i].isNull())
                    { //faded out, grab one of the pending spots (whichever one isn't already taken)
                        if (mTargetShadowSpotLight[0] != mShadowSpotLight[(i + 1) % 2])
                        {
                            mShadowSpotLight[i] = mTargetShadowSpotLight[0];
                        }
                        else
                        {
                            mShadowSpotLight[i] = mTargetShadowSpotLight[1];
                        }
                    }
                }
            }
        }

        // this should never happen
        llassert(mShadowSpotLight[0] != mShadowSpotLight[1] || mShadowSpotLight[0].isNull());

        for (S32 i = 0; i < 2; i++)
        {
            set_current_modelview(saved_view);
            set_current_projection(saved_proj);

            if (mShadowSpotLight[i].isNull())
            {
                continue;
            }

            LLVOVolume* volume = mShadowSpotLight[i]->getVOVolume();

            if (!volume)
            {
                mShadowSpotLight[i] = NULL;
                continue;
            }

            LLDrawable* drawable = mShadowSpotLight[i];

            LLVector3 params = volume->getSpotLightParams();
            F32 fov = params.mV[0];

            //get agent->light space matrix (modelview)
            LLVector3 center = drawable->getPositionAgent();
            LLQuaternion quat = volume->getRenderRotation();

            //get near clip plane
            LLVector3 scale = volume->getScale();
            LLVector3 at_axis(0, 0, -scale.mV[2] * 0.5f);
            at_axis *= quat;

            LLVector3 np = center + at_axis;
            at_axis.normVec();

            //get origin that has given fov for plane np, at_axis, and given scale
            F32 dist = (scale.mV[1] * 0.5f) / tanf(fov * 0.5f);

            LLVector3 origin = np - at_axis * dist;

            LLMatrix4 mat(quat, LLVector4(origin, 1.f));

            view[i + 4] = glh::matrix4f((F32*)mat.mMatrix);

            view[i + 4] = view[i + 4].inverse();

            //get perspective matrix
            F32 near_clip = dist + 0.01f;
            F32 width = scale.mV[VX];
            F32 height = scale.mV[VY];
            F32 far_clip = dist + volume->getLightRadius() * 1.5f;

            F32 fovy = fov * RAD_TO_DEG;
            F32 aspect = width / height;

            proj[i + 4] = gl_perspective(fovy, aspect, near_clip, far_clip);

            //translate and scale to from [-1, 1] to [0, 1]
            glh::matrix4f trans(0.5f, 0.f, 0.f, 0.5f,
                0.f, 0.5f, 0.f, 0.5f,
                0.f, 0.f, 0.5f, 0.5f,
                0.f, 0.f, 0.f, 1.f);

            set_current_modelview(view[i + 4]);
            set_current_projection(proj[i + 4]);

            mSunShadowMatrix[i + 4] = trans * proj[i + 4] * view[i + 4] * inv_view;

            for (U32 j = 0; j < 16; j++)
            {
                gGLLastModelView[j] = mShadowModelview[i + 4].m[j];
                gGLLastProjection[j] = mShadowProjection[i + 4].m[j];
            }

            mShadowModelview[i + 4] = view[i + 4];
            mShadowProjection[i + 4] = proj[i + 4];

            if (!gCubeSnapshot) //skip updating spot shadow maps during cubemap updates
            {
                LLCamera shadow_cam = camera;
                shadow_cam.setFar(far_clip);
                shadow_cam.setOrigin(origin);

                LLViewerCamera::updateFrustumPlanes(shadow_cam, FALSE, FALSE, TRUE);

                //
                
                mSpotShadow[i].bindTarget();
                mSpotShadow[i].getViewport(gGLViewport);
                mSpotShadow[i].clear();

                static LLCullResult result[2];

                LLViewerCamera::sCurCameraID = (LLViewerCamera::eCameraID)(LLViewerCamera::CAMERA_SPOT_SHADOW0 + i);

                RenderSpotLight = drawable;

                renderShadow(view[i + 4], proj[i + 4], shadow_cam, result[i], false);

                RenderSpotLight = nullptr;

                mSpotShadow[i].flush();
            }
        }
	}
	else
	{ //no spotlight shadows
		mShadowSpotLight[0] = mShadowSpotLight[1] = NULL;
	}


	if (!CameraOffset)
	{
		set_current_modelview(saved_view);
		set_current_projection(saved_proj);
	}
	else
	{
		set_current_modelview(view[1]);
		set_current_projection(proj[1]);
		gGL.loadMatrix(view[1].m);
		gGL.matrixMode(LLRender::MM_PROJECTION);
		gGL.loadMatrix(proj[1].m);
		gGL.matrixMode(LLRender::MM_MODELVIEW);
	}
	gGL.setColorMask(true, true);

	for (U32 i = 0; i < 16; i++)
	{
		gGLLastModelView[i] = last_modelview[i];
		gGLLastProjection[i] = last_projection[i];
	}

	popRenderTypeMask();

	if (!skip_avatar_update)
	{
		gAgentAvatarp->updateAttachmentVisibility(gAgentCamera.getCameraMode());
	}
}

void LLPipeline::renderGroups(LLRenderPass* pass, U32 type, bool texture)
{
	for (LLCullResult::sg_iterator i = sCull->beginVisibleGroups(); i != sCull->endVisibleGroups(); ++i)
	{
		LLSpatialGroup* group = *i;
		if (!group->isDead() &&
			(!sUseOcclusion || !group->isOcclusionState(LLSpatialGroup::OCCLUDED)) &&
			gPipeline.hasRenderType(group->getSpatialPartition()->mDrawableType) &&
			group->mDrawMap.find(type) != group->mDrawMap.end())
		{
			pass->renderGroup(group,type,texture);
		}
	}
}

void LLPipeline::renderRiggedGroups(LLRenderPass* pass, U32 type, bool texture)
{
    for (LLCullResult::sg_iterator i = sCull->beginVisibleGroups(); i != sCull->endVisibleGroups(); ++i)
    {
        LLSpatialGroup* group = *i;
        if (!group->isDead() &&
            (!sUseOcclusion || !group->isOcclusionState(LLSpatialGroup::OCCLUDED)) &&
            gPipeline.hasRenderType(group->getSpatialPartition()->mDrawableType) &&
            group->mDrawMap.find(type) != group->mDrawMap.end())
        {
            pass->renderRiggedGroup(group, type, texture);
        }
    }
}

static LLTrace::BlockTimerStatHandle FTM_GENERATE_IMPOSTOR("Generate Impostor");

void LLPipeline::generateImpostor(LLVOAvatar* avatar, bool preview_avatar)
{
    LL_RECORD_BLOCK_TIME(FTM_GENERATE_IMPOSTOR);
    LL_PROFILE_GPU_ZONE("generateImpostor");
	LLGLState::checkStates();

	static LLCullResult result;
	result.clear();
	grabReferences(result);
	
	if (!avatar || !avatar->mDrawable)
	{
        LL_WARNS_ONCE("AvatarRenderPipeline") << "Avatar is " << (avatar ? "not drawable" : "null") << LL_ENDL;
		return;
	}
    LL_DEBUGS_ONCE("AvatarRenderPipeline") << "Avatar " << avatar->getID() << " is drawable" << LL_ENDL;

	assertInitialized();

    // previews can't be muted or impostered
	bool visually_muted = !preview_avatar && avatar->isVisuallyMuted();
    LL_DEBUGS_ONCE("AvatarRenderPipeline") << "Avatar " << avatar->getID()
                              << " is " << ( visually_muted ? "" : "not ") << "visually muted"
                              << LL_ENDL;
	bool too_complex = !preview_avatar && avatar->isTooComplex();
    LL_DEBUGS_ONCE("AvatarRenderPipeline") << "Avatar " << avatar->getID()
                              << " is " << ( too_complex ? "" : "not ") << "too complex"
                              << LL_ENDL;

    pushRenderTypeMask();

    if (visually_muted || too_complex)
    {
        // only show jelly doll geometry
		andRenderTypeMask(LLPipeline::RENDER_TYPE_AVATAR,
							LLPipeline::RENDER_TYPE_CONTROL_AV,
							END_RENDER_TYPES);
	}
	else
	{
        //hide world geometry
        clearRenderTypeMask(
            RENDER_TYPE_SKY,
            RENDER_TYPE_WL_SKY,
            RENDER_TYPE_TERRAIN,
            RENDER_TYPE_GRASS,
            RENDER_TYPE_CONTROL_AV, // Animesh
            RENDER_TYPE_TREE,
            RENDER_TYPE_VOIDWATER,
            RENDER_TYPE_WATER,
            RENDER_TYPE_PASS_GRASS,
            RENDER_TYPE_HUD,
            RENDER_TYPE_PARTICLES,
            RENDER_TYPE_CLOUDS,
            RENDER_TYPE_HUD_PARTICLES,
            END_RENDER_TYPES
         );
	}
	
	S32 occlusion = sUseOcclusion;
	sUseOcclusion = 0;

	sReflectionRender = ! sRenderDeferred;

	sShadowRender = true;
	sImpostorRender = true;

	LLViewerCamera* viewer_camera = LLViewerCamera::getInstance();

	{
		markVisible(avatar->mDrawable, *viewer_camera);

        if (preview_avatar)
        {
            // Only show rigged attachments for preview
            // For the sake of performance and so that static
            // objects won't obstruct previewing changes
            LLVOAvatar::attachment_map_t::iterator iter;
            for (iter = avatar->mAttachmentPoints.begin();
                iter != avatar->mAttachmentPoints.end();
                ++iter)
            {
                LLViewerJointAttachment *attachment = iter->second;
                for (LLViewerJointAttachment::attachedobjs_vec_t::iterator attachment_iter = attachment->mAttachedObjects.begin();
                    attachment_iter != attachment->mAttachedObjects.end();
                    ++attachment_iter)
                {
                    LLViewerObject* attached_object = attachment_iter->get();
                    if (attached_object)
                    {
                        if (attached_object->isRiggedMesh())
                        {
                            markVisible(attached_object->mDrawable->getSpatialBridge(), *viewer_camera);
                        }
                        else
                        {
                            // sometimes object is a linkset and rigged mesh is a child
                            LLViewerObject::const_child_list_t& child_list = attached_object->getChildren();
                            for (LLViewerObject::child_list_t::const_iterator iter = child_list.begin();
                                iter != child_list.end(); iter++)
                            {
                                LLViewerObject* child = *iter;
                                if (child->isRiggedMesh())
                                {
                                    markVisible(attached_object->mDrawable->getSpatialBridge(), *viewer_camera);
                                    break;
                                }
                            }
                        }
                    }
                }
            }
        }
        else
        {
            LLVOAvatar::attachment_map_t::iterator iter;
            for (iter = avatar->mAttachmentPoints.begin();
                iter != avatar->mAttachmentPoints.end();
                ++iter)
            {
                LLViewerJointAttachment *attachment = iter->second;
                for (LLViewerJointAttachment::attachedobjs_vec_t::iterator attachment_iter = attachment->mAttachedObjects.begin();
                    attachment_iter != attachment->mAttachedObjects.end();
                    ++attachment_iter)
                {
                    LLViewerObject* attached_object = attachment_iter->get();
                    if (attached_object)
                    {
                        markVisible(attached_object->mDrawable->getSpatialBridge(), *viewer_camera);
                    }
                }
            }
        }
	}

	stateSort(*LLViewerCamera::getInstance(), result);
	
	LLCamera camera = *viewer_camera;
	LLVector2 tdim;
	U32 resY = 0;
	U32 resX = 0;

    if (!preview_avatar)
	{
		const LLVector4a* ext = avatar->mDrawable->getSpatialExtents();
		LLVector3 pos(avatar->getRenderPosition()+avatar->getImpostorOffset());

		camera.lookAt(viewer_camera->getOrigin(), pos, viewer_camera->getUpAxis());
	
		LLVector4a half_height;
		half_height.setSub(ext[1], ext[0]);
		half_height.mul(0.5f);

		LLVector4a left;
		left.load3(camera.getLeftAxis().mV);
		left.mul(left);
		llassert(left.dot3(left).getF32() > F_APPROXIMATELY_ZERO);
		left.normalize3fast();

		LLVector4a up;
		up.load3(camera.getUpAxis().mV);
		up.mul(up);
		llassert(up.dot3(up).getF32() > F_APPROXIMATELY_ZERO);
		up.normalize3fast();

		tdim.mV[0] = fabsf(half_height.dot3(left).getF32());
		tdim.mV[1] = fabsf(half_height.dot3(up).getF32());

		gGL.matrixMode(LLRender::MM_PROJECTION);
		gGL.pushMatrix();
	
		F32 distance = (pos-camera.getOrigin()).length();
		F32 fov = atanf(tdim.mV[1]/distance)*2.f*RAD_TO_DEG;
		F32 aspect = tdim.mV[0]/tdim.mV[1];
		glh::matrix4f persp = gl_perspective(fov, aspect, 1.f, 256.f);
		set_current_projection(persp);
		gGL.loadMatrix(persp.m);

		gGL.matrixMode(LLRender::MM_MODELVIEW);
		gGL.pushMatrix();
		glh::matrix4f mat;
		camera.getOpenGLTransform(mat.m);

		mat = glh::matrix4f((GLfloat*) OGL_TO_CFR_ROTATION) * mat;

		gGL.loadMatrix(mat.m);
		set_current_modelview(mat);

		glClearColor(0.0f,0.0f,0.0f,0.0f);
		gGL.setColorMask(true, true);
	
		// get the number of pixels per angle
		F32 pa = gViewerWindow->getWindowHeightRaw() / (RAD_TO_DEG * viewer_camera->getView());

		//get resolution based on angle width and height of impostor (double desired resolution to prevent aliasing)
		resY = llmin(nhpo2((U32) (fov*pa)), (U32) 512);
		resX = llmin(nhpo2((U32) (atanf(tdim.mV[0]/distance)*2.f*RAD_TO_DEG*pa)), (U32) 512);

		if (!avatar->mImpostor.isComplete())
		{
            avatar->mImpostor.allocate(resX, resY, GL_RGBA, true);

			if (LLPipeline::sRenderDeferred)
			{
				addDeferredAttachments(avatar->mImpostor, true);
			}
		
			gGL.getTexUnit(0)->bind(&avatar->mImpostor);
			gGL.getTexUnit(0)->setTextureFilteringOption(LLTexUnit::TFO_POINT);
			gGL.getTexUnit(0)->unbind(LLTexUnit::TT_TEXTURE);
		}
		else if(resX != avatar->mImpostor.getWidth() || resY != avatar->mImpostor.getHeight())
		{
			avatar->mImpostor.resize(resX,resY);
		}

		avatar->mImpostor.bindTarget();
	}

	F32 old_alpha = LLDrawPoolAvatar::sMinimumAlpha;

	if (visually_muted || too_complex)
	{ //disable alpha masking for muted avatars (get whole skin silhouette)
		LLDrawPoolAvatar::sMinimumAlpha = 0.f;
	}

    if (preview_avatar)
    {
        // previews don't care about imposters
        renderGeomDeferred(camera);
        renderGeomPostDeferred(camera);
    }
    else
	{
		avatar->mImpostor.clear();
		renderGeomDeferred(camera);

		renderGeomPostDeferred(camera);		

		// Shameless hack time: render it all again,
		// this time writing the depth
		// values we need to generate the alpha mask below
		// while preserving the alpha-sorted color rendering
		// from the previous pass
		//
		sImpostorRenderAlphaDepthPass = true;
		// depth-only here...
		//
		gGL.setColorMask(false,false);
		renderGeomPostDeferred(camera);

		sImpostorRenderAlphaDepthPass = false;

	}

	LLDrawPoolAvatar::sMinimumAlpha = old_alpha;

	{ //create alpha mask based on depth buffer (grey out if muted)
		if (LLPipeline::sRenderDeferred)
		{
			GLuint buff = GL_COLOR_ATTACHMENT0;
			glDrawBuffers(1, &buff);
		}

		LLGLDisable blend(GL_BLEND);

		if (visually_muted || too_complex)
		{
			gGL.setColorMask(true, true);
		}
		else
		{
			gGL.setColorMask(false, true);
		}
		
		gGL.getTexUnit(0)->unbind(LLTexUnit::TT_TEXTURE);

		LLGLDepthTest depth(GL_TRUE, GL_FALSE, GL_GREATER);

		gGL.flush();

		gGL.pushMatrix();
		gGL.loadIdentity();
		gGL.matrixMode(LLRender::MM_PROJECTION);
		gGL.pushMatrix();
		gGL.loadIdentity();

		static const F32 clip_plane = 0.99999f;

		gDebugProgram.bind();

		if (visually_muted)
		{	// Visually muted avatar
            LLColor4 muted_color(avatar->getMutedAVColor());
            LL_DEBUGS_ONCE("AvatarRenderPipeline") << "Avatar " << avatar->getID() << " MUTED set solid color " << muted_color << LL_ENDL;
			gGL.diffuseColor4fv( muted_color.mV );
		}
		else if (!preview_avatar)
		{ //grey muted avatar
            LL_DEBUGS_ONCE("AvatarRenderPipeline") << "Avatar " << avatar->getID() << " MUTED set grey" << LL_ENDL;
			gGL.diffuseColor4fv(LLColor4::pink.mV );
		}

		gGL.begin(LLRender::QUADS);
		gGL.vertex3f(-1, -1, clip_plane);
		gGL.vertex3f(1, -1, clip_plane);
		gGL.vertex3f(1, 1, clip_plane);
		gGL.vertex3f(-1, 1, clip_plane);
		gGL.end();
		gGL.flush();

		gDebugProgram.unbind();

		gGL.popMatrix();
		gGL.matrixMode(LLRender::MM_MODELVIEW);
		gGL.popMatrix();
	}

    if (!preview_avatar)
    {
        avatar->mImpostor.flush();
        avatar->setImpostorDim(tdim);
    }

	sUseOcclusion = occlusion;
	sReflectionRender = false;
	sImpostorRender = false;
	sShadowRender = false;
	popRenderTypeMask();

	gGL.matrixMode(LLRender::MM_PROJECTION);
	gGL.popMatrix();
	gGL.matrixMode(LLRender::MM_MODELVIEW);
	gGL.popMatrix();

    if (!preview_avatar)
    {
        avatar->mNeedsImpostorUpdate = FALSE;
        avatar->cacheImpostorValues();
        avatar->mLastImpostorUpdateFrameTime = gFrameTimeSeconds;
    }

	LLVertexBuffer::unbind();
	LLGLState::checkStates();
}

bool LLPipeline::hasRenderBatches(const U32 type) const
{
	return sCull->getRenderMapSize(type) > 0;
}

LLCullResult::drawinfo_iterator LLPipeline::beginRenderMap(U32 type)
{
	return sCull->beginRenderMap(type);
}

LLCullResult::drawinfo_iterator LLPipeline::endRenderMap(U32 type)
{
	return sCull->endRenderMap(type);
}

LLCullResult::sg_iterator LLPipeline::beginAlphaGroups()
{
	return sCull->beginAlphaGroups();
}

LLCullResult::sg_iterator LLPipeline::endAlphaGroups()
{
	return sCull->endAlphaGroups();
}

LLCullResult::sg_iterator LLPipeline::beginRiggedAlphaGroups()
{
    return sCull->beginRiggedAlphaGroups();
}

LLCullResult::sg_iterator LLPipeline::endRiggedAlphaGroups()
{
    return sCull->endRiggedAlphaGroups();
}

bool LLPipeline::hasRenderType(const U32 type) const
{
    // STORM-365 : LLViewerJointAttachment::setAttachmentVisibility() is setting type to 0 to actually mean "do not render"
    // We then need to test that value here and return false to prevent attachment to render (in mouselook for instance)
    // TODO: reintroduce RENDER_TYPE_NONE in LLRenderTypeMask and initialize its mRenderTypeEnabled[RENDER_TYPE_NONE] to false explicitely
	return (type == 0 ? false : mRenderTypeEnabled[type]);
}

void LLPipeline::setRenderTypeMask(U32 type, ...)
{
	va_list args;

	va_start(args, type);
	while (type < END_RENDER_TYPES)
	{
		mRenderTypeEnabled[type] = true;
		type = va_arg(args, U32);
	}
	va_end(args);

	if (type > END_RENDER_TYPES)
	{
		LL_ERRS() << "Invalid render type." << LL_ENDL;
	}
}

bool LLPipeline::hasAnyRenderType(U32 type, ...) const
{
	va_list args;

	va_start(args, type);
	while (type < END_RENDER_TYPES)
	{
		if (mRenderTypeEnabled[type])
		{
			return true;
		}
		type = va_arg(args, U32);
	}
	va_end(args);

	if (type > END_RENDER_TYPES)
	{
		LL_ERRS() << "Invalid render type." << LL_ENDL;
	}

	return false;
}

void LLPipeline::pushRenderTypeMask()
{
	std::string cur_mask;
	cur_mask.assign((const char*) mRenderTypeEnabled, sizeof(mRenderTypeEnabled));
	mRenderTypeEnableStack.push(cur_mask);
}

void LLPipeline::popRenderTypeMask()
{
	if (mRenderTypeEnableStack.empty())
	{
		LL_ERRS() << "Depleted render type stack." << LL_ENDL;
	}

	memcpy(mRenderTypeEnabled, mRenderTypeEnableStack.top().data(), sizeof(mRenderTypeEnabled));
	mRenderTypeEnableStack.pop();
}

void LLPipeline::andRenderTypeMask(U32 type, ...)
{
	va_list args;

	bool tmp[NUM_RENDER_TYPES];
	for (U32 i = 0; i < NUM_RENDER_TYPES; ++i)
	{
		tmp[i] = false;
	}

	va_start(args, type);
	while (type < END_RENDER_TYPES)
	{
		if (mRenderTypeEnabled[type]) 
		{
			tmp[type] = true;
		}

		type = va_arg(args, U32);
	}
	va_end(args);

	if (type > END_RENDER_TYPES)
	{
		LL_ERRS() << "Invalid render type." << LL_ENDL;
	}

	for (U32 i = 0; i < LLPipeline::NUM_RENDER_TYPES; ++i)
	{
		mRenderTypeEnabled[i] = tmp[i];
	}

}

void LLPipeline::clearRenderTypeMask(U32 type, ...)
{
	va_list args;

	va_start(args, type);
	while (type < END_RENDER_TYPES)
	{
		mRenderTypeEnabled[type] = false;
		
		type = va_arg(args, U32);
	}
	va_end(args);

	if (type > END_RENDER_TYPES)
	{
		LL_ERRS() << "Invalid render type." << LL_ENDL;
	}
}

void LLPipeline::setAllRenderTypes()
{
	for (U32 i = 0; i < NUM_RENDER_TYPES; ++i)
	{
		mRenderTypeEnabled[i] = true;
	}
}

void LLPipeline::clearAllRenderTypes()
{
	for (U32 i = 0; i < NUM_RENDER_TYPES; ++i)
	{
		mRenderTypeEnabled[i] = false;
	}
}

void LLPipeline::addDebugBlip(const LLVector3& position, const LLColor4& color)
{
	DebugBlip blip(position, color);
	mDebugBlips.push_back(blip);
}

void LLPipeline::hidePermanentObjects( std::vector<U32>& restoreList )
{
	//This method is used to hide any vo's from the object list that may have
	//the permanent flag set.
	
	U32 objCnt = gObjectList.getNumObjects();
	for (U32 i = 0; i < objCnt; ++i)
	{
		LLViewerObject* pObject = gObjectList.getObject(i);
		if ( pObject && pObject->flagObjectPermanent() )
		{
			LLDrawable *pDrawable = pObject->mDrawable;
		
			if ( pDrawable )
			{
				restoreList.push_back( i );
				hideDrawable( pDrawable );			
			}
		}
	}

	skipRenderingOfTerrain( true );
}

void LLPipeline::restorePermanentObjects( const std::vector<U32>& restoreList )
{
	//This method is used to restore(unhide) any vo's from the object list that may have
	//been hidden because their permanency flag was set.

	std::vector<U32>::const_iterator itCurrent	= restoreList.begin();
	std::vector<U32>::const_iterator itEnd		= restoreList.end();
	
	U32 objCnt = gObjectList.getNumObjects();

	while ( itCurrent != itEnd )
	{
		U32 index = *itCurrent;
		LLViewerObject* pObject = NULL;
		if ( index < objCnt ) 
		{
			pObject = gObjectList.getObject( index );
		}
		if ( pObject )
		{
			LLDrawable *pDrawable = pObject->mDrawable;
			if ( pDrawable )
			{
				pDrawable->clearState( LLDrawable::FORCE_INVISIBLE );
				unhideDrawable( pDrawable );				
			}
		}
		++itCurrent;
	}
	
	skipRenderingOfTerrain( false );
}

void LLPipeline::skipRenderingOfTerrain( bool flag )
{
	pool_set_t::iterator iter = mPools.begin();
	while ( iter != mPools.end() )
	{
		LLDrawPool* pPool = *iter;		
		U32 poolType = pPool->getType();					
		if ( hasRenderType( pPool->getType() ) && poolType == LLDrawPool::POOL_TERRAIN )
		{
			pPool->setSkipRenderFlag( flag );			
		}
		++iter;
	}
}

void LLPipeline::hideObject( const LLUUID& id )
{
	LLViewerObject *pVO = gObjectList.findObject( id );
	
	if ( pVO )
	{
		LLDrawable *pDrawable = pVO->mDrawable;
		
		if ( pDrawable )
		{
			hideDrawable( pDrawable );		
		}		
	}
}

void LLPipeline::hideDrawable( LLDrawable *pDrawable )
{
	pDrawable->setState( LLDrawable::FORCE_INVISIBLE );
	markRebuild( pDrawable, LLDrawable::REBUILD_ALL, TRUE );
	//hide the children
	LLViewerObject::const_child_list_t& child_list = pDrawable->getVObj()->getChildren();
	for ( LLViewerObject::child_list_t::const_iterator iter = child_list.begin();
		  iter != child_list.end(); iter++ )
	{
		LLViewerObject* child = *iter;
		LLDrawable* drawable = child->mDrawable;					
		if ( drawable )
		{
			drawable->setState( LLDrawable::FORCE_INVISIBLE );
			markRebuild( drawable, LLDrawable::REBUILD_ALL, TRUE );
		}
	}
}
void LLPipeline::unhideDrawable( LLDrawable *pDrawable )
{
	pDrawable->clearState( LLDrawable::FORCE_INVISIBLE );
	markRebuild( pDrawable, LLDrawable::REBUILD_ALL, TRUE );
	//restore children
	LLViewerObject::const_child_list_t& child_list = pDrawable->getVObj()->getChildren();
	for ( LLViewerObject::child_list_t::const_iterator iter = child_list.begin();
		  iter != child_list.end(); iter++)
	{
		LLViewerObject* child = *iter;
		LLDrawable* drawable = child->mDrawable;					
		if ( drawable )
		{
			drawable->clearState( LLDrawable::FORCE_INVISIBLE );
			markRebuild( drawable, LLDrawable::REBUILD_ALL, TRUE );
		}
	}
}
void LLPipeline::restoreHiddenObject( const LLUUID& id )
{
	LLViewerObject *pVO = gObjectList.findObject( id );
	
	if ( pVO )
	{
		LLDrawable *pDrawable = pVO->mDrawable;
		if ( pDrawable )
		{
			unhideDrawable( pDrawable );			
		}
	}
}

<<<<<<< HEAD
void LLPipeline::overrideEnvironmentMap()
{
    //mReflectionMapManager.mProbes.clear();
    //mReflectionMapManager.addProbe(LLViewerCamera::instance().getOrigin());
=======
void LLPipeline::skipRenderingShadows()
{
    LLGLDepthTest depth(GL_TRUE);

    for (S32 j = 0; j < 4; j++)
    {
        mShadow[j].bindTarget();
        mShadow[j].clear();
        mShadow[j].flush();
    }
}

void LLPipeline::handleShadowDetailChanged()
{
    if (RenderShadowDetail > gSavedSettings.getS32("RenderShadowDetail"))
    {
        skipRenderingShadows();
    }
    else
    {
        LLViewerShaderMgr::instance()->setShaders();
    }
>>>>>>> 162a825d
}
<|MERGE_RESOLUTION|>--- conflicted
+++ resolved
@@ -9439,20 +9439,8 @@
 	F32 dist[] = { near_clip, mSunClipPlanes.mV[0], mSunClipPlanes.mV[1], mSunClipPlanes.mV[2], mSunClipPlanes.mV[3] };
 	
 	if (mSunDiffuse == LLColor4::black)
-<<<<<<< HEAD
 	{ //sun diffuse is totally black shadows don't matter
-		LLGLDepthTest depth(GL_TRUE);
-
-		for (S32 j = 0; j < 4; j++)
-		{
-			mRT->shadow[j].bindTarget();
-			mRT->shadow[j].clear();
-			mRT->shadow[j].flush();
-		}
-=======
-	{ //sun diffuse is totally black, shadows don't matter
         skipRenderingShadows();
->>>>>>> 162a825d
 	}
 	else
 	{
@@ -10710,21 +10698,15 @@
 	}
 }
 
-<<<<<<< HEAD
-void LLPipeline::overrideEnvironmentMap()
-{
-    //mReflectionMapManager.mProbes.clear();
-    //mReflectionMapManager.addProbe(LLViewerCamera::instance().getOrigin());
-=======
 void LLPipeline::skipRenderingShadows()
 {
     LLGLDepthTest depth(GL_TRUE);
 
     for (S32 j = 0; j < 4; j++)
     {
-        mShadow[j].bindTarget();
-        mShadow[j].clear();
-        mShadow[j].flush();
+        mRT->shadow[j].bindTarget();
+        mRT->shadow[j].clear();
+        mRT->shadow[j].flush();
     }
 }
 
@@ -10738,5 +10720,10 @@
     {
         LLViewerShaderMgr::instance()->setShaders();
     }
->>>>>>> 162a825d
-}
+}
+
+void LLPipeline::overrideEnvironmentMap()
+{
+    //mReflectionMapManager.mProbes.clear();
+    //mReflectionMapManager.addProbe(LLViewerCamera::instance().getOrigin());
+}