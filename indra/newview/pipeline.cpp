--- conflicted
+++ resolved
@@ -7154,11 +7154,7 @@
         shader->uniform1i(tonemap_type, tonemap_type_setting);
 
         static LLCachedControl<F32> tonemap_mix_setting(gSavedSettings, "RenderTonemapMix", 1.f);
-<<<<<<< HEAD
-        shader->uniform1f(tonemap_mix, tonemap_mix_setting);
-=======
-        shader.uniform1f(tonemap_mix, psky->getTonemapMix());
->>>>>>> 16cc5fc3
+        shader->uniform1f(tonemap_mix, psky->getTonemapMix());
 
         mScreenTriangleVB->setBuffer();
         mScreenTriangleVB->drawArrays(LLRender::TRIANGLES, 0, 3);
