--- conflicted
+++ resolved
@@ -1,258 +1,188 @@
-/**
- * @file llfeaturemanager.h
- * @brief The feature manager is responsible for determining what features are turned on/off in the app.
- *
- * $LicenseInfo:firstyear=2003&license=viewerlgpl$
- * Second Life Viewer Source Code
- * Copyright (C) 2010, Linden Research, Inc.
- *
- * This library is free software; you can redistribute it and/or
- * modify it under the terms of the GNU Lesser General Public
- * License as published by the Free Software Foundation;
- * version 2.1 of the License only.
- *
- * This library is distributed in the hope that it will be useful,
- * but WITHOUT ANY WARRANTY; without even the implied warranty of
- * MERCHANTABILITY or FITNESS FOR A PARTICULAR PURPOSE.  See the GNU
- * Lesser General Public License for more details.
- *
- * You should have received a copy of the GNU Lesser General Public
- * License along with this library; if not, write to the Free Software
- * Foundation, Inc., 51 Franklin Street, Fifth Floor, Boston, MA  02110-1301  USA
- *
- * Linden Research, Inc., 945 Battery Street, San Francisco, CA  94111  USA
- * $/LicenseInfo$
- */
-
-#ifndef LL_LLFEATUREMANAGER_H
-#define LL_LLFEATUREMANAGER_H
-
-#include "stdtypes.h"
-
-#include "llsingleton.h"
-#include "llstring.h"
-#include <map>
-#include "llcoros.h"
-#include "lleventcoro.h"
-
-typedef enum EGPUClass
-{
-    GPU_CLASS_UNKNOWN = -1,
-    GPU_CLASS_0 = 0,
-    GPU_CLASS_1 = 1,
-    GPU_CLASS_2 = 2,
-    GPU_CLASS_3 = 3,
-    GPU_CLASS_4 = 4,
-    GPU_CLASS_5 = 5
-} EGPUClass;
-
-
-class LLFeatureInfo
-{
-public:
-<<<<<<< HEAD
-	LLFeatureInfo() : mValid(false), mAvailable(false), mRecommendedLevel(-1) {}
-	LLFeatureInfo(const std::string& name, const bool available, const F32 level);
-
-	bool isValid() const	{ return mValid; };
-
-public:
-	bool		mValid;
-	std::string	mName;
-	bool		mAvailable;
-	F32			mRecommendedLevel;
-=======
-    LLFeatureInfo() : mValid(FALSE), mAvailable(FALSE), mRecommendedLevel(-1) {}
-    LLFeatureInfo(const std::string& name, const BOOL available, const F32 level);
-
-    BOOL isValid() const    { return mValid; };
-
-public:
-    BOOL        mValid;
-    std::string mName;
-    BOOL        mAvailable;
-    F32         mRecommendedLevel;
->>>>>>> e1623bb2
-};
-
-
-class LLFeatureList
-{
-public:
-    typedef std::map<std::string, LLFeatureInfo> feature_map_t;
-
-    LLFeatureList(const std::string& name);
-    virtual ~LLFeatureList();
-
-<<<<<<< HEAD
-	bool isFeatureAvailable(const std::string& name);
-	F32 getRecommendedValue(const std::string& name);
-
-	void setFeatureAvailable(const std::string& name, const bool available);
-	void setRecommendedLevel(const std::string& name, const F32 level);
-=======
-    BOOL isFeatureAvailable(const std::string& name);
-    F32 getRecommendedValue(const std::string& name);
-
-    void setFeatureAvailable(const std::string& name, const BOOL available);
-    void setRecommendedLevel(const std::string& name, const F32 level);
->>>>>>> e1623bb2
-
-    bool loadFeatureList(LLFILE *fp);
-
-<<<<<<< HEAD
-	bool maskList(LLFeatureList &mask);
-
-	void addFeature(const std::string& name, const bool available, const F32 level);
-=======
-    BOOL maskList(LLFeatureList &mask);
-
-    void addFeature(const std::string& name, const BOOL available, const F32 level);
->>>>>>> e1623bb2
-
-    feature_map_t& getFeatures()
-    {
-        return mFeatures;
-    }
-
-    void dump();
-protected:
-    std::string mName;
-    feature_map_t   mFeatures;
-};
-
-
-class LLFeatureManager : public LLFeatureList, public LLSingleton<LLFeatureManager>
-{
-    LLSINGLETON(LLFeatureManager);
-    ~LLFeatureManager() {cleanupFeatureTables();}
-
-    // initialize this by loading feature table and gpu table
-    void initSingleton() override;
-
-public:
-
-    void maskCurrentList(const std::string& name); // Mask the current feature list with the named list
-
-    bool loadFeatureTables();
-
-    EGPUClass getGPUClass()             { return mGPUClass; }
-    std::string& getGPUString()         { return mGPUString; }
-
-    // get the measured GPU memory bandwidth in GB/sec
-    // may return 0 of benchmark has not been run or failed to run
-    F32 getGPUMemoryBandwidth() { return mGPUMemoryBandwidth; }
-<<<<<<< HEAD
-	bool isGPUSupported()				{ return mGPUSupported; }
-	F32 getExpectedGLVersion()			{ return mExpectedGLVersion; }
-	
-	void cleanupFeatureTables();
-
-	S32 getVersion() const				{ return mTableVersion; }
-	void setSafe(const bool safe)		{ mSafe = safe; }
-	bool isSafe() const					{ return mSafe; }
-
-	LLFeatureList *findMask(const std::string& name);
-	bool maskFeatures(const std::string& name);
-=======
-    BOOL isGPUSupported()               { return mGPUSupported; }
-    F32 getExpectedGLVersion()          { return mExpectedGLVersion; }
-
-    void cleanupFeatureTables();
-
-    S32 getVersion() const              { return mTableVersion; }
-    void setSafe(const BOOL safe)       { mSafe = safe; }
-    BOOL isSafe() const                 { return mSafe; }
-
-    LLFeatureList *findMask(const std::string& name);
-    BOOL maskFeatures(const std::string& name);
->>>>>>> e1623bb2
-
-    // set the graphics to low, medium, high, or ultra.
-    // skipFeatures forces skipping of mostly hardware settings
-    // that we don't want to change when we change graphics
-    // settings
-    void setGraphicsLevel(U32 level, bool skipFeatures);
-
-    // What 'level' values are valid to pass to setGraphicsLevel()?
-    // 0 is the low end...
-    U32 getMaxGraphicsLevel() const;
-    bool isValidGraphicsLevel(U32 level) const;
-
-    // setGraphicsLevel() levels have names.
-    std::string getNameForGraphicsLevel(U32 level) const;
-    // returns -1 for unrecognized name (hence S32 rather than U32)
-    S32 getGraphicsLevelForName(const std::string& name) const;
-
-    void applyBaseMasks();
-    void applyRecommendedSettings();
-
-    // apply the basic masks.  Also, skip one saved
-    // in the skip list if true
-    void applyFeatures(bool skipFeatures);
-
-    LLSD getRecommendedSettingsMap();
-
-protected:
-    bool loadGPUClass();
-
-<<<<<<< HEAD
-	bool parseFeatureTable(std::string filename);
-	///< @returns true is file parsed correctly, false if not
-=======
-    bool parseFeatureTable(std::string filename);
-    ///< @returns TRUE is file parsed correctly, FALSE if not
->>>>>>> e1623bb2
-
-    void initBaseMask();
-
-<<<<<<< HEAD
-	std::map<std::string, LLFeatureList *> mMaskList;
-	std::set<std::string> mSkippedFeatures;
-	bool		mInited;
-	S32			mTableVersion;
-	bool		mSafe;					// Reinitialize everything to the "safe" mask
-	EGPUClass	mGPUClass;
-    F32         mGPUMemoryBandwidth = 0.f;  // measured memory bandwidth of GPU in GB/second
-	F32			mExpectedGLVersion;		//expected GL version according to gpu table
-	std::string	mGPUString;
-	bool		mGPUSupported;
-=======
-    std::map<std::string, LLFeatureList *> mMaskList;
-    std::set<std::string> mSkippedFeatures;
-    BOOL        mInited;
-    S32         mTableVersion;
-    BOOL        mSafe;                  // Reinitialize everything to the "safe" mask
-    EGPUClass   mGPUClass;
-    F32         mGPUMemoryBandwidth = 0.f;  // measured memory bandwidth of GPU in GB/second
-    F32         mExpectedGLVersion;     //expected GL version according to gpu table
-    std::string mGPUString;
-    BOOL        mGPUSupported;
->>>>>>> e1623bb2
-};
-
-inline
-LLFeatureManager::LLFeatureManager()
-<<<<<<< HEAD
-:	LLFeatureList("default"),
-
-	mInited(false),
-	mTableVersion(0),
-	mSafe(false),
-	mGPUClass(GPU_CLASS_UNKNOWN),
-	mExpectedGLVersion(0.f),
-	mGPUSupported(false)
-=======
-:   LLFeatureList("default"),
-
-    mInited(FALSE),
-    mTableVersion(0),
-    mSafe(FALSE),
-    mGPUClass(GPU_CLASS_UNKNOWN),
-    mExpectedGLVersion(0.f),
-    mGPUSupported(FALSE)
->>>>>>> e1623bb2
-{
-}
-
-#endif // LL_LLFEATUREMANAGER_H+/**
+ * @file llfeaturemanager.h
+ * @brief The feature manager is responsible for determining what features are turned on/off in the app.
+ *
+ * $LicenseInfo:firstyear=2003&license=viewerlgpl$
+ * Second Life Viewer Source Code
+ * Copyright (C) 2010, Linden Research, Inc.
+ *
+ * This library is free software; you can redistribute it and/or
+ * modify it under the terms of the GNU Lesser General Public
+ * License as published by the Free Software Foundation;
+ * version 2.1 of the License only.
+ *
+ * This library is distributed in the hope that it will be useful,
+ * but WITHOUT ANY WARRANTY; without even the implied warranty of
+ * MERCHANTABILITY or FITNESS FOR A PARTICULAR PURPOSE.  See the GNU
+ * Lesser General Public License for more details.
+ *
+ * You should have received a copy of the GNU Lesser General Public
+ * License along with this library; if not, write to the Free Software
+ * Foundation, Inc., 51 Franklin Street, Fifth Floor, Boston, MA  02110-1301  USA
+ *
+ * Linden Research, Inc., 945 Battery Street, San Francisco, CA  94111  USA
+ * $/LicenseInfo$
+ */
+
+#ifndef LL_LLFEATUREMANAGER_H
+#define LL_LLFEATUREMANAGER_H
+
+#include "stdtypes.h"
+
+#include "llsingleton.h"
+#include "llstring.h"
+#include <map>
+#include "llcoros.h"
+#include "lleventcoro.h"
+
+typedef enum EGPUClass
+{
+    GPU_CLASS_UNKNOWN = -1,
+    GPU_CLASS_0 = 0,
+    GPU_CLASS_1 = 1,
+    GPU_CLASS_2 = 2,
+    GPU_CLASS_3 = 3,
+    GPU_CLASS_4 = 4,
+    GPU_CLASS_5 = 5
+} EGPUClass;
+
+
+class LLFeatureInfo
+{
+public:
+    LLFeatureInfo() : mValid(false), mAvailable(false), mRecommendedLevel(-1) {}
+    LLFeatureInfo(const std::string& name, const bool available, const F32 level);
+
+    bool isValid() const    { return mValid; };
+
+public:
+    bool        mValid;
+    std::string mName;
+    bool        mAvailable;
+    F32         mRecommendedLevel;
+};
+
+
+class LLFeatureList
+{
+public:
+    typedef std::map<std::string, LLFeatureInfo> feature_map_t;
+
+    LLFeatureList(const std::string& name);
+    virtual ~LLFeatureList();
+
+    bool isFeatureAvailable(const std::string& name);
+    F32 getRecommendedValue(const std::string& name);
+
+    void setFeatureAvailable(const std::string& name, const bool available);
+    void setRecommendedLevel(const std::string& name, const F32 level);
+
+    bool loadFeatureList(LLFILE *fp);
+
+    bool maskList(LLFeatureList &mask);
+
+    void addFeature(const std::string& name, const bool available, const F32 level);
+
+    feature_map_t& getFeatures()
+    {
+        return mFeatures;
+    }
+
+    void dump();
+protected:
+    std::string mName;
+    feature_map_t   mFeatures;
+};
+
+
+class LLFeatureManager : public LLFeatureList, public LLSingleton<LLFeatureManager>
+{
+    LLSINGLETON(LLFeatureManager);
+    ~LLFeatureManager() {cleanupFeatureTables();}
+
+    // initialize this by loading feature table and gpu table
+    void initSingleton() override;
+
+public:
+
+    void maskCurrentList(const std::string& name); // Mask the current feature list with the named list
+
+    bool loadFeatureTables();
+
+    EGPUClass getGPUClass()             { return mGPUClass; }
+    std::string& getGPUString()         { return mGPUString; }
+
+    // get the measured GPU memory bandwidth in GB/sec
+    // may return 0 of benchmark has not been run or failed to run
+    F32 getGPUMemoryBandwidth() { return mGPUMemoryBandwidth; }
+    bool isGPUSupported()               { return mGPUSupported; }
+    F32 getExpectedGLVersion()          { return mExpectedGLVersion; }
+
+    void cleanupFeatureTables();
+
+    S32 getVersion() const              { return mTableVersion; }
+    void setSafe(const bool safe)       { mSafe = safe; }
+    bool isSafe() const                 { return mSafe; }
+
+    LLFeatureList *findMask(const std::string& name);
+    bool maskFeatures(const std::string& name);
+
+    // set the graphics to low, medium, high, or ultra.
+    // skipFeatures forces skipping of mostly hardware settings
+    // that we don't want to change when we change graphics
+    // settings
+    void setGraphicsLevel(U32 level, bool skipFeatures);
+
+    // What 'level' values are valid to pass to setGraphicsLevel()?
+    // 0 is the low end...
+    U32 getMaxGraphicsLevel() const;
+    bool isValidGraphicsLevel(U32 level) const;
+
+    // setGraphicsLevel() levels have names.
+    std::string getNameForGraphicsLevel(U32 level) const;
+    // returns -1 for unrecognized name (hence S32 rather than U32)
+    S32 getGraphicsLevelForName(const std::string& name) const;
+
+    void applyBaseMasks();
+    void applyRecommendedSettings();
+
+    // apply the basic masks.  Also, skip one saved
+    // in the skip list if true
+    void applyFeatures(bool skipFeatures);
+
+    LLSD getRecommendedSettingsMap();
+
+protected:
+    bool loadGPUClass();
+
+    bool parseFeatureTable(std::string filename);
+    ///< @returns true is file parsed correctly, false if not
+
+    void initBaseMask();
+
+    std::map<std::string, LLFeatureList *> mMaskList;
+    std::set<std::string> mSkippedFeatures;
+    bool        mInited;
+    S32         mTableVersion;
+    bool        mSafe;                  // Reinitialize everything to the "safe" mask
+    EGPUClass   mGPUClass;
+    F32         mGPUMemoryBandwidth = 0.f;  // measured memory bandwidth of GPU in GB/second
+    F32         mExpectedGLVersion;     //expected GL version according to gpu table
+    std::string mGPUString;
+    bool        mGPUSupported;
+};
+
+inline
+LLFeatureManager::LLFeatureManager()
+:   LLFeatureList("default"),
+
+    mInited(false),
+    mTableVersion(0),
+    mSafe(false),
+    mGPUClass(GPU_CLASS_UNKNOWN),
+    mExpectedGLVersion(0.f),
+    mGPUSupported(false)
+{
+}
+
+#endif // LL_LLFEATUREMANAGER_H