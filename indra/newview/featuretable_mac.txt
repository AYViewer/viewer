version 38
// The version number above should be incremented IF AND ONLY IF some
// change has been made that is sufficiently important to justify
// resetting the graphics preferences of all users to the recommended
// defaults.  This should be as rare an event as we can manage.

// NOTE: This is mostly identical to featuretable.txt with a few differences
// Should be combined into one table

//
// Generates lists of feature mask that can be applied on top of each other.
//
//		//		Begin comments
//		list <name>
//		Starts a feature list named <name>
//		<name> <available> <recommended>
//		<name> is the name of a feature
//		<available> is 0 or 1, whether the feature is available
//		<recommended> is an F32 which is the recommended value
//
// For now, the first list read sets up all of the default values
//


//
// All contains everything at their default settings for high end machines
// NOTE: All settings are set to the MIN of applied values, including 'all'!
//
list all
RenderAnisotropic				1	0
RenderAvatarCloth				1	1
RenderAvatarLODFactor			1	1.0
RenderAvatarPhysicsLODFactor 1	1.0
RenderAvatarMaxNonImpostors     1   16
RenderAvatarMaxComplexity              1	350000
RenderAvatarVP					1	1
RenderAutoMuteSurfaceAreaLimit     1	1000.0
RenderCubeMap				1	1
RenderDelayVBUpdate			1	0
RenderFarClip				1	256
RenderFlexTimeFactor		1	1.0
RenderFogRatio				1	4.0
RenderGamma					1	0
RenderGlowResolutionPow		1	9
RenderGround				1	1
RenderMaxPartCount			1	8192
RenderObjectBump			1	1
RenderLocalLights			1	1
RenderReflectionDetail		1	4
RenderTerrainDetail			1	1
RenderTerrainLODFactor		1	2.0
RenderTransparentWater		1	1
RenderTreeLODFactor			1	1.0
RenderVBOEnable				1	1
RenderVBOMappingDisable		1	1
RenderVolumeLODFactor		1	2.0
UseStartScreen				1	1
UseOcclusion				1	1
WindLightUseAtmosShaders	1	1
WLSkyDetail					1	128
Disregard128DefaultDrawDistance	1	1
Disregard96DefaultDrawDistance	1	1
RenderTextureMemoryMultiple		1	1.0
RenderCompressTextures		1	1
RenderShaderLightingMaxLevel	1	3
RenderDeferred				1	1
RenderDeferredSSAO			1	1
RenderUseAdvancedAtmospherics 1 0
RenderShadowDetail			1	2
RenderUseStreamVBO			1	1
RenderFSAASamples			1	16
RenderMaxTextureIndex		1	16
<<<<<<< HEAD
RenderGLCoreProfile         1   0
=======
RenderGLContextCoreProfile         1   0
>>>>>>> 97a10325
RenderGLMultiThreaded       1   0

//
// Low Graphics Settings
//
list Low
RenderAnisotropic			1	0
RenderAvatarCloth			1	0
RenderAvatarLODFactor		1	0
RenderAvatarPhysicsLODFactor 1	0
RenderAvatarMaxNonImpostors 1   3
RenderAvatarMaxComplexity          1	35000
RenderFarClip				1	64
RenderFlexTimeFactor		1	0
RenderGlowResolutionPow		1	8
RenderLocalLights			1	0
RenderMaxPartCount			1	0
RenderObjectBump			1	0
RenderReflectionDetail		1	0
RenderTerrainDetail			1	0
RenderTerrainLODFactor		1	1
RenderTransparentWater		1	0
RenderTreeLODFactor			1	0
RenderVolumeLODFactor		1	0.5
WindLightUseAtmosShaders	1	0
RenderDeferred				1	0
RenderDeferredSSAO			1	0
RenderUseAdvancedAtmospherics 1 0
RenderShadowDetail			1	0
WLSkyDetail					1	48
RenderFSAASamples			1	0

//
// Medium Low Graphics Settings
//
list LowMid
RenderAnisotropic			1	0
RenderAvatarCloth			1	0
RenderAvatarLODFactor		1	0.5
RenderAvatarMaxComplexity   1	100000
RenderAvatarPhysicsLODFactor 1	0.75
<<<<<<< HEAD
RenderAvatarMaxNonImpostors 1   5
=======
>>>>>>> 97a10325
RenderFarClip				1	96
RenderFlexTimeFactor		1	1.0
RenderGlowResolutionPow		1	8
RenderMaxPartCount			1	2048
RenderObjectBump			1	1
RenderLocalLights			1	1
RenderReflectionDetail		1	0
RenderTerrainDetail			1	1
RenderTerrainLODFactor		1	1.0
RenderTransparentWater		1	1
RenderTreeLODFactor			1	0.5
RenderVolumeLODFactor		1	1.125
WindLightUseAtmosShaders	1	0
RenderDeferred				1	0
RenderDeferredSSAO			1	0
RenderUseAdvancedAtmospherics 1 0
RenderShadowDetail			1	0
WLSkyDetail					1	48
RenderFSAASamples			1	0

//
// Medium Graphics Settings (standard)
//
list Mid
RenderAnisotropic			1	1
RenderAvatarCloth			1	0
RenderAvatarLODFactor		1	1.0
RenderAvatarMaxComplexity   1	200000
RenderAvatarPhysicsLODFactor 1	1.0
<<<<<<< HEAD
RenderAvatarMaxNonImpostors 1   7
=======
>>>>>>> 97a10325
RenderFarClip				1	128
RenderFlexTimeFactor		1	1.0
RenderGlowResolutionPow		1	9
RenderMaxPartCount			1	4096
RenderObjectBump			1	1
RenderLocalLights			1	1
RenderReflectionDetail		1	0
RenderTerrainDetail			1	1
RenderTerrainLODFactor		1	2.0
RenderTransparentWater		1	1
RenderTreeLODFactor			1	0.5
RenderVolumeLODFactor		1	1.25
WindLightUseAtmosShaders	1	1
RenderDeferred				1	0
RenderDeferredSSAO			1	0
RenderUseAdvancedAtmospherics 1 0
RenderShadowDetail			1	0
WLSkyDetail					1	48
RenderFSAASamples			1	2

//
// Medium High Graphics Settings (deferred enabled)
//
list MidHigh
RenderAnisotropic			1	1
RenderAvatarCloth			1	0
RenderAvatarLODFactor		1	1.0
RenderAvatarMaxComplexity   1	250000
RenderAvatarPhysicsLODFactor 1	1.0
<<<<<<< HEAD
RenderAvatarMaxNonImpostors 1   9
=======
>>>>>>> 97a10325
RenderFarClip				1	128
RenderFlexTimeFactor		1	1.0
RenderGlowResolutionPow		1	9
RenderMaxPartCount			1	4096
RenderObjectBump			1	1
RenderLocalLights			1	1
RenderReflectionDetail		1	0
RenderTerrainDetail			1	1
RenderTerrainLODFactor		1	2.0
RenderTransparentWater		1	1
RenderTreeLODFactor			1	0.5
RenderVolumeLODFactor		1	1.375
WindLightUseAtmosShaders	1	1
RenderDeferred				1	1
RenderDeferredSSAO			1	0
RenderUseAdvancedAtmospherics 1 0
RenderShadowDetail			1	0
WLSkyDetail					1	48
RenderFSAASamples			1	2

//
// High Graphics Settings (deferred + SSAO)
//
list High
RenderAnisotropic			1	1
RenderAvatarCloth			1	0
RenderAvatarLODFactor		1	1.0
RenderAvatarMaxComplexity   1	300000
RenderAvatarPhysicsLODFactor 1	1.0
<<<<<<< HEAD
RenderAvatarMaxNonImpostors 1   11
=======
>>>>>>> 97a10325
RenderFarClip				1	128
RenderFlexTimeFactor		1	1.0
RenderGlowResolutionPow		1	9
RenderMaxPartCount			1	4096
RenderObjectBump			1	1
RenderLocalLights			1	1
RenderReflectionDetail		1	0
RenderTerrainDetail			1	1
RenderTerrainLODFactor		1	2.0
RenderTransparentWater		1	1
RenderTreeLODFactor			1	0.5
RenderVolumeLODFactor		1	1.5
WindLightUseAtmosShaders	1	1
RenderDeferred				1	1
RenderDeferredSSAO			1	1
RenderUseAdvancedAtmospherics 1 0
RenderShadowDetail			1	0
WLSkyDetail					1	48
RenderFSAASamples			1	2

//
// High Ultra Graphics Settings (deferred + SSAO + shadows)
//
list HighUltra
RenderAnisotropic			1	1
RenderAvatarCloth			1	0
RenderAvatarLODFactor		1	1.0
RenderAvatarMaxNonImpostors 1   16
RenderAvatarMaxComplexity   1	350000
RenderAvatarPhysicsLODFactor 1	1.0
RenderFarClip				1	128
RenderFlexTimeFactor		1	1.0
RenderGlowResolutionPow		1	9
RenderMaxPartCount			1	4096
RenderObjectBump			1	1
RenderLocalLights			1	1
RenderReflectionDetail		1	0
RenderTerrainDetail			1	1
RenderTerrainLODFactor		1	2.0
RenderTransparentWater		1	1
RenderTreeLODFactor			1	0.5
RenderVolumeLODFactor		1	1.75
WindLightUseAtmosShaders	1	1
RenderDeferred				1	1
RenderDeferredSSAO			1	1
RenderShadowDetail			1	2
RenderUseAdvancedAtmospherics 1 0
WLSkyDetail					1	48
RenderFSAASamples			1	2

//
// Ultra graphics (REALLY PURTY!)
//
list Ultra
RenderAnisotropic			1	1
RenderAvatarCloth			1	1
RenderAvatarLODFactor		1	1.0
RenderAvatarPhysicsLODFactor 1	1.0
<<<<<<< HEAD
RenderAvatarMaxNonImpostors 1   16
=======
>>>>>>> 97a10325
RenderFarClip				1	256
RenderFlexTimeFactor		1	1.0
RenderGlowResolutionPow		1	9
RenderLocalLights			1	1
RenderMaxPartCount			1	8192
RenderObjectBump			1	1
RenderReflectionDetail		1	4
RenderTerrainDetail			1	1
RenderTerrainLODFactor		1	2.0
RenderTransparentWater		1	1
RenderTreeLODFactor			1	1.0
RenderVolumeLODFactor		1	2.0
WindLightUseAtmosShaders	1	1
WLSkyDetail					1	128
RenderDeferred				1	1
RenderDeferredSSAO			1	1
RenderUseAdvancedAtmospherics 1 0
RenderShadowDetail			1	2
RenderFSAASamples			1	2

//
// Class Unknown Hardware (unknown)
//
list Unknown
RenderShadowDetail			1	0
RenderDeferred				1	0
RenderDeferredSSAO			1	0
RenderUseAdvancedAtmospherics 1 0


//
// VRAM > 512MB
//
list VRAMGT512
RenderCompressTextures		1	0

//
// "Default" setups for safe, low, medium, high
//
list safe
RenderAnisotropic			1	0
RenderAvatarCloth			0	0
RenderAvatarMaxNonImpostors 1	16
RenderAvatarMaxComplexity          1	80000
RenderObjectBump			0	0
RenderLocalLights			1	0
RenderMaxPartCount			1	1024
RenderTerrainDetail 		1	0
RenderReflectionDetail		0	0
WindLightUseAtmosShaders	0	0
RenderDeferred				0	0
RenderDeferredSSAO			0	0
RenderUseAdvancedAtmospherics 0 0
RenderShadowDetail			0	0

list TexUnit8orLess
RenderDeferredSSAO			0	0

list AMD
RenderDeferredSSAO			1	0

list Intel
RenderAnisotropic			1	0
RenderLocalLights			1	0
RenderFSAASamples			1	0

list OSX_10_6_8
RenderDeferred 0 0
<|MERGE_RESOLUTION|>--- conflicted
+++ resolved
@@ -70,11 +70,7 @@
 RenderUseStreamVBO			1	1
 RenderFSAASamples			1	16
 RenderMaxTextureIndex		1	16
-<<<<<<< HEAD
-RenderGLCoreProfile         1   0
-=======
 RenderGLContextCoreProfile         1   0
->>>>>>> 97a10325
 RenderGLMultiThreaded       1   0
 
 //
@@ -116,10 +112,7 @@
 RenderAvatarLODFactor		1	0.5
 RenderAvatarMaxComplexity   1	100000
 RenderAvatarPhysicsLODFactor 1	0.75
-<<<<<<< HEAD
 RenderAvatarMaxNonImpostors 1   5
-=======
->>>>>>> 97a10325
 RenderFarClip				1	96
 RenderFlexTimeFactor		1	1.0
 RenderGlowResolutionPow		1	8
@@ -149,10 +142,7 @@
 RenderAvatarLODFactor		1	1.0
 RenderAvatarMaxComplexity   1	200000
 RenderAvatarPhysicsLODFactor 1	1.0
-<<<<<<< HEAD
 RenderAvatarMaxNonImpostors 1   7
-=======
->>>>>>> 97a10325
 RenderFarClip				1	128
 RenderFlexTimeFactor		1	1.0
 RenderGlowResolutionPow		1	9
@@ -182,10 +172,7 @@
 RenderAvatarLODFactor		1	1.0
 RenderAvatarMaxComplexity   1	250000
 RenderAvatarPhysicsLODFactor 1	1.0
-<<<<<<< HEAD
 RenderAvatarMaxNonImpostors 1   9
-=======
->>>>>>> 97a10325
 RenderFarClip				1	128
 RenderFlexTimeFactor		1	1.0
 RenderGlowResolutionPow		1	9
@@ -215,10 +202,7 @@
 RenderAvatarLODFactor		1	1.0
 RenderAvatarMaxComplexity   1	300000
 RenderAvatarPhysicsLODFactor 1	1.0
-<<<<<<< HEAD
 RenderAvatarMaxNonImpostors 1   11
-=======
->>>>>>> 97a10325
 RenderFarClip				1	128
 RenderFlexTimeFactor		1	1.0
 RenderGlowResolutionPow		1	9
@@ -277,10 +261,7 @@
 RenderAvatarCloth			1	1
 RenderAvatarLODFactor		1	1.0
 RenderAvatarPhysicsLODFactor 1	1.0
-<<<<<<< HEAD
 RenderAvatarMaxNonImpostors 1   16
-=======
->>>>>>> 97a10325
 RenderFarClip				1	256
 RenderFlexTimeFactor		1	1.0
 RenderGlowResolutionPow		1	9
