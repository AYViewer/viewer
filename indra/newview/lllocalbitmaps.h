/**
 * @file lllocalbitmaps.h
 * @author Vaalith Jinn
 * @brief Local Bitmaps header
 *
 * $LicenseInfo:firstyear=2011&license=viewerlgpl$
 * Second Life Viewer Source Code
 * Copyright (C) 2011, Linden Research, Inc.
 *
 * This library is free software; you can redistribute it and/or
 * modify it under the terms of the GNU Lesser General Public
 * License as published by the Free Software Foundation;
 * version 2.1 of the License only.
 *
 * This library is distributed in the hope that it will be useful,
 * but WITHOUT ANY WARRANTY; without even the implied warranty of
 * MERCHANTABILITY or FITNESS FOR A PARTICULAR PURPOSE.  See the GNU
 * Lesser General Public License for more details.
 *
 * You should have received a copy of the GNU Lesser General Public
 * License along with this library; if not, write to the Free Software
 * Foundation, Inc., 51 Franklin Street, Fifth Floor, Boston, MA  02110-1301  USA
 *
 * Linden Research, Inc., 945 Battery Street, San Francisco, CA  94111  USA
 * $/LicenseInfo$
 */

#ifndef LL_LOCALBITMAPS_H
#define LL_LOCALBITMAPS_H

#include "llavatarappearancedefines.h"
#include "lleventtimer.h"
#include "llpointer.h"
#include "llwearabletype.h"

class LLScrollListCtrl;
class LLImageRaw;
class LLViewerObject;
class LLGLTFMaterial;

class LLLocalBitmap
{
    public: /* main */
        LLLocalBitmap(std::string filename);
        ~LLLocalBitmap();

    public: /* accessors */
        std::string getFilename() const;
        std::string getShortName() const;
        LLUUID      getTrackingID() const;
        LLUUID      getWorldID() const;
        bool        getValid() const;

    public: /* self update public section */
        enum EUpdateType
        {
            UT_FIRSTUSE,
            UT_REGUPDATE
        };

        bool updateSelf(EUpdateType = UT_REGUPDATE);

        typedef boost::signals2::signal<void(const LLUUID& tracking_id,
                                             const LLUUID& old_id,
                                             const LLUUID& new_id)> LLLocalTextureChangedSignal;
        typedef LLLocalTextureChangedSignal::slot_type LLLocalTextureCallback;
        boost::signals2::connection setChangedCallback(const LLLocalTextureCallback& cb);
        void addGLTFMaterial(LLGLTFMaterial* mat);

    private: /* self update private section */
        bool decodeBitmap(LLPointer<LLImageRaw> raw);
        void replaceIDs(const LLUUID &old_id, LLUUID new_id);
        std::vector<LLViewerObject*> prepUpdateObjects(LLUUID old_id, U32 channel);
        void updateUserPrims(LLUUID old_id, LLUUID new_id, U32 channel);
        void updateUserVolumes(LLUUID old_id, LLUUID new_id, U32 channel);
        void updateUserLayers(LLUUID old_id, LLUUID new_id, LLWearableType::EType type);
        void updateGLTFMaterials(LLUUID old_id, LLUUID new_id);
        LLAvatarAppearanceDefines::ETextureIndex getTexIndex(LLWearableType::EType type, LLAvatarAppearanceDefines::EBakedTextureIndex baked_texind);

    private: /* private enums */
        enum ELinkStatus
        {
            LS_ON,
            LS_BROKEN,
        };

        enum EExtension
        {
            ET_IMG_BMP,
            ET_IMG_TGA,
            ET_IMG_JPG,
            ET_IMG_PNG
        };

    private: /* members */
        std::string mFilename;
        std::string mShortName;
        LLUUID      mTrackingID;
        LLUUID      mWorldID;
        bool        mValid;
        LLSD        mLastModified;
        EExtension  mExtension;
        ELinkStatus mLinkStatus;
        S32         mUpdateRetries;
        LLLocalTextureChangedSignal mChangedSignal;

        // Store a list of accosiated materials
        // Might be a better idea to hold this in LLGLTFMaterialList
        typedef std::vector<LLPointer<LLGLTFMaterial> > mat_list_t;
        mat_list_t mGLTFMaterialWithLocalTextures;

};

class LLLocalBitmapTimer : public LLEventTimer
{
    public:
        LLLocalBitmapTimer();
        ~LLLocalBitmapTimer();

<<<<<<< HEAD
	public:
		void startTimer();
		void stopTimer();
		bool isRunning();
		bool tick();
=======
    public:
        void startTimer();
        void stopTimer();
        bool isRunning();
        BOOL tick();
>>>>>>> e1623bb2

};

class LLLocalBitmapMgr : public LLSingleton<LLLocalBitmapMgr>
{
    LLSINGLETON(LLLocalBitmapMgr);
    ~LLLocalBitmapMgr();
public:
    bool         addUnit(const std::vector<std::string>& filenames);
    LLUUID       addUnit(const std::string& filename);
    void         delUnit(LLUUID tracking_id);
    bool        checkTextureDimensions(std::string filename);

    LLUUID       getWorldID(const LLUUID &tracking_id) const;
    bool         isLocal(const LLUUID& world_id) const;
    std::string  getFilename(const LLUUID &tracking_id) const;
    boost::signals2::connection setOnChangedCallback(const LLUUID tracking_id, const LLLocalBitmap::LLLocalTextureCallback& cb);
    void associateGLTFMaterial(const LLUUID tracking_id, LLGLTFMaterial* mat);

    void         feedScrollList(LLScrollListCtrl* ctrl);
    void         doUpdates();
    void         setNeedsRebake();
    void         doRebake();

private:
    std::list<LLLocalBitmap*>    mBitmapList;
    LLLocalBitmapTimer           mTimer;
    bool                         mNeedsRebake;
    typedef std::list<LLLocalBitmap*>::iterator local_list_iter;
    typedef std::list<LLLocalBitmap*>::const_iterator local_list_citer;
};

#endif
<|MERGE_RESOLUTION|>--- conflicted
+++ resolved
@@ -1,165 +1,158 @@
-/**
- * @file lllocalbitmaps.h
- * @author Vaalith Jinn
- * @brief Local Bitmaps header
- *
- * $LicenseInfo:firstyear=2011&license=viewerlgpl$
- * Second Life Viewer Source Code
- * Copyright (C) 2011, Linden Research, Inc.
- *
- * This library is free software; you can redistribute it and/or
- * modify it under the terms of the GNU Lesser General Public
- * License as published by the Free Software Foundation;
- * version 2.1 of the License only.
- *
- * This library is distributed in the hope that it will be useful,
- * but WITHOUT ANY WARRANTY; without even the implied warranty of
- * MERCHANTABILITY or FITNESS FOR A PARTICULAR PURPOSE.  See the GNU
- * Lesser General Public License for more details.
- *
- * You should have received a copy of the GNU Lesser General Public
- * License along with this library; if not, write to the Free Software
- * Foundation, Inc., 51 Franklin Street, Fifth Floor, Boston, MA  02110-1301  USA
- *
- * Linden Research, Inc., 945 Battery Street, San Francisco, CA  94111  USA
- * $/LicenseInfo$
- */
-
-#ifndef LL_LOCALBITMAPS_H
-#define LL_LOCALBITMAPS_H
-
-#include "llavatarappearancedefines.h"
-#include "lleventtimer.h"
-#include "llpointer.h"
-#include "llwearabletype.h"
-
-class LLScrollListCtrl;
-class LLImageRaw;
-class LLViewerObject;
-class LLGLTFMaterial;
-
-class LLLocalBitmap
-{
-    public: /* main */
-        LLLocalBitmap(std::string filename);
-        ~LLLocalBitmap();
-
-    public: /* accessors */
-        std::string getFilename() const;
-        std::string getShortName() const;
-        LLUUID      getTrackingID() const;
-        LLUUID      getWorldID() const;
-        bool        getValid() const;
-
-    public: /* self update public section */
-        enum EUpdateType
-        {
-            UT_FIRSTUSE,
-            UT_REGUPDATE
-        };
-
-        bool updateSelf(EUpdateType = UT_REGUPDATE);
-
-        typedef boost::signals2::signal<void(const LLUUID& tracking_id,
-                                             const LLUUID& old_id,
-                                             const LLUUID& new_id)> LLLocalTextureChangedSignal;
-        typedef LLLocalTextureChangedSignal::slot_type LLLocalTextureCallback;
-        boost::signals2::connection setChangedCallback(const LLLocalTextureCallback& cb);
-        void addGLTFMaterial(LLGLTFMaterial* mat);
-
-    private: /* self update private section */
-        bool decodeBitmap(LLPointer<LLImageRaw> raw);
-        void replaceIDs(const LLUUID &old_id, LLUUID new_id);
-        std::vector<LLViewerObject*> prepUpdateObjects(LLUUID old_id, U32 channel);
-        void updateUserPrims(LLUUID old_id, LLUUID new_id, U32 channel);
-        void updateUserVolumes(LLUUID old_id, LLUUID new_id, U32 channel);
-        void updateUserLayers(LLUUID old_id, LLUUID new_id, LLWearableType::EType type);
-        void updateGLTFMaterials(LLUUID old_id, LLUUID new_id);
-        LLAvatarAppearanceDefines::ETextureIndex getTexIndex(LLWearableType::EType type, LLAvatarAppearanceDefines::EBakedTextureIndex baked_texind);
-
-    private: /* private enums */
-        enum ELinkStatus
-        {
-            LS_ON,
-            LS_BROKEN,
-        };
-
-        enum EExtension
-        {
-            ET_IMG_BMP,
-            ET_IMG_TGA,
-            ET_IMG_JPG,
-            ET_IMG_PNG
-        };
-
-    private: /* members */
-        std::string mFilename;
-        std::string mShortName;
-        LLUUID      mTrackingID;
-        LLUUID      mWorldID;
-        bool        mValid;
-        LLSD        mLastModified;
-        EExtension  mExtension;
-        ELinkStatus mLinkStatus;
-        S32         mUpdateRetries;
-        LLLocalTextureChangedSignal mChangedSignal;
-
-        // Store a list of accosiated materials
-        // Might be a better idea to hold this in LLGLTFMaterialList
-        typedef std::vector<LLPointer<LLGLTFMaterial> > mat_list_t;
-        mat_list_t mGLTFMaterialWithLocalTextures;
-
-};
-
-class LLLocalBitmapTimer : public LLEventTimer
-{
-    public:
-        LLLocalBitmapTimer();
-        ~LLLocalBitmapTimer();
-
-<<<<<<< HEAD
-	public:
-		void startTimer();
-		void stopTimer();
-		bool isRunning();
-		bool tick();
-=======
-    public:
-        void startTimer();
-        void stopTimer();
-        bool isRunning();
-        BOOL tick();
->>>>>>> e1623bb2
-
-};
-
-class LLLocalBitmapMgr : public LLSingleton<LLLocalBitmapMgr>
-{
-    LLSINGLETON(LLLocalBitmapMgr);
-    ~LLLocalBitmapMgr();
-public:
-    bool         addUnit(const std::vector<std::string>& filenames);
-    LLUUID       addUnit(const std::string& filename);
-    void         delUnit(LLUUID tracking_id);
-    bool        checkTextureDimensions(std::string filename);
-
-    LLUUID       getWorldID(const LLUUID &tracking_id) const;
-    bool         isLocal(const LLUUID& world_id) const;
-    std::string  getFilename(const LLUUID &tracking_id) const;
-    boost::signals2::connection setOnChangedCallback(const LLUUID tracking_id, const LLLocalBitmap::LLLocalTextureCallback& cb);
-    void associateGLTFMaterial(const LLUUID tracking_id, LLGLTFMaterial* mat);
-
-    void         feedScrollList(LLScrollListCtrl* ctrl);
-    void         doUpdates();
-    void         setNeedsRebake();
-    void         doRebake();
-
-private:
-    std::list<LLLocalBitmap*>    mBitmapList;
-    LLLocalBitmapTimer           mTimer;
-    bool                         mNeedsRebake;
-    typedef std::list<LLLocalBitmap*>::iterator local_list_iter;
-    typedef std::list<LLLocalBitmap*>::const_iterator local_list_citer;
-};
-
-#endif
+/**
+ * @file lllocalbitmaps.h
+ * @author Vaalith Jinn
+ * @brief Local Bitmaps header
+ *
+ * $LicenseInfo:firstyear=2011&license=viewerlgpl$
+ * Second Life Viewer Source Code
+ * Copyright (C) 2011, Linden Research, Inc.
+ *
+ * This library is free software; you can redistribute it and/or
+ * modify it under the terms of the GNU Lesser General Public
+ * License as published by the Free Software Foundation;
+ * version 2.1 of the License only.
+ *
+ * This library is distributed in the hope that it will be useful,
+ * but WITHOUT ANY WARRANTY; without even the implied warranty of
+ * MERCHANTABILITY or FITNESS FOR A PARTICULAR PURPOSE.  See the GNU
+ * Lesser General Public License for more details.
+ *
+ * You should have received a copy of the GNU Lesser General Public
+ * License along with this library; if not, write to the Free Software
+ * Foundation, Inc., 51 Franklin Street, Fifth Floor, Boston, MA  02110-1301  USA
+ *
+ * Linden Research, Inc., 945 Battery Street, San Francisco, CA  94111  USA
+ * $/LicenseInfo$
+ */
+
+#ifndef LL_LOCALBITMAPS_H
+#define LL_LOCALBITMAPS_H
+
+#include "llavatarappearancedefines.h"
+#include "lleventtimer.h"
+#include "llpointer.h"
+#include "llwearabletype.h"
+
+class LLScrollListCtrl;
+class LLImageRaw;
+class LLViewerObject;
+class LLGLTFMaterial;
+
+class LLLocalBitmap
+{
+    public: /* main */
+        LLLocalBitmap(std::string filename);
+        ~LLLocalBitmap();
+
+    public: /* accessors */
+        std::string getFilename() const;
+        std::string getShortName() const;
+        LLUUID      getTrackingID() const;
+        LLUUID      getWorldID() const;
+        bool        getValid() const;
+
+    public: /* self update public section */
+        enum EUpdateType
+        {
+            UT_FIRSTUSE,
+            UT_REGUPDATE
+        };
+
+        bool updateSelf(EUpdateType = UT_REGUPDATE);
+
+        typedef boost::signals2::signal<void(const LLUUID& tracking_id,
+                                             const LLUUID& old_id,
+                                             const LLUUID& new_id)> LLLocalTextureChangedSignal;
+        typedef LLLocalTextureChangedSignal::slot_type LLLocalTextureCallback;
+        boost::signals2::connection setChangedCallback(const LLLocalTextureCallback& cb);
+        void addGLTFMaterial(LLGLTFMaterial* mat);
+
+    private: /* self update private section */
+        bool decodeBitmap(LLPointer<LLImageRaw> raw);
+        void replaceIDs(const LLUUID &old_id, LLUUID new_id);
+        std::vector<LLViewerObject*> prepUpdateObjects(LLUUID old_id, U32 channel);
+        void updateUserPrims(LLUUID old_id, LLUUID new_id, U32 channel);
+        void updateUserVolumes(LLUUID old_id, LLUUID new_id, U32 channel);
+        void updateUserLayers(LLUUID old_id, LLUUID new_id, LLWearableType::EType type);
+        void updateGLTFMaterials(LLUUID old_id, LLUUID new_id);
+        LLAvatarAppearanceDefines::ETextureIndex getTexIndex(LLWearableType::EType type, LLAvatarAppearanceDefines::EBakedTextureIndex baked_texind);
+
+    private: /* private enums */
+        enum ELinkStatus
+        {
+            LS_ON,
+            LS_BROKEN,
+        };
+
+        enum EExtension
+        {
+            ET_IMG_BMP,
+            ET_IMG_TGA,
+            ET_IMG_JPG,
+            ET_IMG_PNG
+        };
+
+    private: /* members */
+        std::string mFilename;
+        std::string mShortName;
+        LLUUID      mTrackingID;
+        LLUUID      mWorldID;
+        bool        mValid;
+        LLSD        mLastModified;
+        EExtension  mExtension;
+        ELinkStatus mLinkStatus;
+        S32         mUpdateRetries;
+        LLLocalTextureChangedSignal mChangedSignal;
+
+        // Store a list of accosiated materials
+        // Might be a better idea to hold this in LLGLTFMaterialList
+        typedef std::vector<LLPointer<LLGLTFMaterial> > mat_list_t;
+        mat_list_t mGLTFMaterialWithLocalTextures;
+
+};
+
+class LLLocalBitmapTimer : public LLEventTimer
+{
+    public:
+        LLLocalBitmapTimer();
+        ~LLLocalBitmapTimer();
+
+    public:
+        void startTimer();
+        void stopTimer();
+        bool isRunning();
+        bool tick();
+
+};
+
+class LLLocalBitmapMgr : public LLSingleton<LLLocalBitmapMgr>
+{
+    LLSINGLETON(LLLocalBitmapMgr);
+    ~LLLocalBitmapMgr();
+public:
+    bool         addUnit(const std::vector<std::string>& filenames);
+    LLUUID       addUnit(const std::string& filename);
+    void         delUnit(LLUUID tracking_id);
+    bool        checkTextureDimensions(std::string filename);
+
+    LLUUID       getWorldID(const LLUUID &tracking_id) const;
+    bool         isLocal(const LLUUID& world_id) const;
+    std::string  getFilename(const LLUUID &tracking_id) const;
+    boost::signals2::connection setOnChangedCallback(const LLUUID tracking_id, const LLLocalBitmap::LLLocalTextureCallback& cb);
+    void associateGLTFMaterial(const LLUUID tracking_id, LLGLTFMaterial* mat);
+
+    void         feedScrollList(LLScrollListCtrl* ctrl);
+    void         doUpdates();
+    void         setNeedsRebake();
+    void         doRebake();
+
+private:
+    std::list<LLLocalBitmap*>    mBitmapList;
+    LLLocalBitmapTimer           mTimer;
+    bool                         mNeedsRebake;
+    typedef std::list<LLLocalBitmap*>::iterator local_list_iter;
+    typedef std::list<LLLocalBitmap*>::const_iterator local_list_citer;
+};
+
+#endif
+