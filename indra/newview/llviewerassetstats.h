--- conflicted
+++ resolved
@@ -131,47 +131,19 @@
 		RegionStats();
 	};
 
-	struct AvatarRezState : public LLInitParam::Block<AvatarRezState>
-	{
-		Mandatory<S32>	cloud,
-						gray,
-						textured;
-		AvatarRezState();
-	};
-
-	struct AvatarPhaseStats : public LLInitParam::Block<AvatarPhaseStats>
-	{
-		Mandatory<LLSD>	cloud,
-						cloud_or_gray;
-
-		AvatarPhaseStats()
-		:	cloud("cloud"),
-			cloud_or_gray("cloud-or-gray")
-		{}
-	};
-
-	struct AvatarInfo : public LLInitParam::Block<AvatarInfo>
-	{
-		Optional<AvatarRezState> nearby;
-		Optional<AvatarPhaseStats> phase_stats;
-
-		AvatarInfo();
-	};
-
 	struct AssetStats : public LLInitParam::Block<AssetStats>
 	{
 		Multiple<RegionStats>	regions;
 		Mandatory<F64>			duration;
-		Mandatory<AvatarInfo>	avatar;
-
+		
 		Mandatory<LLUUID>		session_id,
 								agent_id;
-
+		
 		Mandatory<std::string>	message;
 		Mandatory<S32>			sequence;
 		Mandatory<bool>			initial,
 								break_;
-
+		
 		AssetStats();
 	};
 
@@ -191,13 +163,10 @@
 	// collection calls.
 	void setRegion(region_handle_t region_handle);
 
-	// Avatar-related statistics
-	void recordAvatarStats();
-
 	// gather latest metrics data
 	// call from main thread
 	void updateStats();
-
+	
 	// Retrieve current metrics for all visited regions (NULL region UUID/handle excluded)
     // Uses AssetStats structure seen above
 	void getStats(AssetStats& stats, bool compact_output);
@@ -219,18 +188,7 @@
 	LLTrace::Recording*			mCurRecording;
 
 	// Metrics data for all regions during one collection cycle
-<<<<<<< HEAD
-	PerRegionContainer mRegionStats;
-
-	// Time of last reset
-	duration_t mResetTimestamp;
-=======
 	PerRegionRecordingContainer mRegionRecordings;
-
-	// Nearby avatar stats
-	std::vector<S32> mAvatarRezStates;
-	LLViewerStats::phase_stats_t mPhaseStats;
->>>>>>> a74b5dfa
 };
 
 
@@ -299,23 +257,7 @@
 void record_response(LLViewerAssetType::EType at, bool with_http, bool is_temp,
 						  LLViewerAssetStats::duration_t duration);
 
-<<<<<<< HEAD
-void record_fps_main(F32 fps);
-
-/**
- * Region context, event and duration loggers for Thread 1.
- */
-void set_region_thread1(LLViewerAssetStats::region_handle_t region_handle);
-
-void record_enqueue_thread1(LLViewerAssetType::EType at, bool with_http, bool is_temp);
-
-void record_dequeue_thread1(LLViewerAssetType::EType at, bool with_http, bool is_temp);
-
-void record_response_thread1(LLViewerAssetType::EType at, bool with_http, bool is_temp,
-						  LLViewerAssetStats::duration_t duration);
-=======
 void record_avatar_stats();
->>>>>>> a74b5dfa
 
 } // namespace LLViewerAssetStatsFF
 
