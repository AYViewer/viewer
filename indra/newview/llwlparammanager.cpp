--- conflicted
+++ resolved
@@ -257,16 +257,10 @@
 void LLWLParamManager::loadPresets(const std::string& file_name)
 {
 	std::string path_name(gDirUtilp->getExpandedFilename(LL_PATH_APP_SETTINGS, "windlight/skies", ""));
-<<<<<<< HEAD
 	LL_INFOS2("AppInit", "Shaders") << "Loading Default WindLight settings from " << path_name << LL_ENDL;
 	
-	bool found = true;
-=======
-	LL_DEBUGS2("AppInit", "Shaders") << "Loading Default WindLight settings from " << path_name << LL_ENDL;
-			
 	bool found = true;
 	LLDirIterator app_settings_iter(path_name, "*.xml");
->>>>>>> 113f532e
 	while(found) 
 	{
 		std::string name;
@@ -289,16 +283,10 @@
 	// And repeat for user presets, note the user presets will modify any system presets already loaded
 
 	std::string path_name2(gDirUtilp->getExpandedFilename( LL_PATH_USER_SETTINGS , "windlight/skies", ""));
-<<<<<<< HEAD
 	LL_INFOS2("AppInit", "Shaders") << "Loading User WindLight settings from " << path_name2 << LL_ENDL;
 	
-	found = true;
-=======
-	LL_DEBUGS2("AppInit", "Shaders") << "Loading User WindLight settings from " << path_name2 << LL_ENDL;
-			
 	found = true;
 	LLDirIterator user_settings_iter(path_name2, "*.xml");
->>>>>>> 113f532e
 	while(found) 
 	{
 		std::string name;
