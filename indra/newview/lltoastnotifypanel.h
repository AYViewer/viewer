/**
 * @file lltoastnotifypanel.h
 * @brief Panel for notify toasts.
 *
 * $LicenseInfo:firstyear=2001&license=viewerlgpl$
 * Second Life Viewer Source Code
 * Copyright (C) 2010, Linden Research, Inc.
 *
 * This library is free software; you can redistribute it and/or
 * modify it under the terms of the GNU Lesser General Public
 * License as published by the Free Software Foundation;
 * version 2.1 of the License only.
 *
 * This library is distributed in the hope that it will be useful,
 * but WITHOUT ANY WARRANTY; without even the implied warranty of
 * MERCHANTABILITY or FITNESS FOR A PARTICULAR PURPOSE.  See the GNU
 * Lesser General Public License for more details.
 *
 * You should have received a copy of the GNU Lesser General Public
 * License along with this library; if not, write to the Free Software
 * Foundation, Inc., 51 Franklin Street, Fifth Floor, Boston, MA  02110-1301  USA
 *
 * Linden Research, Inc., 945 Battery Street, San Francisco, CA  94111  USA
 * $/LicenseInfo$
 */

#ifndef LLTOASTNOTIFYPANEL_H_
#define LLTOASTNOTIFYPANEL_H_

#include "llpanel.h"
#include "llfontgl.h"
#include "llnotificationptr.h"
#include "llbutton.h"
#include "lltoastpanel.h"
#include "lliconctrl.h"
#include "lltexteditor.h"
#include "lltextbox.h"

class LLNotificationForm;

/**
 * Toast panel for notification.
 * Notification panel should be used for notifications that require a response from the user.
 *
 * Replaces class LLNotifyBox.
 *
 * @deprecated this class will be removed after all toast panel types are
 *  implemented in separate classes.
 */
class LLToastNotifyPanel: public LLCheckBoxToastPanel, public LLInstanceTracker<LLToastNotifyPanel, LLUUID, LLInstanceTrackerReplaceOnCollision>
{
public:
    /**
     * Constructor for LLToastNotifyPanel.
     *
     * @param pNotification a shared pointer to LLNotification
     * @param rect an initial rectangle of the toast panel.
     * If it is null then a loaded from xml rectangle will be used.
     * @see LLNotification
     * @deprecated if you intend to instantiate LLToastNotifyPanel - it's point to
     * implement right class for desired toast panel. @see LLGenericTipPanel as example.
     */
    LLToastNotifyPanel(const LLNotificationPtr& pNotification, const LLRect& rect = LLRect::null, bool show_images = true);

    virtual void init( LLRect rect, bool show_images );
    virtual void deleteAllChildren();

    virtual ~LLToastNotifyPanel();
    LLPanel * getControlPanel() { return mControlPanel; }

    virtual void updateNotification() {}

    bool isControlPanelEnabled() const;

protected:
<<<<<<< HEAD
	LLButton* createButton(const LLSD& form_element, bool is_option);

	// Used for callbacks
	struct InstanceAndS32
	{
		LLToastNotifyPanel* mSelf;
		std::string	mButtonName;
	};
	std::vector<InstanceAndS32*> mBtnCallbackData;

	typedef std::pair<int,LLButton*> index_button_pair_t; 
	void adjustPanelForScriptNotice(S32 max_width, S32 max_height);
	void adjustPanelForTipNotice();
	void addDefaultButton();
	/*
	 * It lays out buttons of the notification in  mControlPanel.
	 * Buttons will be placed from BOTTOM to TOP.
	 * @param  h_pad horizontal space between buttons. It is depend on number of buttons.
	 * @param buttons vector of button to be added. 
	 */
	void updateButtonsLayout(const std::vector<index_button_pair_t>& buttons, S32 h_pad);

	/**
	 * Disable specific button(s) based on notification name and clicked button
	 */
	//void disableButtons(const std::string& notification_name, const std::string& selected_button);

	//std::vector<index_button_pair_t> mButtons;

	// panel elements
	LLTextBase*		mTextBox;
	LLPanel*		mInfoPanel;		// a panel, that contains an information
	LLPanel*		mControlPanel;	// a panel, that contains buttons (if present)

	// internal handler for button being clicked
	static void onClickButton(void* data);

	typedef boost::signals2::signal <void (const LLUUID& notification_id, const std::string btn_name)>
		button_click_signal_t;
	static button_click_signal_t sButtonClickSignal;
	boost::signals2::connection mButtonClickConnection;

	/**
	 * handle sButtonClickSignal (to disable buttons) across all panels with given notification_id
	 */
	void onToastPanelButtonClicked(const LLUUID& notification_id, const std::string btn_name);

	/**
	 * Process response data. Will disable selected options
	 */
	//void disableRespondedOptions(const LLNotificationPtr& notification);

	bool mIsTip;
	bool mAddedDefaultBtn;
	bool mIsScriptDialog;
	bool mIsCaution; 

	std::string mMessage;
	S32 mNumOptions;
	S32 mNumButtons;

	static const LLFontGL* sFont;
	static const LLFontGL* sFontSmall;
=======
    LLButton* createButton(const LLSD& form_element, BOOL is_option);

    // Used for callbacks
    struct InstanceAndS32
    {
        LLToastNotifyPanel* mSelf;
        std::string mButtonName;
    };
    std::vector<InstanceAndS32*> mBtnCallbackData;

    typedef std::pair<int,LLButton*> index_button_pair_t;
    void adjustPanelForScriptNotice(S32 max_width, S32 max_height);
    void adjustPanelForTipNotice();
    void addDefaultButton();
    /*
     * It lays out buttons of the notification in  mControlPanel.
     * Buttons will be placed from BOTTOM to TOP.
     * @param  h_pad horizontal space between buttons. It is depend on number of buttons.
     * @param buttons vector of button to be added.
     */
    void updateButtonsLayout(const std::vector<index_button_pair_t>& buttons, S32 h_pad);

    /**
     * Disable specific button(s) based on notification name and clicked button
     */
    //void disableButtons(const std::string& notification_name, const std::string& selected_button);

    //std::vector<index_button_pair_t> mButtons;

    // panel elements
    LLTextBase* mTextBox { nullptr };
    LLPanel* mInfoPanel { nullptr };    // panel for text information
    LLPanel* mControlPanel { nullptr }; // panel for buttons (if present)

    // internal handler for button being clicked
    static void onClickButton(void* data);

    typedef boost::signals2::signal <void (const LLUUID& notification_id, const std::string btn_name)>
        button_click_signal_t;
    static button_click_signal_t sButtonClickSignal;
    boost::signals2::connection mButtonClickConnection;

    /**
     * handle sButtonClickSignal (to disable buttons) across all panels with given notification_id
     */
    void onToastPanelButtonClicked(const LLUUID& notification_id, const std::string btn_name);

    /**
     * Process response data. Will disable selected options
     */
    //void disableRespondedOptions(const LLNotificationPtr& notification);

    bool mIsTip { false };
    bool mAddedDefaultBtn { false };
    bool mIsScriptDialog { false };
    bool mIsCaution { false };

    std::string mMessage;
    S32 mNumOptions { 0 };
    S32 mNumButtons { 0 };

    static const std::string sFontDefault;
    static const std::string sFontScript;
>>>>>>> e1623bb2
};

class LLIMToastNotifyPanel : public LLToastNotifyPanel
{
public:

    LLIMToastNotifyPanel(LLNotificationPtr& pNotification,
                        const LLUUID& session_id,
                        const LLRect& rect = LLRect::null,
                        bool show_images = true,
                        LLTextBase* parent_text = NULL);

    void compactButtons();

    virtual void updateNotification();
    virtual void init( LLRect rect, bool show_images );

    ~LLIMToastNotifyPanel();

<<<<<<< HEAD
	/*virtual*/ void reshape(S32 width, S32 height, bool called_from_parent = true);
=======
    /*virtual*/ void reshape(S32 width, S32 height, BOOL called_from_parent = TRUE);
>>>>>>> e1623bb2

protected:
    LLTextBase* mParentText;
    LLUUID  mSessionID;

private:
    void snapToMessageHeight();
};

#endif /* LLTOASTNOTIFYPANEL_H_ */<|MERGE_RESOLUTION|>--- conflicted
+++ resolved
@@ -1,238 +1,168 @@
-/**
- * @file lltoastnotifypanel.h
- * @brief Panel for notify toasts.
- *
- * $LicenseInfo:firstyear=2001&license=viewerlgpl$
- * Second Life Viewer Source Code
- * Copyright (C) 2010, Linden Research, Inc.
- *
- * This library is free software; you can redistribute it and/or
- * modify it under the terms of the GNU Lesser General Public
- * License as published by the Free Software Foundation;
- * version 2.1 of the License only.
- *
- * This library is distributed in the hope that it will be useful,
- * but WITHOUT ANY WARRANTY; without even the implied warranty of
- * MERCHANTABILITY or FITNESS FOR A PARTICULAR PURPOSE.  See the GNU
- * Lesser General Public License for more details.
- *
- * You should have received a copy of the GNU Lesser General Public
- * License along with this library; if not, write to the Free Software
- * Foundation, Inc., 51 Franklin Street, Fifth Floor, Boston, MA  02110-1301  USA
- *
- * Linden Research, Inc., 945 Battery Street, San Francisco, CA  94111  USA
- * $/LicenseInfo$
- */
-
-#ifndef LLTOASTNOTIFYPANEL_H_
-#define LLTOASTNOTIFYPANEL_H_
-
-#include "llpanel.h"
-#include "llfontgl.h"
-#include "llnotificationptr.h"
-#include "llbutton.h"
-#include "lltoastpanel.h"
-#include "lliconctrl.h"
-#include "lltexteditor.h"
-#include "lltextbox.h"
-
-class LLNotificationForm;
-
-/**
- * Toast panel for notification.
- * Notification panel should be used for notifications that require a response from the user.
- *
- * Replaces class LLNotifyBox.
- *
- * @deprecated this class will be removed after all toast panel types are
- *  implemented in separate classes.
- */
-class LLToastNotifyPanel: public LLCheckBoxToastPanel, public LLInstanceTracker<LLToastNotifyPanel, LLUUID, LLInstanceTrackerReplaceOnCollision>
-{
-public:
-    /**
-     * Constructor for LLToastNotifyPanel.
-     *
-     * @param pNotification a shared pointer to LLNotification
-     * @param rect an initial rectangle of the toast panel.
-     * If it is null then a loaded from xml rectangle will be used.
-     * @see LLNotification
-     * @deprecated if you intend to instantiate LLToastNotifyPanel - it's point to
-     * implement right class for desired toast panel. @see LLGenericTipPanel as example.
-     */
-    LLToastNotifyPanel(const LLNotificationPtr& pNotification, const LLRect& rect = LLRect::null, bool show_images = true);
-
-    virtual void init( LLRect rect, bool show_images );
-    virtual void deleteAllChildren();
-
-    virtual ~LLToastNotifyPanel();
-    LLPanel * getControlPanel() { return mControlPanel; }
-
-    virtual void updateNotification() {}
-
-    bool isControlPanelEnabled() const;
-
-protected:
-<<<<<<< HEAD
-	LLButton* createButton(const LLSD& form_element, bool is_option);
-
-	// Used for callbacks
-	struct InstanceAndS32
-	{
-		LLToastNotifyPanel* mSelf;
-		std::string	mButtonName;
-	};
-	std::vector<InstanceAndS32*> mBtnCallbackData;
-
-	typedef std::pair<int,LLButton*> index_button_pair_t; 
-	void adjustPanelForScriptNotice(S32 max_width, S32 max_height);
-	void adjustPanelForTipNotice();
-	void addDefaultButton();
-	/*
-	 * It lays out buttons of the notification in  mControlPanel.
-	 * Buttons will be placed from BOTTOM to TOP.
-	 * @param  h_pad horizontal space between buttons. It is depend on number of buttons.
-	 * @param buttons vector of button to be added. 
-	 */
-	void updateButtonsLayout(const std::vector<index_button_pair_t>& buttons, S32 h_pad);
-
-	/**
-	 * Disable specific button(s) based on notification name and clicked button
-	 */
-	//void disableButtons(const std::string& notification_name, const std::string& selected_button);
-
-	//std::vector<index_button_pair_t> mButtons;
-
-	// panel elements
-	LLTextBase*		mTextBox;
-	LLPanel*		mInfoPanel;		// a panel, that contains an information
-	LLPanel*		mControlPanel;	// a panel, that contains buttons (if present)
-
-	// internal handler for button being clicked
-	static void onClickButton(void* data);
-
-	typedef boost::signals2::signal <void (const LLUUID& notification_id, const std::string btn_name)>
-		button_click_signal_t;
-	static button_click_signal_t sButtonClickSignal;
-	boost::signals2::connection mButtonClickConnection;
-
-	/**
-	 * handle sButtonClickSignal (to disable buttons) across all panels with given notification_id
-	 */
-	void onToastPanelButtonClicked(const LLUUID& notification_id, const std::string btn_name);
-
-	/**
-	 * Process response data. Will disable selected options
-	 */
-	//void disableRespondedOptions(const LLNotificationPtr& notification);
-
-	bool mIsTip;
-	bool mAddedDefaultBtn;
-	bool mIsScriptDialog;
-	bool mIsCaution; 
-
-	std::string mMessage;
-	S32 mNumOptions;
-	S32 mNumButtons;
-
-	static const LLFontGL* sFont;
-	static const LLFontGL* sFontSmall;
-=======
-    LLButton* createButton(const LLSD& form_element, BOOL is_option);
-
-    // Used for callbacks
-    struct InstanceAndS32
-    {
-        LLToastNotifyPanel* mSelf;
-        std::string mButtonName;
-    };
-    std::vector<InstanceAndS32*> mBtnCallbackData;
-
-    typedef std::pair<int,LLButton*> index_button_pair_t;
-    void adjustPanelForScriptNotice(S32 max_width, S32 max_height);
-    void adjustPanelForTipNotice();
-    void addDefaultButton();
-    /*
-     * It lays out buttons of the notification in  mControlPanel.
-     * Buttons will be placed from BOTTOM to TOP.
-     * @param  h_pad horizontal space between buttons. It is depend on number of buttons.
-     * @param buttons vector of button to be added.
-     */
-    void updateButtonsLayout(const std::vector<index_button_pair_t>& buttons, S32 h_pad);
-
-    /**
-     * Disable specific button(s) based on notification name and clicked button
-     */
-    //void disableButtons(const std::string& notification_name, const std::string& selected_button);
-
-    //std::vector<index_button_pair_t> mButtons;
-
-    // panel elements
-    LLTextBase* mTextBox { nullptr };
-    LLPanel* mInfoPanel { nullptr };    // panel for text information
-    LLPanel* mControlPanel { nullptr }; // panel for buttons (if present)
-
-    // internal handler for button being clicked
-    static void onClickButton(void* data);
-
-    typedef boost::signals2::signal <void (const LLUUID& notification_id, const std::string btn_name)>
-        button_click_signal_t;
-    static button_click_signal_t sButtonClickSignal;
-    boost::signals2::connection mButtonClickConnection;
-
-    /**
-     * handle sButtonClickSignal (to disable buttons) across all panels with given notification_id
-     */
-    void onToastPanelButtonClicked(const LLUUID& notification_id, const std::string btn_name);
-
-    /**
-     * Process response data. Will disable selected options
-     */
-    //void disableRespondedOptions(const LLNotificationPtr& notification);
-
-    bool mIsTip { false };
-    bool mAddedDefaultBtn { false };
-    bool mIsScriptDialog { false };
-    bool mIsCaution { false };
-
-    std::string mMessage;
-    S32 mNumOptions { 0 };
-    S32 mNumButtons { 0 };
-
-    static const std::string sFontDefault;
-    static const std::string sFontScript;
->>>>>>> e1623bb2
-};
-
-class LLIMToastNotifyPanel : public LLToastNotifyPanel
-{
-public:
-
-    LLIMToastNotifyPanel(LLNotificationPtr& pNotification,
-                        const LLUUID& session_id,
-                        const LLRect& rect = LLRect::null,
-                        bool show_images = true,
-                        LLTextBase* parent_text = NULL);
-
-    void compactButtons();
-
-    virtual void updateNotification();
-    virtual void init( LLRect rect, bool show_images );
-
-    ~LLIMToastNotifyPanel();
-
-<<<<<<< HEAD
-	/*virtual*/ void reshape(S32 width, S32 height, bool called_from_parent = true);
-=======
-    /*virtual*/ void reshape(S32 width, S32 height, BOOL called_from_parent = TRUE);
->>>>>>> e1623bb2
-
-protected:
-    LLTextBase* mParentText;
-    LLUUID  mSessionID;
-
-private:
-    void snapToMessageHeight();
-};
-
-#endif /* LLTOASTNOTIFYPANEL_H_ */+/**
+ * @file lltoastnotifypanel.h
+ * @brief Panel for notify toasts.
+ *
+ * $LicenseInfo:firstyear=2001&license=viewerlgpl$
+ * Second Life Viewer Source Code
+ * Copyright (C) 2010, Linden Research, Inc.
+ *
+ * This library is free software; you can redistribute it and/or
+ * modify it under the terms of the GNU Lesser General Public
+ * License as published by the Free Software Foundation;
+ * version 2.1 of the License only.
+ *
+ * This library is distributed in the hope that it will be useful,
+ * but WITHOUT ANY WARRANTY; without even the implied warranty of
+ * MERCHANTABILITY or FITNESS FOR A PARTICULAR PURPOSE.  See the GNU
+ * Lesser General Public License for more details.
+ *
+ * You should have received a copy of the GNU Lesser General Public
+ * License along with this library; if not, write to the Free Software
+ * Foundation, Inc., 51 Franklin Street, Fifth Floor, Boston, MA  02110-1301  USA
+ *
+ * Linden Research, Inc., 945 Battery Street, San Francisco, CA  94111  USA
+ * $/LicenseInfo$
+ */
+
+#ifndef LLTOASTNOTIFYPANEL_H_
+#define LLTOASTNOTIFYPANEL_H_
+
+#include "llpanel.h"
+#include "llfontgl.h"
+#include "llnotificationptr.h"
+#include "llbutton.h"
+#include "lltoastpanel.h"
+#include "lliconctrl.h"
+#include "lltexteditor.h"
+#include "lltextbox.h"
+
+class LLNotificationForm;
+
+/**
+ * Toast panel for notification.
+ * Notification panel should be used for notifications that require a response from the user.
+ *
+ * Replaces class LLNotifyBox.
+ *
+ * @deprecated this class will be removed after all toast panel types are
+ *  implemented in separate classes.
+ */
+class LLToastNotifyPanel: public LLCheckBoxToastPanel, public LLInstanceTracker<LLToastNotifyPanel, LLUUID, LLInstanceTrackerReplaceOnCollision>
+{
+public:
+    /**
+     * Constructor for LLToastNotifyPanel.
+     *
+     * @param pNotification a shared pointer to LLNotification
+     * @param rect an initial rectangle of the toast panel.
+     * If it is null then a loaded from xml rectangle will be used.
+     * @see LLNotification
+     * @deprecated if you intend to instantiate LLToastNotifyPanel - it's point to
+     * implement right class for desired toast panel. @see LLGenericTipPanel as example.
+     */
+    LLToastNotifyPanel(const LLNotificationPtr& pNotification, const LLRect& rect = LLRect::null, bool show_images = true);
+
+    virtual void init( LLRect rect, bool show_images );
+    virtual void deleteAllChildren();
+
+    virtual ~LLToastNotifyPanel();
+    LLPanel * getControlPanel() { return mControlPanel; }
+
+    virtual void updateNotification() {}
+
+    bool isControlPanelEnabled() const;
+
+protected:
+    LLButton* createButton(const LLSD& form_element, bool is_option);
+
+    // Used for callbacks
+    struct InstanceAndS32
+    {
+        LLToastNotifyPanel* mSelf;
+        std::string mButtonName;
+    };
+    std::vector<InstanceAndS32*> mBtnCallbackData;
+
+    typedef std::pair<int,LLButton*> index_button_pair_t;
+    void adjustPanelForScriptNotice(S32 max_width, S32 max_height);
+    void adjustPanelForTipNotice();
+    void addDefaultButton();
+    /*
+     * It lays out buttons of the notification in  mControlPanel.
+     * Buttons will be placed from BOTTOM to TOP.
+     * @param  h_pad horizontal space between buttons. It is depend on number of buttons.
+     * @param buttons vector of button to be added.
+     */
+    void updateButtonsLayout(const std::vector<index_button_pair_t>& buttons, S32 h_pad);
+
+    /**
+     * Disable specific button(s) based on notification name and clicked button
+     */
+    //void disableButtons(const std::string& notification_name, const std::string& selected_button);
+
+    //std::vector<index_button_pair_t> mButtons;
+
+    // panel elements
+    LLTextBase* mTextBox { nullptr };
+    LLPanel* mInfoPanel { nullptr };    // panel for text information
+    LLPanel* mControlPanel { nullptr }; // panel for buttons (if present)
+
+    // internal handler for button being clicked
+    static void onClickButton(void* data);
+
+    typedef boost::signals2::signal <void (const LLUUID& notification_id, const std::string btn_name)>
+        button_click_signal_t;
+    static button_click_signal_t sButtonClickSignal;
+    boost::signals2::connection mButtonClickConnection;
+
+    /**
+     * handle sButtonClickSignal (to disable buttons) across all panels with given notification_id
+     */
+    void onToastPanelButtonClicked(const LLUUID& notification_id, const std::string btn_name);
+
+    /**
+     * Process response data. Will disable selected options
+     */
+    //void disableRespondedOptions(const LLNotificationPtr& notification);
+
+    bool mIsTip { false };
+    bool mAddedDefaultBtn { false };
+    bool mIsScriptDialog { false };
+    bool mIsCaution { false };
+
+    std::string mMessage;
+    S32 mNumOptions { 0 };
+    S32 mNumButtons { 0 };
+
+    static const std::string sFontDefault;
+    static const std::string sFontScript;
+};
+
+class LLIMToastNotifyPanel : public LLToastNotifyPanel
+{
+public:
+
+    LLIMToastNotifyPanel(LLNotificationPtr& pNotification,
+                        const LLUUID& session_id,
+                        const LLRect& rect = LLRect::null,
+                        bool show_images = true,
+                        LLTextBase* parent_text = NULL);
+
+    void compactButtons();
+
+    virtual void updateNotification();
+    virtual void init( LLRect rect, bool show_images );
+
+    ~LLIMToastNotifyPanel();
+
+    /*virtual*/ void reshape(S32 width, S32 height, bool called_from_parent = true);
+
+protected:
+    LLTextBase* mParentText;
+    LLUUID  mSessionID;
+
+private:
+    void snapToMessageHeight();
+};
+
+#endif /* LLTOASTNOTIFYPANEL_H_ */