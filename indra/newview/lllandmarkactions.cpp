/**
* @file lllandmarkactions.cpp
* @brief LLLandmarkActions class implementation
*
* $LicenseInfo:firstyear=2001&license=viewerlgpl$
* Second Life Viewer Source Code
* Copyright (C) 2010, Linden Research, Inc.
*
* This library is free software; you can redistribute it and/or
* modify it under the terms of the GNU Lesser General Public
* License as published by the Free Software Foundation;
* version 2.1 of the License only.
*
* This library is distributed in the hope that it will be useful,
* but WITHOUT ANY WARRANTY; without even the implied warranty of
* MERCHANTABILITY or FITNESS FOR A PARTICULAR PURPOSE.  See the GNU
* Lesser General Public License for more details.
*
* You should have received a copy of the GNU Lesser General Public
* License along with this library; if not, write to the Free Software
* Foundation, Inc., 51 Franklin Street, Fifth Floor, Boston, MA  02110-1301  USA
*
* Linden Research, Inc., 945 Battery Street, San Francisco, CA  94111  USA
* $/LicenseInfo$
*/

#include "llviewerprecompiledheaders.h"
#include "lllandmarkactions.h"

#include "roles_constants.h"

#include "llinventory.h"
#include "llinventoryfunctions.h"
#include "lllandmark.h"
#include "llparcel.h"
#include "llregionhandle.h"

#include "llnotificationsutil.h"

#include "llagent.h"
#include "llagentui.h"
#include "llinventorymodel.h"
#include "lllandmarklist.h"
#include "llslurl.h"
#include "llstring.h"
#include "llviewerinventory.h"
#include "llviewerparcelmgr.h"
#include "llworldmapmessage.h"
#include "llviewerwindow.h"
#include "llwindow.h"
#include "llworldmap.h"

void copy_slurl_to_clipboard_callback(const std::string& slurl);

class LLFetchlLandmarkByPos : public LLInventoryCollectFunctor
{
private:
    LLVector3d mPos;
public:
    LLFetchlLandmarkByPos(const LLVector3d& pos) :
        mPos(pos)
    {}

    /*virtual*/ bool operator()(LLInventoryCategory* cat, LLInventoryItem* item)
    {
        if (!item || item->getType() != LLAssetType::AT_LANDMARK)
            return false;

        LLLandmark* landmark = gLandmarkList.getAsset(item->getAssetUUID());
        if (!landmark) // the landmark not been loaded yet
            return false;

        LLVector3d landmark_global_pos;
        if (!landmark->getGlobalPos(landmark_global_pos))
            return false;
        //we have to round off each coordinates to compare positions properly
        return ll_round(mPos.mdV[VX]) ==  ll_round(landmark_global_pos.mdV[VX])
                && ll_round(mPos.mdV[VY]) ==  ll_round(landmark_global_pos.mdV[VY])
                && ll_round(mPos.mdV[VZ]) ==  ll_round(landmark_global_pos.mdV[VZ]);
    }
};

class LLFetchLandmarksByName : public LLInventoryCollectFunctor
{
private:
<<<<<<< HEAD
	std::string name;
	bool use_substring;
	//this member will be contain copy of founded items to keep the result unique
	std::set<std::string> check_duplicate;
=======
    std::string name;
    BOOL use_substring;
    //this member will be contain copy of founded items to keep the result unique
    std::set<std::string> check_duplicate;
>>>>>>> e1623bb2

public:
LLFetchLandmarksByName(std::string &landmark_name, bool if_use_substring)
:name(landmark_name),
use_substring(if_use_substring)
    {
    LLStringUtil::toLower(name);
    }

public:
    /*virtual*/ bool operator()(LLInventoryCategory* cat, LLInventoryItem* item)
    {
        if (!item || item->getType() != LLAssetType::AT_LANDMARK)
            return false;

        LLLandmark* landmark = gLandmarkList.getAsset(item->getAssetUUID());
        if (!landmark) // the landmark not been loaded yet
            return false;

        bool acceptable = false;
        std::string landmark_name = item->getName();
        LLStringUtil::toLower(landmark_name);
        if(use_substring)
        {
            acceptable =  landmark_name.find( name ) != std::string::npos;
        }
        else
        {
            acceptable = landmark_name == name;
        }
        if(acceptable){
            if(check_duplicate.find(landmark_name) != check_duplicate.end()){
                // we have duplicated items in landmarks
                acceptable = false;
            }else{
                check_duplicate.insert(landmark_name);
            }
        }

        return acceptable;
    }
};

// Returns true if the given inventory item is a landmark pointing to the current parcel.
// Used to find out if there is at least one landmark from current parcel.
class LLFirstAgentParcelLandmark : public LLInventoryCollectFunctor
{
private:
    bool mFounded;// to avoid unnecessary  check

public:
    LLFirstAgentParcelLandmark(): mFounded(false){}

    /*virtual*/ bool operator()(LLInventoryCategory* cat, LLInventoryItem* item)
    {
        if (mFounded || !item || item->getType() != LLAssetType::AT_LANDMARK)
            return false;

        LLLandmark* landmark = gLandmarkList.getAsset(item->getAssetUUID());
        if (!landmark) // the landmark not been loaded yet
            return false;

        LLVector3d landmark_global_pos;
        if (!landmark->getGlobalPos(landmark_global_pos))
            return false;
        mFounded = LLViewerParcelMgr::getInstance()->inAgentParcel(landmark_global_pos);
        return mFounded;
    }
};

static void fetch_landmarks(LLInventoryModel::cat_array_t& cats,
                            LLInventoryModel::item_array_t& items,
                            LLInventoryCollectFunctor& add)
{
    // Look in "My Favorites"
    const LLUUID favorites_folder_id = gInventory.findCategoryUUIDForType(LLFolderType::FT_FAVORITE);
    gInventory.collectDescendentsIf(favorites_folder_id,
        cats,
        items,
        LLInventoryModel::EXCLUDE_TRASH,
        add);

    // Look in "Landmarks"
    const LLUUID landmarks_folder_id = gInventory.findCategoryUUIDForType(LLFolderType::FT_LANDMARK);
    gInventory.collectDescendentsIf(landmarks_folder_id,
        cats,
        items,
        LLInventoryModel::EXCLUDE_TRASH,
        add);
}

LLInventoryModel::item_array_t LLLandmarkActions::fetchLandmarksByName(std::string& name, bool use_substring)
{
    LLInventoryModel::cat_array_t cats;
    LLInventoryModel::item_array_t items;
    LLFetchLandmarksByName by_name(name, use_substring);
    fetch_landmarks(cats, items, by_name);

    return items;
}

bool LLLandmarkActions::landmarkAlreadyExists()
{
    // Determine whether there are landmarks pointing to the current global  agent position.
    return findLandmarkForAgentPos() != NULL;
}

//static
bool LLLandmarkActions::hasParcelLandmark()
{
    LLFirstAgentParcelLandmark get_first_agent_landmark;
    LLInventoryModel::cat_array_t cats;
    LLInventoryModel::item_array_t items;
    fetch_landmarks(cats, items, get_first_agent_landmark);
    return !items.empty();

}

// *TODO: This could be made more efficient by only fetching the FIRST
// landmark that meets the criteria
LLViewerInventoryItem* LLLandmarkActions::findLandmarkForGlobalPos(const LLVector3d &pos)
{
    // Determine whether there are landmarks pointing to the current parcel.
    LLInventoryModel::cat_array_t cats;
    LLInventoryModel::item_array_t items;
    LLFetchlLandmarkByPos is_current_pos_landmark(pos);
    fetch_landmarks(cats, items, is_current_pos_landmark);

    if(items.empty())
    {
        return NULL;
    }

    return items[0];
}

LLViewerInventoryItem* LLLandmarkActions::findLandmarkForAgentPos()
{
    return findLandmarkForGlobalPos(gAgent.getPositionGlobal());
}

void LLLandmarkActions::createLandmarkHere(
    const std::string& name,
    const std::string& desc,
    const LLUUID& folder_id)
{
    if(!gAgent.getRegion())
    {
        LL_WARNS() << "No agent region" << LL_ENDL;
        return;
    }
    LLParcel* agent_parcel = LLViewerParcelMgr::getInstance()->getAgentParcel();
    if (!agent_parcel)
    {
        LL_WARNS() << "No agent parcel" << LL_ENDL;
        return;
    }

    create_inventory_item(gAgent.getID(), gAgent.getSessionID(),
        folder_id, LLTransactionID::tnull,
        name, desc,
        LLAssetType::AT_LANDMARK,
        LLInventoryType::IT_LANDMARK,
        NO_INV_SUBTYPE, PERM_ALL,
        NULL);
}

void LLLandmarkActions::createLandmarkHere()
{
    std::string landmark_name, landmark_desc;

    LLAgentUI::buildLocationString(landmark_name, LLAgentUI::LOCATION_FORMAT_LANDMARK);
    LLAgentUI::buildLocationString(landmark_desc, LLAgentUI::LOCATION_FORMAT_FULL);
    const LLUUID folder_id = gInventory.findCategoryUUIDForType(LLFolderType::FT_LANDMARK);

    createLandmarkHere(landmark_name, landmark_desc, folder_id);
}

void LLLandmarkActions::getSLURLfromPosGlobal(const LLVector3d& global_pos, slurl_callback_t cb, bool escaped /* = true */)
{
    std::string sim_name;
    bool gotSimName = LLWorldMap::getInstance()->simNameFromPosGlobal(global_pos, sim_name);
    if (gotSimName)
    {
      std::string slurl = LLSLURL(sim_name, global_pos).getSLURLString();
        cb(slurl);

        return;
    }
    else
    {
        U64 new_region_handle = to_region_handle(global_pos);

        LLWorldMapMessage::url_callback_t url_cb = boost::bind(&LLLandmarkActions::onRegionResponseSLURL,
                                                        cb,
                                                        global_pos,
                                                        escaped,
                                                        _2);

        LLWorldMapMessage::getInstance()->sendHandleRegionRequest(new_region_handle, url_cb, std::string("unused"), false);
    }
}

void LLLandmarkActions::getRegionNameAndCoordsFromPosGlobal(const LLVector3d& global_pos, region_name_and_coords_callback_t cb)
{
    std::string sim_name;
    LLSimInfo* sim_infop = LLWorldMap::getInstance()->simInfoFromPosGlobal(global_pos);
    if (sim_infop)
    {
        LLVector3 pos = sim_infop->getLocalPos(global_pos);
        std::string name = sim_infop->getName() ;
        cb(name, ll_round(pos.mV[VX]), ll_round(pos.mV[VY]),ll_round(pos.mV[VZ]));
    }
    else
    {
        U64 new_region_handle = to_region_handle(global_pos);

        LLWorldMapMessage::url_callback_t url_cb = boost::bind(&LLLandmarkActions::onRegionResponseNameAndCoords,
                                                        cb,
                                                        global_pos,
                                                        _1);

        LLWorldMapMessage::getInstance()->sendHandleRegionRequest(new_region_handle, url_cb, std::string("unused"), false);
    }
}

void LLLandmarkActions::onRegionResponseSLURL(slurl_callback_t cb,
                                         const LLVector3d& global_pos,
                                         bool escaped,
                                         const std::string& url)
{
    std::string sim_name;
    std::string slurl;
    bool gotSimName = LLWorldMap::getInstance()->simNameFromPosGlobal(global_pos, sim_name);
    if (gotSimName)
    {
      slurl = LLSLURL(sim_name, global_pos).getSLURLString();
    }
    else
    {
        slurl = "";
    }

    cb(slurl);
}

void LLLandmarkActions::onRegionResponseNameAndCoords(region_name_and_coords_callback_t cb,
                                         const LLVector3d& global_pos,
                                         U64 region_handle)
{
    LLSimInfo* sim_infop = LLWorldMap::getInstance()->simInfoFromHandle(region_handle);
    if (sim_infop)
    {
        LLVector3 local_pos = sim_infop->getLocalPos(global_pos);
        std::string name = sim_infop->getName() ;
        cb(name, ll_round(local_pos.mV[VX]), ll_round(local_pos.mV[VY]), ll_round(local_pos.mV[VZ]));
    }
}

bool LLLandmarkActions::getLandmarkGlobalPos(const LLUUID& landmarkInventoryItemID, LLVector3d& posGlobal)
{
    LLViewerInventoryItem* item = gInventory.getItem(landmarkInventoryItemID);
    if (NULL == item)
        return false;

    const LLUUID& asset_id = item->getAssetUUID();

    LLLandmark* landmark = gLandmarkList.getAsset(asset_id, NULL);
    if (NULL == landmark)
        return false;

    return landmark->getGlobalPos(posGlobal);
}

LLLandmark* LLLandmarkActions::getLandmark(const LLUUID& landmarkInventoryItemID, LLLandmarkList::loaded_callback_t cb)
{
    LLViewerInventoryItem* item = gInventory.getItem(landmarkInventoryItemID);
    if (NULL == item)
        return NULL;

    const LLUUID& asset_id = item->getAssetUUID();

    LLLandmark* landmark = gLandmarkList.getAsset(asset_id, cb);
    if (landmark)
    {
        return landmark;
    }

    return NULL;
}

void LLLandmarkActions::copySLURLtoClipboard(const LLUUID& landmarkInventoryItemID)
{
    LLLandmark* landmark = LLLandmarkActions::getLandmark(landmarkInventoryItemID);
    if(landmark)
    {
        LLVector3d global_pos;
        landmark->getGlobalPos(global_pos);
        LLLandmarkActions::getSLURLfromPosGlobal(global_pos,&copy_slurl_to_clipboard_callback,true);
    }
}

void copy_slurl_to_clipboard_callback(const std::string& slurl)
{
    gViewerWindow->getWindow()->copyTextToClipboard(utf8str_to_wstring(slurl));
    LLSD args;
    args["SLURL"] = slurl;
    LLNotificationsUtil::add("CopySLURL", args);
}<|MERGE_RESOLUTION|>--- conflicted
+++ resolved
@@ -1,405 +1,398 @@
-/**
-* @file lllandmarkactions.cpp
-* @brief LLLandmarkActions class implementation
-*
-* $LicenseInfo:firstyear=2001&license=viewerlgpl$
-* Second Life Viewer Source Code
-* Copyright (C) 2010, Linden Research, Inc.
-*
-* This library is free software; you can redistribute it and/or
-* modify it under the terms of the GNU Lesser General Public
-* License as published by the Free Software Foundation;
-* version 2.1 of the License only.
-*
-* This library is distributed in the hope that it will be useful,
-* but WITHOUT ANY WARRANTY; without even the implied warranty of
-* MERCHANTABILITY or FITNESS FOR A PARTICULAR PURPOSE.  See the GNU
-* Lesser General Public License for more details.
-*
-* You should have received a copy of the GNU Lesser General Public
-* License along with this library; if not, write to the Free Software
-* Foundation, Inc., 51 Franklin Street, Fifth Floor, Boston, MA  02110-1301  USA
-*
-* Linden Research, Inc., 945 Battery Street, San Francisco, CA  94111  USA
-* $/LicenseInfo$
-*/
-
-#include "llviewerprecompiledheaders.h"
-#include "lllandmarkactions.h"
-
-#include "roles_constants.h"
-
-#include "llinventory.h"
-#include "llinventoryfunctions.h"
-#include "lllandmark.h"
-#include "llparcel.h"
-#include "llregionhandle.h"
-
-#include "llnotificationsutil.h"
-
-#include "llagent.h"
-#include "llagentui.h"
-#include "llinventorymodel.h"
-#include "lllandmarklist.h"
-#include "llslurl.h"
-#include "llstring.h"
-#include "llviewerinventory.h"
-#include "llviewerparcelmgr.h"
-#include "llworldmapmessage.h"
-#include "llviewerwindow.h"
-#include "llwindow.h"
-#include "llworldmap.h"
-
-void copy_slurl_to_clipboard_callback(const std::string& slurl);
-
-class LLFetchlLandmarkByPos : public LLInventoryCollectFunctor
-{
-private:
-    LLVector3d mPos;
-public:
-    LLFetchlLandmarkByPos(const LLVector3d& pos) :
-        mPos(pos)
-    {}
-
-    /*virtual*/ bool operator()(LLInventoryCategory* cat, LLInventoryItem* item)
-    {
-        if (!item || item->getType() != LLAssetType::AT_LANDMARK)
-            return false;
-
-        LLLandmark* landmark = gLandmarkList.getAsset(item->getAssetUUID());
-        if (!landmark) // the landmark not been loaded yet
-            return false;
-
-        LLVector3d landmark_global_pos;
-        if (!landmark->getGlobalPos(landmark_global_pos))
-            return false;
-        //we have to round off each coordinates to compare positions properly
-        return ll_round(mPos.mdV[VX]) ==  ll_round(landmark_global_pos.mdV[VX])
-                && ll_round(mPos.mdV[VY]) ==  ll_round(landmark_global_pos.mdV[VY])
-                && ll_round(mPos.mdV[VZ]) ==  ll_round(landmark_global_pos.mdV[VZ]);
-    }
-};
-
-class LLFetchLandmarksByName : public LLInventoryCollectFunctor
-{
-private:
-<<<<<<< HEAD
-	std::string name;
-	bool use_substring;
-	//this member will be contain copy of founded items to keep the result unique
-	std::set<std::string> check_duplicate;
-=======
-    std::string name;
-    BOOL use_substring;
-    //this member will be contain copy of founded items to keep the result unique
-    std::set<std::string> check_duplicate;
->>>>>>> e1623bb2
-
-public:
-LLFetchLandmarksByName(std::string &landmark_name, bool if_use_substring)
-:name(landmark_name),
-use_substring(if_use_substring)
-    {
-    LLStringUtil::toLower(name);
-    }
-
-public:
-    /*virtual*/ bool operator()(LLInventoryCategory* cat, LLInventoryItem* item)
-    {
-        if (!item || item->getType() != LLAssetType::AT_LANDMARK)
-            return false;
-
-        LLLandmark* landmark = gLandmarkList.getAsset(item->getAssetUUID());
-        if (!landmark) // the landmark not been loaded yet
-            return false;
-
-        bool acceptable = false;
-        std::string landmark_name = item->getName();
-        LLStringUtil::toLower(landmark_name);
-        if(use_substring)
-        {
-            acceptable =  landmark_name.find( name ) != std::string::npos;
-        }
-        else
-        {
-            acceptable = landmark_name == name;
-        }
-        if(acceptable){
-            if(check_duplicate.find(landmark_name) != check_duplicate.end()){
-                // we have duplicated items in landmarks
-                acceptable = false;
-            }else{
-                check_duplicate.insert(landmark_name);
-            }
-        }
-
-        return acceptable;
-    }
-};
-
-// Returns true if the given inventory item is a landmark pointing to the current parcel.
-// Used to find out if there is at least one landmark from current parcel.
-class LLFirstAgentParcelLandmark : public LLInventoryCollectFunctor
-{
-private:
-    bool mFounded;// to avoid unnecessary  check
-
-public:
-    LLFirstAgentParcelLandmark(): mFounded(false){}
-
-    /*virtual*/ bool operator()(LLInventoryCategory* cat, LLInventoryItem* item)
-    {
-        if (mFounded || !item || item->getType() != LLAssetType::AT_LANDMARK)
-            return false;
-
-        LLLandmark* landmark = gLandmarkList.getAsset(item->getAssetUUID());
-        if (!landmark) // the landmark not been loaded yet
-            return false;
-
-        LLVector3d landmark_global_pos;
-        if (!landmark->getGlobalPos(landmark_global_pos))
-            return false;
-        mFounded = LLViewerParcelMgr::getInstance()->inAgentParcel(landmark_global_pos);
-        return mFounded;
-    }
-};
-
-static void fetch_landmarks(LLInventoryModel::cat_array_t& cats,
-                            LLInventoryModel::item_array_t& items,
-                            LLInventoryCollectFunctor& add)
-{
-    // Look in "My Favorites"
-    const LLUUID favorites_folder_id = gInventory.findCategoryUUIDForType(LLFolderType::FT_FAVORITE);
-    gInventory.collectDescendentsIf(favorites_folder_id,
-        cats,
-        items,
-        LLInventoryModel::EXCLUDE_TRASH,
-        add);
-
-    // Look in "Landmarks"
-    const LLUUID landmarks_folder_id = gInventory.findCategoryUUIDForType(LLFolderType::FT_LANDMARK);
-    gInventory.collectDescendentsIf(landmarks_folder_id,
-        cats,
-        items,
-        LLInventoryModel::EXCLUDE_TRASH,
-        add);
-}
-
-LLInventoryModel::item_array_t LLLandmarkActions::fetchLandmarksByName(std::string& name, bool use_substring)
-{
-    LLInventoryModel::cat_array_t cats;
-    LLInventoryModel::item_array_t items;
-    LLFetchLandmarksByName by_name(name, use_substring);
-    fetch_landmarks(cats, items, by_name);
-
-    return items;
-}
-
-bool LLLandmarkActions::landmarkAlreadyExists()
-{
-    // Determine whether there are landmarks pointing to the current global  agent position.
-    return findLandmarkForAgentPos() != NULL;
-}
-
-//static
-bool LLLandmarkActions::hasParcelLandmark()
-{
-    LLFirstAgentParcelLandmark get_first_agent_landmark;
-    LLInventoryModel::cat_array_t cats;
-    LLInventoryModel::item_array_t items;
-    fetch_landmarks(cats, items, get_first_agent_landmark);
-    return !items.empty();
-
-}
-
-// *TODO: This could be made more efficient by only fetching the FIRST
-// landmark that meets the criteria
-LLViewerInventoryItem* LLLandmarkActions::findLandmarkForGlobalPos(const LLVector3d &pos)
-{
-    // Determine whether there are landmarks pointing to the current parcel.
-    LLInventoryModel::cat_array_t cats;
-    LLInventoryModel::item_array_t items;
-    LLFetchlLandmarkByPos is_current_pos_landmark(pos);
-    fetch_landmarks(cats, items, is_current_pos_landmark);
-
-    if(items.empty())
-    {
-        return NULL;
-    }
-
-    return items[0];
-}
-
-LLViewerInventoryItem* LLLandmarkActions::findLandmarkForAgentPos()
-{
-    return findLandmarkForGlobalPos(gAgent.getPositionGlobal());
-}
-
-void LLLandmarkActions::createLandmarkHere(
-    const std::string& name,
-    const std::string& desc,
-    const LLUUID& folder_id)
-{
-    if(!gAgent.getRegion())
-    {
-        LL_WARNS() << "No agent region" << LL_ENDL;
-        return;
-    }
-    LLParcel* agent_parcel = LLViewerParcelMgr::getInstance()->getAgentParcel();
-    if (!agent_parcel)
-    {
-        LL_WARNS() << "No agent parcel" << LL_ENDL;
-        return;
-    }
-
-    create_inventory_item(gAgent.getID(), gAgent.getSessionID(),
-        folder_id, LLTransactionID::tnull,
-        name, desc,
-        LLAssetType::AT_LANDMARK,
-        LLInventoryType::IT_LANDMARK,
-        NO_INV_SUBTYPE, PERM_ALL,
-        NULL);
-}
-
-void LLLandmarkActions::createLandmarkHere()
-{
-    std::string landmark_name, landmark_desc;
-
-    LLAgentUI::buildLocationString(landmark_name, LLAgentUI::LOCATION_FORMAT_LANDMARK);
-    LLAgentUI::buildLocationString(landmark_desc, LLAgentUI::LOCATION_FORMAT_FULL);
-    const LLUUID folder_id = gInventory.findCategoryUUIDForType(LLFolderType::FT_LANDMARK);
-
-    createLandmarkHere(landmark_name, landmark_desc, folder_id);
-}
-
-void LLLandmarkActions::getSLURLfromPosGlobal(const LLVector3d& global_pos, slurl_callback_t cb, bool escaped /* = true */)
-{
-    std::string sim_name;
-    bool gotSimName = LLWorldMap::getInstance()->simNameFromPosGlobal(global_pos, sim_name);
-    if (gotSimName)
-    {
-      std::string slurl = LLSLURL(sim_name, global_pos).getSLURLString();
-        cb(slurl);
-
-        return;
-    }
-    else
-    {
-        U64 new_region_handle = to_region_handle(global_pos);
-
-        LLWorldMapMessage::url_callback_t url_cb = boost::bind(&LLLandmarkActions::onRegionResponseSLURL,
-                                                        cb,
-                                                        global_pos,
-                                                        escaped,
-                                                        _2);
-
-        LLWorldMapMessage::getInstance()->sendHandleRegionRequest(new_region_handle, url_cb, std::string("unused"), false);
-    }
-}
-
-void LLLandmarkActions::getRegionNameAndCoordsFromPosGlobal(const LLVector3d& global_pos, region_name_and_coords_callback_t cb)
-{
-    std::string sim_name;
-    LLSimInfo* sim_infop = LLWorldMap::getInstance()->simInfoFromPosGlobal(global_pos);
-    if (sim_infop)
-    {
-        LLVector3 pos = sim_infop->getLocalPos(global_pos);
-        std::string name = sim_infop->getName() ;
-        cb(name, ll_round(pos.mV[VX]), ll_round(pos.mV[VY]),ll_round(pos.mV[VZ]));
-    }
-    else
-    {
-        U64 new_region_handle = to_region_handle(global_pos);
-
-        LLWorldMapMessage::url_callback_t url_cb = boost::bind(&LLLandmarkActions::onRegionResponseNameAndCoords,
-                                                        cb,
-                                                        global_pos,
-                                                        _1);
-
-        LLWorldMapMessage::getInstance()->sendHandleRegionRequest(new_region_handle, url_cb, std::string("unused"), false);
-    }
-}
-
-void LLLandmarkActions::onRegionResponseSLURL(slurl_callback_t cb,
-                                         const LLVector3d& global_pos,
-                                         bool escaped,
-                                         const std::string& url)
-{
-    std::string sim_name;
-    std::string slurl;
-    bool gotSimName = LLWorldMap::getInstance()->simNameFromPosGlobal(global_pos, sim_name);
-    if (gotSimName)
-    {
-      slurl = LLSLURL(sim_name, global_pos).getSLURLString();
-    }
-    else
-    {
-        slurl = "";
-    }
-
-    cb(slurl);
-}
-
-void LLLandmarkActions::onRegionResponseNameAndCoords(region_name_and_coords_callback_t cb,
-                                         const LLVector3d& global_pos,
-                                         U64 region_handle)
-{
-    LLSimInfo* sim_infop = LLWorldMap::getInstance()->simInfoFromHandle(region_handle);
-    if (sim_infop)
-    {
-        LLVector3 local_pos = sim_infop->getLocalPos(global_pos);
-        std::string name = sim_infop->getName() ;
-        cb(name, ll_round(local_pos.mV[VX]), ll_round(local_pos.mV[VY]), ll_round(local_pos.mV[VZ]));
-    }
-}
-
-bool LLLandmarkActions::getLandmarkGlobalPos(const LLUUID& landmarkInventoryItemID, LLVector3d& posGlobal)
-{
-    LLViewerInventoryItem* item = gInventory.getItem(landmarkInventoryItemID);
-    if (NULL == item)
-        return false;
-
-    const LLUUID& asset_id = item->getAssetUUID();
-
-    LLLandmark* landmark = gLandmarkList.getAsset(asset_id, NULL);
-    if (NULL == landmark)
-        return false;
-
-    return landmark->getGlobalPos(posGlobal);
-}
-
-LLLandmark* LLLandmarkActions::getLandmark(const LLUUID& landmarkInventoryItemID, LLLandmarkList::loaded_callback_t cb)
-{
-    LLViewerInventoryItem* item = gInventory.getItem(landmarkInventoryItemID);
-    if (NULL == item)
-        return NULL;
-
-    const LLUUID& asset_id = item->getAssetUUID();
-
-    LLLandmark* landmark = gLandmarkList.getAsset(asset_id, cb);
-    if (landmark)
-    {
-        return landmark;
-    }
-
-    return NULL;
-}
-
-void LLLandmarkActions::copySLURLtoClipboard(const LLUUID& landmarkInventoryItemID)
-{
-    LLLandmark* landmark = LLLandmarkActions::getLandmark(landmarkInventoryItemID);
-    if(landmark)
-    {
-        LLVector3d global_pos;
-        landmark->getGlobalPos(global_pos);
-        LLLandmarkActions::getSLURLfromPosGlobal(global_pos,&copy_slurl_to_clipboard_callback,true);
-    }
-}
-
-void copy_slurl_to_clipboard_callback(const std::string& slurl)
-{
-    gViewerWindow->getWindow()->copyTextToClipboard(utf8str_to_wstring(slurl));
-    LLSD args;
-    args["SLURL"] = slurl;
-    LLNotificationsUtil::add("CopySLURL", args);
-}+/**
+* @file lllandmarkactions.cpp
+* @brief LLLandmarkActions class implementation
+*
+* $LicenseInfo:firstyear=2001&license=viewerlgpl$
+* Second Life Viewer Source Code
+* Copyright (C) 2010, Linden Research, Inc.
+*
+* This library is free software; you can redistribute it and/or
+* modify it under the terms of the GNU Lesser General Public
+* License as published by the Free Software Foundation;
+* version 2.1 of the License only.
+*
+* This library is distributed in the hope that it will be useful,
+* but WITHOUT ANY WARRANTY; without even the implied warranty of
+* MERCHANTABILITY or FITNESS FOR A PARTICULAR PURPOSE.  See the GNU
+* Lesser General Public License for more details.
+*
+* You should have received a copy of the GNU Lesser General Public
+* License along with this library; if not, write to the Free Software
+* Foundation, Inc., 51 Franklin Street, Fifth Floor, Boston, MA  02110-1301  USA
+*
+* Linden Research, Inc., 945 Battery Street, San Francisco, CA  94111  USA
+* $/LicenseInfo$
+*/
+
+#include "llviewerprecompiledheaders.h"
+#include "lllandmarkactions.h"
+
+#include "roles_constants.h"
+
+#include "llinventory.h"
+#include "llinventoryfunctions.h"
+#include "lllandmark.h"
+#include "llparcel.h"
+#include "llregionhandle.h"
+
+#include "llnotificationsutil.h"
+
+#include "llagent.h"
+#include "llagentui.h"
+#include "llinventorymodel.h"
+#include "lllandmarklist.h"
+#include "llslurl.h"
+#include "llstring.h"
+#include "llviewerinventory.h"
+#include "llviewerparcelmgr.h"
+#include "llworldmapmessage.h"
+#include "llviewerwindow.h"
+#include "llwindow.h"
+#include "llworldmap.h"
+
+void copy_slurl_to_clipboard_callback(const std::string& slurl);
+
+class LLFetchlLandmarkByPos : public LLInventoryCollectFunctor
+{
+private:
+    LLVector3d mPos;
+public:
+    LLFetchlLandmarkByPos(const LLVector3d& pos) :
+        mPos(pos)
+    {}
+
+    /*virtual*/ bool operator()(LLInventoryCategory* cat, LLInventoryItem* item)
+    {
+        if (!item || item->getType() != LLAssetType::AT_LANDMARK)
+            return false;
+
+        LLLandmark* landmark = gLandmarkList.getAsset(item->getAssetUUID());
+        if (!landmark) // the landmark not been loaded yet
+            return false;
+
+        LLVector3d landmark_global_pos;
+        if (!landmark->getGlobalPos(landmark_global_pos))
+            return false;
+        //we have to round off each coordinates to compare positions properly
+        return ll_round(mPos.mdV[VX]) ==  ll_round(landmark_global_pos.mdV[VX])
+                && ll_round(mPos.mdV[VY]) ==  ll_round(landmark_global_pos.mdV[VY])
+                && ll_round(mPos.mdV[VZ]) ==  ll_round(landmark_global_pos.mdV[VZ]);
+    }
+};
+
+class LLFetchLandmarksByName : public LLInventoryCollectFunctor
+{
+private:
+    std::string name;
+    bool use_substring;
+    //this member will be contain copy of founded items to keep the result unique
+    std::set<std::string> check_duplicate;
+
+public:
+LLFetchLandmarksByName(std::string &landmark_name, bool if_use_substring)
+:name(landmark_name),
+use_substring(if_use_substring)
+    {
+    LLStringUtil::toLower(name);
+    }
+
+public:
+    /*virtual*/ bool operator()(LLInventoryCategory* cat, LLInventoryItem* item)
+    {
+        if (!item || item->getType() != LLAssetType::AT_LANDMARK)
+            return false;
+
+        LLLandmark* landmark = gLandmarkList.getAsset(item->getAssetUUID());
+        if (!landmark) // the landmark not been loaded yet
+            return false;
+
+        bool acceptable = false;
+        std::string landmark_name = item->getName();
+        LLStringUtil::toLower(landmark_name);
+        if(use_substring)
+        {
+            acceptable =  landmark_name.find( name ) != std::string::npos;
+        }
+        else
+        {
+            acceptable = landmark_name == name;
+        }
+        if(acceptable){
+            if(check_duplicate.find(landmark_name) != check_duplicate.end()){
+                // we have duplicated items in landmarks
+                acceptable = false;
+            }else{
+                check_duplicate.insert(landmark_name);
+            }
+        }
+
+        return acceptable;
+    }
+};
+
+// Returns true if the given inventory item is a landmark pointing to the current parcel.
+// Used to find out if there is at least one landmark from current parcel.
+class LLFirstAgentParcelLandmark : public LLInventoryCollectFunctor
+{
+private:
+    bool mFounded;// to avoid unnecessary  check
+
+public:
+    LLFirstAgentParcelLandmark(): mFounded(false){}
+
+    /*virtual*/ bool operator()(LLInventoryCategory* cat, LLInventoryItem* item)
+    {
+        if (mFounded || !item || item->getType() != LLAssetType::AT_LANDMARK)
+            return false;
+
+        LLLandmark* landmark = gLandmarkList.getAsset(item->getAssetUUID());
+        if (!landmark) // the landmark not been loaded yet
+            return false;
+
+        LLVector3d landmark_global_pos;
+        if (!landmark->getGlobalPos(landmark_global_pos))
+            return false;
+        mFounded = LLViewerParcelMgr::getInstance()->inAgentParcel(landmark_global_pos);
+        return mFounded;
+    }
+};
+
+static void fetch_landmarks(LLInventoryModel::cat_array_t& cats,
+                            LLInventoryModel::item_array_t& items,
+                            LLInventoryCollectFunctor& add)
+{
+    // Look in "My Favorites"
+    const LLUUID favorites_folder_id = gInventory.findCategoryUUIDForType(LLFolderType::FT_FAVORITE);
+    gInventory.collectDescendentsIf(favorites_folder_id,
+        cats,
+        items,
+        LLInventoryModel::EXCLUDE_TRASH,
+        add);
+
+    // Look in "Landmarks"
+    const LLUUID landmarks_folder_id = gInventory.findCategoryUUIDForType(LLFolderType::FT_LANDMARK);
+    gInventory.collectDescendentsIf(landmarks_folder_id,
+        cats,
+        items,
+        LLInventoryModel::EXCLUDE_TRASH,
+        add);
+}
+
+LLInventoryModel::item_array_t LLLandmarkActions::fetchLandmarksByName(std::string& name, bool use_substring)
+{
+    LLInventoryModel::cat_array_t cats;
+    LLInventoryModel::item_array_t items;
+    LLFetchLandmarksByName by_name(name, use_substring);
+    fetch_landmarks(cats, items, by_name);
+
+    return items;
+}
+
+bool LLLandmarkActions::landmarkAlreadyExists()
+{
+    // Determine whether there are landmarks pointing to the current global  agent position.
+    return findLandmarkForAgentPos() != NULL;
+}
+
+//static
+bool LLLandmarkActions::hasParcelLandmark()
+{
+    LLFirstAgentParcelLandmark get_first_agent_landmark;
+    LLInventoryModel::cat_array_t cats;
+    LLInventoryModel::item_array_t items;
+    fetch_landmarks(cats, items, get_first_agent_landmark);
+    return !items.empty();
+
+}
+
+// *TODO: This could be made more efficient by only fetching the FIRST
+// landmark that meets the criteria
+LLViewerInventoryItem* LLLandmarkActions::findLandmarkForGlobalPos(const LLVector3d &pos)
+{
+    // Determine whether there are landmarks pointing to the current parcel.
+    LLInventoryModel::cat_array_t cats;
+    LLInventoryModel::item_array_t items;
+    LLFetchlLandmarkByPos is_current_pos_landmark(pos);
+    fetch_landmarks(cats, items, is_current_pos_landmark);
+
+    if(items.empty())
+    {
+        return NULL;
+    }
+
+    return items[0];
+}
+
+LLViewerInventoryItem* LLLandmarkActions::findLandmarkForAgentPos()
+{
+    return findLandmarkForGlobalPos(gAgent.getPositionGlobal());
+}
+
+void LLLandmarkActions::createLandmarkHere(
+    const std::string& name,
+    const std::string& desc,
+    const LLUUID& folder_id)
+{
+    if(!gAgent.getRegion())
+    {
+        LL_WARNS() << "No agent region" << LL_ENDL;
+        return;
+    }
+    LLParcel* agent_parcel = LLViewerParcelMgr::getInstance()->getAgentParcel();
+    if (!agent_parcel)
+    {
+        LL_WARNS() << "No agent parcel" << LL_ENDL;
+        return;
+    }
+
+    create_inventory_item(gAgent.getID(), gAgent.getSessionID(),
+        folder_id, LLTransactionID::tnull,
+        name, desc,
+        LLAssetType::AT_LANDMARK,
+        LLInventoryType::IT_LANDMARK,
+        NO_INV_SUBTYPE, PERM_ALL,
+        NULL);
+}
+
+void LLLandmarkActions::createLandmarkHere()
+{
+    std::string landmark_name, landmark_desc;
+
+    LLAgentUI::buildLocationString(landmark_name, LLAgentUI::LOCATION_FORMAT_LANDMARK);
+    LLAgentUI::buildLocationString(landmark_desc, LLAgentUI::LOCATION_FORMAT_FULL);
+    const LLUUID folder_id = gInventory.findCategoryUUIDForType(LLFolderType::FT_LANDMARK);
+
+    createLandmarkHere(landmark_name, landmark_desc, folder_id);
+}
+
+void LLLandmarkActions::getSLURLfromPosGlobal(const LLVector3d& global_pos, slurl_callback_t cb, bool escaped /* = true */)
+{
+    std::string sim_name;
+    bool gotSimName = LLWorldMap::getInstance()->simNameFromPosGlobal(global_pos, sim_name);
+    if (gotSimName)
+    {
+      std::string slurl = LLSLURL(sim_name, global_pos).getSLURLString();
+        cb(slurl);
+
+        return;
+    }
+    else
+    {
+        U64 new_region_handle = to_region_handle(global_pos);
+
+        LLWorldMapMessage::url_callback_t url_cb = boost::bind(&LLLandmarkActions::onRegionResponseSLURL,
+                                                        cb,
+                                                        global_pos,
+                                                        escaped,
+                                                        _2);
+
+        LLWorldMapMessage::getInstance()->sendHandleRegionRequest(new_region_handle, url_cb, std::string("unused"), false);
+    }
+}
+
+void LLLandmarkActions::getRegionNameAndCoordsFromPosGlobal(const LLVector3d& global_pos, region_name_and_coords_callback_t cb)
+{
+    std::string sim_name;
+    LLSimInfo* sim_infop = LLWorldMap::getInstance()->simInfoFromPosGlobal(global_pos);
+    if (sim_infop)
+    {
+        LLVector3 pos = sim_infop->getLocalPos(global_pos);
+        std::string name = sim_infop->getName() ;
+        cb(name, ll_round(pos.mV[VX]), ll_round(pos.mV[VY]),ll_round(pos.mV[VZ]));
+    }
+    else
+    {
+        U64 new_region_handle = to_region_handle(global_pos);
+
+        LLWorldMapMessage::url_callback_t url_cb = boost::bind(&LLLandmarkActions::onRegionResponseNameAndCoords,
+                                                        cb,
+                                                        global_pos,
+                                                        _1);
+
+        LLWorldMapMessage::getInstance()->sendHandleRegionRequest(new_region_handle, url_cb, std::string("unused"), false);
+    }
+}
+
+void LLLandmarkActions::onRegionResponseSLURL(slurl_callback_t cb,
+                                         const LLVector3d& global_pos,
+                                         bool escaped,
+                                         const std::string& url)
+{
+    std::string sim_name;
+    std::string slurl;
+    bool gotSimName = LLWorldMap::getInstance()->simNameFromPosGlobal(global_pos, sim_name);
+    if (gotSimName)
+    {
+      slurl = LLSLURL(sim_name, global_pos).getSLURLString();
+    }
+    else
+    {
+        slurl = "";
+    }
+
+    cb(slurl);
+}
+
+void LLLandmarkActions::onRegionResponseNameAndCoords(region_name_and_coords_callback_t cb,
+                                         const LLVector3d& global_pos,
+                                         U64 region_handle)
+{
+    LLSimInfo* sim_infop = LLWorldMap::getInstance()->simInfoFromHandle(region_handle);
+    if (sim_infop)
+    {
+        LLVector3 local_pos = sim_infop->getLocalPos(global_pos);
+        std::string name = sim_infop->getName() ;
+        cb(name, ll_round(local_pos.mV[VX]), ll_round(local_pos.mV[VY]), ll_round(local_pos.mV[VZ]));
+    }
+}
+
+bool LLLandmarkActions::getLandmarkGlobalPos(const LLUUID& landmarkInventoryItemID, LLVector3d& posGlobal)
+{
+    LLViewerInventoryItem* item = gInventory.getItem(landmarkInventoryItemID);
+    if (NULL == item)
+        return false;
+
+    const LLUUID& asset_id = item->getAssetUUID();
+
+    LLLandmark* landmark = gLandmarkList.getAsset(asset_id, NULL);
+    if (NULL == landmark)
+        return false;
+
+    return landmark->getGlobalPos(posGlobal);
+}
+
+LLLandmark* LLLandmarkActions::getLandmark(const LLUUID& landmarkInventoryItemID, LLLandmarkList::loaded_callback_t cb)
+{
+    LLViewerInventoryItem* item = gInventory.getItem(landmarkInventoryItemID);
+    if (NULL == item)
+        return NULL;
+
+    const LLUUID& asset_id = item->getAssetUUID();
+
+    LLLandmark* landmark = gLandmarkList.getAsset(asset_id, cb);
+    if (landmark)
+    {
+        return landmark;
+    }
+
+    return NULL;
+}
+
+void LLLandmarkActions::copySLURLtoClipboard(const LLUUID& landmarkInventoryItemID)
+{
+    LLLandmark* landmark = LLLandmarkActions::getLandmark(landmarkInventoryItemID);
+    if(landmark)
+    {
+        LLVector3d global_pos;
+        landmark->getGlobalPos(global_pos);
+        LLLandmarkActions::getSLURLfromPosGlobal(global_pos,&copy_slurl_to_clipboard_callback,true);
+    }
+}
+
+void copy_slurl_to_clipboard_callback(const std::string& slurl)
+{
+    gViewerWindow->getWindow()->copyTextToClipboard(utf8str_to_wstring(slurl));
+    LLSD args;
+    args["SLURL"] = slurl;
+    LLNotificationsUtil::add("CopySLURL", args);
+}