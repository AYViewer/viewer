/**
 * @file llvopartgroup.cpp
 * @brief Group of particle systems
 *
 * $LicenseInfo:firstyear=2001&license=viewerlgpl$
 * Second Life Viewer Source Code
 * Copyright (C) 2010, Linden Research, Inc.
 *
 * This library is free software; you can redistribute it and/or
 * modify it under the terms of the GNU Lesser General Public
 * License as published by the Free Software Foundation;
 * version 2.1 of the License only.
 *
 * This library is distributed in the hope that it will be useful,
 * but WITHOUT ANY WARRANTY; without even the implied warranty of
 * MERCHANTABILITY or FITNESS FOR A PARTICULAR PURPOSE.  See the GNU
 * Lesser General Public License for more details.
 *
 * You should have received a copy of the GNU Lesser General Public
 * License along with this library; if not, write to the Free Software
 * Foundation, Inc., 51 Franklin Street, Fifth Floor, Boston, MA  02110-1301  USA
 *
 * Linden Research, Inc., 945 Battery Street, San Francisco, CA  94111  USA
 * $/LicenseInfo$
 */

#include "llviewerprecompiledheaders.h"

#include "llvopartgroup.h"

#include "lldrawpoolalpha.h"

#include "llfasttimer.h"
#include "message.h"
#include "v2math.h"

#include "llagentcamera.h"
#include "lldrawable.h"
#include "llface.h"
#include "llsky.h"
#include "llviewercamera.h"
#include "llviewerpartsim.h"
#include "llviewerregion.h"
#include "pipeline.h"
#include "llspatialpartition.h"

extern U64MicrosecondsImplicit gFrameTime;

void LLVOPartGroup::initClass()
{
}

//static
void LLVOPartGroup::restoreGL()
{

    //TODO: optimize out binormal mask here.  Specular and normal coords as well.
#if 0
    sVB = new LLVertexBuffer(VERTEX_DATA_MASK | LLVertexBuffer::MAP_TANGENT | LLVertexBuffer::MAP_TEXCOORD1 | LLVertexBuffer::MAP_TEXCOORD2);
    U32 count = LL_MAX_PARTICLE_COUNT;
    if (!sVB->allocateBuffer(count*4, count*6))
    {
        LL_WARNS() << "Failed to allocate Vertex Buffer to "
            << count*4 << " vertices and "
            << count * 6 << " indices" << LL_ENDL;
        // we are likelly to crash at following getTexCoord0Strider(), so unref and return
        sVB = NULL;
        return;
    }

    //indices and texcoords are always the same, set once
    LLStrider<U16> indicesp;

    LLStrider<LLVector4a> verticesp;

    sVB->getIndexStrider(indicesp);
    sVB->getVertexStrider(verticesp);

    LLVector4a v;
    v.set(0,0,0,0);


    U16 vert_offset = 0;

    for (U32 i = 0; i < LL_MAX_PARTICLE_COUNT; i++)
    {
        *indicesp++ = vert_offset + 0;
        *indicesp++ = vert_offset + 1;
        *indicesp++ = vert_offset + 2;

        *indicesp++ = vert_offset + 1;
        *indicesp++ = vert_offset + 3;
        *indicesp++ = vert_offset + 2;

        *verticesp++ = v;

        vert_offset += 4;
    }

    LLStrider<LLVector2> texcoordsp;
    sVB->getTexCoord0Strider(texcoordsp);

    for (U32 i = 0; i < LL_MAX_PARTICLE_COUNT; i++)
    {
        *texcoordsp++ = LLVector2(0.f, 1.f);
        *texcoordsp++ = LLVector2(0.f, 0.f);
        *texcoordsp++ = LLVector2(1.f, 1.f);
        *texcoordsp++ = LLVector2(1.f, 0.f);
    }

    sVB->unmapBuffer();
#endif

}

//static
void LLVOPartGroup::destroyGL()
{
}

bool ll_is_part_idx_allocated(S32 idx, S32* start, S32* end)
{
    /*while (start < end)
    {
        if (*start == idx)
        { //not allocated (in free list)
            return false;
        }
        ++start;
    }*/

    //allocated (not in free list)
    return false;
}

LLVOPartGroup::LLVOPartGroup(const LLUUID &id, const LLPCode pcode, LLViewerRegion *regionp)
    :   LLAlphaObject(id, pcode, regionp),
        mViewerPartGroupp(NULL)
{
<<<<<<< HEAD
	setNumTEs(1);
	setTETexture(0, LLUUID::null);
	mbCanSelect = false;			// users can't select particle systems
=======
    setNumTEs(1);
    setTETexture(0, LLUUID::null);
    mbCanSelect = FALSE;            // users can't select particle systems
>>>>>>> e1623bb2
}


LLVOPartGroup::~LLVOPartGroup()
{
}

bool LLVOPartGroup::isActive() const
{
<<<<<<< HEAD
	return false;
=======
    return FALSE;
>>>>>>> e1623bb2
}

F32 LLVOPartGroup::getBinRadius()
{
    return mViewerPartGroupp->getBoxSide();
}

void LLVOPartGroup::updateSpatialExtents(LLVector4a& newMin, LLVector4a& newMax)
{
    const LLVector3& pos_agent = getPositionAgent();

    LLVector4a scale;
    LLVector4a p;

    p.load3(pos_agent.mV);

    scale.splat(mScale.mV[0]+mViewerPartGroupp->getBoxSide()*0.5f);

    newMin.setSub(p, scale);
    newMax.setAdd(p,scale);

    llassert(newMin.isFinite3());
    llassert(newMax.isFinite3());

    llassert(p.isFinite3());
    mDrawable->setPositionGroup(p);
}

void LLVOPartGroup::idleUpdate(LLAgent &agent, const F64 &time)
{
}

void LLVOPartGroup::setPixelAreaAndAngle(LLAgent &agent)
{
    // mPixelArea is calculated during render
    F32 mid_scale = getMidScale();
    F32 range = (getRenderPosition()-LLViewerCamera::getInstance()->getOrigin()).length();

    if (range < 0.001f || isHUDAttachment())        // range == zero
    {
        mAppAngle = 180.f;
    }
    else
    {
        mAppAngle = (F32) atan2( mid_scale, range) * RAD_TO_DEG;
    }
}

void LLVOPartGroup::updateTextures()
{
    // Texture stats for particles need to be updated in a different way...
}


LLDrawable* LLVOPartGroup::createDrawable(LLPipeline *pipeline)
{
<<<<<<< HEAD
	pipeline->allocDrawable(this);
	mDrawable->setLit(false);
	mDrawable->setRenderType(LLPipeline::RENDER_TYPE_PARTICLES);
	return mDrawable;
=======
    pipeline->allocDrawable(this);
    mDrawable->setLit(FALSE);
    mDrawable->setRenderType(LLPipeline::RENDER_TYPE_PARTICLES);
    return mDrawable;
>>>>>>> e1623bb2
}

 const F32 MAX_PARTICLE_AREA_SCALE = 0.02f; // some tuned constant, limits on how much particle area to draw

 LLUUID LLVOPartGroup::getPartOwner(S32 idx)
 {
     LLUUID ret = LLUUID::null;

     if (idx < (S32) mViewerPartGroupp->mParticles.size())
     {
         ret = mViewerPartGroupp->mParticles[idx]->mPartSourcep->getOwnerUUID();
     }

     return ret;
 }

 LLUUID LLVOPartGroup::getPartSource(S32 idx)
 {
     LLUUID ret = LLUUID::null;

     if (idx < (S32) mViewerPartGroupp->mParticles.size())
     {
         LLViewerPart* part = mViewerPartGroupp->mParticles[idx];
         if (part && part->mPartSourcep.notNull() &&
             part->mPartSourcep->mSourceObjectp.notNull())
         {
             LLViewerObject* source = part->mPartSourcep->mSourceObjectp;
             ret = source->getID();
         }
     }

     return ret;
 }


F32 LLVOPartGroup::getPartSize(S32 idx)
{
    if (idx < (S32) mViewerPartGroupp->mParticles.size())
    {
        return mViewerPartGroupp->mParticles[idx]->mScale.mV[0];
    }

    return 0.f;
}

void LLVOPartGroup::getBlendFunc(S32 idx, LLRender::eBlendFactor& src, LLRender::eBlendFactor& dst)
{
    if (idx < (S32) mViewerPartGroupp->mParticles.size())
    {
        LLViewerPart* part = mViewerPartGroupp->mParticles[idx];
        src = (LLRender::eBlendFactor) part->mBlendFuncSource;
        dst = (LLRender::eBlendFactor) part->mBlendFuncDest;
    }
}

LLVector3 LLVOPartGroup::getCameraPosition() const
{
    return gAgentCamera.getCameraPositionAgent();
}

bool LLVOPartGroup::updateGeometry(LLDrawable *drawable)
{
    LL_PROFILE_ZONE_SCOPED;

<<<<<<< HEAD
	dirtySpatialGroup();
	
	S32 num_parts = mViewerPartGroupp->getCount();
	LLFace *facep;
	LLSpatialGroup* group = drawable->getSpatialGroup();
	if (!group && num_parts)
	{
		drawable->movePartition();
		group = drawable->getSpatialGroup();
	}

	if (group && group->isVisible())
	{
		dirtySpatialGroup();
	}

	if (!num_parts)
	{
		if (group && drawable->getNumFaces())
		{
			group->setState(LLSpatialGroup::GEOM_DIRTY);
		}
		drawable->setNumFaces(0, NULL, getTEImage(0));
		LLPipeline::sCompiles++;
		return true;
	}

 	if (!(gPipeline.hasRenderType(LLPipeline::RENDER_TYPE_PARTICLES)))
	{
		return true;
	}

	if (num_parts > drawable->getNumFaces())
	{
		drawable->setNumFacesFast(num_parts+num_parts/4, NULL, getTEImage(0));
	}

	F32 tot_area = 0;

	F32 max_area = LLViewerPartSim::getMaxPartCount() * MAX_PARTICLE_AREA_SCALE; 
	F32 pixel_meter_ratio = LLViewerCamera::getInstance()->getPixelMeterRatio();
	pixel_meter_ratio *= pixel_meter_ratio;

	LLViewerPartSim::checkParticleCount(mViewerPartGroupp->mParticles.size()) ;

	S32 count=0;
	mDepth = 0.f;
	S32 i = 0 ;
	LLVector3 camera_agent = getCameraPosition();
	
	F32 max_scale = 0.f;


	for (i = 0 ; i < (S32)mViewerPartGroupp->mParticles.size(); i++)
	{
		const LLViewerPart *part = mViewerPartGroupp->mParticles[i];


		//remember the largest particle
		max_scale = llmax(max_scale, part->mScale.mV[0], part->mScale.mV[1]);

		if (part->mFlags & LLPartData::LL_PART_RIBBON_MASK)
		{ //include ribbon segment length in scale
			const LLVector3* pos_agent = NULL;
			if (part->mParent)
			{
				pos_agent = &(part->mParent->mPosAgent);
			}
			else if (part->mPartSourcep.notNull())
			{
				pos_agent = &(part->mPartSourcep->mPosAgent);
			}

			if (pos_agent)
			{
				F32 dist = (*pos_agent-part->mPosAgent).length();

				max_scale = llmax(max_scale, dist);
			}
		}

		LLVector3 part_pos_agent(part->mPosAgent);
		LLVector3 at(part_pos_agent - camera_agent);

		
		F32 camera_dist_squared = at.lengthSquared();
		F32 inv_camera_dist_squared;
		if (camera_dist_squared > 1.f)
			inv_camera_dist_squared = 1.f / camera_dist_squared;
		else
			inv_camera_dist_squared = 1.f;

		llassert(llfinite(inv_camera_dist_squared));
		llassert(!llisnan(inv_camera_dist_squared));

		F32 area = part->mScale.mV[0] * part->mScale.mV[1] * inv_camera_dist_squared;
		tot_area = llmax(tot_area, area);
 		
		if (tot_area > max_area)
		{
			break;
		}
	
		count++;

		facep = drawable->getFace(i);
		if (!facep)
		{
			LL_WARNS() << "No face found for index " << i << "!" << LL_ENDL;
			continue;
		}

		facep->setTEOffset(i);
		const F32 NEAR_PART_DIST_SQ = 5.f*5.f;  // Only discard particles > 5 m from the camera
		const F32 MIN_PART_AREA = .005f*.005f;  // only less than 5 mm x 5 mm at 1 m from camera
		
		if (camera_dist_squared > NEAR_PART_DIST_SQ && area < MIN_PART_AREA)
		{
			facep->setSize(0, 0);
			continue;
		}

		facep->setSize(4, 6);
		
		facep->setViewerObject(this);

		if (part->mFlags & LLPartData::LL_PART_EMISSIVE_MASK)
		{
			facep->setState(LLFace::FULLBRIGHT);
		}
		else
		{
			facep->clearState(LLFace::FULLBRIGHT);
		}

		facep->mCenterLocal = part->mPosAgent;
		facep->setFaceColor(part->mColor);
		facep->setTexture(part->mImagep);
			
		//check if this particle texture is replaced by a parcel media texture.
		if(part->mImagep.notNull() && part->mImagep->hasParcelMedia()) 
		{
			part->mImagep->getParcelMedia()->addMediaToFace(facep) ;
		}

		mPixelArea = tot_area * pixel_meter_ratio;
		const F32 area_scale = 10.f; // scale area to increase priority a bit
		facep->setVirtualSize(mPixelArea*area_scale);
	}
	for (i = count; i < drawable->getNumFaces(); i++)
	{
		LLFace* facep = drawable->getFace(i);
		if (!facep)
		{
			LL_WARNS() << "No face found for index " << i << "!" << LL_ENDL;
			continue;
		}
		facep->setTEOffset(i);
		facep->setSize(0, 0);
	}

	//record max scale (used to stretch bounding box for visibility culling)
	
	mScale.set(max_scale, max_scale, max_scale);

	mDrawable->movePartition();
	LLPipeline::sCompiles++;
	return true;
}


bool LLVOPartGroup::lineSegmentIntersect(const LLVector4a& start, const LLVector4a& end,
										  S32 face,
										  bool pick_transparent,
										  bool pick_rigged,
                                          bool pick_unselectable,
										  S32* face_hit,
										  LLVector4a* intersection,
										  LLVector2* tex_coord,
										  LLVector4a* normal,
										  LLVector4a* bi_normal)
{
	LLVector4a dir;
	dir.setSub(end, start);

	F32 closest_t = 2.f;
	bool ret = false;
	
	for (U32 idx = 0; idx < mViewerPartGroupp->mParticles.size(); ++idx)
	{
		const LLViewerPart &part = *((LLViewerPart*) (mViewerPartGroupp->mParticles[idx]));

		LLVector4a v[4];
		LLStrider<LLVector4a> verticesp;
		verticesp = v;
		
		getGeometry(part, verticesp);

		F32 a,b,t;
		if (LLTriangleRayIntersect(v[0], v[1], v[2], start, dir, a,b,t) ||
			LLTriangleRayIntersect(v[1], v[3], v[2], start, dir, a,b,t))
		{
			if (t >= 0.f &&
				t <= 1.f &&
				t < closest_t)
			{
				ret = true;
				closest_t = t;
				if (face_hit)
				{
					*face_hit = idx;
				}

				if (intersection)
				{
					LLVector4a intersect = dir;
					intersect.mul(closest_t);
					intersection->setAdd(intersect, start);
				}
			}
		}
	}

	return ret;
=======
    dirtySpatialGroup();

    S32 num_parts = mViewerPartGroupp->getCount();
    LLFace *facep;
    LLSpatialGroup* group = drawable->getSpatialGroup();
    if (!group && num_parts)
    {
        drawable->movePartition();
        group = drawable->getSpatialGroup();
    }

    if (group && group->isVisible())
    {
        dirtySpatialGroup();
    }

    if (!num_parts)
    {
        if (group && drawable->getNumFaces())
        {
            group->setState(LLSpatialGroup::GEOM_DIRTY);
        }
        drawable->setNumFaces(0, NULL, getTEImage(0));
        LLPipeline::sCompiles++;
        return TRUE;
    }

    if (!(gPipeline.hasRenderType(LLPipeline::RENDER_TYPE_PARTICLES)))
    {
        return TRUE;
    }

    if (num_parts > drawable->getNumFaces())
    {
        drawable->setNumFacesFast(num_parts+num_parts/4, NULL, getTEImage(0));
    }

    F32 tot_area = 0;

    F32 max_area = LLViewerPartSim::getMaxPartCount() * MAX_PARTICLE_AREA_SCALE;
    F32 pixel_meter_ratio = LLViewerCamera::getInstance()->getPixelMeterRatio();
    pixel_meter_ratio *= pixel_meter_ratio;

    LLViewerPartSim::checkParticleCount(mViewerPartGroupp->mParticles.size()) ;

    S32 count=0;
    mDepth = 0.f;
    S32 i = 0 ;
    LLVector3 camera_agent = getCameraPosition();

    F32 max_scale = 0.f;


    for (i = 0 ; i < (S32)mViewerPartGroupp->mParticles.size(); i++)
    {
        const LLViewerPart *part = mViewerPartGroupp->mParticles[i];


        //remember the largest particle
        max_scale = llmax(max_scale, part->mScale.mV[0], part->mScale.mV[1]);

        if (part->mFlags & LLPartData::LL_PART_RIBBON_MASK)
        { //include ribbon segment length in scale
            const LLVector3* pos_agent = NULL;
            if (part->mParent)
            {
                pos_agent = &(part->mParent->mPosAgent);
            }
            else if (part->mPartSourcep.notNull())
            {
                pos_agent = &(part->mPartSourcep->mPosAgent);
            }

            if (pos_agent)
            {
                F32 dist = (*pos_agent-part->mPosAgent).length();

                max_scale = llmax(max_scale, dist);
            }
        }

        LLVector3 part_pos_agent(part->mPosAgent);
        LLVector3 at(part_pos_agent - camera_agent);


        F32 camera_dist_squared = at.lengthSquared();
        F32 inv_camera_dist_squared;
        if (camera_dist_squared > 1.f)
            inv_camera_dist_squared = 1.f / camera_dist_squared;
        else
            inv_camera_dist_squared = 1.f;

        llassert(llfinite(inv_camera_dist_squared));
        llassert(!llisnan(inv_camera_dist_squared));

        F32 area = part->mScale.mV[0] * part->mScale.mV[1] * inv_camera_dist_squared;
        tot_area = llmax(tot_area, area);

        if (tot_area > max_area)
        {
            break;
        }

        count++;

        facep = drawable->getFace(i);
        if (!facep)
        {
            LL_WARNS() << "No face found for index " << i << "!" << LL_ENDL;
            continue;
        }

        facep->setTEOffset(i);
        const F32 NEAR_PART_DIST_SQ = 5.f*5.f;  // Only discard particles > 5 m from the camera
        const F32 MIN_PART_AREA = .005f*.005f;  // only less than 5 mm x 5 mm at 1 m from camera

        if (camera_dist_squared > NEAR_PART_DIST_SQ && area < MIN_PART_AREA)
        {
            facep->setSize(0, 0);
            continue;
        }

        facep->setSize(4, 6);

        facep->setViewerObject(this);

        if (part->mFlags & LLPartData::LL_PART_EMISSIVE_MASK)
        {
            facep->setState(LLFace::FULLBRIGHT);
        }
        else
        {
            facep->clearState(LLFace::FULLBRIGHT);
        }

        facep->mCenterLocal = part->mPosAgent;
        facep->setFaceColor(part->mColor);
        facep->setTexture(part->mImagep);

        //check if this particle texture is replaced by a parcel media texture.
        if(part->mImagep.notNull() && part->mImagep->hasParcelMedia())
        {
            part->mImagep->getParcelMedia()->addMediaToFace(facep) ;
        }

        mPixelArea = tot_area * pixel_meter_ratio;
        const F32 area_scale = 10.f; // scale area to increase priority a bit
        facep->setVirtualSize(mPixelArea*area_scale);
    }
    for (i = count; i < drawable->getNumFaces(); i++)
    {
        LLFace* facep = drawable->getFace(i);
        if (!facep)
        {
            LL_WARNS() << "No face found for index " << i << "!" << LL_ENDL;
            continue;
        }
        facep->setTEOffset(i);
        facep->setSize(0, 0);
    }

    //record max scale (used to stretch bounding box for visibility culling)

    mScale.set(max_scale, max_scale, max_scale);

    mDrawable->movePartition();
    LLPipeline::sCompiles++;
    return TRUE;
}


BOOL LLVOPartGroup::lineSegmentIntersect(const LLVector4a& start, const LLVector4a& end,
                                          S32 face,
                                          BOOL pick_transparent,
                                          BOOL pick_rigged,
                                          BOOL pick_unselectable,
                                          S32* face_hit,
                                          LLVector4a* intersection,
                                          LLVector2* tex_coord,
                                          LLVector4a* normal,
                                          LLVector4a* bi_normal)
{
    LLVector4a dir;
    dir.setSub(end, start);

    F32 closest_t = 2.f;
    BOOL ret = FALSE;

    for (U32 idx = 0; idx < mViewerPartGroupp->mParticles.size(); ++idx)
    {
        const LLViewerPart &part = *((LLViewerPart*) (mViewerPartGroupp->mParticles[idx]));

        LLVector4a v[4];
        LLStrider<LLVector4a> verticesp;
        verticesp = v;

        getGeometry(part, verticesp);

        F32 a,b,t;
        if (LLTriangleRayIntersect(v[0], v[1], v[2], start, dir, a,b,t) ||
            LLTriangleRayIntersect(v[1], v[3], v[2], start, dir, a,b,t))
        {
            if (t >= 0.f &&
                t <= 1.f &&
                t < closest_t)
            {
                ret = TRUE;
                closest_t = t;
                if (face_hit)
                {
                    *face_hit = idx;
                }

                if (intersection)
                {
                    LLVector4a intersect = dir;
                    intersect.mul(closest_t);
                    intersection->setAdd(intersect, start);
                }
            }
        }
    }

    return ret;
>>>>>>> e1623bb2
}

void LLVOPartGroup::getGeometry(const LLViewerPart& part,
                                LLStrider<LLVector4a>& verticesp)
{
    if (part.mFlags & LLPartData::LL_PART_RIBBON_MASK)
    {
        LLVector4a axis, pos, paxis, ppos;
        F32 scale, pscale;

        pos.load3(part.mPosAgent.mV);
        axis.load3(part.mAxis.mV);
        scale = part.mScale.mV[0];

        if (part.mParent)
        {
            ppos.load3(part.mParent->mPosAgent.mV);
            paxis.load3(part.mParent->mAxis.mV);
            pscale = part.mParent->mScale.mV[0];
        }
        else
        { //use source object as position

            if (part.mPartSourcep->mSourceObjectp.notNull())
            {
                LLVector3 v = LLVector3(0,0,1);
                v *= part.mPartSourcep->mSourceObjectp->getRenderRotation();
                paxis.load3(v.mV);
                ppos.load3(part.mPartSourcep->mPosAgent.mV);
                pscale = part.mStartScale.mV[0];
            }
            else
            { //no source object, no parent, nothing to draw
                ppos = pos;
                pscale = scale;
                paxis = axis;
            }
        }

        LLVector4a p0, p1, p2, p3;

        scale *= 0.5f;
        pscale *= 0.5f;

        axis.mul(scale);
        paxis.mul(pscale);

        p0.setAdd(pos, axis);
        p1.setSub(pos,axis);
        p2.setAdd(ppos, paxis);
        p3.setSub(ppos, paxis);

        (*verticesp++) = p2;
        (*verticesp++) = p3;
        (*verticesp++) = p0;
        (*verticesp++) = p1;
    }
    else
    {
        LLVector4a part_pos_agent;
        part_pos_agent.load3(part.mPosAgent.mV);
        LLVector4a camera_agent;
        camera_agent.load3(getCameraPosition().mV);
        LLVector4a at;
        at.setSub(part_pos_agent, camera_agent);
        LLVector4a up(0, 0, 1);
        LLVector4a right;

        right.setCross3(at, up);
        right.normalize3fast();

        up.setCross3(right, at);
        up.normalize3fast();

        if (part.mFlags & LLPartData::LL_PART_FOLLOW_VELOCITY_MASK && !part.mVelocity.isExactlyZero())
        {
            LLVector4a normvel;
            normvel.load3(part.mVelocity.mV);
            normvel.normalize3fast();
            LLVector2 up_fracs;
            up_fracs.mV[0] = normvel.dot3(right).getF32();
            up_fracs.mV[1] = normvel.dot3(up).getF32();
            up_fracs.normalize();
            LLVector4a new_up;
            LLVector4a new_right;

            //new_up = up_fracs.mV[0] * right + up_fracs.mV[1]*up;
            LLVector4a t = right;
            t.mul(up_fracs.mV[0]);
            new_up = up;
            new_up.mul(up_fracs.mV[1]);
            new_up.add(t);

            //new_right = up_fracs.mV[1] * right - up_fracs.mV[0]*up;
            t = right;
            t.mul(up_fracs.mV[1]);
            new_right = up;
            new_right.mul(up_fracs.mV[0]);
            t.sub(new_right);

            up = new_up;
            right = t;
            up.normalize3fast();
            right.normalize3fast();
        }

        right.mul(0.5f*part.mScale.mV[0]);
        up.mul(0.5f*part.mScale.mV[1]);


        //HACK -- the verticesp->mV[3] = 0.f here are to set the texture index to 0 (particles don't use texture batching, maybe they should)
        // this works because there is actually a 4th float stored after the vertex position which is used as a texture index
        // also, somebody please VECTORIZE THIS

        LLVector4a ppapu;
        LLVector4a ppamu;

        ppapu.setAdd(part_pos_agent, up);
        ppamu.setSub(part_pos_agent, up);

        verticesp->setSub(ppapu, right);
        (*verticesp++).getF32ptr()[3] = 0.f;
        verticesp->setSub(ppamu, right);
        (*verticesp++).getF32ptr()[3] = 0.f;
        verticesp->setAdd(ppapu, right);
        (*verticesp++).getF32ptr()[3] = 0.f;
        verticesp->setAdd(ppamu, right);
        (*verticesp++).getF32ptr()[3] = 0.f;
    }
}



void LLVOPartGroup::getGeometry(S32 idx,
                                LLStrider<LLVector4a>& verticesp,
                                LLStrider<LLVector3>& normalsp,
                                LLStrider<LLVector2>& texcoordsp,
                                LLStrider<LLColor4U>& colorsp,
                                LLStrider<LLColor4U>& emissivep,
                                LLStrider<U16>& indicesp)
{
    if (idx >= (S32) mViewerPartGroupp->mParticles.size())
    {
        return;
    }

    const LLViewerPart &part = *((LLViewerPart*) (mViewerPartGroupp->mParticles[idx]));

    getGeometry(part, verticesp);

    LLColor4U pcolor;
    LLColor4U color = part.mColor;

    LLColor4U pglow;

    if (part.mFlags & LLPartData::LL_PART_RIBBON_MASK)
    { //make sure color blends properly
        if (part.mParent)
        {
            pglow = part.mParent->mGlow;
            pcolor = part.mParent->mColor;
        }
        else
        {
            pglow = LLColor4U(0, 0, 0, (U8) ll_round(255.f*part.mStartGlow));
            pcolor = part.mStartColor;
        }
    }
    else
    {
        pglow = part.mGlow;
        pcolor = color;
    }

    *colorsp++ = pcolor;
    *colorsp++ = pcolor;
    *colorsp++ = color;
    *colorsp++ = color;

    //if (pglow.mV[3] || part.mGlow.mV[3])
    { //only write glow if it is not zero
        *emissivep++ = pglow;
        *emissivep++ = pglow;
        *emissivep++ = part.mGlow;
        *emissivep++ = part.mGlow;
    }


    if (!(part.mFlags & LLPartData::LL_PART_EMISSIVE_MASK))
    { //not fullbright, needs normal
        LLVector3 normal = -LLViewerCamera::getInstance()->getXAxis();
        *normalsp++   = normal;
        *normalsp++   = normal;
        *normalsp++   = normal;
        *normalsp++   = normal;
    }
}

U32 LLVOPartGroup::getPartitionType() const
{
    return LLViewerRegion::PARTITION_PARTICLE;
}

LLParticlePartition::LLParticlePartition(LLViewerRegion* regionp)
: LLSpatialPartition(LLDrawPoolAlpha::VERTEX_DATA_MASK | LLVertexBuffer::MAP_TEXTURE_INDEX, true, regionp)
{
    mRenderPass = LLRenderPass::PASS_ALPHA;
    mDrawableType = LLPipeline::RENDER_TYPE_PARTICLES;
    mPartitionType = LLViewerRegion::PARTITION_PARTICLE;
    mSlopRatio = 0.f;
    mLODPeriod = 1;
}

LLHUDParticlePartition::LLHUDParticlePartition(LLViewerRegion* regionp) :
    LLParticlePartition(regionp)
{
    mDrawableType = LLPipeline::RENDER_TYPE_HUD_PARTICLES;
    mPartitionType = LLViewerRegion::PARTITION_HUD_PARTICLE;
}

void LLParticlePartition::rebuildGeom(LLSpatialGroup* group)
{
    LL_PROFILE_ZONE_SCOPED;
    LL_PROFILE_GPU_ZONE("particle vbo");
    if (group->isDead() || !group->hasState(LLSpatialGroup::GEOM_DIRTY))
    {
        return;
    }

    if (group->changeLOD())
    {
        group->mLastUpdateDistance = group->mDistance;
        group->mLastUpdateViewAngle = group->mViewAngle;
    }

    group->clearDrawMap();

    //get geometry count
    U32 index_count = 0;
    U32 vertex_count = 0;

    addGeometryCount(group, vertex_count, index_count);


    if (vertex_count > 0 && index_count > 0)
    {
        group->mBuilt = 1.f;
        if (group->mVertexBuffer.isNull() ||
            group->mVertexBuffer->getNumVerts() < vertex_count || group->mVertexBuffer->getNumIndices() < index_count)
        {
            group->mVertexBuffer = new LLVertexBuffer(LLVOPartGroup::VERTEX_DATA_MASK);
            group->mVertexBuffer->allocateBuffer(vertex_count, index_count);

            // initialize index and texture coordinates only when buffer is reallocated
            U16* indicesp = (U16*)group->mVertexBuffer->mapIndexBuffer(0, index_count);

            U16 geom_idx = 0;
            for (U32 i = 0; i < index_count; i += 6)
            {
                *indicesp++ = geom_idx + 0;
                *indicesp++ = geom_idx + 1;
                *indicesp++ = geom_idx + 2;

                *indicesp++ = geom_idx + 1;
                *indicesp++ = geom_idx + 3;
                *indicesp++ = geom_idx + 2;

                geom_idx += 4;
            }

            LLStrider<LLVector2> texcoordsp;

            group->mVertexBuffer->getTexCoord0Strider(texcoordsp);

            for (U32 i = 0; i < vertex_count; i += 4)
            {
                *texcoordsp++ = LLVector2(0.f, 1.f);
                *texcoordsp++ = LLVector2(0.f, 0.f);
                *texcoordsp++ = LLVector2(1.f, 1.f);
                *texcoordsp++ = LLVector2(1.f, 0.f);
            }

        }


        getGeometry(group);
    }
    else
    {
        group->mVertexBuffer = NULL;
        group->mBufferMap.clear();
    }

    group->mLastUpdateTime = gFrameTimeSeconds;
    group->clearState(LLSpatialGroup::GEOM_DIRTY);
}

void LLParticlePartition::addGeometryCount(LLSpatialGroup* group, U32& vertex_count, U32& index_count)
{
    mFaceList.clear();

    LLViewerCamera* camera = LLViewerCamera::getInstance();
    for (LLSpatialGroup::element_iter i = group->getDataBegin(); i != group->getDataEnd(); ++i)
    {
        LLDrawable* drawablep = (LLDrawable*)(*i)->getDrawable();

        if (!drawablep || drawablep->isDead())
        {
            continue;
        }

        LLAlphaObject* obj = (LLAlphaObject*) drawablep->getVObj().get();
        obj->mDepth = 0.f;

        U32 count = 0;
        for (S32 j = 0; j < drawablep->getNumFaces(); ++j)
        {
            drawablep->updateFaceSize(j);

            LLFace* facep = drawablep->getFace(j);
            if ( !facep || !facep->hasGeometry())
            {
                continue;
            }

            vertex_count += facep->getGeomCount();
            index_count += facep->getIndicesCount();

            count++;
            facep->mDistance = (facep->mCenterLocal - camera->getOrigin()) * camera->getAtAxis();
            obj->mDepth += facep->mDistance;

            mFaceList.push_back(facep);
            llassert(facep->getIndicesCount() < 65536);
        }

        obj->mDepth /= count;
    }
}


void LLParticlePartition::getGeometry(LLSpatialGroup* group)
{
    LL_PROFILE_ZONE_SCOPED;

    std::sort(mFaceList.begin(), mFaceList.end(), LLFace::CompareDistanceGreater());

    group->clearDrawMap();

    LLVertexBuffer* buffer = group->mVertexBuffer;

    LLStrider<LLVector4a> verticesp;
    LLStrider<LLVector3> normalsp;
    LLStrider<LLColor4U> colorsp;
    LLStrider<LLColor4U> emissivep;

    buffer->getVertexStrider(verticesp);
    buffer->getNormalStrider(normalsp);
    buffer->getColorStrider(colorsp);
    buffer->getEmissiveStrider(emissivep);

    S32 geom_idx = 0;
    S32 indices_idx = 0;

    LLSpatialGroup::drawmap_elem_t& draw_vec = group->mDrawMap[mRenderPass];

    for (std::vector<LLFace*>::iterator i = mFaceList.begin(); i != mFaceList.end(); ++i)
    {
        LLFace* facep = *i;
        LLAlphaObject* object = (LLAlphaObject*) facep->getViewerObject();

        facep->setGeomIndex(geom_idx);
        facep->setIndicesIndex(indices_idx);

        LLStrider<LLVector4a> cur_vert = verticesp + geom_idx;
        LLStrider<LLVector3> cur_norm = normalsp + geom_idx;
        LLStrider<LLColor4U> cur_col = colorsp + geom_idx;
        LLStrider<LLColor4U> cur_glow = emissivep + geom_idx;

        // not actually used
        LLStrider<LLVector2> cur_tc;
        LLStrider<U16> cur_idx;


        geom_idx += 4;
        indices_idx += 6;

        LLColor4U* start_glow = cur_glow.get();

        object->getGeometry(facep->getTEOffset(), cur_vert, cur_norm, cur_tc, cur_col, cur_glow, cur_idx);

        bool has_glow = FALSE;

        if (cur_glow.get() != start_glow)
        {
            has_glow = true;
        }

        llassert(facep->getGeomCount() == 4);
        llassert(facep->getIndicesCount() == 6);

<<<<<<< HEAD
		object->getGeometry(facep->getTEOffset(), cur_vert, cur_norm, cur_tc, cur_col, cur_glow, cur_idx);
		
		bool has_glow = false;
=======
        S32 idx = draw_vec.size()-1;
>>>>>>> e1623bb2

        bool fullbright = facep->isState(LLFace::FULLBRIGHT);

        bool batched = false;

        LLRender::eBlendFactor bf_src = LLRender::BF_SOURCE_ALPHA;
        LLRender::eBlendFactor bf_dst = LLRender::BF_ONE_MINUS_SOURCE_ALPHA;

        object->getBlendFunc(facep->getTEOffset(), bf_src, bf_dst);


        if (idx >= 0)
        {
            LLDrawInfo* info = draw_vec[idx];

            if (info->mTexture == facep->getTexture() &&
                info->mHasGlow == has_glow &&
                info->mFullbright == fullbright &&
                info->mBlendFuncDst == bf_dst &&
                info->mBlendFuncSrc == bf_src)
            {
                if (draw_vec[idx]->mEnd == facep->getGeomIndex()-1)
                {
                    batched = true;
                    info->mCount += facep->getIndicesCount();
                    info->mEnd += facep->getGeomCount();
                }
                else if (draw_vec[idx]->mStart == facep->getGeomIndex()+facep->getGeomCount()+1)
                {
                    batched = true;
                    info->mCount += facep->getIndicesCount();
                    info->mStart -= facep->getGeomCount();
                    info->mOffset = facep->getIndicesStart();
                }
            }
        }

        if (!batched)
        {
            U32 start = facep->getGeomIndex();
            U32 end = start + facep->getGeomCount()-1;
            U32 offset = facep->getIndicesStart();
            U32 count = facep->getIndicesCount();
            LLDrawInfo* info = new LLDrawInfo(start,end,count,offset,facep->getTexture(),
                buffer, fullbright);

            info->mBlendFuncDst = bf_dst;
            info->mBlendFuncSrc = bf_src;
            info->mHasGlow = has_glow;
            draw_vec.push_back(info);
            //for alpha sorting
            facep->setDrawInfo(info);
        }
    }

    buffer->unmapBuffer();
    mFaceList.clear();
}

F32 LLParticlePartition::calcPixelArea(LLSpatialGroup* group, LLCamera& camera)
{
    return 1024.f;
}

U32 LLVOHUDPartGroup::getPartitionType() const
{
    return LLViewerRegion::PARTITION_HUD_PARTICLE;
}

LLDrawable* LLVOHUDPartGroup::createDrawable(LLPipeline *pipeline)
{
<<<<<<< HEAD
	pipeline->allocDrawable(this);
	mDrawable->setLit(false);
	mDrawable->setRenderType(LLPipeline::RENDER_TYPE_HUD_PARTICLES);
	return mDrawable;
=======
    pipeline->allocDrawable(this);
    mDrawable->setLit(FALSE);
    mDrawable->setRenderType(LLPipeline::RENDER_TYPE_HUD_PARTICLES);
    return mDrawable;
>>>>>>> e1623bb2
}

LLVector3 LLVOHUDPartGroup::getCameraPosition() const
{
    return LLVector3(-1,0,0);
}
<|MERGE_RESOLUTION|>--- conflicted
+++ resolved
@@ -1,1240 +1,984 @@
-/**
- * @file llvopartgroup.cpp
- * @brief Group of particle systems
- *
- * $LicenseInfo:firstyear=2001&license=viewerlgpl$
- * Second Life Viewer Source Code
- * Copyright (C) 2010, Linden Research, Inc.
- *
- * This library is free software; you can redistribute it and/or
- * modify it under the terms of the GNU Lesser General Public
- * License as published by the Free Software Foundation;
- * version 2.1 of the License only.
- *
- * This library is distributed in the hope that it will be useful,
- * but WITHOUT ANY WARRANTY; without even the implied warranty of
- * MERCHANTABILITY or FITNESS FOR A PARTICULAR PURPOSE.  See the GNU
- * Lesser General Public License for more details.
- *
- * You should have received a copy of the GNU Lesser General Public
- * License along with this library; if not, write to the Free Software
- * Foundation, Inc., 51 Franklin Street, Fifth Floor, Boston, MA  02110-1301  USA
- *
- * Linden Research, Inc., 945 Battery Street, San Francisco, CA  94111  USA
- * $/LicenseInfo$
- */
-
-#include "llviewerprecompiledheaders.h"
-
-#include "llvopartgroup.h"
-
-#include "lldrawpoolalpha.h"
-
-#include "llfasttimer.h"
-#include "message.h"
-#include "v2math.h"
-
-#include "llagentcamera.h"
-#include "lldrawable.h"
-#include "llface.h"
-#include "llsky.h"
-#include "llviewercamera.h"
-#include "llviewerpartsim.h"
-#include "llviewerregion.h"
-#include "pipeline.h"
-#include "llspatialpartition.h"
-
-extern U64MicrosecondsImplicit gFrameTime;
-
-void LLVOPartGroup::initClass()
-{
-}
-
-//static
-void LLVOPartGroup::restoreGL()
-{
-
-    //TODO: optimize out binormal mask here.  Specular and normal coords as well.
-#if 0
-    sVB = new LLVertexBuffer(VERTEX_DATA_MASK | LLVertexBuffer::MAP_TANGENT | LLVertexBuffer::MAP_TEXCOORD1 | LLVertexBuffer::MAP_TEXCOORD2);
-    U32 count = LL_MAX_PARTICLE_COUNT;
-    if (!sVB->allocateBuffer(count*4, count*6))
-    {
-        LL_WARNS() << "Failed to allocate Vertex Buffer to "
-            << count*4 << " vertices and "
-            << count * 6 << " indices" << LL_ENDL;
-        // we are likelly to crash at following getTexCoord0Strider(), so unref and return
-        sVB = NULL;
-        return;
-    }
-
-    //indices and texcoords are always the same, set once
-    LLStrider<U16> indicesp;
-
-    LLStrider<LLVector4a> verticesp;
-
-    sVB->getIndexStrider(indicesp);
-    sVB->getVertexStrider(verticesp);
-
-    LLVector4a v;
-    v.set(0,0,0,0);
-
-
-    U16 vert_offset = 0;
-
-    for (U32 i = 0; i < LL_MAX_PARTICLE_COUNT; i++)
-    {
-        *indicesp++ = vert_offset + 0;
-        *indicesp++ = vert_offset + 1;
-        *indicesp++ = vert_offset + 2;
-
-        *indicesp++ = vert_offset + 1;
-        *indicesp++ = vert_offset + 3;
-        *indicesp++ = vert_offset + 2;
-
-        *verticesp++ = v;
-
-        vert_offset += 4;
-    }
-
-    LLStrider<LLVector2> texcoordsp;
-    sVB->getTexCoord0Strider(texcoordsp);
-
-    for (U32 i = 0; i < LL_MAX_PARTICLE_COUNT; i++)
-    {
-        *texcoordsp++ = LLVector2(0.f, 1.f);
-        *texcoordsp++ = LLVector2(0.f, 0.f);
-        *texcoordsp++ = LLVector2(1.f, 1.f);
-        *texcoordsp++ = LLVector2(1.f, 0.f);
-    }
-
-    sVB->unmapBuffer();
-#endif
-
-}
-
-//static
-void LLVOPartGroup::destroyGL()
-{
-}
-
-bool ll_is_part_idx_allocated(S32 idx, S32* start, S32* end)
-{
-    /*while (start < end)
-    {
-        if (*start == idx)
-        { //not allocated (in free list)
-            return false;
-        }
-        ++start;
-    }*/
-
-    //allocated (not in free list)
-    return false;
-}
-
-LLVOPartGroup::LLVOPartGroup(const LLUUID &id, const LLPCode pcode, LLViewerRegion *regionp)
-    :   LLAlphaObject(id, pcode, regionp),
-        mViewerPartGroupp(NULL)
-{
-<<<<<<< HEAD
-	setNumTEs(1);
-	setTETexture(0, LLUUID::null);
-	mbCanSelect = false;			// users can't select particle systems
-=======
-    setNumTEs(1);
-    setTETexture(0, LLUUID::null);
-    mbCanSelect = FALSE;            // users can't select particle systems
->>>>>>> e1623bb2
-}
-
-
-LLVOPartGroup::~LLVOPartGroup()
-{
-}
-
-bool LLVOPartGroup::isActive() const
-{
-<<<<<<< HEAD
-	return false;
-=======
-    return FALSE;
->>>>>>> e1623bb2
-}
-
-F32 LLVOPartGroup::getBinRadius()
-{
-    return mViewerPartGroupp->getBoxSide();
-}
-
-void LLVOPartGroup::updateSpatialExtents(LLVector4a& newMin, LLVector4a& newMax)
-{
-    const LLVector3& pos_agent = getPositionAgent();
-
-    LLVector4a scale;
-    LLVector4a p;
-
-    p.load3(pos_agent.mV);
-
-    scale.splat(mScale.mV[0]+mViewerPartGroupp->getBoxSide()*0.5f);
-
-    newMin.setSub(p, scale);
-    newMax.setAdd(p,scale);
-
-    llassert(newMin.isFinite3());
-    llassert(newMax.isFinite3());
-
-    llassert(p.isFinite3());
-    mDrawable->setPositionGroup(p);
-}
-
-void LLVOPartGroup::idleUpdate(LLAgent &agent, const F64 &time)
-{
-}
-
-void LLVOPartGroup::setPixelAreaAndAngle(LLAgent &agent)
-{
-    // mPixelArea is calculated during render
-    F32 mid_scale = getMidScale();
-    F32 range = (getRenderPosition()-LLViewerCamera::getInstance()->getOrigin()).length();
-
-    if (range < 0.001f || isHUDAttachment())        // range == zero
-    {
-        mAppAngle = 180.f;
-    }
-    else
-    {
-        mAppAngle = (F32) atan2( mid_scale, range) * RAD_TO_DEG;
-    }
-}
-
-void LLVOPartGroup::updateTextures()
-{
-    // Texture stats for particles need to be updated in a different way...
-}
-
-
-LLDrawable* LLVOPartGroup::createDrawable(LLPipeline *pipeline)
-{
-<<<<<<< HEAD
-	pipeline->allocDrawable(this);
-	mDrawable->setLit(false);
-	mDrawable->setRenderType(LLPipeline::RENDER_TYPE_PARTICLES);
-	return mDrawable;
-=======
-    pipeline->allocDrawable(this);
-    mDrawable->setLit(FALSE);
-    mDrawable->setRenderType(LLPipeline::RENDER_TYPE_PARTICLES);
-    return mDrawable;
->>>>>>> e1623bb2
-}
-
- const F32 MAX_PARTICLE_AREA_SCALE = 0.02f; // some tuned constant, limits on how much particle area to draw
-
- LLUUID LLVOPartGroup::getPartOwner(S32 idx)
- {
-     LLUUID ret = LLUUID::null;
-
-     if (idx < (S32) mViewerPartGroupp->mParticles.size())
-     {
-         ret = mViewerPartGroupp->mParticles[idx]->mPartSourcep->getOwnerUUID();
-     }
-
-     return ret;
- }
-
- LLUUID LLVOPartGroup::getPartSource(S32 idx)
- {
-     LLUUID ret = LLUUID::null;
-
-     if (idx < (S32) mViewerPartGroupp->mParticles.size())
-     {
-         LLViewerPart* part = mViewerPartGroupp->mParticles[idx];
-         if (part && part->mPartSourcep.notNull() &&
-             part->mPartSourcep->mSourceObjectp.notNull())
-         {
-             LLViewerObject* source = part->mPartSourcep->mSourceObjectp;
-             ret = source->getID();
-         }
-     }
-
-     return ret;
- }
-
-
-F32 LLVOPartGroup::getPartSize(S32 idx)
-{
-    if (idx < (S32) mViewerPartGroupp->mParticles.size())
-    {
-        return mViewerPartGroupp->mParticles[idx]->mScale.mV[0];
-    }
-
-    return 0.f;
-}
-
-void LLVOPartGroup::getBlendFunc(S32 idx, LLRender::eBlendFactor& src, LLRender::eBlendFactor& dst)
-{
-    if (idx < (S32) mViewerPartGroupp->mParticles.size())
-    {
-        LLViewerPart* part = mViewerPartGroupp->mParticles[idx];
-        src = (LLRender::eBlendFactor) part->mBlendFuncSource;
-        dst = (LLRender::eBlendFactor) part->mBlendFuncDest;
-    }
-}
-
-LLVector3 LLVOPartGroup::getCameraPosition() const
-{
-    return gAgentCamera.getCameraPositionAgent();
-}
-
-bool LLVOPartGroup::updateGeometry(LLDrawable *drawable)
-{
-    LL_PROFILE_ZONE_SCOPED;
-
-<<<<<<< HEAD
-	dirtySpatialGroup();
-	
-	S32 num_parts = mViewerPartGroupp->getCount();
-	LLFace *facep;
-	LLSpatialGroup* group = drawable->getSpatialGroup();
-	if (!group && num_parts)
-	{
-		drawable->movePartition();
-		group = drawable->getSpatialGroup();
-	}
-
-	if (group && group->isVisible())
-	{
-		dirtySpatialGroup();
-	}
-
-	if (!num_parts)
-	{
-		if (group && drawable->getNumFaces())
-		{
-			group->setState(LLSpatialGroup::GEOM_DIRTY);
-		}
-		drawable->setNumFaces(0, NULL, getTEImage(0));
-		LLPipeline::sCompiles++;
-		return true;
-	}
-
- 	if (!(gPipeline.hasRenderType(LLPipeline::RENDER_TYPE_PARTICLES)))
-	{
-		return true;
-	}
-
-	if (num_parts > drawable->getNumFaces())
-	{
-		drawable->setNumFacesFast(num_parts+num_parts/4, NULL, getTEImage(0));
-	}
-
-	F32 tot_area = 0;
-
-	F32 max_area = LLViewerPartSim::getMaxPartCount() * MAX_PARTICLE_AREA_SCALE; 
-	F32 pixel_meter_ratio = LLViewerCamera::getInstance()->getPixelMeterRatio();
-	pixel_meter_ratio *= pixel_meter_ratio;
-
-	LLViewerPartSim::checkParticleCount(mViewerPartGroupp->mParticles.size()) ;
-
-	S32 count=0;
-	mDepth = 0.f;
-	S32 i = 0 ;
-	LLVector3 camera_agent = getCameraPosition();
-	
-	F32 max_scale = 0.f;
-
-
-	for (i = 0 ; i < (S32)mViewerPartGroupp->mParticles.size(); i++)
-	{
-		const LLViewerPart *part = mViewerPartGroupp->mParticles[i];
-
-
-		//remember the largest particle
-		max_scale = llmax(max_scale, part->mScale.mV[0], part->mScale.mV[1]);
-
-		if (part->mFlags & LLPartData::LL_PART_RIBBON_MASK)
-		{ //include ribbon segment length in scale
-			const LLVector3* pos_agent = NULL;
-			if (part->mParent)
-			{
-				pos_agent = &(part->mParent->mPosAgent);
-			}
-			else if (part->mPartSourcep.notNull())
-			{
-				pos_agent = &(part->mPartSourcep->mPosAgent);
-			}
-
-			if (pos_agent)
-			{
-				F32 dist = (*pos_agent-part->mPosAgent).length();
-
-				max_scale = llmax(max_scale, dist);
-			}
-		}
-
-		LLVector3 part_pos_agent(part->mPosAgent);
-		LLVector3 at(part_pos_agent - camera_agent);
-
-		
-		F32 camera_dist_squared = at.lengthSquared();
-		F32 inv_camera_dist_squared;
-		if (camera_dist_squared > 1.f)
-			inv_camera_dist_squared = 1.f / camera_dist_squared;
-		else
-			inv_camera_dist_squared = 1.f;
-
-		llassert(llfinite(inv_camera_dist_squared));
-		llassert(!llisnan(inv_camera_dist_squared));
-
-		F32 area = part->mScale.mV[0] * part->mScale.mV[1] * inv_camera_dist_squared;
-		tot_area = llmax(tot_area, area);
- 		
-		if (tot_area > max_area)
-		{
-			break;
-		}
-	
-		count++;
-
-		facep = drawable->getFace(i);
-		if (!facep)
-		{
-			LL_WARNS() << "No face found for index " << i << "!" << LL_ENDL;
-			continue;
-		}
-
-		facep->setTEOffset(i);
-		const F32 NEAR_PART_DIST_SQ = 5.f*5.f;  // Only discard particles > 5 m from the camera
-		const F32 MIN_PART_AREA = .005f*.005f;  // only less than 5 mm x 5 mm at 1 m from camera
-		
-		if (camera_dist_squared > NEAR_PART_DIST_SQ && area < MIN_PART_AREA)
-		{
-			facep->setSize(0, 0);
-			continue;
-		}
-
-		facep->setSize(4, 6);
-		
-		facep->setViewerObject(this);
-
-		if (part->mFlags & LLPartData::LL_PART_EMISSIVE_MASK)
-		{
-			facep->setState(LLFace::FULLBRIGHT);
-		}
-		else
-		{
-			facep->clearState(LLFace::FULLBRIGHT);
-		}
-
-		facep->mCenterLocal = part->mPosAgent;
-		facep->setFaceColor(part->mColor);
-		facep->setTexture(part->mImagep);
-			
-		//check if this particle texture is replaced by a parcel media texture.
-		if(part->mImagep.notNull() && part->mImagep->hasParcelMedia()) 
-		{
-			part->mImagep->getParcelMedia()->addMediaToFace(facep) ;
-		}
-
-		mPixelArea = tot_area * pixel_meter_ratio;
-		const F32 area_scale = 10.f; // scale area to increase priority a bit
-		facep->setVirtualSize(mPixelArea*area_scale);
-	}
-	for (i = count; i < drawable->getNumFaces(); i++)
-	{
-		LLFace* facep = drawable->getFace(i);
-		if (!facep)
-		{
-			LL_WARNS() << "No face found for index " << i << "!" << LL_ENDL;
-			continue;
-		}
-		facep->setTEOffset(i);
-		facep->setSize(0, 0);
-	}
-
-	//record max scale (used to stretch bounding box for visibility culling)
-	
-	mScale.set(max_scale, max_scale, max_scale);
-
-	mDrawable->movePartition();
-	LLPipeline::sCompiles++;
-	return true;
-}
-
-
-bool LLVOPartGroup::lineSegmentIntersect(const LLVector4a& start, const LLVector4a& end,
-										  S32 face,
-										  bool pick_transparent,
-										  bool pick_rigged,
-                                          bool pick_unselectable,
-										  S32* face_hit,
-										  LLVector4a* intersection,
-										  LLVector2* tex_coord,
-										  LLVector4a* normal,
-										  LLVector4a* bi_normal)
-{
-	LLVector4a dir;
-	dir.setSub(end, start);
-
-	F32 closest_t = 2.f;
-	bool ret = false;
-	
-	for (U32 idx = 0; idx < mViewerPartGroupp->mParticles.size(); ++idx)
-	{
-		const LLViewerPart &part = *((LLViewerPart*) (mViewerPartGroupp->mParticles[idx]));
-
-		LLVector4a v[4];
-		LLStrider<LLVector4a> verticesp;
-		verticesp = v;
-		
-		getGeometry(part, verticesp);
-
-		F32 a,b,t;
-		if (LLTriangleRayIntersect(v[0], v[1], v[2], start, dir, a,b,t) ||
-			LLTriangleRayIntersect(v[1], v[3], v[2], start, dir, a,b,t))
-		{
-			if (t >= 0.f &&
-				t <= 1.f &&
-				t < closest_t)
-			{
-				ret = true;
-				closest_t = t;
-				if (face_hit)
-				{
-					*face_hit = idx;
-				}
-
-				if (intersection)
-				{
-					LLVector4a intersect = dir;
-					intersect.mul(closest_t);
-					intersection->setAdd(intersect, start);
-				}
-			}
-		}
-	}
-
-	return ret;
-=======
-    dirtySpatialGroup();
-
-    S32 num_parts = mViewerPartGroupp->getCount();
-    LLFace *facep;
-    LLSpatialGroup* group = drawable->getSpatialGroup();
-    if (!group && num_parts)
-    {
-        drawable->movePartition();
-        group = drawable->getSpatialGroup();
-    }
-
-    if (group && group->isVisible())
-    {
-        dirtySpatialGroup();
-    }
-
-    if (!num_parts)
-    {
-        if (group && drawable->getNumFaces())
-        {
-            group->setState(LLSpatialGroup::GEOM_DIRTY);
-        }
-        drawable->setNumFaces(0, NULL, getTEImage(0));
-        LLPipeline::sCompiles++;
-        return TRUE;
-    }
-
-    if (!(gPipeline.hasRenderType(LLPipeline::RENDER_TYPE_PARTICLES)))
-    {
-        return TRUE;
-    }
-
-    if (num_parts > drawable->getNumFaces())
-    {
-        drawable->setNumFacesFast(num_parts+num_parts/4, NULL, getTEImage(0));
-    }
-
-    F32 tot_area = 0;
-
-    F32 max_area = LLViewerPartSim::getMaxPartCount() * MAX_PARTICLE_AREA_SCALE;
-    F32 pixel_meter_ratio = LLViewerCamera::getInstance()->getPixelMeterRatio();
-    pixel_meter_ratio *= pixel_meter_ratio;
-
-    LLViewerPartSim::checkParticleCount(mViewerPartGroupp->mParticles.size()) ;
-
-    S32 count=0;
-    mDepth = 0.f;
-    S32 i = 0 ;
-    LLVector3 camera_agent = getCameraPosition();
-
-    F32 max_scale = 0.f;
-
-
-    for (i = 0 ; i < (S32)mViewerPartGroupp->mParticles.size(); i++)
-    {
-        const LLViewerPart *part = mViewerPartGroupp->mParticles[i];
-
-
-        //remember the largest particle
-        max_scale = llmax(max_scale, part->mScale.mV[0], part->mScale.mV[1]);
-
-        if (part->mFlags & LLPartData::LL_PART_RIBBON_MASK)
-        { //include ribbon segment length in scale
-            const LLVector3* pos_agent = NULL;
-            if (part->mParent)
-            {
-                pos_agent = &(part->mParent->mPosAgent);
-            }
-            else if (part->mPartSourcep.notNull())
-            {
-                pos_agent = &(part->mPartSourcep->mPosAgent);
-            }
-
-            if (pos_agent)
-            {
-                F32 dist = (*pos_agent-part->mPosAgent).length();
-
-                max_scale = llmax(max_scale, dist);
-            }
-        }
-
-        LLVector3 part_pos_agent(part->mPosAgent);
-        LLVector3 at(part_pos_agent - camera_agent);
-
-
-        F32 camera_dist_squared = at.lengthSquared();
-        F32 inv_camera_dist_squared;
-        if (camera_dist_squared > 1.f)
-            inv_camera_dist_squared = 1.f / camera_dist_squared;
-        else
-            inv_camera_dist_squared = 1.f;
-
-        llassert(llfinite(inv_camera_dist_squared));
-        llassert(!llisnan(inv_camera_dist_squared));
-
-        F32 area = part->mScale.mV[0] * part->mScale.mV[1] * inv_camera_dist_squared;
-        tot_area = llmax(tot_area, area);
-
-        if (tot_area > max_area)
-        {
-            break;
-        }
-
-        count++;
-
-        facep = drawable->getFace(i);
-        if (!facep)
-        {
-            LL_WARNS() << "No face found for index " << i << "!" << LL_ENDL;
-            continue;
-        }
-
-        facep->setTEOffset(i);
-        const F32 NEAR_PART_DIST_SQ = 5.f*5.f;  // Only discard particles > 5 m from the camera
-        const F32 MIN_PART_AREA = .005f*.005f;  // only less than 5 mm x 5 mm at 1 m from camera
-
-        if (camera_dist_squared > NEAR_PART_DIST_SQ && area < MIN_PART_AREA)
-        {
-            facep->setSize(0, 0);
-            continue;
-        }
-
-        facep->setSize(4, 6);
-
-        facep->setViewerObject(this);
-
-        if (part->mFlags & LLPartData::LL_PART_EMISSIVE_MASK)
-        {
-            facep->setState(LLFace::FULLBRIGHT);
-        }
-        else
-        {
-            facep->clearState(LLFace::FULLBRIGHT);
-        }
-
-        facep->mCenterLocal = part->mPosAgent;
-        facep->setFaceColor(part->mColor);
-        facep->setTexture(part->mImagep);
-
-        //check if this particle texture is replaced by a parcel media texture.
-        if(part->mImagep.notNull() && part->mImagep->hasParcelMedia())
-        {
-            part->mImagep->getParcelMedia()->addMediaToFace(facep) ;
-        }
-
-        mPixelArea = tot_area * pixel_meter_ratio;
-        const F32 area_scale = 10.f; // scale area to increase priority a bit
-        facep->setVirtualSize(mPixelArea*area_scale);
-    }
-    for (i = count; i < drawable->getNumFaces(); i++)
-    {
-        LLFace* facep = drawable->getFace(i);
-        if (!facep)
-        {
-            LL_WARNS() << "No face found for index " << i << "!" << LL_ENDL;
-            continue;
-        }
-        facep->setTEOffset(i);
-        facep->setSize(0, 0);
-    }
-
-    //record max scale (used to stretch bounding box for visibility culling)
-
-    mScale.set(max_scale, max_scale, max_scale);
-
-    mDrawable->movePartition();
-    LLPipeline::sCompiles++;
-    return TRUE;
-}
-
-
-BOOL LLVOPartGroup::lineSegmentIntersect(const LLVector4a& start, const LLVector4a& end,
-                                          S32 face,
-                                          BOOL pick_transparent,
-                                          BOOL pick_rigged,
-                                          BOOL pick_unselectable,
-                                          S32* face_hit,
-                                          LLVector4a* intersection,
-                                          LLVector2* tex_coord,
-                                          LLVector4a* normal,
-                                          LLVector4a* bi_normal)
-{
-    LLVector4a dir;
-    dir.setSub(end, start);
-
-    F32 closest_t = 2.f;
-    BOOL ret = FALSE;
-
-    for (U32 idx = 0; idx < mViewerPartGroupp->mParticles.size(); ++idx)
-    {
-        const LLViewerPart &part = *((LLViewerPart*) (mViewerPartGroupp->mParticles[idx]));
-
-        LLVector4a v[4];
-        LLStrider<LLVector4a> verticesp;
-        verticesp = v;
-
-        getGeometry(part, verticesp);
-
-        F32 a,b,t;
-        if (LLTriangleRayIntersect(v[0], v[1], v[2], start, dir, a,b,t) ||
-            LLTriangleRayIntersect(v[1], v[3], v[2], start, dir, a,b,t))
-        {
-            if (t >= 0.f &&
-                t <= 1.f &&
-                t < closest_t)
-            {
-                ret = TRUE;
-                closest_t = t;
-                if (face_hit)
-                {
-                    *face_hit = idx;
-                }
-
-                if (intersection)
-                {
-                    LLVector4a intersect = dir;
-                    intersect.mul(closest_t);
-                    intersection->setAdd(intersect, start);
-                }
-            }
-        }
-    }
-
-    return ret;
->>>>>>> e1623bb2
-}
-
-void LLVOPartGroup::getGeometry(const LLViewerPart& part,
-                                LLStrider<LLVector4a>& verticesp)
-{
-    if (part.mFlags & LLPartData::LL_PART_RIBBON_MASK)
-    {
-        LLVector4a axis, pos, paxis, ppos;
-        F32 scale, pscale;
-
-        pos.load3(part.mPosAgent.mV);
-        axis.load3(part.mAxis.mV);
-        scale = part.mScale.mV[0];
-
-        if (part.mParent)
-        {
-            ppos.load3(part.mParent->mPosAgent.mV);
-            paxis.load3(part.mParent->mAxis.mV);
-            pscale = part.mParent->mScale.mV[0];
-        }
-        else
-        { //use source object as position
-
-            if (part.mPartSourcep->mSourceObjectp.notNull())
-            {
-                LLVector3 v = LLVector3(0,0,1);
-                v *= part.mPartSourcep->mSourceObjectp->getRenderRotation();
-                paxis.load3(v.mV);
-                ppos.load3(part.mPartSourcep->mPosAgent.mV);
-                pscale = part.mStartScale.mV[0];
-            }
-            else
-            { //no source object, no parent, nothing to draw
-                ppos = pos;
-                pscale = scale;
-                paxis = axis;
-            }
-        }
-
-        LLVector4a p0, p1, p2, p3;
-
-        scale *= 0.5f;
-        pscale *= 0.5f;
-
-        axis.mul(scale);
-        paxis.mul(pscale);
-
-        p0.setAdd(pos, axis);
-        p1.setSub(pos,axis);
-        p2.setAdd(ppos, paxis);
-        p3.setSub(ppos, paxis);
-
-        (*verticesp++) = p2;
-        (*verticesp++) = p3;
-        (*verticesp++) = p0;
-        (*verticesp++) = p1;
-    }
-    else
-    {
-        LLVector4a part_pos_agent;
-        part_pos_agent.load3(part.mPosAgent.mV);
-        LLVector4a camera_agent;
-        camera_agent.load3(getCameraPosition().mV);
-        LLVector4a at;
-        at.setSub(part_pos_agent, camera_agent);
-        LLVector4a up(0, 0, 1);
-        LLVector4a right;
-
-        right.setCross3(at, up);
-        right.normalize3fast();
-
-        up.setCross3(right, at);
-        up.normalize3fast();
-
-        if (part.mFlags & LLPartData::LL_PART_FOLLOW_VELOCITY_MASK && !part.mVelocity.isExactlyZero())
-        {
-            LLVector4a normvel;
-            normvel.load3(part.mVelocity.mV);
-            normvel.normalize3fast();
-            LLVector2 up_fracs;
-            up_fracs.mV[0] = normvel.dot3(right).getF32();
-            up_fracs.mV[1] = normvel.dot3(up).getF32();
-            up_fracs.normalize();
-            LLVector4a new_up;
-            LLVector4a new_right;
-
-            //new_up = up_fracs.mV[0] * right + up_fracs.mV[1]*up;
-            LLVector4a t = right;
-            t.mul(up_fracs.mV[0]);
-            new_up = up;
-            new_up.mul(up_fracs.mV[1]);
-            new_up.add(t);
-
-            //new_right = up_fracs.mV[1] * right - up_fracs.mV[0]*up;
-            t = right;
-            t.mul(up_fracs.mV[1]);
-            new_right = up;
-            new_right.mul(up_fracs.mV[0]);
-            t.sub(new_right);
-
-            up = new_up;
-            right = t;
-            up.normalize3fast();
-            right.normalize3fast();
-        }
-
-        right.mul(0.5f*part.mScale.mV[0]);
-        up.mul(0.5f*part.mScale.mV[1]);
-
-
-        //HACK -- the verticesp->mV[3] = 0.f here are to set the texture index to 0 (particles don't use texture batching, maybe they should)
-        // this works because there is actually a 4th float stored after the vertex position which is used as a texture index
-        // also, somebody please VECTORIZE THIS
-
-        LLVector4a ppapu;
-        LLVector4a ppamu;
-
-        ppapu.setAdd(part_pos_agent, up);
-        ppamu.setSub(part_pos_agent, up);
-
-        verticesp->setSub(ppapu, right);
-        (*verticesp++).getF32ptr()[3] = 0.f;
-        verticesp->setSub(ppamu, right);
-        (*verticesp++).getF32ptr()[3] = 0.f;
-        verticesp->setAdd(ppapu, right);
-        (*verticesp++).getF32ptr()[3] = 0.f;
-        verticesp->setAdd(ppamu, right);
-        (*verticesp++).getF32ptr()[3] = 0.f;
-    }
-}
-
-
-
-void LLVOPartGroup::getGeometry(S32 idx,
-                                LLStrider<LLVector4a>& verticesp,
-                                LLStrider<LLVector3>& normalsp,
-                                LLStrider<LLVector2>& texcoordsp,
-                                LLStrider<LLColor4U>& colorsp,
-                                LLStrider<LLColor4U>& emissivep,
-                                LLStrider<U16>& indicesp)
-{
-    if (idx >= (S32) mViewerPartGroupp->mParticles.size())
-    {
-        return;
-    }
-
-    const LLViewerPart &part = *((LLViewerPart*) (mViewerPartGroupp->mParticles[idx]));
-
-    getGeometry(part, verticesp);
-
-    LLColor4U pcolor;
-    LLColor4U color = part.mColor;
-
-    LLColor4U pglow;
-
-    if (part.mFlags & LLPartData::LL_PART_RIBBON_MASK)
-    { //make sure color blends properly
-        if (part.mParent)
-        {
-            pglow = part.mParent->mGlow;
-            pcolor = part.mParent->mColor;
-        }
-        else
-        {
-            pglow = LLColor4U(0, 0, 0, (U8) ll_round(255.f*part.mStartGlow));
-            pcolor = part.mStartColor;
-        }
-    }
-    else
-    {
-        pglow = part.mGlow;
-        pcolor = color;
-    }
-
-    *colorsp++ = pcolor;
-    *colorsp++ = pcolor;
-    *colorsp++ = color;
-    *colorsp++ = color;
-
-    //if (pglow.mV[3] || part.mGlow.mV[3])
-    { //only write glow if it is not zero
-        *emissivep++ = pglow;
-        *emissivep++ = pglow;
-        *emissivep++ = part.mGlow;
-        *emissivep++ = part.mGlow;
-    }
-
-
-    if (!(part.mFlags & LLPartData::LL_PART_EMISSIVE_MASK))
-    { //not fullbright, needs normal
-        LLVector3 normal = -LLViewerCamera::getInstance()->getXAxis();
-        *normalsp++   = normal;
-        *normalsp++   = normal;
-        *normalsp++   = normal;
-        *normalsp++   = normal;
-    }
-}
-
-U32 LLVOPartGroup::getPartitionType() const
-{
-    return LLViewerRegion::PARTITION_PARTICLE;
-}
-
-LLParticlePartition::LLParticlePartition(LLViewerRegion* regionp)
-: LLSpatialPartition(LLDrawPoolAlpha::VERTEX_DATA_MASK | LLVertexBuffer::MAP_TEXTURE_INDEX, true, regionp)
-{
-    mRenderPass = LLRenderPass::PASS_ALPHA;
-    mDrawableType = LLPipeline::RENDER_TYPE_PARTICLES;
-    mPartitionType = LLViewerRegion::PARTITION_PARTICLE;
-    mSlopRatio = 0.f;
-    mLODPeriod = 1;
-}
-
-LLHUDParticlePartition::LLHUDParticlePartition(LLViewerRegion* regionp) :
-    LLParticlePartition(regionp)
-{
-    mDrawableType = LLPipeline::RENDER_TYPE_HUD_PARTICLES;
-    mPartitionType = LLViewerRegion::PARTITION_HUD_PARTICLE;
-}
-
-void LLParticlePartition::rebuildGeom(LLSpatialGroup* group)
-{
-    LL_PROFILE_ZONE_SCOPED;
-    LL_PROFILE_GPU_ZONE("particle vbo");
-    if (group->isDead() || !group->hasState(LLSpatialGroup::GEOM_DIRTY))
-    {
-        return;
-    }
-
-    if (group->changeLOD())
-    {
-        group->mLastUpdateDistance = group->mDistance;
-        group->mLastUpdateViewAngle = group->mViewAngle;
-    }
-
-    group->clearDrawMap();
-
-    //get geometry count
-    U32 index_count = 0;
-    U32 vertex_count = 0;
-
-    addGeometryCount(group, vertex_count, index_count);
-
-
-    if (vertex_count > 0 && index_count > 0)
-    {
-        group->mBuilt = 1.f;
-        if (group->mVertexBuffer.isNull() ||
-            group->mVertexBuffer->getNumVerts() < vertex_count || group->mVertexBuffer->getNumIndices() < index_count)
-        {
-            group->mVertexBuffer = new LLVertexBuffer(LLVOPartGroup::VERTEX_DATA_MASK);
-            group->mVertexBuffer->allocateBuffer(vertex_count, index_count);
-
-            // initialize index and texture coordinates only when buffer is reallocated
-            U16* indicesp = (U16*)group->mVertexBuffer->mapIndexBuffer(0, index_count);
-
-            U16 geom_idx = 0;
-            for (U32 i = 0; i < index_count; i += 6)
-            {
-                *indicesp++ = geom_idx + 0;
-                *indicesp++ = geom_idx + 1;
-                *indicesp++ = geom_idx + 2;
-
-                *indicesp++ = geom_idx + 1;
-                *indicesp++ = geom_idx + 3;
-                *indicesp++ = geom_idx + 2;
-
-                geom_idx += 4;
-            }
-
-            LLStrider<LLVector2> texcoordsp;
-
-            group->mVertexBuffer->getTexCoord0Strider(texcoordsp);
-
-            for (U32 i = 0; i < vertex_count; i += 4)
-            {
-                *texcoordsp++ = LLVector2(0.f, 1.f);
-                *texcoordsp++ = LLVector2(0.f, 0.f);
-                *texcoordsp++ = LLVector2(1.f, 1.f);
-                *texcoordsp++ = LLVector2(1.f, 0.f);
-            }
-
-        }
-
-
-        getGeometry(group);
-    }
-    else
-    {
-        group->mVertexBuffer = NULL;
-        group->mBufferMap.clear();
-    }
-
-    group->mLastUpdateTime = gFrameTimeSeconds;
-    group->clearState(LLSpatialGroup::GEOM_DIRTY);
-}
-
-void LLParticlePartition::addGeometryCount(LLSpatialGroup* group, U32& vertex_count, U32& index_count)
-{
-    mFaceList.clear();
-
-    LLViewerCamera* camera = LLViewerCamera::getInstance();
-    for (LLSpatialGroup::element_iter i = group->getDataBegin(); i != group->getDataEnd(); ++i)
-    {
-        LLDrawable* drawablep = (LLDrawable*)(*i)->getDrawable();
-
-        if (!drawablep || drawablep->isDead())
-        {
-            continue;
-        }
-
-        LLAlphaObject* obj = (LLAlphaObject*) drawablep->getVObj().get();
-        obj->mDepth = 0.f;
-
-        U32 count = 0;
-        for (S32 j = 0; j < drawablep->getNumFaces(); ++j)
-        {
-            drawablep->updateFaceSize(j);
-
-            LLFace* facep = drawablep->getFace(j);
-            if ( !facep || !facep->hasGeometry())
-            {
-                continue;
-            }
-
-            vertex_count += facep->getGeomCount();
-            index_count += facep->getIndicesCount();
-
-            count++;
-            facep->mDistance = (facep->mCenterLocal - camera->getOrigin()) * camera->getAtAxis();
-            obj->mDepth += facep->mDistance;
-
-            mFaceList.push_back(facep);
-            llassert(facep->getIndicesCount() < 65536);
-        }
-
-        obj->mDepth /= count;
-    }
-}
-
-
-void LLParticlePartition::getGeometry(LLSpatialGroup* group)
-{
-    LL_PROFILE_ZONE_SCOPED;
-
-    std::sort(mFaceList.begin(), mFaceList.end(), LLFace::CompareDistanceGreater());
-
-    group->clearDrawMap();
-
-    LLVertexBuffer* buffer = group->mVertexBuffer;
-
-    LLStrider<LLVector4a> verticesp;
-    LLStrider<LLVector3> normalsp;
-    LLStrider<LLColor4U> colorsp;
-    LLStrider<LLColor4U> emissivep;
-
-    buffer->getVertexStrider(verticesp);
-    buffer->getNormalStrider(normalsp);
-    buffer->getColorStrider(colorsp);
-    buffer->getEmissiveStrider(emissivep);
-
-    S32 geom_idx = 0;
-    S32 indices_idx = 0;
-
-    LLSpatialGroup::drawmap_elem_t& draw_vec = group->mDrawMap[mRenderPass];
-
-    for (std::vector<LLFace*>::iterator i = mFaceList.begin(); i != mFaceList.end(); ++i)
-    {
-        LLFace* facep = *i;
-        LLAlphaObject* object = (LLAlphaObject*) facep->getViewerObject();
-
-        facep->setGeomIndex(geom_idx);
-        facep->setIndicesIndex(indices_idx);
-
-        LLStrider<LLVector4a> cur_vert = verticesp + geom_idx;
-        LLStrider<LLVector3> cur_norm = normalsp + geom_idx;
-        LLStrider<LLColor4U> cur_col = colorsp + geom_idx;
-        LLStrider<LLColor4U> cur_glow = emissivep + geom_idx;
-
-        // not actually used
-        LLStrider<LLVector2> cur_tc;
-        LLStrider<U16> cur_idx;
-
-
-        geom_idx += 4;
-        indices_idx += 6;
-
-        LLColor4U* start_glow = cur_glow.get();
-
-        object->getGeometry(facep->getTEOffset(), cur_vert, cur_norm, cur_tc, cur_col, cur_glow, cur_idx);
-
-        bool has_glow = FALSE;
-
-        if (cur_glow.get() != start_glow)
-        {
-            has_glow = true;
-        }
-
-        llassert(facep->getGeomCount() == 4);
-        llassert(facep->getIndicesCount() == 6);
-
-<<<<<<< HEAD
-		object->getGeometry(facep->getTEOffset(), cur_vert, cur_norm, cur_tc, cur_col, cur_glow, cur_idx);
-		
-		bool has_glow = false;
-=======
-        S32 idx = draw_vec.size()-1;
->>>>>>> e1623bb2
-
-        bool fullbright = facep->isState(LLFace::FULLBRIGHT);
-
-        bool batched = false;
-
-        LLRender::eBlendFactor bf_src = LLRender::BF_SOURCE_ALPHA;
-        LLRender::eBlendFactor bf_dst = LLRender::BF_ONE_MINUS_SOURCE_ALPHA;
-
-        object->getBlendFunc(facep->getTEOffset(), bf_src, bf_dst);
-
-
-        if (idx >= 0)
-        {
-            LLDrawInfo* info = draw_vec[idx];
-
-            if (info->mTexture == facep->getTexture() &&
-                info->mHasGlow == has_glow &&
-                info->mFullbright == fullbright &&
-                info->mBlendFuncDst == bf_dst &&
-                info->mBlendFuncSrc == bf_src)
-            {
-                if (draw_vec[idx]->mEnd == facep->getGeomIndex()-1)
-                {
-                    batched = true;
-                    info->mCount += facep->getIndicesCount();
-                    info->mEnd += facep->getGeomCount();
-                }
-                else if (draw_vec[idx]->mStart == facep->getGeomIndex()+facep->getGeomCount()+1)
-                {
-                    batched = true;
-                    info->mCount += facep->getIndicesCount();
-                    info->mStart -= facep->getGeomCount();
-                    info->mOffset = facep->getIndicesStart();
-                }
-            }
-        }
-
-        if (!batched)
-        {
-            U32 start = facep->getGeomIndex();
-            U32 end = start + facep->getGeomCount()-1;
-            U32 offset = facep->getIndicesStart();
-            U32 count = facep->getIndicesCount();
-            LLDrawInfo* info = new LLDrawInfo(start,end,count,offset,facep->getTexture(),
-                buffer, fullbright);
-
-            info->mBlendFuncDst = bf_dst;
-            info->mBlendFuncSrc = bf_src;
-            info->mHasGlow = has_glow;
-            draw_vec.push_back(info);
-            //for alpha sorting
-            facep->setDrawInfo(info);
-        }
-    }
-
-    buffer->unmapBuffer();
-    mFaceList.clear();
-}
-
-F32 LLParticlePartition::calcPixelArea(LLSpatialGroup* group, LLCamera& camera)
-{
-    return 1024.f;
-}
-
-U32 LLVOHUDPartGroup::getPartitionType() const
-{
-    return LLViewerRegion::PARTITION_HUD_PARTICLE;
-}
-
-LLDrawable* LLVOHUDPartGroup::createDrawable(LLPipeline *pipeline)
-{
-<<<<<<< HEAD
-	pipeline->allocDrawable(this);
-	mDrawable->setLit(false);
-	mDrawable->setRenderType(LLPipeline::RENDER_TYPE_HUD_PARTICLES);
-	return mDrawable;
-=======
-    pipeline->allocDrawable(this);
-    mDrawable->setLit(FALSE);
-    mDrawable->setRenderType(LLPipeline::RENDER_TYPE_HUD_PARTICLES);
-    return mDrawable;
->>>>>>> e1623bb2
-}
-
-LLVector3 LLVOHUDPartGroup::getCameraPosition() const
-{
-    return LLVector3(-1,0,0);
-}
+/**
+ * @file llvopartgroup.cpp
+ * @brief Group of particle systems
+ *
+ * $LicenseInfo:firstyear=2001&license=viewerlgpl$
+ * Second Life Viewer Source Code
+ * Copyright (C) 2010, Linden Research, Inc.
+ *
+ * This library is free software; you can redistribute it and/or
+ * modify it under the terms of the GNU Lesser General Public
+ * License as published by the Free Software Foundation;
+ * version 2.1 of the License only.
+ *
+ * This library is distributed in the hope that it will be useful,
+ * but WITHOUT ANY WARRANTY; without even the implied warranty of
+ * MERCHANTABILITY or FITNESS FOR A PARTICULAR PURPOSE.  See the GNU
+ * Lesser General Public License for more details.
+ *
+ * You should have received a copy of the GNU Lesser General Public
+ * License along with this library; if not, write to the Free Software
+ * Foundation, Inc., 51 Franklin Street, Fifth Floor, Boston, MA  02110-1301  USA
+ *
+ * Linden Research, Inc., 945 Battery Street, San Francisco, CA  94111  USA
+ * $/LicenseInfo$
+ */
+
+#include "llviewerprecompiledheaders.h"
+
+#include "llvopartgroup.h"
+
+#include "lldrawpoolalpha.h"
+
+#include "llfasttimer.h"
+#include "message.h"
+#include "v2math.h"
+
+#include "llagentcamera.h"
+#include "lldrawable.h"
+#include "llface.h"
+#include "llsky.h"
+#include "llviewercamera.h"
+#include "llviewerpartsim.h"
+#include "llviewerregion.h"
+#include "pipeline.h"
+#include "llspatialpartition.h"
+
+extern U64MicrosecondsImplicit gFrameTime;
+
+void LLVOPartGroup::initClass()
+{
+}
+
+//static
+void LLVOPartGroup::restoreGL()
+{
+
+    //TODO: optimize out binormal mask here.  Specular and normal coords as well.
+#if 0
+    sVB = new LLVertexBuffer(VERTEX_DATA_MASK | LLVertexBuffer::MAP_TANGENT | LLVertexBuffer::MAP_TEXCOORD1 | LLVertexBuffer::MAP_TEXCOORD2);
+    U32 count = LL_MAX_PARTICLE_COUNT;
+    if (!sVB->allocateBuffer(count*4, count*6))
+    {
+        LL_WARNS() << "Failed to allocate Vertex Buffer to "
+            << count*4 << " vertices and "
+            << count * 6 << " indices" << LL_ENDL;
+        // we are likelly to crash at following getTexCoord0Strider(), so unref and return
+        sVB = NULL;
+        return;
+    }
+
+    //indices and texcoords are always the same, set once
+    LLStrider<U16> indicesp;
+
+    LLStrider<LLVector4a> verticesp;
+
+    sVB->getIndexStrider(indicesp);
+    sVB->getVertexStrider(verticesp);
+
+    LLVector4a v;
+    v.set(0,0,0,0);
+
+
+    U16 vert_offset = 0;
+
+    for (U32 i = 0; i < LL_MAX_PARTICLE_COUNT; i++)
+    {
+        *indicesp++ = vert_offset + 0;
+        *indicesp++ = vert_offset + 1;
+        *indicesp++ = vert_offset + 2;
+
+        *indicesp++ = vert_offset + 1;
+        *indicesp++ = vert_offset + 3;
+        *indicesp++ = vert_offset + 2;
+
+        *verticesp++ = v;
+
+        vert_offset += 4;
+    }
+
+    LLStrider<LLVector2> texcoordsp;
+    sVB->getTexCoord0Strider(texcoordsp);
+
+    for (U32 i = 0; i < LL_MAX_PARTICLE_COUNT; i++)
+    {
+        *texcoordsp++ = LLVector2(0.f, 1.f);
+        *texcoordsp++ = LLVector2(0.f, 0.f);
+        *texcoordsp++ = LLVector2(1.f, 1.f);
+        *texcoordsp++ = LLVector2(1.f, 0.f);
+    }
+
+    sVB->unmapBuffer();
+#endif
+
+}
+
+//static
+void LLVOPartGroup::destroyGL()
+{
+}
+
+bool ll_is_part_idx_allocated(S32 idx, S32* start, S32* end)
+{
+    /*while (start < end)
+    {
+        if (*start == idx)
+        { //not allocated (in free list)
+            return false;
+        }
+        ++start;
+    }*/
+
+    //allocated (not in free list)
+    return false;
+}
+
+LLVOPartGroup::LLVOPartGroup(const LLUUID &id, const LLPCode pcode, LLViewerRegion *regionp)
+    :   LLAlphaObject(id, pcode, regionp),
+        mViewerPartGroupp(NULL)
+{
+    setNumTEs(1);
+    setTETexture(0, LLUUID::null);
+    mbCanSelect = false;            // users can't select particle systems
+}
+
+
+LLVOPartGroup::~LLVOPartGroup()
+{
+}
+
+bool LLVOPartGroup::isActive() const
+{
+    return false;
+}
+
+F32 LLVOPartGroup::getBinRadius()
+{
+    return mViewerPartGroupp->getBoxSide();
+}
+
+void LLVOPartGroup::updateSpatialExtents(LLVector4a& newMin, LLVector4a& newMax)
+{
+    const LLVector3& pos_agent = getPositionAgent();
+
+    LLVector4a scale;
+    LLVector4a p;
+
+    p.load3(pos_agent.mV);
+
+    scale.splat(mScale.mV[0]+mViewerPartGroupp->getBoxSide()*0.5f);
+
+    newMin.setSub(p, scale);
+    newMax.setAdd(p,scale);
+
+    llassert(newMin.isFinite3());
+    llassert(newMax.isFinite3());
+
+    llassert(p.isFinite3());
+    mDrawable->setPositionGroup(p);
+}
+
+void LLVOPartGroup::idleUpdate(LLAgent &agent, const F64 &time)
+{
+}
+
+void LLVOPartGroup::setPixelAreaAndAngle(LLAgent &agent)
+{
+    // mPixelArea is calculated during render
+    F32 mid_scale = getMidScale();
+    F32 range = (getRenderPosition()-LLViewerCamera::getInstance()->getOrigin()).length();
+
+    if (range < 0.001f || isHUDAttachment())        // range == zero
+    {
+        mAppAngle = 180.f;
+    }
+    else
+    {
+        mAppAngle = (F32) atan2( mid_scale, range) * RAD_TO_DEG;
+    }
+}
+
+void LLVOPartGroup::updateTextures()
+{
+    // Texture stats for particles need to be updated in a different way...
+}
+
+
+LLDrawable* LLVOPartGroup::createDrawable(LLPipeline *pipeline)
+{
+    pipeline->allocDrawable(this);
+    mDrawable->setLit(false);
+    mDrawable->setRenderType(LLPipeline::RENDER_TYPE_PARTICLES);
+    return mDrawable;
+}
+
+ const F32 MAX_PARTICLE_AREA_SCALE = 0.02f; // some tuned constant, limits on how much particle area to draw
+
+ LLUUID LLVOPartGroup::getPartOwner(S32 idx)
+ {
+     LLUUID ret = LLUUID::null;
+
+     if (idx < (S32) mViewerPartGroupp->mParticles.size())
+     {
+         ret = mViewerPartGroupp->mParticles[idx]->mPartSourcep->getOwnerUUID();
+     }
+
+     return ret;
+ }
+
+ LLUUID LLVOPartGroup::getPartSource(S32 idx)
+ {
+     LLUUID ret = LLUUID::null;
+
+     if (idx < (S32) mViewerPartGroupp->mParticles.size())
+     {
+         LLViewerPart* part = mViewerPartGroupp->mParticles[idx];
+         if (part && part->mPartSourcep.notNull() &&
+             part->mPartSourcep->mSourceObjectp.notNull())
+         {
+             LLViewerObject* source = part->mPartSourcep->mSourceObjectp;
+             ret = source->getID();
+         }
+     }
+
+     return ret;
+ }
+
+
+F32 LLVOPartGroup::getPartSize(S32 idx)
+{
+    if (idx < (S32) mViewerPartGroupp->mParticles.size())
+    {
+        return mViewerPartGroupp->mParticles[idx]->mScale.mV[0];
+    }
+
+    return 0.f;
+}
+
+void LLVOPartGroup::getBlendFunc(S32 idx, LLRender::eBlendFactor& src, LLRender::eBlendFactor& dst)
+{
+    if (idx < (S32) mViewerPartGroupp->mParticles.size())
+    {
+        LLViewerPart* part = mViewerPartGroupp->mParticles[idx];
+        src = (LLRender::eBlendFactor) part->mBlendFuncSource;
+        dst = (LLRender::eBlendFactor) part->mBlendFuncDest;
+    }
+}
+
+LLVector3 LLVOPartGroup::getCameraPosition() const
+{
+    return gAgentCamera.getCameraPositionAgent();
+}
+
+bool LLVOPartGroup::updateGeometry(LLDrawable *drawable)
+{
+    LL_PROFILE_ZONE_SCOPED;
+
+    dirtySpatialGroup();
+
+    S32 num_parts = mViewerPartGroupp->getCount();
+    LLFace *facep;
+    LLSpatialGroup* group = drawable->getSpatialGroup();
+    if (!group && num_parts)
+    {
+        drawable->movePartition();
+        group = drawable->getSpatialGroup();
+    }
+
+    if (group && group->isVisible())
+    {
+        dirtySpatialGroup();
+    }
+
+    if (!num_parts)
+    {
+        if (group && drawable->getNumFaces())
+        {
+            group->setState(LLSpatialGroup::GEOM_DIRTY);
+        }
+        drawable->setNumFaces(0, NULL, getTEImage(0));
+        LLPipeline::sCompiles++;
+        return true;
+    }
+
+    if (!(gPipeline.hasRenderType(LLPipeline::RENDER_TYPE_PARTICLES)))
+    {
+        return true;
+    }
+
+    if (num_parts > drawable->getNumFaces())
+    {
+        drawable->setNumFacesFast(num_parts+num_parts/4, NULL, getTEImage(0));
+    }
+
+    F32 tot_area = 0;
+
+    F32 max_area = LLViewerPartSim::getMaxPartCount() * MAX_PARTICLE_AREA_SCALE;
+    F32 pixel_meter_ratio = LLViewerCamera::getInstance()->getPixelMeterRatio();
+    pixel_meter_ratio *= pixel_meter_ratio;
+
+    LLViewerPartSim::checkParticleCount(mViewerPartGroupp->mParticles.size()) ;
+
+    S32 count=0;
+    mDepth = 0.f;
+    S32 i = 0 ;
+    LLVector3 camera_agent = getCameraPosition();
+
+    F32 max_scale = 0.f;
+
+
+    for (i = 0 ; i < (S32)mViewerPartGroupp->mParticles.size(); i++)
+    {
+        const LLViewerPart *part = mViewerPartGroupp->mParticles[i];
+
+
+        //remember the largest particle
+        max_scale = llmax(max_scale, part->mScale.mV[0], part->mScale.mV[1]);
+
+        if (part->mFlags & LLPartData::LL_PART_RIBBON_MASK)
+        { //include ribbon segment length in scale
+            const LLVector3* pos_agent = NULL;
+            if (part->mParent)
+            {
+                pos_agent = &(part->mParent->mPosAgent);
+            }
+            else if (part->mPartSourcep.notNull())
+            {
+                pos_agent = &(part->mPartSourcep->mPosAgent);
+            }
+
+            if (pos_agent)
+            {
+                F32 dist = (*pos_agent-part->mPosAgent).length();
+
+                max_scale = llmax(max_scale, dist);
+            }
+        }
+
+        LLVector3 part_pos_agent(part->mPosAgent);
+        LLVector3 at(part_pos_agent - camera_agent);
+
+
+        F32 camera_dist_squared = at.lengthSquared();
+        F32 inv_camera_dist_squared;
+        if (camera_dist_squared > 1.f)
+            inv_camera_dist_squared = 1.f / camera_dist_squared;
+        else
+            inv_camera_dist_squared = 1.f;
+
+        llassert(llfinite(inv_camera_dist_squared));
+        llassert(!llisnan(inv_camera_dist_squared));
+
+        F32 area = part->mScale.mV[0] * part->mScale.mV[1] * inv_camera_dist_squared;
+        tot_area = llmax(tot_area, area);
+
+        if (tot_area > max_area)
+        {
+            break;
+        }
+
+        count++;
+
+        facep = drawable->getFace(i);
+        if (!facep)
+        {
+            LL_WARNS() << "No face found for index " << i << "!" << LL_ENDL;
+            continue;
+        }
+
+        facep->setTEOffset(i);
+        const F32 NEAR_PART_DIST_SQ = 5.f*5.f;  // Only discard particles > 5 m from the camera
+        const F32 MIN_PART_AREA = .005f*.005f;  // only less than 5 mm x 5 mm at 1 m from camera
+
+        if (camera_dist_squared > NEAR_PART_DIST_SQ && area < MIN_PART_AREA)
+        {
+            facep->setSize(0, 0);
+            continue;
+        }
+
+        facep->setSize(4, 6);
+
+        facep->setViewerObject(this);
+
+        if (part->mFlags & LLPartData::LL_PART_EMISSIVE_MASK)
+        {
+            facep->setState(LLFace::FULLBRIGHT);
+        }
+        else
+        {
+            facep->clearState(LLFace::FULLBRIGHT);
+        }
+
+        facep->mCenterLocal = part->mPosAgent;
+        facep->setFaceColor(part->mColor);
+        facep->setTexture(part->mImagep);
+
+        //check if this particle texture is replaced by a parcel media texture.
+        if(part->mImagep.notNull() && part->mImagep->hasParcelMedia())
+        {
+            part->mImagep->getParcelMedia()->addMediaToFace(facep) ;
+        }
+
+        mPixelArea = tot_area * pixel_meter_ratio;
+        const F32 area_scale = 10.f; // scale area to increase priority a bit
+        facep->setVirtualSize(mPixelArea*area_scale);
+    }
+    for (i = count; i < drawable->getNumFaces(); i++)
+    {
+        LLFace* facep = drawable->getFace(i);
+        if (!facep)
+        {
+            LL_WARNS() << "No face found for index " << i << "!" << LL_ENDL;
+            continue;
+        }
+        facep->setTEOffset(i);
+        facep->setSize(0, 0);
+    }
+
+    //record max scale (used to stretch bounding box for visibility culling)
+
+    mScale.set(max_scale, max_scale, max_scale);
+
+    mDrawable->movePartition();
+    LLPipeline::sCompiles++;
+    return true;
+}
+
+
+bool LLVOPartGroup::lineSegmentIntersect(const LLVector4a& start, const LLVector4a& end,
+                                          S32 face,
+                                          bool pick_transparent,
+                                          bool pick_rigged,
+                                          bool pick_unselectable,
+                                          S32* face_hit,
+                                          LLVector4a* intersection,
+                                          LLVector2* tex_coord,
+                                          LLVector4a* normal,
+                                          LLVector4a* bi_normal)
+{
+    LLVector4a dir;
+    dir.setSub(end, start);
+
+    F32 closest_t = 2.f;
+    bool ret = false;
+
+    for (U32 idx = 0; idx < mViewerPartGroupp->mParticles.size(); ++idx)
+    {
+        const LLViewerPart &part = *((LLViewerPart*) (mViewerPartGroupp->mParticles[idx]));
+
+        LLVector4a v[4];
+        LLStrider<LLVector4a> verticesp;
+        verticesp = v;
+
+        getGeometry(part, verticesp);
+
+        F32 a,b,t;
+        if (LLTriangleRayIntersect(v[0], v[1], v[2], start, dir, a,b,t) ||
+            LLTriangleRayIntersect(v[1], v[3], v[2], start, dir, a,b,t))
+        {
+            if (t >= 0.f &&
+                t <= 1.f &&
+                t < closest_t)
+            {
+                ret = true;
+                closest_t = t;
+                if (face_hit)
+                {
+                    *face_hit = idx;
+                }
+
+                if (intersection)
+                {
+                    LLVector4a intersect = dir;
+                    intersect.mul(closest_t);
+                    intersection->setAdd(intersect, start);
+                }
+            }
+        }
+    }
+
+    return ret;
+}
+
+void LLVOPartGroup::getGeometry(const LLViewerPart& part,
+                                LLStrider<LLVector4a>& verticesp)
+{
+    if (part.mFlags & LLPartData::LL_PART_RIBBON_MASK)
+    {
+        LLVector4a axis, pos, paxis, ppos;
+        F32 scale, pscale;
+
+        pos.load3(part.mPosAgent.mV);
+        axis.load3(part.mAxis.mV);
+        scale = part.mScale.mV[0];
+
+        if (part.mParent)
+        {
+            ppos.load3(part.mParent->mPosAgent.mV);
+            paxis.load3(part.mParent->mAxis.mV);
+            pscale = part.mParent->mScale.mV[0];
+        }
+        else
+        { //use source object as position
+
+            if (part.mPartSourcep->mSourceObjectp.notNull())
+            {
+                LLVector3 v = LLVector3(0,0,1);
+                v *= part.mPartSourcep->mSourceObjectp->getRenderRotation();
+                paxis.load3(v.mV);
+                ppos.load3(part.mPartSourcep->mPosAgent.mV);
+                pscale = part.mStartScale.mV[0];
+            }
+            else
+            { //no source object, no parent, nothing to draw
+                ppos = pos;
+                pscale = scale;
+                paxis = axis;
+            }
+        }
+
+        LLVector4a p0, p1, p2, p3;
+
+        scale *= 0.5f;
+        pscale *= 0.5f;
+
+        axis.mul(scale);
+        paxis.mul(pscale);
+
+        p0.setAdd(pos, axis);
+        p1.setSub(pos,axis);
+        p2.setAdd(ppos, paxis);
+        p3.setSub(ppos, paxis);
+
+        (*verticesp++) = p2;
+        (*verticesp++) = p3;
+        (*verticesp++) = p0;
+        (*verticesp++) = p1;
+    }
+    else
+    {
+        LLVector4a part_pos_agent;
+        part_pos_agent.load3(part.mPosAgent.mV);
+        LLVector4a camera_agent;
+        camera_agent.load3(getCameraPosition().mV);
+        LLVector4a at;
+        at.setSub(part_pos_agent, camera_agent);
+        LLVector4a up(0, 0, 1);
+        LLVector4a right;
+
+        right.setCross3(at, up);
+        right.normalize3fast();
+
+        up.setCross3(right, at);
+        up.normalize3fast();
+
+        if (part.mFlags & LLPartData::LL_PART_FOLLOW_VELOCITY_MASK && !part.mVelocity.isExactlyZero())
+        {
+            LLVector4a normvel;
+            normvel.load3(part.mVelocity.mV);
+            normvel.normalize3fast();
+            LLVector2 up_fracs;
+            up_fracs.mV[0] = normvel.dot3(right).getF32();
+            up_fracs.mV[1] = normvel.dot3(up).getF32();
+            up_fracs.normalize();
+            LLVector4a new_up;
+            LLVector4a new_right;
+
+            //new_up = up_fracs.mV[0] * right + up_fracs.mV[1]*up;
+            LLVector4a t = right;
+            t.mul(up_fracs.mV[0]);
+            new_up = up;
+            new_up.mul(up_fracs.mV[1]);
+            new_up.add(t);
+
+            //new_right = up_fracs.mV[1] * right - up_fracs.mV[0]*up;
+            t = right;
+            t.mul(up_fracs.mV[1]);
+            new_right = up;
+            new_right.mul(up_fracs.mV[0]);
+            t.sub(new_right);
+
+            up = new_up;
+            right = t;
+            up.normalize3fast();
+            right.normalize3fast();
+        }
+
+        right.mul(0.5f*part.mScale.mV[0]);
+        up.mul(0.5f*part.mScale.mV[1]);
+
+
+        //HACK -- the verticesp->mV[3] = 0.f here are to set the texture index to 0 (particles don't use texture batching, maybe they should)
+        // this works because there is actually a 4th float stored after the vertex position which is used as a texture index
+        // also, somebody please VECTORIZE THIS
+
+        LLVector4a ppapu;
+        LLVector4a ppamu;
+
+        ppapu.setAdd(part_pos_agent, up);
+        ppamu.setSub(part_pos_agent, up);
+
+        verticesp->setSub(ppapu, right);
+        (*verticesp++).getF32ptr()[3] = 0.f;
+        verticesp->setSub(ppamu, right);
+        (*verticesp++).getF32ptr()[3] = 0.f;
+        verticesp->setAdd(ppapu, right);
+        (*verticesp++).getF32ptr()[3] = 0.f;
+        verticesp->setAdd(ppamu, right);
+        (*verticesp++).getF32ptr()[3] = 0.f;
+    }
+}
+
+
+
+void LLVOPartGroup::getGeometry(S32 idx,
+                                LLStrider<LLVector4a>& verticesp,
+                                LLStrider<LLVector3>& normalsp,
+                                LLStrider<LLVector2>& texcoordsp,
+                                LLStrider<LLColor4U>& colorsp,
+                                LLStrider<LLColor4U>& emissivep,
+                                LLStrider<U16>& indicesp)
+{
+    if (idx >= (S32) mViewerPartGroupp->mParticles.size())
+    {
+        return;
+    }
+
+    const LLViewerPart &part = *((LLViewerPart*) (mViewerPartGroupp->mParticles[idx]));
+
+    getGeometry(part, verticesp);
+
+    LLColor4U pcolor;
+    LLColor4U color = part.mColor;
+
+    LLColor4U pglow;
+
+    if (part.mFlags & LLPartData::LL_PART_RIBBON_MASK)
+    { //make sure color blends properly
+        if (part.mParent)
+        {
+            pglow = part.mParent->mGlow;
+            pcolor = part.mParent->mColor;
+        }
+        else
+        {
+            pglow = LLColor4U(0, 0, 0, (U8) ll_round(255.f*part.mStartGlow));
+            pcolor = part.mStartColor;
+        }
+    }
+    else
+    {
+        pglow = part.mGlow;
+        pcolor = color;
+    }
+
+    *colorsp++ = pcolor;
+    *colorsp++ = pcolor;
+    *colorsp++ = color;
+    *colorsp++ = color;
+
+    //if (pglow.mV[3] || part.mGlow.mV[3])
+    { //only write glow if it is not zero
+        *emissivep++ = pglow;
+        *emissivep++ = pglow;
+        *emissivep++ = part.mGlow;
+        *emissivep++ = part.mGlow;
+    }
+
+
+    if (!(part.mFlags & LLPartData::LL_PART_EMISSIVE_MASK))
+    { //not fullbright, needs normal
+        LLVector3 normal = -LLViewerCamera::getInstance()->getXAxis();
+        *normalsp++   = normal;
+        *normalsp++   = normal;
+        *normalsp++   = normal;
+        *normalsp++   = normal;
+    }
+}
+
+U32 LLVOPartGroup::getPartitionType() const
+{
+    return LLViewerRegion::PARTITION_PARTICLE;
+}
+
+LLParticlePartition::LLParticlePartition(LLViewerRegion* regionp)
+: LLSpatialPartition(LLDrawPoolAlpha::VERTEX_DATA_MASK | LLVertexBuffer::MAP_TEXTURE_INDEX, true, regionp)
+{
+    mRenderPass = LLRenderPass::PASS_ALPHA;
+    mDrawableType = LLPipeline::RENDER_TYPE_PARTICLES;
+    mPartitionType = LLViewerRegion::PARTITION_PARTICLE;
+    mSlopRatio = 0.f;
+    mLODPeriod = 1;
+}
+
+LLHUDParticlePartition::LLHUDParticlePartition(LLViewerRegion* regionp) :
+    LLParticlePartition(regionp)
+{
+    mDrawableType = LLPipeline::RENDER_TYPE_HUD_PARTICLES;
+    mPartitionType = LLViewerRegion::PARTITION_HUD_PARTICLE;
+}
+
+void LLParticlePartition::rebuildGeom(LLSpatialGroup* group)
+{
+    LL_PROFILE_ZONE_SCOPED;
+    LL_PROFILE_GPU_ZONE("particle vbo");
+    if (group->isDead() || !group->hasState(LLSpatialGroup::GEOM_DIRTY))
+    {
+        return;
+    }
+
+    if (group->changeLOD())
+    {
+        group->mLastUpdateDistance = group->mDistance;
+        group->mLastUpdateViewAngle = group->mViewAngle;
+    }
+
+    group->clearDrawMap();
+
+    //get geometry count
+    U32 index_count = 0;
+    U32 vertex_count = 0;
+
+    addGeometryCount(group, vertex_count, index_count);
+
+
+    if (vertex_count > 0 && index_count > 0)
+    {
+        group->mBuilt = 1.f;
+        if (group->mVertexBuffer.isNull() ||
+            group->mVertexBuffer->getNumVerts() < vertex_count || group->mVertexBuffer->getNumIndices() < index_count)
+        {
+            group->mVertexBuffer = new LLVertexBuffer(LLVOPartGroup::VERTEX_DATA_MASK);
+            group->mVertexBuffer->allocateBuffer(vertex_count, index_count);
+
+            // initialize index and texture coordinates only when buffer is reallocated
+            U16* indicesp = (U16*)group->mVertexBuffer->mapIndexBuffer(0, index_count);
+
+            U16 geom_idx = 0;
+            for (U32 i = 0; i < index_count; i += 6)
+            {
+                *indicesp++ = geom_idx + 0;
+                *indicesp++ = geom_idx + 1;
+                *indicesp++ = geom_idx + 2;
+
+                *indicesp++ = geom_idx + 1;
+                *indicesp++ = geom_idx + 3;
+                *indicesp++ = geom_idx + 2;
+
+                geom_idx += 4;
+            }
+
+            LLStrider<LLVector2> texcoordsp;
+
+            group->mVertexBuffer->getTexCoord0Strider(texcoordsp);
+
+            for (U32 i = 0; i < vertex_count; i += 4)
+            {
+                *texcoordsp++ = LLVector2(0.f, 1.f);
+                *texcoordsp++ = LLVector2(0.f, 0.f);
+                *texcoordsp++ = LLVector2(1.f, 1.f);
+                *texcoordsp++ = LLVector2(1.f, 0.f);
+            }
+
+        }
+
+
+        getGeometry(group);
+    }
+    else
+    {
+        group->mVertexBuffer = NULL;
+        group->mBufferMap.clear();
+    }
+
+    group->mLastUpdateTime = gFrameTimeSeconds;
+    group->clearState(LLSpatialGroup::GEOM_DIRTY);
+}
+
+void LLParticlePartition::addGeometryCount(LLSpatialGroup* group, U32& vertex_count, U32& index_count)
+{
+    mFaceList.clear();
+
+    LLViewerCamera* camera = LLViewerCamera::getInstance();
+    for (LLSpatialGroup::element_iter i = group->getDataBegin(); i != group->getDataEnd(); ++i)
+    {
+        LLDrawable* drawablep = (LLDrawable*)(*i)->getDrawable();
+
+        if (!drawablep || drawablep->isDead())
+        {
+            continue;
+        }
+
+        LLAlphaObject* obj = (LLAlphaObject*) drawablep->getVObj().get();
+        obj->mDepth = 0.f;
+
+        U32 count = 0;
+        for (S32 j = 0; j < drawablep->getNumFaces(); ++j)
+        {
+            drawablep->updateFaceSize(j);
+
+            LLFace* facep = drawablep->getFace(j);
+            if ( !facep || !facep->hasGeometry())
+            {
+                continue;
+            }
+
+            vertex_count += facep->getGeomCount();
+            index_count += facep->getIndicesCount();
+
+            count++;
+            facep->mDistance = (facep->mCenterLocal - camera->getOrigin()) * camera->getAtAxis();
+            obj->mDepth += facep->mDistance;
+
+            mFaceList.push_back(facep);
+            llassert(facep->getIndicesCount() < 65536);
+        }
+
+        obj->mDepth /= count;
+    }
+}
+
+
+void LLParticlePartition::getGeometry(LLSpatialGroup* group)
+{
+    LL_PROFILE_ZONE_SCOPED;
+
+    std::sort(mFaceList.begin(), mFaceList.end(), LLFace::CompareDistanceGreater());
+
+    group->clearDrawMap();
+
+    LLVertexBuffer* buffer = group->mVertexBuffer;
+
+    LLStrider<LLVector4a> verticesp;
+    LLStrider<LLVector3> normalsp;
+    LLStrider<LLColor4U> colorsp;
+    LLStrider<LLColor4U> emissivep;
+
+    buffer->getVertexStrider(verticesp);
+    buffer->getNormalStrider(normalsp);
+    buffer->getColorStrider(colorsp);
+    buffer->getEmissiveStrider(emissivep);
+
+    S32 geom_idx = 0;
+    S32 indices_idx = 0;
+
+    LLSpatialGroup::drawmap_elem_t& draw_vec = group->mDrawMap[mRenderPass];
+
+    for (std::vector<LLFace*>::iterator i = mFaceList.begin(); i != mFaceList.end(); ++i)
+    {
+        LLFace* facep = *i;
+        LLAlphaObject* object = (LLAlphaObject*) facep->getViewerObject();
+
+        facep->setGeomIndex(geom_idx);
+        facep->setIndicesIndex(indices_idx);
+
+        LLStrider<LLVector4a> cur_vert = verticesp + geom_idx;
+        LLStrider<LLVector3> cur_norm = normalsp + geom_idx;
+        LLStrider<LLColor4U> cur_col = colorsp + geom_idx;
+        LLStrider<LLColor4U> cur_glow = emissivep + geom_idx;
+
+        // not actually used
+        LLStrider<LLVector2> cur_tc;
+        LLStrider<U16> cur_idx;
+
+
+        geom_idx += 4;
+        indices_idx += 6;
+
+        LLColor4U* start_glow = cur_glow.get();
+
+        object->getGeometry(facep->getTEOffset(), cur_vert, cur_norm, cur_tc, cur_col, cur_glow, cur_idx);
+
+        bool has_glow = false;
+
+        if (cur_glow.get() != start_glow)
+        {
+            has_glow = true;
+        }
+
+        llassert(facep->getGeomCount() == 4);
+        llassert(facep->getIndicesCount() == 6);
+
+        S32 idx = draw_vec.size()-1;
+
+        bool fullbright = facep->isState(LLFace::FULLBRIGHT);
+
+        bool batched = false;
+
+        LLRender::eBlendFactor bf_src = LLRender::BF_SOURCE_ALPHA;
+        LLRender::eBlendFactor bf_dst = LLRender::BF_ONE_MINUS_SOURCE_ALPHA;
+
+        object->getBlendFunc(facep->getTEOffset(), bf_src, bf_dst);
+
+
+        if (idx >= 0)
+        {
+            LLDrawInfo* info = draw_vec[idx];
+
+            if (info->mTexture == facep->getTexture() &&
+                info->mHasGlow == has_glow &&
+                info->mFullbright == fullbright &&
+                info->mBlendFuncDst == bf_dst &&
+                info->mBlendFuncSrc == bf_src)
+            {
+                if (draw_vec[idx]->mEnd == facep->getGeomIndex()-1)
+                {
+                    batched = true;
+                    info->mCount += facep->getIndicesCount();
+                    info->mEnd += facep->getGeomCount();
+                }
+                else if (draw_vec[idx]->mStart == facep->getGeomIndex()+facep->getGeomCount()+1)
+                {
+                    batched = true;
+                    info->mCount += facep->getIndicesCount();
+                    info->mStart -= facep->getGeomCount();
+                    info->mOffset = facep->getIndicesStart();
+                }
+            }
+        }
+
+        if (!batched)
+        {
+            U32 start = facep->getGeomIndex();
+            U32 end = start + facep->getGeomCount()-1;
+            U32 offset = facep->getIndicesStart();
+            U32 count = facep->getIndicesCount();
+            LLDrawInfo* info = new LLDrawInfo(start,end,count,offset,facep->getTexture(),
+                buffer, fullbright);
+
+            info->mBlendFuncDst = bf_dst;
+            info->mBlendFuncSrc = bf_src;
+            info->mHasGlow = has_glow;
+            draw_vec.push_back(info);
+            //for alpha sorting
+            facep->setDrawInfo(info);
+        }
+    }
+
+    buffer->unmapBuffer();
+    mFaceList.clear();
+}
+
+F32 LLParticlePartition::calcPixelArea(LLSpatialGroup* group, LLCamera& camera)
+{
+    return 1024.f;
+}
+
+U32 LLVOHUDPartGroup::getPartitionType() const
+{
+    return LLViewerRegion::PARTITION_HUD_PARTICLE;
+}
+
+LLDrawable* LLVOHUDPartGroup::createDrawable(LLPipeline *pipeline)
+{
+    pipeline->allocDrawable(this);
+    mDrawable->setLit(false);
+    mDrawable->setRenderType(LLPipeline::RENDER_TYPE_HUD_PARTICLES);
+    return mDrawable;
+}
+
+LLVector3 LLVOHUDPartGroup::getCameraPosition() const
+{
+    return LLVector3(-1,0,0);
+}
+