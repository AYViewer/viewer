/** 
 * @file llviewerjoystick.cpp
 * @brief Joystick / NDOF device functionality.
 *
 * $LicenseInfo:firstyear=2002&license=viewerlgpl$
 * Second Life Viewer Source Code
 * Copyright (C) 2010, Linden Research, Inc.
 * 
 * This library is free software; you can redistribute it and/or
 * modify it under the terms of the GNU Lesser General Public
 * License as published by the Free Software Foundation;
 * version 2.1 of the License only.
 * 
 * This library is distributed in the hope that it will be useful,
 * but WITHOUT ANY WARRANTY; without even the implied warranty of
 * MERCHANTABILITY or FITNESS FOR A PARTICULAR PURPOSE.  See the GNU
 * Lesser General Public License for more details.
 * 
 * You should have received a copy of the GNU Lesser General Public
 * License along with this library; if not, write to the Free Software
 * Foundation, Inc., 51 Franklin Street, Fifth Floor, Boston, MA  02110-1301  USA
 * 
 * Linden Research, Inc., 945 Battery Street, San Francisco, CA  94111  USA
 * $/LicenseInfo$
 */

#include "llviewerprecompiledheaders.h"

#include "llviewerjoystick.h"

#include "llviewercontrol.h"
#include "llviewerwindow.h"
#include "llviewercamera.h"
#include "llappviewer.h"
#include "llkeyboard.h"
#include "lltoolmgr.h"
#include "llselectmgr.h"
#include "llviewermenu.h"
#include "llviewerwindow.h"
#include "llwindow.h"
#include "llagent.h"
#include "llagentcamera.h"
#include "llfocusmgr.h"

#if LL_WINDOWS && !LL_MESA_HEADLESS
// Require DirectInput version 8
#define DIRECTINPUT_VERSION 0x0800

#include <dinput.h>
#endif


// ----------------------------------------------------------------------------
// Constants

#define  X_I	1
#define  Y_I	2
#define  Z_I	0
#define RX_I	4
#define RY_I	5
#define RZ_I	3

F32  LLViewerJoystick::sLastDelta[] = {0,0,0,0,0,0,0};
F32  LLViewerJoystick::sDelta[] = {0,0,0,0,0,0,0};

// These constants specify the maximum absolute value coming in from the device.
// HACK ALERT! the value of MAX_JOYSTICK_INPUT_VALUE is not arbitrary as it 
// should be.  It has to be equal to 3000 because the SpaceNavigator on Windows
// refuses to respond to the DirectInput SetProperty call; it always returns 
// values in the [-3000, 3000] range.
#define MAX_SPACENAVIGATOR_INPUT  3000.0f
#define MAX_JOYSTICK_INPUT_VALUE  MAX_SPACENAVIGATOR_INPUT


#if LIB_NDOF
std::ostream& operator<<(std::ostream& out, NDOF_Device* ptr)
{
    if (! ptr)
    {
        return out << "nullptr";
    }
    out << "NDOF_Device{ ";
    out << "axes [";
    const char* delim = "";
    for (short axis = 0; axis < ptr->axes_count; ++axis)
    {
        out << delim << ptr->axes[axis];
        delim = ", ";
    }
    out << "]";
    out << ", buttons [";
    delim = "";
    for (short button = 0; button < ptr->btn_count; ++button)
    {
        out << delim << ptr->buttons[button];
        delim = ", ";
    }
    out << "]";
    out << ", range " << ptr->axes_min << ':' << ptr->axes_max;
    // If we don't coerce these to unsigned, they're streamed as characters,
    // e.g. ctrl-A or nul.
    out << ", absolute " << unsigned(ptr->absolute);
    out << ", valid " << unsigned(ptr->valid);
    out << ", manufacturer '" << ptr->manufacturer << "'";
    out << ", product '" << ptr->product << "'";
    out << ", private " << ptr->private_data;
    out << " }";
    return out;
}
#endif // LIB_NDOF


#if LL_WINDOWS && !LL_MESA_HEADLESS
// this should reflect ndof and set axises, see ndofdev_win.cpp from ndof package
BOOL CALLBACK EnumObjectsCallback(const DIDEVICEOBJECTINSTANCE* inst, VOID* user_data)
{
    if (inst->dwType & DIDFT_AXIS)
    {
        LPDIRECTINPUTDEVICE8 device = *((LPDIRECTINPUTDEVICE8 *)user_data);
        DIPROPRANGE diprg;
        diprg.diph.dwSize = sizeof(DIPROPRANGE);
        diprg.diph.dwHeaderSize = sizeof(DIPROPHEADER);
        diprg.diph.dwHow = DIPH_BYID;
        diprg.diph.dwObj = inst->dwType; // specify the enumerated axis

        // Set the range for the axis
        diprg.lMin = (long)-MAX_JOYSTICK_INPUT_VALUE;
        diprg.lMax = (long)+MAX_JOYSTICK_INPUT_VALUE;
        HRESULT hr = device->SetProperty(DIPROP_RANGE, &diprg.diph);

        if (FAILED(hr))
        {
            return DIENUM_STOP;
        }
    }

    return DIENUM_CONTINUE;
}

BOOL CALLBACK di8_devices_callback(LPCDIDEVICEINSTANCE device_instance_ptr, LPVOID pvRef)
{
    // Note: If a single device can function as more than one DirectInput
    // device type, it is enumerated as each device type that it supports.
    // Capable of detecting devices like Oculus Rift
    if (device_instance_ptr)
    {
        std::string product_name = utf16str_to_utf8str(llutf16string(device_instance_ptr->tszProductName));

        LLSD guid = LLViewerJoystick::getInstance()->getDeviceUUID();

        bool init_device = false;
        if (guid.isBinary())
        {
            std::vector<U8> bin_bucket = guid.asBinary();
            init_device = memcmp(&bin_bucket[0], &device_instance_ptr->guidInstance, sizeof(GUID)) == 0;
        }
        else
        {
            // It might be better to init space navigator here, but if system doesn't has one,
            // ndof will pick a random device, it is simpler to pick first device now to have an id
            init_device = true;
        }

        if (init_device)
        {
            LL_DEBUGS("Joystick") << "Found and attempting to use device: " << product_name << LL_ENDL;
            LPDIRECTINPUT8       di8_interface = *((LPDIRECTINPUT8 *)gViewerWindow->getWindow()->getDirectInput8());
            LPDIRECTINPUTDEVICE8 device = NULL;

            HRESULT status = di8_interface->CreateDevice(
                device_instance_ptr->guidInstance, // REFGUID rguid,
                &device,                           // LPDIRECTINPUTDEVICE * lplpDirectInputDevice,
                NULL                               // LPUNKNOWN pUnkOuter
                );

            if (status == DI_OK)
            {
                // prerequisite for aquire()
                LL_DEBUGS("Joystick") << "Device created" << LL_ENDL;
                status = device->SetDataFormat(&c_dfDIJoystick); // c_dfDIJoystick2
            }

            if (status == DI_OK)
            {
                // set properties
                LL_DEBUGS("Joystick") << "Format set" << LL_ENDL;
                status = device->EnumObjects(EnumObjectsCallback, &device, DIDFT_ALL);
            }

            if (status == DI_OK)
            {
                LL_DEBUGS("Joystick") << "Properties updated" << LL_ENDL;

                S32 size = sizeof(GUID);
                LLSD::Binary data; //just an std::vector
                data.resize(size);
                memcpy(&data[0], &device_instance_ptr->guidInstance /*POD _GUID*/, size);
                LLViewerJoystick::getInstance()->initDevice(&device, product_name, LLSD(data));
                return DIENUM_STOP;
            }
        }
        else
        {
            LL_DEBUGS("Joystick") << "Found device: " << product_name << LL_ENDL;
        }
    }
    return DIENUM_CONTINUE;
}

// Windows guids
// This is GUID2 so teoretically it can be memcpy copied into LLUUID
void guid_from_string(GUID &guid, const std::string &input)
{
    CLSIDFromString(utf8str_to_utf16str(input).c_str(), &guid);
}

std::string string_from_guid(const GUID &guid)
{
    OLECHAR* guidString; //wchat
    StringFromCLSID(guid, &guidString);

    // use guidString...

    std::string res = utf16str_to_utf8str(llutf16string(guidString));
    // ensure memory is freed
    ::CoTaskMemFree(guidString);

    return res;
}
#endif

// -----------------------------------------------------------------------------
void LLViewerJoystick::updateEnabled(bool autoenable)
{
	if (mDriverState == JDS_UNINITIALIZED)
	{
		gSavedSettings.setBOOL("JoystickEnabled", FALSE );
	}
	else
	{
		// autoenable if user specifically chose this device
		if (autoenable && (isLikeSpaceNavigator() || isDeviceUUIDSet())) 
		{
			gSavedSettings.setBOOL("JoystickEnabled", TRUE );
		}
	}
	if (!gSavedSettings.getBOOL("JoystickEnabled"))
	{
		mOverrideCamera = FALSE;
	}
}

void LLViewerJoystick::setOverrideCamera(bool val)
{
	if (!gSavedSettings.getBOOL("JoystickEnabled"))
	{
		mOverrideCamera = FALSE;
	}
	else
	{
		mOverrideCamera = val;
	}

	if (mOverrideCamera)
	{
		gAgentCamera.changeCameraToDefault();
	}
}

// -----------------------------------------------------------------------------
#if LIB_NDOF
NDOF_HotPlugResult LLViewerJoystick::HotPlugAddCallback(NDOF_Device *dev)
{
	NDOF_HotPlugResult res = NDOF_DISCARD_HOTPLUGGED;
	LLViewerJoystick* joystick(LLViewerJoystick::getInstance());
	if (joystick->mDriverState == JDS_UNINITIALIZED)
	{
		LL_INFOS("Joystick") << "HotPlugAddCallback: will use device:" << LL_ENDL;
		ndof_dump(stderr, dev);
		joystick->mNdofDev = dev;
		joystick->mDriverState = JDS_INITIALIZED;
		res = NDOF_KEEP_HOTPLUGGED;
	}
	joystick->updateEnabled(true);
    return res;
}
#endif

// -----------------------------------------------------------------------------
#if LIB_NDOF
void LLViewerJoystick::HotPlugRemovalCallback(NDOF_Device *dev)
{
	LLViewerJoystick* joystick(LLViewerJoystick::getInstance());
	if (joystick->mNdofDev == dev)
	{
        LL_INFOS("Joystick") << "HotPlugRemovalCallback: joystick->mNdofDev="
				<< joystick->mNdofDev << "; removed device:" << LL_ENDL;
		ndof_dump(stderr, dev);
		joystick->mDriverState = JDS_UNINITIALIZED;
	}
	joystick->updateEnabled(true);
}
#endif

// -----------------------------------------------------------------------------
LLViewerJoystick::LLViewerJoystick()
:	mDriverState(JDS_UNINITIALIZED),
	mNdofDev(NULL),
	mResetFlag(false),
	mCameraUpdated(true),
	mOverrideCamera(false),
	mJoystickRun(0)
{
	for (int i = 0; i < 6; i++)
	{
		mAxes[i] = sDelta[i] = sLastDelta[i] = 0.0f;
	}
	
	memset(mBtn, 0, sizeof(mBtn));

	// factor in bandwidth? bandwidth = gViewerStats->mKBitStat
	mPerfScale = 4000.f / gSysCPU.getMHz(); // hmm.  why?

    mLastDeviceUUID = LLSD::Integer(1);
}

// -----------------------------------------------------------------------------
LLViewerJoystick::~LLViewerJoystick()
{
	if (mDriverState == JDS_INITIALIZED)
	{
		terminate();
	}
}

// -----------------------------------------------------------------------------
void LLViewerJoystick::init(bool autoenable)
{
#if LIB_NDOF
	static bool libinit = false;
	mDriverState = JDS_INITIALIZING;

    loadDeviceIdFromSettings();

	if (libinit == false)
	{
		// Note: The HotPlug callbacks are not actually getting called on Windows
		if (ndof_libinit(HotPlugAddCallback, 
						 HotPlugRemovalCallback, 
						 gViewerWindow->getWindow()->getDirectInput8()))
		{
			mDriverState = JDS_UNINITIALIZED;
		}
		else
		{
			// NB: ndof_libinit succeeds when there's no device
			libinit = true;

			// allocate memory once for an eventual device
			mNdofDev = ndof_create();
		}
	}

	if (libinit)
	{
		if (mNdofDev)
        {
            // di8_devices_callback callback is immediate and happens in scope of getInputDevices()
#if LL_WINDOWS && !LL_MESA_HEADLESS
            // space navigator is marked as DI8DEVCLASS_GAMECTRL in ndof lib
            U32 device_type = DI8DEVCLASS_GAMECTRL;
            void* callback = &di8_devices_callback;
#else
            // MAC doesn't support device search yet
            // On MAC there is an ndof_idsearch and it is possible to specify product
            // and manufacturer in NDOF_Device for ndof_init_first to pick specific one
            U32 device_type = 0;
            void* callback = NULL;
#endif
            if (!gViewerWindow->getWindow()->getInputDevices(device_type, callback, NULL))
            {
                LL_INFOS("Joystick") << "Failed to gather devices from window. Falling back to ndof's init" << LL_ENDL;
                // Failed to gather devices from windows, init first suitable one
                mLastDeviceUUID = LLSD();
                void *preffered_device = NULL;
                initDevice(preffered_device);
            }

            if (mDriverState == JDS_INITIALIZING)
            {
                LL_INFOS("Joystick") << "Found no matching joystick devices." << LL_ENDL;
                mDriverState = JDS_UNINITIALIZED;
            }
		}
		else
		{
			mDriverState = JDS_UNINITIALIZED;
		}
	}

	// Autoenable the joystick for recognized devices if nothing was connected previously
	if (!autoenable)
	{
		autoenable = gSavedSettings.getString("JoystickInitialized").empty() ? true : false;
	}
	updateEnabled(autoenable);
	
	if (mDriverState == JDS_INITIALIZED)
	{
		// A Joystick device is plugged in
		if (isLikeSpaceNavigator())
		{
			// It's a space navigator, we have defaults for it.
			if (gSavedSettings.getString("JoystickInitialized") != "SpaceNavigator")
			{
				// Only set the defaults if we haven't already (in case they were overridden)
				setSNDefaults();
				gSavedSettings.setString("JoystickInitialized", "SpaceNavigator");
			}
		}
		else
		{
			// It's not a Space Navigator
			gSavedSettings.setString("JoystickInitialized", "UnknownDevice");
		}
	}
	else
	{
		// No device connected, don't change any settings
	}

	LL_INFOS("Joystick") << "ndof: mDriverState=" << mDriverState << "; mNdofDev=" 
			<< mNdofDev << "; libinit=" << libinit << LL_ENDL;
#endif
}

void LLViewerJoystick::initDevice(LLSD &guid)
{
#if LIB_NDOF
    mLastDeviceUUID = guid;

#if LL_WINDOWS && !LL_MESA_HEADLESS
    // space navigator is marked as DI8DEVCLASS_GAMECTRL in ndof lib
    U32 device_type = DI8DEVCLASS_GAMECTRL;
    void* callback = &di8_devices_callback;
#else
    // MAC doesn't support device search yet
    // On MAC there is an ndof_idsearch and it is possible to specify product
    // and manufacturer in NDOF_Device for ndof_init_first to pick specific one
    U32 device_type = 0;
    void* callback = NULL;
#endif

    mDriverState = JDS_INITIALIZING; 
    if (!gViewerWindow->getWindow()->getInputDevices(device_type, callback, NULL))
    {
        LL_INFOS("Joystick") << "Failed to gather devices from window. Falling back to ndof's init" << LL_ENDL;
        // Failed to gather devices from windows, init first suitable one
        void *preffered_device = NULL;
        mLastDeviceUUID = LLSD();
        initDevice(preffered_device);
    }

    if (mDriverState == JDS_INITIALIZING)
    {
        LL_INFOS("Joystick") << "Found no matching joystick devices." << LL_ENDL;
        mDriverState = JDS_UNINITIALIZED;
    }
#endif
}

void LLViewerJoystick::initDevice(void * preffered_device /*LPDIRECTINPUTDEVICE8*/, std::string &name, LLSD &guid)
{
#if LIB_NDOF
    mLastDeviceUUID = guid;

    strncpy(mNdofDev->product, name.c_str(), sizeof(mNdofDev->product));
    mNdofDev->manufacturer[0] = '\0';

    initDevice(preffered_device);
#endif
}

void LLViewerJoystick::initDevice(void * preffered_device /* LPDIRECTINPUTDEVICE8* */)
{
#if LIB_NDOF
    // Different joysticks will return different ranges of raw values.
    // Since we want to handle every device in the same uniform way, 
    // we initialize the mNdofDev struct and we set the range 
    // of values we would like to receive. 
    // 
    // HACK: On Windows, libndofdev passes our range to DI with a 
    // SetProperty call. This works but with one notable exception, the
    // SpaceNavigator, who doesn't seem to care about the SetProperty
    // call. In theory, we should handle this case inside libndofdev. 
    // However, the range we're setting here is arbitrary anyway, 
    // so let's just use the SpaceNavigator range for our purposes. 
    mNdofDev->axes_min = (long)-MAX_JOYSTICK_INPUT_VALUE;
    mNdofDev->axes_max = (long)+MAX_JOYSTICK_INPUT_VALUE;

    // libndofdev could be used to return deltas.  Here we choose to
    // just have the absolute values instead.
    mNdofDev->absolute = 1;
    // init & use the first suitable NDOF device found on the USB chain
    // On windows preffered_device needs to be a pointer to LPDIRECTINPUTDEVICE8
    if (ndof_init_first(mNdofDev, preffered_device))
    {
        mDriverState = JDS_UNINITIALIZED;
        LL_WARNS() << "ndof_init_first FAILED" << LL_ENDL;
    }
    else
    {
        mDriverState = JDS_INITIALIZED;
    }
#endif
}

// -----------------------------------------------------------------------------
void LLViewerJoystick::terminate()
{
#if LIB_NDOF
<<<<<<< HEAD

	ndof_libcleanup();
	LL_INFOS("Joystick") << "Terminated connection with NDOF device." << LL_ENDL;
	mDriverState = JDS_UNINITIALIZED;
=======
    if (mNdofDev != NULL)
    {
        ndof_libcleanup(); // frees alocated memory in mNdofDev
        mDriverState = JDS_UNINITIALIZED;
        mNdofDev = NULL;
        LL_INFOS("joystick") << "Terminated connection with NDOF device." << LL_ENDL;
    }
>>>>>>> e8b31d03
#endif
}

// -----------------------------------------------------------------------------
void LLViewerJoystick::updateStatus()
{
#if LIB_NDOF

	ndof_update(mNdofDev);

	for (int i=0; i<6; i++)
	{
		mAxes[i] = (F32) mNdofDev->axes[i] / mNdofDev->axes_max;
	}

	for (int i=0; i<16; i++)
	{
		mBtn[i] = mNdofDev->buttons[i];
	}
	
#endif
}

// -----------------------------------------------------------------------------
F32 LLViewerJoystick::getJoystickAxis(U32 axis) const
{
	if (axis < 6)
	{
		return mAxes[axis];
	}
	return 0.f;
}

// -----------------------------------------------------------------------------
U32 LLViewerJoystick::getJoystickButton(U32 button) const
{
	if (button < 16)
	{
		return mBtn[button];
	}
	return 0;
}

// -----------------------------------------------------------------------------
void LLViewerJoystick::handleRun(F32 inc)
{
	// Decide whether to walk or run by applying a threshold, with slight
	// hysteresis to avoid oscillating between the two with input spikes.
	// Analog speed control would be better, but not likely any time soon.
	if (inc > gSavedSettings.getF32("JoystickRunThreshold"))
	{
		if (1 == mJoystickRun)
		{
			++mJoystickRun;
			gAgent.setRunning();
			gAgent.sendWalkRun(gAgent.getRunning());
		}
		else if (0 == mJoystickRun)
		{
			// hysteresis - respond NEXT frame
			++mJoystickRun;
		}
	}
	else
	{
		if (mJoystickRun > 0)
		{
			--mJoystickRun;
			if (0 == mJoystickRun)
			{
				gAgent.clearRunning();
				gAgent.sendWalkRun(gAgent.getRunning());
			}
		}
	}
}

// -----------------------------------------------------------------------------
void LLViewerJoystick::agentJump()
{
    gAgent.moveUp(1);
}

// -----------------------------------------------------------------------------
void LLViewerJoystick::agentSlide(F32 inc)
{
	if (inc < 0.f)
	{
		gAgent.moveLeft(1);
	}
	else if (inc > 0.f)
	{
		gAgent.moveLeft(-1);
	}
}

// -----------------------------------------------------------------------------
void LLViewerJoystick::agentPush(F32 inc)
{
	if (inc < 0.f)                            // forward
	{
		gAgent.moveAt(1, false);
	}
	else if (inc > 0.f)                       // backward
	{
		gAgent.moveAt(-1, false);
	}
}

// -----------------------------------------------------------------------------
void LLViewerJoystick::agentFly(F32 inc)
{
	if (inc < 0.f)
	{
		if (! (gAgent.getFlying() ||
		       !gAgent.canFly() ||
		       gAgent.upGrabbed() ||
		       !gSavedSettings.getBOOL("AutomaticFly")) )
		{
			gAgent.setFlying(true);
		}
		gAgent.moveUp(1);
	}
	else if (inc > 0.f)
	{
		// crouch
		gAgent.moveUp(-1);
	}
}

// -----------------------------------------------------------------------------
void LLViewerJoystick::agentPitch(F32 pitch_inc)
{
	if (pitch_inc < 0)
	{
		gAgent.setControlFlags(AGENT_CONTROL_PITCH_POS);
	}
	else if (pitch_inc > 0)
	{
		gAgent.setControlFlags(AGENT_CONTROL_PITCH_NEG);
	}
	
	gAgent.pitch(-pitch_inc);
}

// -----------------------------------------------------------------------------
void LLViewerJoystick::agentYaw(F32 yaw_inc)
{	
	// Cannot steer some vehicles in mouselook if the script grabs the controls
	if (gAgentCamera.cameraMouselook() && !gSavedSettings.getBOOL("JoystickMouselookYaw"))
	{
		gAgent.rotate(-yaw_inc, gAgent.getReferenceUpVector());
	}
	else
	{
		if (yaw_inc < 0)
		{
			gAgent.setControlFlags(AGENT_CONTROL_YAW_POS);
		}
		else if (yaw_inc > 0)
		{
			gAgent.setControlFlags(AGENT_CONTROL_YAW_NEG);
		}

		gAgent.yaw(-yaw_inc);
	}
}

// -----------------------------------------------------------------------------
void LLViewerJoystick::resetDeltas(S32 axis[])
{
	for (U32 i = 0; i < 6; i++)
	{
		sLastDelta[i] = -mAxes[axis[i]];
		sDelta[i] = 0.f;
	}

	sLastDelta[6] = sDelta[6] = 0.f;
	mResetFlag = false;
}

// -----------------------------------------------------------------------------
void LLViewerJoystick::moveObjects(bool reset)
{
	static bool toggle_send_to_sim = false;

	if (!gFocusMgr.getAppHasFocus() || mDriverState != JDS_INITIALIZED
		|| !gSavedSettings.getBOOL("JoystickEnabled") || !gSavedSettings.getBOOL("JoystickBuildEnabled"))
	{
		return;
	}

	S32 axis[] = 
	{
		gSavedSettings.getS32("JoystickAxis0"),
		gSavedSettings.getS32("JoystickAxis1"),
		gSavedSettings.getS32("JoystickAxis2"),
		gSavedSettings.getS32("JoystickAxis3"),
		gSavedSettings.getS32("JoystickAxis4"),
		gSavedSettings.getS32("JoystickAxis5"),
	};

	if (reset || mResetFlag)
	{
		resetDeltas(axis);
		return;
	}

	F32 axis_scale[] =
	{
		gSavedSettings.getF32("BuildAxisScale0"),
		gSavedSettings.getF32("BuildAxisScale1"),
		gSavedSettings.getF32("BuildAxisScale2"),
		gSavedSettings.getF32("BuildAxisScale3"),
		gSavedSettings.getF32("BuildAxisScale4"),
		gSavedSettings.getF32("BuildAxisScale5"),
	};

	F32 dead_zone[] =
	{
		gSavedSettings.getF32("BuildAxisDeadZone0"),
		gSavedSettings.getF32("BuildAxisDeadZone1"),
		gSavedSettings.getF32("BuildAxisDeadZone2"),
		gSavedSettings.getF32("BuildAxisDeadZone3"),
		gSavedSettings.getF32("BuildAxisDeadZone4"),
		gSavedSettings.getF32("BuildAxisDeadZone5"),
	};

	F32 cur_delta[6];
	F32 time = gFrameIntervalSeconds.value();

	// avoid making ridicously big movements if there's a big drop in fps 
	if (time > .2f)
	{
		time = .2f;
	}

	// max feather is 32
	F32 feather = gSavedSettings.getF32("BuildFeathering"); 
	bool is_zero = true, absolute = gSavedSettings.getBOOL("Cursor3D");
	
	for (U32 i = 0; i < 6; i++)
	{
		cur_delta[i] = -mAxes[axis[i]];
		F32 tmp = cur_delta[i];
		if (absolute)
		{
			cur_delta[i] = cur_delta[i] - sLastDelta[i];
		}
		sLastDelta[i] = tmp;
		is_zero = is_zero && (cur_delta[i] == 0.f);
			
		if (cur_delta[i] > 0)
		{
			cur_delta[i] = llmax(cur_delta[i]-dead_zone[i], 0.f);
		}
		else
		{
			cur_delta[i] = llmin(cur_delta[i]+dead_zone[i], 0.f);
		}
		cur_delta[i] *= axis_scale[i];
		
		if (!absolute)
		{
			cur_delta[i] *= time;
		}

		sDelta[i] = sDelta[i] + (cur_delta[i]-sDelta[i])*time*feather;
	}

	U32 upd_type = UPD_NONE;
	LLVector3 v;
    
	if (!is_zero)
	{
		// Clear AFK state if moved beyond the deadzone
		if (gAwayTimer.getElapsedTimeF32() > LLAgent::MIN_AFK_TIME)
		{
			gAgent.clearAFK();
		}
		
		if (sDelta[0] || sDelta[1] || sDelta[2])
		{
			upd_type |= UPD_POSITION;
			v.setVec(sDelta[0], sDelta[1], sDelta[2]);
		}
		
		if (sDelta[3] || sDelta[4] || sDelta[5])
		{
			upd_type |= UPD_ROTATION;
		}
				
		// the selection update could fail, so we won't send 
		if (LLSelectMgr::getInstance()->selectionMove(v, sDelta[3],sDelta[4],sDelta[5], upd_type))
		{
			toggle_send_to_sim = true;
		}
	}
	else if (toggle_send_to_sim)
	{
		LLSelectMgr::getInstance()->sendSelectionMove();
		toggle_send_to_sim = false;
	}
}

// -----------------------------------------------------------------------------
void LLViewerJoystick::moveAvatar(bool reset)
{
	if (!gFocusMgr.getAppHasFocus() || mDriverState != JDS_INITIALIZED
		|| !gSavedSettings.getBOOL("JoystickEnabled") || !gSavedSettings.getBOOL("JoystickAvatarEnabled"))
	{
		return;
	}

	S32 axis[] = 
	{
		// [1 0 2 4  3  5]
		// [Z X Y RZ RX RY]
		gSavedSettings.getS32("JoystickAxis0"),
		gSavedSettings.getS32("JoystickAxis1"),
		gSavedSettings.getS32("JoystickAxis2"),
		gSavedSettings.getS32("JoystickAxis3"),
		gSavedSettings.getS32("JoystickAxis4"),
		gSavedSettings.getS32("JoystickAxis5")
	};

	if (reset || mResetFlag)
	{
		resetDeltas(axis);
		if (reset)
		{
			// Note: moving the agent triggers agent camera mode;
			//  don't do this every time we set mResetFlag (e.g. because we gained focus)
			gAgent.moveAt(0, true);
		}
		return;
	}

	bool is_zero = true;
	static bool button_held = false;

	if (mBtn[1] == 1)
	{
		// If AutomaticFly is enabled, then button1 merely causes a
		// jump (as the up/down axis already controls flying) if on the
		// ground, or cease flight if already flying.
		// If AutomaticFly is disabled, then button1 toggles flying.
		if (gSavedSettings.getBOOL("AutomaticFly"))
		{
			if (!gAgent.getFlying())
			{
				gAgent.moveUp(1);
			}
			else if (!button_held)
			{
				button_held = true;
				gAgent.setFlying(FALSE);
			}
		}
		else if (!button_held)
		{
			button_held = true;
			gAgent.setFlying(!gAgent.getFlying());
		}

		is_zero = false;
	}
	else
	{
		button_held = false;
	}

	F32 axis_scale[] =
	{
		gSavedSettings.getF32("AvatarAxisScale0"),
		gSavedSettings.getF32("AvatarAxisScale1"),
		gSavedSettings.getF32("AvatarAxisScale2"),
		gSavedSettings.getF32("AvatarAxisScale3"),
		gSavedSettings.getF32("AvatarAxisScale4"),
		gSavedSettings.getF32("AvatarAxisScale5")
	};

	F32 dead_zone[] =
	{
		gSavedSettings.getF32("AvatarAxisDeadZone0"),
		gSavedSettings.getF32("AvatarAxisDeadZone1"),
		gSavedSettings.getF32("AvatarAxisDeadZone2"),
		gSavedSettings.getF32("AvatarAxisDeadZone3"),
		gSavedSettings.getF32("AvatarAxisDeadZone4"),
		gSavedSettings.getF32("AvatarAxisDeadZone5")
	};

	// time interval in seconds between this frame and the previous
	F32 time = gFrameIntervalSeconds.value();

	// avoid making ridicously big movements if there's a big drop in fps 
	if (time > .2f)
	{
		time = .2f;
	}

	// note: max feather is 32.0
	F32 feather = gSavedSettings.getF32("AvatarFeathering"); 
	
	F32 cur_delta[6];
	F32 val, dom_mov = 0.f;
	U32 dom_axis = Z_I;
#if LIB_NDOF
    bool absolute = (gSavedSettings.getBOOL("Cursor3D") && mNdofDev->absolute);
#else
    bool absolute = false;
#endif
	// remove dead zones and determine biggest movement on the joystick 
	for (U32 i = 0; i < 6; i++)
	{
		cur_delta[i] = -mAxes[axis[i]];
		if (absolute)
		{
			F32 tmp = cur_delta[i];
			cur_delta[i] = cur_delta[i] - sLastDelta[i];
			sLastDelta[i] = tmp;
		}

		if (cur_delta[i] > 0)
		{
			cur_delta[i] = llmax(cur_delta[i]-dead_zone[i], 0.f);
		}
		else
		{
			cur_delta[i] = llmin(cur_delta[i]+dead_zone[i], 0.f);
		}

		// we don't care about Roll (RZ) and Z is calculated after the loop
        if (i != Z_I && i != RZ_I)
		{
			// find out the axis with the biggest joystick motion
			val = fabs(cur_delta[i]);
			if (val > dom_mov)
			{
				dom_axis = i;
				dom_mov = val;
			}
		}
		
		is_zero = is_zero && (cur_delta[i] == 0.f);
	}

	if (!is_zero)
	{
		// Clear AFK state if moved beyond the deadzone
		if (gAwayTimer.getElapsedTimeF32() > LLAgent::MIN_AFK_TIME)
		{
			gAgent.clearAFK();
		}
		
		setCameraNeedsUpdate(true);
	}

	// forward|backward movements overrule the real dominant movement if 
	// they're bigger than its 20%. This is what you want 'cos moving forward
	// is what you do most. We also added a special (even more lenient) case 
	// for RX|RY to allow walking while pitching and turning
	if (fabs(cur_delta[Z_I]) > .2f * dom_mov
	    || ((dom_axis == RX_I || dom_axis == RY_I) 
		&& fabs(cur_delta[Z_I]) > .05f * dom_mov))
	{
		dom_axis = Z_I;
	}

	sDelta[X_I] = -cur_delta[X_I] * axis_scale[X_I];
	sDelta[Y_I] = -cur_delta[Y_I] * axis_scale[Y_I];
	sDelta[Z_I] = -cur_delta[Z_I] * axis_scale[Z_I];
	cur_delta[RX_I] *= -axis_scale[RX_I] * mPerfScale;
	cur_delta[RY_I] *= -axis_scale[RY_I] * mPerfScale;
		
	if (!absolute)
	{
		cur_delta[RX_I] *= time;
		cur_delta[RY_I] *= time;
	}
	sDelta[RX_I] += (cur_delta[RX_I] - sDelta[RX_I]) * time * feather;
	sDelta[RY_I] += (cur_delta[RY_I] - sDelta[RY_I]) * time * feather;
	
	handleRun((F32) sqrt(sDelta[Z_I]*sDelta[Z_I] + sDelta[X_I]*sDelta[X_I]));
	
	// Allow forward/backward movement some priority
	if (dom_axis == Z_I)
	{
		agentPush(sDelta[Z_I]);			// forward/back
		
		if (fabs(sDelta[X_I])  > .1f)
		{
			agentSlide(sDelta[X_I]);	// move sideways
		}
		
		if (fabs(sDelta[Y_I])  > .1f)
		{
			agentFly(sDelta[Y_I]);		// up/down & crouch
		}
	
		// too many rotations during walking can be confusing, so apply
		// the deadzones one more time (quick & dirty), at 50%|30% power
		F32 eff_rx = .3f * dead_zone[RX_I];
		F32 eff_ry = .3f * dead_zone[RY_I];
	
		if (sDelta[RX_I] > 0)
		{
			eff_rx = llmax(sDelta[RX_I] - eff_rx, 0.f);
		}
		else
		{
			eff_rx = llmin(sDelta[RX_I] + eff_rx, 0.f);
		}

		if (sDelta[RY_I] > 0)
		{
			eff_ry = llmax(sDelta[RY_I] - eff_ry, 0.f);
		}
		else
		{
			eff_ry = llmin(sDelta[RY_I] + eff_ry, 0.f);
		}
		
		
		if (fabs(eff_rx) > 0.f || fabs(eff_ry) > 0.f)
		{
			if (gAgent.getFlying())
			{
				agentPitch(eff_rx);
				agentYaw(eff_ry);
			}
			else
			{
				agentPitch(eff_rx);
				agentYaw(2.f * eff_ry);
			}
		}
	}
	else
	{
		agentSlide(sDelta[X_I]);		// move sideways
		agentFly(sDelta[Y_I]);			// up/down & crouch
		agentPush(sDelta[Z_I]);			// forward/back
		agentPitch(sDelta[RX_I]);		// pitch
		agentYaw(sDelta[RY_I]);			// turn
	}
}

// -----------------------------------------------------------------------------
void LLViewerJoystick::moveFlycam(bool reset)
{
	static LLQuaternion 		sFlycamRotation;
	static LLVector3    		sFlycamPosition;
	static F32          		sFlycamZoom;
	
	if (!gFocusMgr.getAppHasFocus() || mDriverState != JDS_INITIALIZED
		|| !gSavedSettings.getBOOL("JoystickEnabled") || !gSavedSettings.getBOOL("JoystickFlycamEnabled"))
	{
		return;
	}

	S32 axis[] = 
	{
		gSavedSettings.getS32("JoystickAxis0"),
		gSavedSettings.getS32("JoystickAxis1"),
		gSavedSettings.getS32("JoystickAxis2"),
		gSavedSettings.getS32("JoystickAxis3"),
		gSavedSettings.getS32("JoystickAxis4"),
		gSavedSettings.getS32("JoystickAxis5"),
		gSavedSettings.getS32("JoystickAxis6")
	};

	bool in_build_mode = LLToolMgr::getInstance()->inBuildMode();
	if (reset || mResetFlag)
	{
		sFlycamPosition = LLViewerCamera::getInstance()->getOrigin();
		sFlycamRotation = LLViewerCamera::getInstance()->getQuaternion();
		sFlycamZoom = LLViewerCamera::getInstance()->getView();
		
		resetDeltas(axis);

		return;
	}

	F32 axis_scale[] =
	{
		gSavedSettings.getF32("FlycamAxisScale0"),
		gSavedSettings.getF32("FlycamAxisScale1"),
		gSavedSettings.getF32("FlycamAxisScale2"),
		gSavedSettings.getF32("FlycamAxisScale3"),
		gSavedSettings.getF32("FlycamAxisScale4"),
		gSavedSettings.getF32("FlycamAxisScale5"),
		gSavedSettings.getF32("FlycamAxisScale6")
	};

	F32 dead_zone[] =
	{
		gSavedSettings.getF32("FlycamAxisDeadZone0"),
		gSavedSettings.getF32("FlycamAxisDeadZone1"),
		gSavedSettings.getF32("FlycamAxisDeadZone2"),
		gSavedSettings.getF32("FlycamAxisDeadZone3"),
		gSavedSettings.getF32("FlycamAxisDeadZone4"),
		gSavedSettings.getF32("FlycamAxisDeadZone5"),
		gSavedSettings.getF32("FlycamAxisDeadZone6")
	};

	F32 time = gFrameIntervalSeconds.value();

	// avoid making ridiculously big movements if there's a big drop in fps 
	if (time > .2f)
	{
		time = .2f;
	}

	F32 cur_delta[7];
	F32 feather = gSavedSettings.getF32("FlycamFeathering");
	bool absolute = gSavedSettings.getBOOL("Cursor3D");
	bool is_zero = true;

	for (U32 i = 0; i < 7; i++)
	{
		cur_delta[i] = -getJoystickAxis(axis[i]);


		F32 tmp = cur_delta[i];
		if (absolute)
		{
			cur_delta[i] = cur_delta[i] - sLastDelta[i];
		}
		sLastDelta[i] = tmp;

		if (cur_delta[i] > 0)
		{
			cur_delta[i] = llmax(cur_delta[i]-dead_zone[i], 0.f);
		}
		else
		{
			cur_delta[i] = llmin(cur_delta[i]+dead_zone[i], 0.f);
		}

		// We may want to scale camera movements up or down in build mode.
		// NOTE: this needs to remain after the deadzone calculation, otherwise
		// we have issues with flycam "jumping" when the build dialog is opened/closed  -Nyx
		if (in_build_mode)
		{
			if (i == X_I || i == Y_I || i == Z_I)
			{
				static LLCachedControl<F32> build_mode_scale(gSavedSettings,"FlycamBuildModeScale", 1.0);
				cur_delta[i] *= build_mode_scale;
			}
		}

		cur_delta[i] *= axis_scale[i];
		
		if (!absolute)
		{
			cur_delta[i] *= time;
		}

		sDelta[i] = sDelta[i] + (cur_delta[i]-sDelta[i])*time*feather;

		is_zero = is_zero && (cur_delta[i] == 0.f);

	}
	
	// Clear AFK state if moved beyond the deadzone
	if (!is_zero && gAwayTimer.getElapsedTimeF32() > LLAgent::MIN_AFK_TIME)
	{
		gAgent.clearAFK();
	}
	
	sFlycamPosition += LLVector3(sDelta) * sFlycamRotation;

	LLMatrix3 rot_mat(sDelta[3], sDelta[4], sDelta[5]);
	sFlycamRotation = LLQuaternion(rot_mat)*sFlycamRotation;

	if (gSavedSettings.getBOOL("AutoLeveling"))
	{
		LLMatrix3 level(sFlycamRotation);

		LLVector3 x = LLVector3(level.mMatrix[0]);
		LLVector3 y = LLVector3(level.mMatrix[1]);
		LLVector3 z = LLVector3(level.mMatrix[2]);

		y.mV[2] = 0.f;
		y.normVec();

		level.setRows(x,y,z);
		level.orthogonalize();
				
		LLQuaternion quat(level);
		sFlycamRotation = nlerp(llmin(feather*time,1.f), sFlycamRotation, quat);
	}

	if (gSavedSettings.getBOOL("ZoomDirect"))
	{
		sFlycamZoom = sLastDelta[6]*axis_scale[6]+dead_zone[6];
	}
	else
	{
		sFlycamZoom += sDelta[6];
	}

	LLMatrix3 mat(sFlycamRotation);

	LLViewerCamera::getInstance()->setView(sFlycamZoom);
	LLViewerCamera::getInstance()->setOrigin(sFlycamPosition);
	LLViewerCamera::getInstance()->mXAxis = LLVector3(mat.mMatrix[0]);
	LLViewerCamera::getInstance()->mYAxis = LLVector3(mat.mMatrix[1]);
	LLViewerCamera::getInstance()->mZAxis = LLVector3(mat.mMatrix[2]);
}

// -----------------------------------------------------------------------------
bool LLViewerJoystick::toggleFlycam()
{
	if (!gSavedSettings.getBOOL("JoystickEnabled") || !gSavedSettings.getBOOL("JoystickFlycamEnabled"))
	{
		mOverrideCamera = false;
		return false;
	}

	if (!mOverrideCamera)
	{
		gAgentCamera.changeCameraToDefault();
	}

	if (gAwayTimer.getElapsedTimeF32() > LLAgent::MIN_AFK_TIME)
	{
		gAgent.clearAFK();
	}
	
	mOverrideCamera = !mOverrideCamera;
	if (mOverrideCamera)
	{
		moveFlycam(true);
		
	}
	else 
	{
		// Exiting from the flycam mode: since we are going to keep the flycam POV for
		// the main camera until the avatar moves, we need to track this situation.
		setCameraNeedsUpdate(false);
		setNeedsReset(true);
	}
	return true;
}

void LLViewerJoystick::scanJoystick()
{
	if (mDriverState != JDS_INITIALIZED || !gSavedSettings.getBOOL("JoystickEnabled"))
	{
		return;
	}

#if LL_WINDOWS
	// On windows, the flycam is updated syncronously with a timer, so there is
	// no need to update the status of the joystick here.
	if (!mOverrideCamera)
#endif
	updateStatus();

	// App focus check Needs to happen AFTER updateStatus in case the joystick
	// is not centred when the app loses focus.
	if (!gFocusMgr.getAppHasFocus())
	{
		return;
	}

	static long toggle_flycam = 0;

	if (mBtn[0] == 1)
    {
		if (mBtn[0] != toggle_flycam)
		{
			toggle_flycam = toggleFlycam() ? 1 : 0;
		}
	}
	else
	{
		toggle_flycam = 0;
	}
	
	if (!mOverrideCamera && !(LLToolMgr::getInstance()->inBuildMode() && gSavedSettings.getBOOL("JoystickBuildEnabled")))
	{
		moveAvatar();
	}
}

// -----------------------------------------------------------------------------
bool LLViewerJoystick::isDeviceUUIDSet()
{
#if LL_WINDOWS && !LL_MESA_HEADLESS
    // for ease of comparison and to dial less with platform specific variables, we store id as LLSD binary
    return mLastDeviceUUID.isBinary();
#else
    return false;
#endif
}

LLSD LLViewerJoystick::getDeviceUUID()
{
    return mLastDeviceUUID;
}

std::string LLViewerJoystick::getDeviceUUIDString()
{
#if LL_WINDOWS && !LL_MESA_HEADLESS
    // Might be simpler to just convert _GUID into string everywhere, store and compare as string
    if (mLastDeviceUUID.isBinary())
    {
        S32 size = sizeof(GUID);
        LLSD::Binary data = mLastDeviceUUID.asBinary();
        GUID guid;
        memcpy(&guid, &data[0], size);
        return string_from_guid(guid);
    }
    else
    {
        return std::string();
    }
#else
    return std::string();
    // return mLastDeviceUUID;
#endif
}

void LLViewerJoystick::loadDeviceIdFromSettings()
{
#if LL_WINDOWS && !LL_MESA_HEADLESS
    // We can't save binary data to gSavedSettings, somebody editing the file will corrupt it,
    // so _GUID data gets converted to string (we probably can convert it to LLUUID with memcpy)
    // and here we need to convert it back to binary from string
    std::string device_string = gSavedSettings.getString("JoystickDeviceUUID");
    if (device_string.empty())
    {
        mLastDeviceUUID = LLSD();
    }
    else
    {
        LL_DEBUGS("Joystick") << "Looking for device by id: " << device_string << LL_ENDL;
        GUID guid;
        guid_from_string(guid, device_string);
        S32 size = sizeof(GUID);
        LLSD::Binary data; //just an std::vector
        data.resize(size);
        memcpy(&data[0], &guid /*POD _GUID*/, size);
        // We store this data in LLSD since LLSD is versatile and will be able to handle both GUID2
        // and any data MAC will need for device selection
        mLastDeviceUUID = LLSD(data);
    }
#else
    mLastDeviceUUID = LLSD();
    //mLastDeviceUUID = gSavedSettings.getLLSD("JoystickDeviceUUID");
#endif
}

// -----------------------------------------------------------------------------
std::string LLViewerJoystick::getDescription()
{
	std::string res;
#if LIB_NDOF
	if (mDriverState == JDS_INITIALIZED && mNdofDev)
	{
		res = ll_safe_string(mNdofDev->product);
	}
#endif
	return res;
}

bool LLViewerJoystick::isLikeSpaceNavigator() const
{
#if LIB_NDOF
	return (isJoystickInitialized() 
			&& (strncmp(mNdofDev->product, "SpaceNavigator", 14) == 0
				|| strncmp(mNdofDev->product, "SpaceExplorer", 13) == 0
				|| strncmp(mNdofDev->product, "SpaceTraveler", 13) == 0
				|| strncmp(mNdofDev->product, "SpacePilot", 10) == 0));
#else
	return false;
#endif
}

// -----------------------------------------------------------------------------
void LLViewerJoystick::setSNDefaults()
{
#if LL_DARWIN || LL_LINUX
	const float platformScale = 20.f;
	const float platformScaleAvXZ = 1.f;
	// The SpaceNavigator doesn't act as a 3D cursor on OS X / Linux. 
	const bool is_3d_cursor = false;
#else
	const float platformScale = 1.f;
	const float platformScaleAvXZ = 2.f;
	const bool is_3d_cursor = true;
#endif

	//gViewerWindow->alertXml("CacheWillClear");
	LL_INFOS("Joystick") << "restoring SpaceNavigator defaults..." << LL_ENDL;

	gSavedSettings.setS32("JoystickAxis0", 1); // z (at)
	gSavedSettings.setS32("JoystickAxis1", 0); // x (slide)
	gSavedSettings.setS32("JoystickAxis2", 2); // y (up)
	gSavedSettings.setS32("JoystickAxis3", 4); // pitch
	gSavedSettings.setS32("JoystickAxis4", 3); // roll 
	gSavedSettings.setS32("JoystickAxis5", 5); // yaw
	gSavedSettings.setS32("JoystickAxis6", -1);

	gSavedSettings.setBOOL("Cursor3D", is_3d_cursor);
	gSavedSettings.setBOOL("AutoLeveling", true);
	gSavedSettings.setBOOL("ZoomDirect", false);

	gSavedSettings.setF32("AvatarAxisScale0", 1.f * platformScaleAvXZ);
	gSavedSettings.setF32("AvatarAxisScale1", 1.f * platformScaleAvXZ);
	gSavedSettings.setF32("AvatarAxisScale2", 1.f);
	gSavedSettings.setF32("AvatarAxisScale4", .1f * platformScale);
	gSavedSettings.setF32("AvatarAxisScale5", .1f * platformScale);
	gSavedSettings.setF32("AvatarAxisScale3", 0.f * platformScale);
	gSavedSettings.setF32("BuildAxisScale1", .3f * platformScale);
	gSavedSettings.setF32("BuildAxisScale2", .3f * platformScale);
	gSavedSettings.setF32("BuildAxisScale0", .3f * platformScale);
	gSavedSettings.setF32("BuildAxisScale4", .3f * platformScale);
	gSavedSettings.setF32("BuildAxisScale5", .3f * platformScale);
	gSavedSettings.setF32("BuildAxisScale3", .3f * platformScale);
	gSavedSettings.setF32("FlycamAxisScale1", 2.f * platformScale);
	gSavedSettings.setF32("FlycamAxisScale2", 2.f * platformScale);
	gSavedSettings.setF32("FlycamAxisScale0", 2.1f * platformScale);
	gSavedSettings.setF32("FlycamAxisScale4", .1f * platformScale);
	gSavedSettings.setF32("FlycamAxisScale5", .15f * platformScale);
	gSavedSettings.setF32("FlycamAxisScale3", 0.f * platformScale);
	gSavedSettings.setF32("FlycamAxisScale6", 0.f * platformScale);
	
	gSavedSettings.setF32("AvatarAxisDeadZone0", .1f);
	gSavedSettings.setF32("AvatarAxisDeadZone1", .1f);
	gSavedSettings.setF32("AvatarAxisDeadZone2", .1f);
	gSavedSettings.setF32("AvatarAxisDeadZone3", 1.f);
	gSavedSettings.setF32("AvatarAxisDeadZone4", .02f);
	gSavedSettings.setF32("AvatarAxisDeadZone5", .01f);
	gSavedSettings.setF32("BuildAxisDeadZone0", .01f);
	gSavedSettings.setF32("BuildAxisDeadZone1", .01f);
	gSavedSettings.setF32("BuildAxisDeadZone2", .01f);
	gSavedSettings.setF32("BuildAxisDeadZone3", .01f);
	gSavedSettings.setF32("BuildAxisDeadZone4", .01f);
	gSavedSettings.setF32("BuildAxisDeadZone5", .01f);
	gSavedSettings.setF32("FlycamAxisDeadZone0", .01f);
	gSavedSettings.setF32("FlycamAxisDeadZone1", .01f);
	gSavedSettings.setF32("FlycamAxisDeadZone2", .01f);
	gSavedSettings.setF32("FlycamAxisDeadZone3", .01f);
	gSavedSettings.setF32("FlycamAxisDeadZone4", .01f);
	gSavedSettings.setF32("FlycamAxisDeadZone5", .01f);
	gSavedSettings.setF32("FlycamAxisDeadZone6", 1.f);
	
	gSavedSettings.setF32("AvatarFeathering", 6.f);
	gSavedSettings.setF32("BuildFeathering", 12.f);
	gSavedSettings.setF32("FlycamFeathering", 5.f);
}<|MERGE_RESOLUTION|>--- conflicted
+++ resolved
@@ -519,20 +519,13 @@
 void LLViewerJoystick::terminate()
 {
 #if LIB_NDOF
-<<<<<<< HEAD
-
-	ndof_libcleanup();
-	LL_INFOS("Joystick") << "Terminated connection with NDOF device." << LL_ENDL;
-	mDriverState = JDS_UNINITIALIZED;
-=======
     if (mNdofDev != NULL)
     {
         ndof_libcleanup(); // frees alocated memory in mNdofDev
         mDriverState = JDS_UNINITIALIZED;
         mNdofDev = NULL;
-        LL_INFOS("joystick") << "Terminated connection with NDOF device." << LL_ENDL;
+        LL_INFOS("Joystick") << "Terminated connection with NDOF device." << LL_ENDL;
     }
->>>>>>> e8b31d03
 #endif
 }
 
