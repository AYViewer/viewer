/**
 * @file llhudeffectpointat.cpp
 * @brief LLHUDEffectPointAt class implementation
 *
 * $LicenseInfo:firstyear=2002&license=viewerlgpl$
 * Second Life Viewer Source Code
 * Copyright (C) 2010, Linden Research, Inc.
 *
 * This library is free software; you can redistribute it and/or
 * modify it under the terms of the GNU Lesser General Public
 * License as published by the Free Software Foundation;
 * version 2.1 of the License only.
 *
 * This library is distributed in the hope that it will be useful,
 * but WITHOUT ANY WARRANTY; without even the implied warranty of
 * MERCHANTABILITY or FITNESS FOR A PARTICULAR PURPOSE.  See the GNU
 * Lesser General Public License for more details.
 *
 * You should have received a copy of the GNU Lesser General Public
 * License along with this library; if not, write to the Free Software
 * Foundation, Inc., 51 Franklin Street, Fifth Floor, Boston, MA  02110-1301  USA
 *
 * Linden Research, Inc., 945 Battery Street, San Francisco, CA  94111  USA
 * $/LicenseInfo$
 */

#include "llviewerprecompiledheaders.h"

#include "llhudeffectpointat.h"

#include "llgl.h"
#include "llrender.h"

#include "llagent.h"
#include "llagentcamera.h"
#include "lldrawable.h"
#include "llviewerobjectlist.h"
#include "llvoavatar.h"
#include "message.h"

// packet layout
const S32 SOURCE_AVATAR = 0;
const S32 TARGET_OBJECT = 16;
const S32 TARGET_POS = 32;
const S32 POINTAT_TYPE = 56;
const S32 PKT_SIZE = 57;

// throttle
const F32 MAX_SENDS_PER_SEC = 4.f;

const F32 MIN_DELTAPOS_FOR_UPDATE_SQUARED = 0.05f * 0.05f;

// timeouts
// can't use actual F32_MAX, because we add this to the current frametime
const F32 MAX_TIMEOUT = F32_MAX / 4.f;

const F32 POINTAT_TIMEOUTS[POINTAT_NUM_TARGETS] =
{
    MAX_TIMEOUT, //POINTAT_TARGET_NONE
    MAX_TIMEOUT, //POINTAT_TARGET_SELECT
    MAX_TIMEOUT, //POINTAT_TARGET_GRAB
    0.f, //POINTAT_TARGET_CLEAR
};

const S32 POINTAT_PRIORITIES[POINTAT_NUM_TARGETS] =
{
    0, //POINTAT_TARGET_NONE
    1, //POINTAT_TARGET_SELECT
    2, //POINTAT_TARGET_GRAB
    3, //POINTAT_TARGET_CLEAR
};

// statics

bool LLHUDEffectPointAt::sDebugPointAt;


//-----------------------------------------------------------------------------
// LLHUDEffectPointAt()
//-----------------------------------------------------------------------------
LLHUDEffectPointAt::LLHUDEffectPointAt(const U8 type) :
    LLHUDEffect(type),
    mKillTime(0.f),
    mLastSendTime(0.f)
{
    clearPointAtTarget();
}

//-----------------------------------------------------------------------------
// ~LLHUDEffectPointAt()
//-----------------------------------------------------------------------------
LLHUDEffectPointAt::~LLHUDEffectPointAt()
{
}

//-----------------------------------------------------------------------------
// packData()
//-----------------------------------------------------------------------------
void LLHUDEffectPointAt::packData(LLMessageSystem *mesgsys)
{
    // Pack the default data
    LLHUDEffect::packData(mesgsys);

    // Pack the type-specific data.  Uses a fun packed binary format.  Whee!
    U8 packed_data[PKT_SIZE];
    memset(packed_data, 0, PKT_SIZE);

    if (mSourceObject)
    {
        htolememcpy(&(packed_data[SOURCE_AVATAR]), mSourceObject->mID.mData, MVT_LLUUID, 16);
    }
    else
    {
        htolememcpy(&(packed_data[SOURCE_AVATAR]), LLUUID::null.mData, MVT_LLUUID, 16);
    }

    // pack both target object and position
    // position interpreted as offset if target object is non-null
    if (mTargetObject)
    {
        htolememcpy(&(packed_data[TARGET_OBJECT]), mTargetObject->mID.mData, MVT_LLUUID, 16);
    }
    else
    {
        htolememcpy(&(packed_data[TARGET_OBJECT]), LLUUID::null.mData, MVT_LLUUID, 16);
    }

    htolememcpy(&(packed_data[TARGET_POS]), mTargetOffsetGlobal.mdV, MVT_LLVector3d, 24);

    U8 pointAtTypePacked = (U8)mTargetType;
    htolememcpy(&(packed_data[POINTAT_TYPE]), &pointAtTypePacked, MVT_U8, 1);

    mesgsys->addBinaryDataFast(_PREHASH_TypeData, packed_data, PKT_SIZE);

    mLastSendTime = mTimer.getElapsedTimeF32();
}

//-----------------------------------------------------------------------------
// unpackData()
//-----------------------------------------------------------------------------
void LLHUDEffectPointAt::unpackData(LLMessageSystem *mesgsys, S32 blocknum)
{
    LLVector3d new_target;
    U8 packed_data[PKT_SIZE];

    LLUUID dataId;
    mesgsys->getUUIDFast(_PREHASH_Effect, _PREHASH_ID, dataId, blocknum);

    // ignore messages from ourselves
    if (!gAgentCamera.mPointAt.isNull() && dataId == gAgentCamera.mPointAt->getID())
    {
        return;
    }

    LLHUDEffect::unpackData(mesgsys, blocknum);
    LLUUID source_id;
    LLUUID target_id;
    U8 pointAtTypeUnpacked = 0;
    S32 size = mesgsys->getSizeFast(_PREHASH_Effect, blocknum, _PREHASH_TypeData);
    if (size != PKT_SIZE)
    {
        LL_WARNS() << "PointAt effect with bad size " << size << LL_ENDL;
        return;
    }
    mesgsys->getBinaryDataFast(_PREHASH_Effect, _PREHASH_TypeData, packed_data, PKT_SIZE, blocknum);

    htolememcpy(source_id.mData, &(packed_data[SOURCE_AVATAR]), MVT_LLUUID, 16);
    htolememcpy(target_id.mData, &(packed_data[TARGET_OBJECT]), MVT_LLUUID, 16);
    htolememcpy(new_target.mdV, &(packed_data[TARGET_POS]), MVT_LLVector3d, 24);
    htolememcpy(&pointAtTypeUnpacked, &(packed_data[POINTAT_TYPE]), MVT_U8, 1);

    LLViewerObject *objp = gObjectList.findObject(source_id);
    if (objp && objp->isAvatar())
    {
        setSourceObject(objp);
    }
    else
    {
        //LL_WARNS() << "Could not find source avatar for pointat effect" << LL_ENDL;
        return;
    }

    objp = gObjectList.findObject(target_id);

    if (objp)
    {
        setTargetObjectAndOffset(objp, new_target);
    }
    else if (target_id.isNull())
    {
        setTargetPosGlobal(new_target);
    }

    mTargetType = (EPointAtType)pointAtTypeUnpacked;

//  mKillTime = mTimer.getElapsedTimeF32() + mDuration;
    update();
}

//-----------------------------------------------------------------------------
// setTargetObjectAndOffset()
//-----------------------------------------------------------------------------
void LLHUDEffectPointAt::setTargetObjectAndOffset(LLViewerObject *objp, LLVector3d offset)
{
    mTargetObject = objp;
    mTargetOffsetGlobal = offset;
}

//-----------------------------------------------------------------------------
// setTargetPosGlobal()
//-----------------------------------------------------------------------------
void LLHUDEffectPointAt::setTargetPosGlobal(const LLVector3d &target_pos_global)
{
    mTargetObject = NULL;
    mTargetOffsetGlobal = target_pos_global;
}

//-----------------------------------------------------------------------------
// setPointAt()
// called by agent logic to set look at behavior locally, and propagate to sim
//-----------------------------------------------------------------------------
bool LLHUDEffectPointAt::setPointAt(EPointAtType target_type, LLViewerObject *object, LLVector3 position)
{
<<<<<<< HEAD
	if (!mSourceObject)
	{
		return false;
	}
	
	if (target_type >= POINTAT_NUM_TARGETS)
	{
		LL_WARNS() << "Bad target_type " << (int)target_type << " - ignoring." << LL_ENDL;
		return false;
	}

	// must be same or higher priority than existing effect
	if (POINTAT_PRIORITIES[target_type] < POINTAT_PRIORITIES[mTargetType])
	{
		return false;
	}

	F32 current_time  = mTimer.getElapsedTimeF32();
	
	// type of pointat behavior or target object has changed
	bool targetTypeChanged = (target_type != mTargetType) ||
		(object != mTargetObject);

	bool targetPosChanged = (dist_vec_squared(position, mLastSentOffsetGlobal) > MIN_DELTAPOS_FOR_UPDATE_SQUARED) && 
		((current_time - mLastSendTime) > (1.f / MAX_SENDS_PER_SEC));

	if (targetTypeChanged || targetPosChanged)
	{
		mLastSentOffsetGlobal = position;
		setDuration(POINTAT_TIMEOUTS[target_type]);
		setNeedsSendToSim(true);
//		LL_INFOS() << "Sending pointat data" << LL_ENDL;
	}

	if (target_type == POINTAT_TARGET_CLEAR)
	{
		clearPointAtTarget();
	}
	else
	{
		mTargetType = target_type;
		mTargetObject = object;
		if (object)
		{
			mTargetOffsetGlobal.setVec(position);
		}
		else
		{
			mTargetOffsetGlobal = gAgent.getPosGlobalFromAgent(position);
		}

		mKillTime = mTimer.getElapsedTimeF32() + mDuration;

		//set up requisite animation data
		update();
	}

	return true;
=======
    if (!mSourceObject)
    {
        return FALSE;
    }

    if (target_type >= POINTAT_NUM_TARGETS)
    {
        LL_WARNS() << "Bad target_type " << (int)target_type << " - ignoring." << LL_ENDL;
        return FALSE;
    }

    // must be same or higher priority than existing effect
    if (POINTAT_PRIORITIES[target_type] < POINTAT_PRIORITIES[mTargetType])
    {
        return FALSE;
    }

    F32 current_time  = mTimer.getElapsedTimeF32();

    // type of pointat behavior or target object has changed
    BOOL targetTypeChanged = (target_type != mTargetType) ||
        (object != mTargetObject);

    BOOL targetPosChanged = (dist_vec_squared(position, mLastSentOffsetGlobal) > MIN_DELTAPOS_FOR_UPDATE_SQUARED) &&
        ((current_time - mLastSendTime) > (1.f / MAX_SENDS_PER_SEC));

    if (targetTypeChanged || targetPosChanged)
    {
        mLastSentOffsetGlobal = position;
        setDuration(POINTAT_TIMEOUTS[target_type]);
        setNeedsSendToSim(TRUE);
//      LL_INFOS() << "Sending pointat data" << LL_ENDL;
    }

    if (target_type == POINTAT_TARGET_CLEAR)
    {
        clearPointAtTarget();
    }
    else
    {
        mTargetType = target_type;
        mTargetObject = object;
        if (object)
        {
            mTargetOffsetGlobal.setVec(position);
        }
        else
        {
            mTargetOffsetGlobal = gAgent.getPosGlobalFromAgent(position);
        }

        mKillTime = mTimer.getElapsedTimeF32() + mDuration;

        //set up requisite animation data
        update();
    }

    return TRUE;
>>>>>>> e1623bb2
}

//-----------------------------------------------------------------------------
// clearPointAtTarget()
//-----------------------------------------------------------------------------
void LLHUDEffectPointAt::clearPointAtTarget()
{
    mTargetObject = NULL;
    mTargetOffsetGlobal.clearVec();
    mTargetType = POINTAT_TARGET_NONE;
}

//-----------------------------------------------------------------------------
// markDead()
//-----------------------------------------------------------------------------
void LLHUDEffectPointAt::markDead()
{
    if (!mSourceObject.isNull() && mSourceObject->isAvatar())
    {
        ((LLVOAvatar*)(LLViewerObject*)mSourceObject)->removeAnimationData("PointAtPoint");
    }

    clearPointAtTarget();
    LLHUDEffect::markDead();
}

void LLHUDEffectPointAt::setSourceObject(LLViewerObject* objectp)
{
    // restrict source objects to avatars
    if (objectp && objectp->isAvatar())
    {
        LLHUDEffect::setSourceObject(objectp);
    }
}

//-----------------------------------------------------------------------------
// render()
//-----------------------------------------------------------------------------
void LLHUDEffectPointAt::render()
{
    update();
    if (sDebugPointAt && mTargetType != POINTAT_TARGET_NONE)
    {
        //LLGLDisable gls_stencil(GL_STENCIL_TEST);
        gGL.getTexUnit(0)->unbind(LLTexUnit::TT_TEXTURE);

        LLVector3 target = mTargetPos + mSourceObject->getRenderPosition();
        gGL.pushMatrix();
        gGL.translatef(target.mV[VX], target.mV[VY], target.mV[VZ]);
        gGL.scalef(0.3f, 0.3f, 0.3f);
        gGL.begin(LLRender::LINES);
        {
            gGL.color3f(1.f, 0.f, 0.f);
            gGL.vertex3f(-1.f, 0.f, 0.f);
            gGL.vertex3f(1.f, 0.f, 0.f);

            gGL.vertex3f(0.f, -1.f, 0.f);
            gGL.vertex3f(0.f, 1.f, 0.f);

            gGL.vertex3f(0.f, 0.f, -1.f);
            gGL.vertex3f(0.f, 0.f, 1.f);
        } gGL.end();
        gGL.popMatrix();
    }
}

//-----------------------------------------------------------------------------
// update()
//-----------------------------------------------------------------------------
void LLHUDEffectPointAt::update()
{
    // If the target object is dead, set the target object to NULL
    if (!mTargetObject.isNull() && mTargetObject->isDead())
    {
        clearPointAtTarget();
    }

    if (mSourceObject.isNull() || mSourceObject->isDead())
    {
        markDead();
        return;
    }

    F32 time = mTimer.getElapsedTimeF32();

    // clear out the effect if time is up
    if (mKillTime != 0.f && time > mKillTime)
    {
        mTargetType = POINTAT_TARGET_NONE;
    }

    if (mSourceObject->isAvatar())
    {
        if (mTargetType == POINTAT_TARGET_NONE)
        {
            ((LLVOAvatar*)(LLViewerObject*)mSourceObject)->removeAnimationData("PointAtPoint");
        }
        else
        {
            if (calcTargetPosition())
            {
                ((LLVOAvatar*)(LLViewerObject*)mSourceObject)->startMotion(ANIM_AGENT_EDITING);
            }
        }
    }
}

//-----------------------------------------------------------------------------
// calcTargetPosition()
// returns whether we successfully calculated a finite target position.
//-----------------------------------------------------------------------------
bool LLHUDEffectPointAt::calcTargetPosition()
{
    LLViewerObject *targetObject = (LLViewerObject *)mTargetObject;
    LLVector3 local_offset;

    if (targetObject)
    {
        local_offset.setVec(mTargetOffsetGlobal);
    }
    else
    {
        local_offset = gAgent.getPosAgentFromGlobal(mTargetOffsetGlobal);
    }

    if (targetObject && targetObject->mDrawable.notNull())
    {
        LLQuaternion objRot;
        if (targetObject->isAvatar())
        {
            LLVOAvatar *avatarp = (LLVOAvatar *)targetObject;
            mTargetPos = avatarp->mHeadp->getWorldPosition();
            objRot = avatarp->mPelvisp->getWorldRotation();
        }
        else
        {
            if (targetObject->mDrawable->getGeneration() == -1)
            {
                mTargetPos = targetObject->getPositionAgent();
                objRot = targetObject->getWorldRotation();
            }
            else
            {
                mTargetPos = targetObject->getRenderPosition();
                objRot = targetObject->getRenderRotation();
            }
        }

        mTargetPos += (local_offset * objRot);
    }
    else
    {
        mTargetPos = local_offset;
    }

    mTargetPos -= mSourceObject->getRenderPosition();

    if (!llfinite(mTargetPos.lengthSquared()))
    {
        return false;
    }

    if (mSourceObject->isAvatar())
    {
        ((LLVOAvatar*)(LLViewerObject*)mSourceObject)->setAnimationData("PointAtPoint", (void *)&mTargetPos);
    }

    return true;
}

const LLVector3d LLHUDEffectPointAt::getPointAtPosGlobal()
{
    LLVector3d global_pos;
    global_pos.setVec(mTargetPos);
    if (mSourceObject.notNull())
    {
        global_pos += mSourceObject->getPositionGlobal();
    }

    return global_pos;
}<|MERGE_RESOLUTION|>--- conflicted
+++ resolved
@@ -1,523 +1,462 @@
-/**
- * @file llhudeffectpointat.cpp
- * @brief LLHUDEffectPointAt class implementation
- *
- * $LicenseInfo:firstyear=2002&license=viewerlgpl$
- * Second Life Viewer Source Code
- * Copyright (C) 2010, Linden Research, Inc.
- *
- * This library is free software; you can redistribute it and/or
- * modify it under the terms of the GNU Lesser General Public
- * License as published by the Free Software Foundation;
- * version 2.1 of the License only.
- *
- * This library is distributed in the hope that it will be useful,
- * but WITHOUT ANY WARRANTY; without even the implied warranty of
- * MERCHANTABILITY or FITNESS FOR A PARTICULAR PURPOSE.  See the GNU
- * Lesser General Public License for more details.
- *
- * You should have received a copy of the GNU Lesser General Public
- * License along with this library; if not, write to the Free Software
- * Foundation, Inc., 51 Franklin Street, Fifth Floor, Boston, MA  02110-1301  USA
- *
- * Linden Research, Inc., 945 Battery Street, San Francisco, CA  94111  USA
- * $/LicenseInfo$
- */
-
-#include "llviewerprecompiledheaders.h"
-
-#include "llhudeffectpointat.h"
-
-#include "llgl.h"
-#include "llrender.h"
-
-#include "llagent.h"
-#include "llagentcamera.h"
-#include "lldrawable.h"
-#include "llviewerobjectlist.h"
-#include "llvoavatar.h"
-#include "message.h"
-
-// packet layout
-const S32 SOURCE_AVATAR = 0;
-const S32 TARGET_OBJECT = 16;
-const S32 TARGET_POS = 32;
-const S32 POINTAT_TYPE = 56;
-const S32 PKT_SIZE = 57;
-
-// throttle
-const F32 MAX_SENDS_PER_SEC = 4.f;
-
-const F32 MIN_DELTAPOS_FOR_UPDATE_SQUARED = 0.05f * 0.05f;
-
-// timeouts
-// can't use actual F32_MAX, because we add this to the current frametime
-const F32 MAX_TIMEOUT = F32_MAX / 4.f;
-
-const F32 POINTAT_TIMEOUTS[POINTAT_NUM_TARGETS] =
-{
-    MAX_TIMEOUT, //POINTAT_TARGET_NONE
-    MAX_TIMEOUT, //POINTAT_TARGET_SELECT
-    MAX_TIMEOUT, //POINTAT_TARGET_GRAB
-    0.f, //POINTAT_TARGET_CLEAR
-};
-
-const S32 POINTAT_PRIORITIES[POINTAT_NUM_TARGETS] =
-{
-    0, //POINTAT_TARGET_NONE
-    1, //POINTAT_TARGET_SELECT
-    2, //POINTAT_TARGET_GRAB
-    3, //POINTAT_TARGET_CLEAR
-};
-
-// statics
-
-bool LLHUDEffectPointAt::sDebugPointAt;
-
-
-//-----------------------------------------------------------------------------
-// LLHUDEffectPointAt()
-//-----------------------------------------------------------------------------
-LLHUDEffectPointAt::LLHUDEffectPointAt(const U8 type) :
-    LLHUDEffect(type),
-    mKillTime(0.f),
-    mLastSendTime(0.f)
-{
-    clearPointAtTarget();
-}
-
-//-----------------------------------------------------------------------------
-// ~LLHUDEffectPointAt()
-//-----------------------------------------------------------------------------
-LLHUDEffectPointAt::~LLHUDEffectPointAt()
-{
-}
-
-//-----------------------------------------------------------------------------
-// packData()
-//-----------------------------------------------------------------------------
-void LLHUDEffectPointAt::packData(LLMessageSystem *mesgsys)
-{
-    // Pack the default data
-    LLHUDEffect::packData(mesgsys);
-
-    // Pack the type-specific data.  Uses a fun packed binary format.  Whee!
-    U8 packed_data[PKT_SIZE];
-    memset(packed_data, 0, PKT_SIZE);
-
-    if (mSourceObject)
-    {
-        htolememcpy(&(packed_data[SOURCE_AVATAR]), mSourceObject->mID.mData, MVT_LLUUID, 16);
-    }
-    else
-    {
-        htolememcpy(&(packed_data[SOURCE_AVATAR]), LLUUID::null.mData, MVT_LLUUID, 16);
-    }
-
-    // pack both target object and position
-    // position interpreted as offset if target object is non-null
-    if (mTargetObject)
-    {
-        htolememcpy(&(packed_data[TARGET_OBJECT]), mTargetObject->mID.mData, MVT_LLUUID, 16);
-    }
-    else
-    {
-        htolememcpy(&(packed_data[TARGET_OBJECT]), LLUUID::null.mData, MVT_LLUUID, 16);
-    }
-
-    htolememcpy(&(packed_data[TARGET_POS]), mTargetOffsetGlobal.mdV, MVT_LLVector3d, 24);
-
-    U8 pointAtTypePacked = (U8)mTargetType;
-    htolememcpy(&(packed_data[POINTAT_TYPE]), &pointAtTypePacked, MVT_U8, 1);
-
-    mesgsys->addBinaryDataFast(_PREHASH_TypeData, packed_data, PKT_SIZE);
-
-    mLastSendTime = mTimer.getElapsedTimeF32();
-}
-
-//-----------------------------------------------------------------------------
-// unpackData()
-//-----------------------------------------------------------------------------
-void LLHUDEffectPointAt::unpackData(LLMessageSystem *mesgsys, S32 blocknum)
-{
-    LLVector3d new_target;
-    U8 packed_data[PKT_SIZE];
-
-    LLUUID dataId;
-    mesgsys->getUUIDFast(_PREHASH_Effect, _PREHASH_ID, dataId, blocknum);
-
-    // ignore messages from ourselves
-    if (!gAgentCamera.mPointAt.isNull() && dataId == gAgentCamera.mPointAt->getID())
-    {
-        return;
-    }
-
-    LLHUDEffect::unpackData(mesgsys, blocknum);
-    LLUUID source_id;
-    LLUUID target_id;
-    U8 pointAtTypeUnpacked = 0;
-    S32 size = mesgsys->getSizeFast(_PREHASH_Effect, blocknum, _PREHASH_TypeData);
-    if (size != PKT_SIZE)
-    {
-        LL_WARNS() << "PointAt effect with bad size " << size << LL_ENDL;
-        return;
-    }
-    mesgsys->getBinaryDataFast(_PREHASH_Effect, _PREHASH_TypeData, packed_data, PKT_SIZE, blocknum);
-
-    htolememcpy(source_id.mData, &(packed_data[SOURCE_AVATAR]), MVT_LLUUID, 16);
-    htolememcpy(target_id.mData, &(packed_data[TARGET_OBJECT]), MVT_LLUUID, 16);
-    htolememcpy(new_target.mdV, &(packed_data[TARGET_POS]), MVT_LLVector3d, 24);
-    htolememcpy(&pointAtTypeUnpacked, &(packed_data[POINTAT_TYPE]), MVT_U8, 1);
-
-    LLViewerObject *objp = gObjectList.findObject(source_id);
-    if (objp && objp->isAvatar())
-    {
-        setSourceObject(objp);
-    }
-    else
-    {
-        //LL_WARNS() << "Could not find source avatar for pointat effect" << LL_ENDL;
-        return;
-    }
-
-    objp = gObjectList.findObject(target_id);
-
-    if (objp)
-    {
-        setTargetObjectAndOffset(objp, new_target);
-    }
-    else if (target_id.isNull())
-    {
-        setTargetPosGlobal(new_target);
-    }
-
-    mTargetType = (EPointAtType)pointAtTypeUnpacked;
-
-//  mKillTime = mTimer.getElapsedTimeF32() + mDuration;
-    update();
-}
-
-//-----------------------------------------------------------------------------
-// setTargetObjectAndOffset()
-//-----------------------------------------------------------------------------
-void LLHUDEffectPointAt::setTargetObjectAndOffset(LLViewerObject *objp, LLVector3d offset)
-{
-    mTargetObject = objp;
-    mTargetOffsetGlobal = offset;
-}
-
-//-----------------------------------------------------------------------------
-// setTargetPosGlobal()
-//-----------------------------------------------------------------------------
-void LLHUDEffectPointAt::setTargetPosGlobal(const LLVector3d &target_pos_global)
-{
-    mTargetObject = NULL;
-    mTargetOffsetGlobal = target_pos_global;
-}
-
-//-----------------------------------------------------------------------------
-// setPointAt()
-// called by agent logic to set look at behavior locally, and propagate to sim
-//-----------------------------------------------------------------------------
-bool LLHUDEffectPointAt::setPointAt(EPointAtType target_type, LLViewerObject *object, LLVector3 position)
-{
-<<<<<<< HEAD
-	if (!mSourceObject)
-	{
-		return false;
-	}
-	
-	if (target_type >= POINTAT_NUM_TARGETS)
-	{
-		LL_WARNS() << "Bad target_type " << (int)target_type << " - ignoring." << LL_ENDL;
-		return false;
-	}
-
-	// must be same or higher priority than existing effect
-	if (POINTAT_PRIORITIES[target_type] < POINTAT_PRIORITIES[mTargetType])
-	{
-		return false;
-	}
-
-	F32 current_time  = mTimer.getElapsedTimeF32();
-	
-	// type of pointat behavior or target object has changed
-	bool targetTypeChanged = (target_type != mTargetType) ||
-		(object != mTargetObject);
-
-	bool targetPosChanged = (dist_vec_squared(position, mLastSentOffsetGlobal) > MIN_DELTAPOS_FOR_UPDATE_SQUARED) && 
-		((current_time - mLastSendTime) > (1.f / MAX_SENDS_PER_SEC));
-
-	if (targetTypeChanged || targetPosChanged)
-	{
-		mLastSentOffsetGlobal = position;
-		setDuration(POINTAT_TIMEOUTS[target_type]);
-		setNeedsSendToSim(true);
-//		LL_INFOS() << "Sending pointat data" << LL_ENDL;
-	}
-
-	if (target_type == POINTAT_TARGET_CLEAR)
-	{
-		clearPointAtTarget();
-	}
-	else
-	{
-		mTargetType = target_type;
-		mTargetObject = object;
-		if (object)
-		{
-			mTargetOffsetGlobal.setVec(position);
-		}
-		else
-		{
-			mTargetOffsetGlobal = gAgent.getPosGlobalFromAgent(position);
-		}
-
-		mKillTime = mTimer.getElapsedTimeF32() + mDuration;
-
-		//set up requisite animation data
-		update();
-	}
-
-	return true;
-=======
-    if (!mSourceObject)
-    {
-        return FALSE;
-    }
-
-    if (target_type >= POINTAT_NUM_TARGETS)
-    {
-        LL_WARNS() << "Bad target_type " << (int)target_type << " - ignoring." << LL_ENDL;
-        return FALSE;
-    }
-
-    // must be same or higher priority than existing effect
-    if (POINTAT_PRIORITIES[target_type] < POINTAT_PRIORITIES[mTargetType])
-    {
-        return FALSE;
-    }
-
-    F32 current_time  = mTimer.getElapsedTimeF32();
-
-    // type of pointat behavior or target object has changed
-    BOOL targetTypeChanged = (target_type != mTargetType) ||
-        (object != mTargetObject);
-
-    BOOL targetPosChanged = (dist_vec_squared(position, mLastSentOffsetGlobal) > MIN_DELTAPOS_FOR_UPDATE_SQUARED) &&
-        ((current_time - mLastSendTime) > (1.f / MAX_SENDS_PER_SEC));
-
-    if (targetTypeChanged || targetPosChanged)
-    {
-        mLastSentOffsetGlobal = position;
-        setDuration(POINTAT_TIMEOUTS[target_type]);
-        setNeedsSendToSim(TRUE);
-//      LL_INFOS() << "Sending pointat data" << LL_ENDL;
-    }
-
-    if (target_type == POINTAT_TARGET_CLEAR)
-    {
-        clearPointAtTarget();
-    }
-    else
-    {
-        mTargetType = target_type;
-        mTargetObject = object;
-        if (object)
-        {
-            mTargetOffsetGlobal.setVec(position);
-        }
-        else
-        {
-            mTargetOffsetGlobal = gAgent.getPosGlobalFromAgent(position);
-        }
-
-        mKillTime = mTimer.getElapsedTimeF32() + mDuration;
-
-        //set up requisite animation data
-        update();
-    }
-
-    return TRUE;
->>>>>>> e1623bb2
-}
-
-//-----------------------------------------------------------------------------
-// clearPointAtTarget()
-//-----------------------------------------------------------------------------
-void LLHUDEffectPointAt::clearPointAtTarget()
-{
-    mTargetObject = NULL;
-    mTargetOffsetGlobal.clearVec();
-    mTargetType = POINTAT_TARGET_NONE;
-}
-
-//-----------------------------------------------------------------------------
-// markDead()
-//-----------------------------------------------------------------------------
-void LLHUDEffectPointAt::markDead()
-{
-    if (!mSourceObject.isNull() && mSourceObject->isAvatar())
-    {
-        ((LLVOAvatar*)(LLViewerObject*)mSourceObject)->removeAnimationData("PointAtPoint");
-    }
-
-    clearPointAtTarget();
-    LLHUDEffect::markDead();
-}
-
-void LLHUDEffectPointAt::setSourceObject(LLViewerObject* objectp)
-{
-    // restrict source objects to avatars
-    if (objectp && objectp->isAvatar())
-    {
-        LLHUDEffect::setSourceObject(objectp);
-    }
-}
-
-//-----------------------------------------------------------------------------
-// render()
-//-----------------------------------------------------------------------------
-void LLHUDEffectPointAt::render()
-{
-    update();
-    if (sDebugPointAt && mTargetType != POINTAT_TARGET_NONE)
-    {
-        //LLGLDisable gls_stencil(GL_STENCIL_TEST);
-        gGL.getTexUnit(0)->unbind(LLTexUnit::TT_TEXTURE);
-
-        LLVector3 target = mTargetPos + mSourceObject->getRenderPosition();
-        gGL.pushMatrix();
-        gGL.translatef(target.mV[VX], target.mV[VY], target.mV[VZ]);
-        gGL.scalef(0.3f, 0.3f, 0.3f);
-        gGL.begin(LLRender::LINES);
-        {
-            gGL.color3f(1.f, 0.f, 0.f);
-            gGL.vertex3f(-1.f, 0.f, 0.f);
-            gGL.vertex3f(1.f, 0.f, 0.f);
-
-            gGL.vertex3f(0.f, -1.f, 0.f);
-            gGL.vertex3f(0.f, 1.f, 0.f);
-
-            gGL.vertex3f(0.f, 0.f, -1.f);
-            gGL.vertex3f(0.f, 0.f, 1.f);
-        } gGL.end();
-        gGL.popMatrix();
-    }
-}
-
-//-----------------------------------------------------------------------------
-// update()
-//-----------------------------------------------------------------------------
-void LLHUDEffectPointAt::update()
-{
-    // If the target object is dead, set the target object to NULL
-    if (!mTargetObject.isNull() && mTargetObject->isDead())
-    {
-        clearPointAtTarget();
-    }
-
-    if (mSourceObject.isNull() || mSourceObject->isDead())
-    {
-        markDead();
-        return;
-    }
-
-    F32 time = mTimer.getElapsedTimeF32();
-
-    // clear out the effect if time is up
-    if (mKillTime != 0.f && time > mKillTime)
-    {
-        mTargetType = POINTAT_TARGET_NONE;
-    }
-
-    if (mSourceObject->isAvatar())
-    {
-        if (mTargetType == POINTAT_TARGET_NONE)
-        {
-            ((LLVOAvatar*)(LLViewerObject*)mSourceObject)->removeAnimationData("PointAtPoint");
-        }
-        else
-        {
-            if (calcTargetPosition())
-            {
-                ((LLVOAvatar*)(LLViewerObject*)mSourceObject)->startMotion(ANIM_AGENT_EDITING);
-            }
-        }
-    }
-}
-
-//-----------------------------------------------------------------------------
-// calcTargetPosition()
-// returns whether we successfully calculated a finite target position.
-//-----------------------------------------------------------------------------
-bool LLHUDEffectPointAt::calcTargetPosition()
-{
-    LLViewerObject *targetObject = (LLViewerObject *)mTargetObject;
-    LLVector3 local_offset;
-
-    if (targetObject)
-    {
-        local_offset.setVec(mTargetOffsetGlobal);
-    }
-    else
-    {
-        local_offset = gAgent.getPosAgentFromGlobal(mTargetOffsetGlobal);
-    }
-
-    if (targetObject && targetObject->mDrawable.notNull())
-    {
-        LLQuaternion objRot;
-        if (targetObject->isAvatar())
-        {
-            LLVOAvatar *avatarp = (LLVOAvatar *)targetObject;
-            mTargetPos = avatarp->mHeadp->getWorldPosition();
-            objRot = avatarp->mPelvisp->getWorldRotation();
-        }
-        else
-        {
-            if (targetObject->mDrawable->getGeneration() == -1)
-            {
-                mTargetPos = targetObject->getPositionAgent();
-                objRot = targetObject->getWorldRotation();
-            }
-            else
-            {
-                mTargetPos = targetObject->getRenderPosition();
-                objRot = targetObject->getRenderRotation();
-            }
-        }
-
-        mTargetPos += (local_offset * objRot);
-    }
-    else
-    {
-        mTargetPos = local_offset;
-    }
-
-    mTargetPos -= mSourceObject->getRenderPosition();
-
-    if (!llfinite(mTargetPos.lengthSquared()))
-    {
-        return false;
-    }
-
-    if (mSourceObject->isAvatar())
-    {
-        ((LLVOAvatar*)(LLViewerObject*)mSourceObject)->setAnimationData("PointAtPoint", (void *)&mTargetPos);
-    }
-
-    return true;
-}
-
-const LLVector3d LLHUDEffectPointAt::getPointAtPosGlobal()
-{
-    LLVector3d global_pos;
-    global_pos.setVec(mTargetPos);
-    if (mSourceObject.notNull())
-    {
-        global_pos += mSourceObject->getPositionGlobal();
-    }
-
-    return global_pos;
-}+/**
+ * @file llhudeffectpointat.cpp
+ * @brief LLHUDEffectPointAt class implementation
+ *
+ * $LicenseInfo:firstyear=2002&license=viewerlgpl$
+ * Second Life Viewer Source Code
+ * Copyright (C) 2010, Linden Research, Inc.
+ *
+ * This library is free software; you can redistribute it and/or
+ * modify it under the terms of the GNU Lesser General Public
+ * License as published by the Free Software Foundation;
+ * version 2.1 of the License only.
+ *
+ * This library is distributed in the hope that it will be useful,
+ * but WITHOUT ANY WARRANTY; without even the implied warranty of
+ * MERCHANTABILITY or FITNESS FOR A PARTICULAR PURPOSE.  See the GNU
+ * Lesser General Public License for more details.
+ *
+ * You should have received a copy of the GNU Lesser General Public
+ * License along with this library; if not, write to the Free Software
+ * Foundation, Inc., 51 Franklin Street, Fifth Floor, Boston, MA  02110-1301  USA
+ *
+ * Linden Research, Inc., 945 Battery Street, San Francisco, CA  94111  USA
+ * $/LicenseInfo$
+ */
+
+#include "llviewerprecompiledheaders.h"
+
+#include "llhudeffectpointat.h"
+
+#include "llgl.h"
+#include "llrender.h"
+
+#include "llagent.h"
+#include "llagentcamera.h"
+#include "lldrawable.h"
+#include "llviewerobjectlist.h"
+#include "llvoavatar.h"
+#include "message.h"
+
+// packet layout
+const S32 SOURCE_AVATAR = 0;
+const S32 TARGET_OBJECT = 16;
+const S32 TARGET_POS = 32;
+const S32 POINTAT_TYPE = 56;
+const S32 PKT_SIZE = 57;
+
+// throttle
+const F32 MAX_SENDS_PER_SEC = 4.f;
+
+const F32 MIN_DELTAPOS_FOR_UPDATE_SQUARED = 0.05f * 0.05f;
+
+// timeouts
+// can't use actual F32_MAX, because we add this to the current frametime
+const F32 MAX_TIMEOUT = F32_MAX / 4.f;
+
+const F32 POINTAT_TIMEOUTS[POINTAT_NUM_TARGETS] =
+{
+    MAX_TIMEOUT, //POINTAT_TARGET_NONE
+    MAX_TIMEOUT, //POINTAT_TARGET_SELECT
+    MAX_TIMEOUT, //POINTAT_TARGET_GRAB
+    0.f, //POINTAT_TARGET_CLEAR
+};
+
+const S32 POINTAT_PRIORITIES[POINTAT_NUM_TARGETS] =
+{
+    0, //POINTAT_TARGET_NONE
+    1, //POINTAT_TARGET_SELECT
+    2, //POINTAT_TARGET_GRAB
+    3, //POINTAT_TARGET_CLEAR
+};
+
+// statics
+
+bool LLHUDEffectPointAt::sDebugPointAt;
+
+
+//-----------------------------------------------------------------------------
+// LLHUDEffectPointAt()
+//-----------------------------------------------------------------------------
+LLHUDEffectPointAt::LLHUDEffectPointAt(const U8 type) :
+    LLHUDEffect(type),
+    mKillTime(0.f),
+    mLastSendTime(0.f)
+{
+    clearPointAtTarget();
+}
+
+//-----------------------------------------------------------------------------
+// ~LLHUDEffectPointAt()
+//-----------------------------------------------------------------------------
+LLHUDEffectPointAt::~LLHUDEffectPointAt()
+{
+}
+
+//-----------------------------------------------------------------------------
+// packData()
+//-----------------------------------------------------------------------------
+void LLHUDEffectPointAt::packData(LLMessageSystem *mesgsys)
+{
+    // Pack the default data
+    LLHUDEffect::packData(mesgsys);
+
+    // Pack the type-specific data.  Uses a fun packed binary format.  Whee!
+    U8 packed_data[PKT_SIZE];
+    memset(packed_data, 0, PKT_SIZE);
+
+    if (mSourceObject)
+    {
+        htolememcpy(&(packed_data[SOURCE_AVATAR]), mSourceObject->mID.mData, MVT_LLUUID, 16);
+    }
+    else
+    {
+        htolememcpy(&(packed_data[SOURCE_AVATAR]), LLUUID::null.mData, MVT_LLUUID, 16);
+    }
+
+    // pack both target object and position
+    // position interpreted as offset if target object is non-null
+    if (mTargetObject)
+    {
+        htolememcpy(&(packed_data[TARGET_OBJECT]), mTargetObject->mID.mData, MVT_LLUUID, 16);
+    }
+    else
+    {
+        htolememcpy(&(packed_data[TARGET_OBJECT]), LLUUID::null.mData, MVT_LLUUID, 16);
+    }
+
+    htolememcpy(&(packed_data[TARGET_POS]), mTargetOffsetGlobal.mdV, MVT_LLVector3d, 24);
+
+    U8 pointAtTypePacked = (U8)mTargetType;
+    htolememcpy(&(packed_data[POINTAT_TYPE]), &pointAtTypePacked, MVT_U8, 1);
+
+    mesgsys->addBinaryDataFast(_PREHASH_TypeData, packed_data, PKT_SIZE);
+
+    mLastSendTime = mTimer.getElapsedTimeF32();
+}
+
+//-----------------------------------------------------------------------------
+// unpackData()
+//-----------------------------------------------------------------------------
+void LLHUDEffectPointAt::unpackData(LLMessageSystem *mesgsys, S32 blocknum)
+{
+    LLVector3d new_target;
+    U8 packed_data[PKT_SIZE];
+
+    LLUUID dataId;
+    mesgsys->getUUIDFast(_PREHASH_Effect, _PREHASH_ID, dataId, blocknum);
+
+    // ignore messages from ourselves
+    if (!gAgentCamera.mPointAt.isNull() && dataId == gAgentCamera.mPointAt->getID())
+    {
+        return;
+    }
+
+    LLHUDEffect::unpackData(mesgsys, blocknum);
+    LLUUID source_id;
+    LLUUID target_id;
+    U8 pointAtTypeUnpacked = 0;
+    S32 size = mesgsys->getSizeFast(_PREHASH_Effect, blocknum, _PREHASH_TypeData);
+    if (size != PKT_SIZE)
+    {
+        LL_WARNS() << "PointAt effect with bad size " << size << LL_ENDL;
+        return;
+    }
+    mesgsys->getBinaryDataFast(_PREHASH_Effect, _PREHASH_TypeData, packed_data, PKT_SIZE, blocknum);
+
+    htolememcpy(source_id.mData, &(packed_data[SOURCE_AVATAR]), MVT_LLUUID, 16);
+    htolememcpy(target_id.mData, &(packed_data[TARGET_OBJECT]), MVT_LLUUID, 16);
+    htolememcpy(new_target.mdV, &(packed_data[TARGET_POS]), MVT_LLVector3d, 24);
+    htolememcpy(&pointAtTypeUnpacked, &(packed_data[POINTAT_TYPE]), MVT_U8, 1);
+
+    LLViewerObject *objp = gObjectList.findObject(source_id);
+    if (objp && objp->isAvatar())
+    {
+        setSourceObject(objp);
+    }
+    else
+    {
+        //LL_WARNS() << "Could not find source avatar for pointat effect" << LL_ENDL;
+        return;
+    }
+
+    objp = gObjectList.findObject(target_id);
+
+    if (objp)
+    {
+        setTargetObjectAndOffset(objp, new_target);
+    }
+    else if (target_id.isNull())
+    {
+        setTargetPosGlobal(new_target);
+    }
+
+    mTargetType = (EPointAtType)pointAtTypeUnpacked;
+
+//  mKillTime = mTimer.getElapsedTimeF32() + mDuration;
+    update();
+}
+
+//-----------------------------------------------------------------------------
+// setTargetObjectAndOffset()
+//-----------------------------------------------------------------------------
+void LLHUDEffectPointAt::setTargetObjectAndOffset(LLViewerObject *objp, LLVector3d offset)
+{
+    mTargetObject = objp;
+    mTargetOffsetGlobal = offset;
+}
+
+//-----------------------------------------------------------------------------
+// setTargetPosGlobal()
+//-----------------------------------------------------------------------------
+void LLHUDEffectPointAt::setTargetPosGlobal(const LLVector3d &target_pos_global)
+{
+    mTargetObject = NULL;
+    mTargetOffsetGlobal = target_pos_global;
+}
+
+//-----------------------------------------------------------------------------
+// setPointAt()
+// called by agent logic to set look at behavior locally, and propagate to sim
+//-----------------------------------------------------------------------------
+bool LLHUDEffectPointAt::setPointAt(EPointAtType target_type, LLViewerObject *object, LLVector3 position)
+{
+    if (!mSourceObject)
+    {
+        return false;
+    }
+
+    if (target_type >= POINTAT_NUM_TARGETS)
+    {
+        LL_WARNS() << "Bad target_type " << (int)target_type << " - ignoring." << LL_ENDL;
+        return false;
+    }
+
+    // must be same or higher priority than existing effect
+    if (POINTAT_PRIORITIES[target_type] < POINTAT_PRIORITIES[mTargetType])
+    {
+        return false;
+    }
+
+    F32 current_time  = mTimer.getElapsedTimeF32();
+
+    // type of pointat behavior or target object has changed
+    bool targetTypeChanged = (target_type != mTargetType) ||
+        (object != mTargetObject);
+
+    bool targetPosChanged = (dist_vec_squared(position, mLastSentOffsetGlobal) > MIN_DELTAPOS_FOR_UPDATE_SQUARED) &&
+        ((current_time - mLastSendTime) > (1.f / MAX_SENDS_PER_SEC));
+
+    if (targetTypeChanged || targetPosChanged)
+    {
+        mLastSentOffsetGlobal = position;
+        setDuration(POINTAT_TIMEOUTS[target_type]);
+        setNeedsSendToSim(true);
+//      LL_INFOS() << "Sending pointat data" << LL_ENDL;
+    }
+
+    if (target_type == POINTAT_TARGET_CLEAR)
+    {
+        clearPointAtTarget();
+    }
+    else
+    {
+        mTargetType = target_type;
+        mTargetObject = object;
+        if (object)
+        {
+            mTargetOffsetGlobal.setVec(position);
+        }
+        else
+        {
+            mTargetOffsetGlobal = gAgent.getPosGlobalFromAgent(position);
+        }
+
+        mKillTime = mTimer.getElapsedTimeF32() + mDuration;
+
+        //set up requisite animation data
+        update();
+    }
+
+    return true;
+}
+
+//-----------------------------------------------------------------------------
+// clearPointAtTarget()
+//-----------------------------------------------------------------------------
+void LLHUDEffectPointAt::clearPointAtTarget()
+{
+    mTargetObject = NULL;
+    mTargetOffsetGlobal.clearVec();
+    mTargetType = POINTAT_TARGET_NONE;
+}
+
+//-----------------------------------------------------------------------------
+// markDead()
+//-----------------------------------------------------------------------------
+void LLHUDEffectPointAt::markDead()
+{
+    if (!mSourceObject.isNull() && mSourceObject->isAvatar())
+    {
+        ((LLVOAvatar*)(LLViewerObject*)mSourceObject)->removeAnimationData("PointAtPoint");
+    }
+
+    clearPointAtTarget();
+    LLHUDEffect::markDead();
+}
+
+void LLHUDEffectPointAt::setSourceObject(LLViewerObject* objectp)
+{
+    // restrict source objects to avatars
+    if (objectp && objectp->isAvatar())
+    {
+        LLHUDEffect::setSourceObject(objectp);
+    }
+}
+
+//-----------------------------------------------------------------------------
+// render()
+//-----------------------------------------------------------------------------
+void LLHUDEffectPointAt::render()
+{
+    update();
+    if (sDebugPointAt && mTargetType != POINTAT_TARGET_NONE)
+    {
+        //LLGLDisable gls_stencil(GL_STENCIL_TEST);
+        gGL.getTexUnit(0)->unbind(LLTexUnit::TT_TEXTURE);
+
+        LLVector3 target = mTargetPos + mSourceObject->getRenderPosition();
+        gGL.pushMatrix();
+        gGL.translatef(target.mV[VX], target.mV[VY], target.mV[VZ]);
+        gGL.scalef(0.3f, 0.3f, 0.3f);
+        gGL.begin(LLRender::LINES);
+        {
+            gGL.color3f(1.f, 0.f, 0.f);
+            gGL.vertex3f(-1.f, 0.f, 0.f);
+            gGL.vertex3f(1.f, 0.f, 0.f);
+
+            gGL.vertex3f(0.f, -1.f, 0.f);
+            gGL.vertex3f(0.f, 1.f, 0.f);
+
+            gGL.vertex3f(0.f, 0.f, -1.f);
+            gGL.vertex3f(0.f, 0.f, 1.f);
+        } gGL.end();
+        gGL.popMatrix();
+    }
+}
+
+//-----------------------------------------------------------------------------
+// update()
+//-----------------------------------------------------------------------------
+void LLHUDEffectPointAt::update()
+{
+    // If the target object is dead, set the target object to NULL
+    if (!mTargetObject.isNull() && mTargetObject->isDead())
+    {
+        clearPointAtTarget();
+    }
+
+    if (mSourceObject.isNull() || mSourceObject->isDead())
+    {
+        markDead();
+        return;
+    }
+
+    F32 time = mTimer.getElapsedTimeF32();
+
+    // clear out the effect if time is up
+    if (mKillTime != 0.f && time > mKillTime)
+    {
+        mTargetType = POINTAT_TARGET_NONE;
+    }
+
+    if (mSourceObject->isAvatar())
+    {
+        if (mTargetType == POINTAT_TARGET_NONE)
+        {
+            ((LLVOAvatar*)(LLViewerObject*)mSourceObject)->removeAnimationData("PointAtPoint");
+        }
+        else
+        {
+            if (calcTargetPosition())
+            {
+                ((LLVOAvatar*)(LLViewerObject*)mSourceObject)->startMotion(ANIM_AGENT_EDITING);
+            }
+        }
+    }
+}
+
+//-----------------------------------------------------------------------------
+// calcTargetPosition()
+// returns whether we successfully calculated a finite target position.
+//-----------------------------------------------------------------------------
+bool LLHUDEffectPointAt::calcTargetPosition()
+{
+    LLViewerObject *targetObject = (LLViewerObject *)mTargetObject;
+    LLVector3 local_offset;
+
+    if (targetObject)
+    {
+        local_offset.setVec(mTargetOffsetGlobal);
+    }
+    else
+    {
+        local_offset = gAgent.getPosAgentFromGlobal(mTargetOffsetGlobal);
+    }
+
+    if (targetObject && targetObject->mDrawable.notNull())
+    {
+        LLQuaternion objRot;
+        if (targetObject->isAvatar())
+        {
+            LLVOAvatar *avatarp = (LLVOAvatar *)targetObject;
+            mTargetPos = avatarp->mHeadp->getWorldPosition();
+            objRot = avatarp->mPelvisp->getWorldRotation();
+        }
+        else
+        {
+            if (targetObject->mDrawable->getGeneration() == -1)
+            {
+                mTargetPos = targetObject->getPositionAgent();
+                objRot = targetObject->getWorldRotation();
+            }
+            else
+            {
+                mTargetPos = targetObject->getRenderPosition();
+                objRot = targetObject->getRenderRotation();
+            }
+        }
+
+        mTargetPos += (local_offset * objRot);
+    }
+    else
+    {
+        mTargetPos = local_offset;
+    }
+
+    mTargetPos -= mSourceObject->getRenderPosition();
+
+    if (!llfinite(mTargetPos.lengthSquared()))
+    {
+        return false;
+    }
+
+    if (mSourceObject->isAvatar())
+    {
+        ((LLVOAvatar*)(LLViewerObject*)mSourceObject)->setAnimationData("PointAtPoint", (void *)&mTargetPos);
+    }
+
+    return true;
+}
+
+const LLVector3d LLHUDEffectPointAt::getPointAtPosGlobal()
+{
+    LLVector3d global_pos;
+    global_pos.setVec(mTargetPos);
+    if (mSourceObject.notNull())
+    {
+        global_pos += mSourceObject->getPositionGlobal();
+    }
+
+    return global_pos;
+}