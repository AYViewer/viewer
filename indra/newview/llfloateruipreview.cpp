--- conflicted
+++ resolved
@@ -1,2851 +1,1717 @@
-/**
- * @file llfloateruipreview.cpp
- * @brief Tool for previewing and editing floaters, plus localization tool integration
- *
- * $LicenseInfo:firstyear=2008&license=viewerlgpl$
- * Second Life Viewer Source Code
- * Copyright (C) 2010, Linden Research, Inc.
- *
- * This library is free software; you can redistribute it and/or
- * modify it under the terms of the GNU Lesser General Public
- * License as published by the Free Software Foundation;
- * version 2.1 of the License only.
- *
- * This library is distributed in the hope that it will be useful,
- * but WITHOUT ANY WARRANTY; without even the implied warranty of
- * MERCHANTABILITY or FITNESS FOR A PARTICULAR PURPOSE.  See the GNU
- * Lesser General Public License for more details.
- *
- * You should have received a copy of the GNU Lesser General Public
- * License along with this library; if not, write to the Free Software
- * Foundation, Inc., 51 Franklin Street, Fifth Floor, Boston, MA  02110-1301  USA
- *
- * Linden Research, Inc., 945 Battery Street, San Francisco, CA  94111  USA
- * $/LicenseInfo$
- */
-
-// Tool for previewing floaters and panels for localization and UI design purposes.
-// See: https://wiki.lindenlab.com/wiki/GUI_Preview_And_Localization_Tools
-// See: https://jira.lindenlab.com/browse/DEV-16869
-
-// *TODO: Translate error messgaes using notifications/alerts.xml
-
-#include "llviewerprecompiledheaders.h" // Precompiled headers
-
-#include "llfloateruipreview.h"         // Own header
-
-// Internal utility
-#include "lldiriterator.h"
-#include "lleventtimer.h"
-#include "llexternaleditor.h"
-#include "llrender.h"
-#include "llsdutil.h"
-#include "llxmltree.h"
-#include "llviewerwindow.h"
-
-// XUI
-#include "lluictrlfactory.h"
-#include "llcombobox.h"
-#include "llnotificationsutil.h"
-#include "llresizebar.h"
-#include "llscrolllistitem.h"
-#include "llscrolllistctrl.h"
-#include "llfilepicker.h"
-#include "lldraghandle.h"
-#include "lllayoutstack.h"
-#include "lltooltip.h"
-#include "llviewermenu.h"
-#include "llrngwriter.h"
-#include "llfloater.h"          // superclass
-#include "llfloaterreg.h"
-#include "llscrollcontainer.h"  // scroll container for overlapping elements
-#include "lllivefile.h"                 // live file poll/stat/reload
-#include "llviewermenufile.h" // LLFilePickerReplyThread
-
-// Boost (for linux/unix command-line execv)
-#include <boost/tokenizer.hpp>
-#include <boost/shared_ptr.hpp>
-
-// External utility
-#include <string>
-#include <list>
-#include <map>
-
-#if LL_DARWIN
-#include <CoreFoundation/CFURL.h>
-#endif
-
-// Static initialization
-static const S32 PRIMARY_FLOATER = 1;
-static const S32 SECONDARY_FLOATER = 2;
-
-class LLOverlapPanel;
-static LLDefaultChildRegistry::Register<LLOverlapPanel> register_overlap_panel("overlap_panel");
-
-static std::string get_xui_dir()
-{
-    std::string delim = gDirUtilp->getDirDelimiter();
-    return gDirUtilp->getSkinBaseDir() + delim + "default" + delim + "xui" + delim;
-}
-
-// Forward declarations to avoid header dependencies
-class LLColor;
-class LLScrollListCtrl;
-class LLComboBox;
-class LLButton;
-class LLLineEditor;
-class LLXmlTreeNode;
-class LLFloaterUIPreview;
-class LLFadeEventTimer;
-
-class LLLocalizationResetForcer;
-class LLGUIPreviewLiveFile;
-class LLFadeEventTimer;
-class LLPreviewedFloater;
-
-// Implementation of custom overlapping element display panel
-class LLOverlapPanel : public LLPanel
-{
-public:
-    struct Params : public LLInitParam::Block<Params, LLPanel::Params>
-    {
-        Params() {}
-    };
-    LLOverlapPanel(Params p = Params()) : LLPanel(p),
-        mSpacing(10),
-        // mClickedElement(NULL),
-        mLastClickedElement(NULL)
-    {
-        mOriginalWidth = getRect().getWidth();
-        mOriginalHeight = getRect().getHeight();
-    }
-    virtual void draw();
-
-    typedef std::map<LLView*, std::list<LLView*> >  OverlapMap;
-    OverlapMap mOverlapMap;                     // map, of XUI element to a list of XUI elements it overlaps
-
-    // LLView *mClickedElement;
-    LLView *mLastClickedElement;
-    int mOriginalWidth, mOriginalHeight, mSpacing;
-};
-
-
-class LLFloaterUIPreview : public LLFloater
-{
-public:
-<<<<<<< HEAD
-	// Setup
-	LLFloaterUIPreview(const LLSD& key);
-	virtual ~LLFloaterUIPreview();
-
-	std::string getLocStr(S32 ID);							// fetches the localization string based on what is selected in the drop-down menu
-	void displayFloater(bool click, S32 ID);			// needs to be public so live file can call it when it finds an update
-
-	/*virtual*/ bool postBuild();
-	/*virtual*/ void onClose(bool app_quitting);
-
-	void refreshList();										// refresh list (empty it out and fill it up from scratch)
-	void addFloaterEntry(const std::string& path);			// add a single file's entry to the list of floaters
-	
-	static bool containerType(LLView* viewp);				// check if the element is a container type and tree traverses need to look at its children
-	
-public:	
-	LLPreviewedFloater*			mDisplayedFloater;			// the floater which is currently being displayed
-	LLPreviewedFloater*			mDisplayedFloater_2;			// the floater which is currently being displayed
-	LLGUIPreviewLiveFile*		mLiveFile;					// live file for checking for updates to the currently-displayed XML file
-	LLOverlapPanel*				mOverlapPanel;				// custom overlapping elements panel
-	// bool						mHighlightingDiffs;			// bool for whether localization diffs are being highlighted or not
-	bool						mHighlightingOverlaps;		// bool for whether overlapping elements are being highlighted
-
-	// typedef std::map<std::string,std::pair<std::list<std::string>,std::list<std::string> > > DiffMap; // this version copies the lists etc., and thus is bad memory-wise
-	typedef std::list<std::string> StringList;
-	typedef std::shared_ptr<StringList> StringListPtr;
-	typedef std::map<std::string, std::pair<StringListPtr,StringListPtr> > DiffMap;
-	DiffMap mDiffsMap;							// map, of filename to pair of list of changed element paths and list of errors
-
-private:
-	LLExternalEditor mExternalEditor;
-
-	// XUI elements for this floater
-	LLScrollListCtrl*			mFileList;							// scroll list control for file list
-	LLLineEditor*				mEditorPathTextBox;					// text field for path to editor executable
-	LLLineEditor*				mEditorArgsTextBox;					// text field for arguments to editor executable
-	LLLineEditor*				mDiffPathTextBox;					// text field for path to diff file
-	LLButton*					mDisplayFloaterBtn;					// button to display primary floater
-	LLButton*					mDisplayFloaterBtn_2;				// button to display secondary floater
-	LLButton*					mEditFloaterBtn;					// button to edit floater
-	LLButton*					mExecutableBrowseButton;			// button to browse for executable
-	LLButton*					mCloseOtherButton;					// button to close primary displayed floater
-	LLButton*					mCloseOtherButton_2;				// button to close secondary displayed floater
-	LLButton*					mDiffBrowseButton;					// button to browse for diff file
-	LLButton*					mToggleHighlightButton;				// button to toggle highlight of files/elements with diffs
-	LLButton*					mToggleOverlapButton;				// button to togle overlap panel/highlighting
-	LLComboBox*					mLanguageSelection;					// combo box for primary language selection
-	LLComboBox*					mLanguageSelection_2;				// combo box for secondary language selection
-	S32							mLastDisplayedX, mLastDisplayedY;	// stored position of last floater so the new one opens up in the same place
-	std::string 				mDelim;								// the OS-specific delimiter character (/ or \) (*TODO: this shouldn't be needed, right?)
-
-	std::string					mSavedEditorPath;					// stored editor path so closing this floater doesn't reset it
-	std::string					mSavedEditorArgs;					// stored editor args so closing this floater doesn't reset it
-	std::string					mSavedDiffPath;						// stored diff file path so closing this floater doesn't reset it
-
-	// Internal functionality
-	static void popupAndPrintWarning(const std::string& warning);	// pop up a warning
-	std::string getLocalizedDirectory();							// build and return the path to the XUI directory for the currently-selected localization
-	void scanDiffFile(LLXmlTreeNode* file_node);					// scan a given XML node for diff entries and highlight them in its associated file
-	void highlightChangedElements();								// look up the list of elements to highlight and highlight them in the current floater
-	void highlightChangedFiles();									// look up the list of changed files to highlight and highlight them in the scroll list
-	void findOverlapsInChildren(LLView* parent);					// fill the map below with element overlap information
-	static bool overlapIgnorable(LLView* viewp);					// check it the element can be ignored for overlap/localization purposes
-
-	// check if two elements overlap using their rectangles
-	// used instead of llrect functions because by adding a few pixels of leeway I can cut down drastically on the number of overlaps
-	bool elementOverlap(LLView* view1, LLView* view2);
-
-	// Button/drop-down action listeners (self explanatory)
-	void onClickDisplayFloater(S32 id);
-	void onClickSaveFloater(S32 id);
-	void onClickSaveAll(S32 id);
-	void onClickEditFloater();
-	void onClickBrowseForEditor();
-	void getExecutablePath(const std::vector<std::string>& filenames);
-	void onClickBrowseForDiffs();
-	void getDiffsFilePath(const std::vector<std::string>& filenames);
-	void onClickToggleDiffHighlighting();
-	void onClickToggleOverlapping();
-	void onClickCloseDisplayedFloater(S32 id);
-	void onLanguageComboSelect(LLUICtrl* ctrl);
-	void onClickExportSchema();
-	void onClickShowRectangles(const LLSD& data);
-=======
-    // Setup
-    LLFloaterUIPreview(const LLSD& key);
-    virtual ~LLFloaterUIPreview();
-
-    std::string getLocStr(S32 ID);                          // fetches the localization string based on what is selected in the drop-down menu
-    void displayFloater(BOOL click, S32 ID);            // needs to be public so live file can call it when it finds an update
-
-    /*virtual*/ BOOL postBuild();
-    /*virtual*/ void onClose(bool app_quitting);
-
-    void refreshList();                                     // refresh list (empty it out and fill it up from scratch)
-    void addFloaterEntry(const std::string& path);          // add a single file's entry to the list of floaters
-
-    static BOOL containerType(LLView* viewp);               // check if the element is a container type and tree traverses need to look at its children
-
-public:
-    LLPreviewedFloater*         mDisplayedFloater;          // the floater which is currently being displayed
-    LLPreviewedFloater*         mDisplayedFloater_2;            // the floater which is currently being displayed
-    LLGUIPreviewLiveFile*       mLiveFile;                  // live file for checking for updates to the currently-displayed XML file
-    LLOverlapPanel*             mOverlapPanel;              // custom overlapping elements panel
-    // BOOL                     mHighlightingDiffs;         // bool for whether localization diffs are being highlighted or not
-    BOOL                        mHighlightingOverlaps;      // bool for whether overlapping elements are being highlighted
-
-    // typedef std::map<std::string,std::pair<std::list<std::string>,std::list<std::string> > > DiffMap; // this version copies the lists etc., and thus is bad memory-wise
-    typedef std::list<std::string> StringList;
-    typedef std::shared_ptr<StringList> StringListPtr;
-    typedef std::map<std::string, std::pair<StringListPtr,StringListPtr> > DiffMap;
-    DiffMap mDiffsMap;                          // map, of filename to pair of list of changed element paths and list of errors
-
-private:
-    LLExternalEditor mExternalEditor;
-
-    // XUI elements for this floater
-    LLScrollListCtrl*           mFileList;                          // scroll list control for file list
-    LLLineEditor*               mEditorPathTextBox;                 // text field for path to editor executable
-    LLLineEditor*               mEditorArgsTextBox;                 // text field for arguments to editor executable
-    LLLineEditor*               mDiffPathTextBox;                   // text field for path to diff file
-    LLButton*                   mDisplayFloaterBtn;                 // button to display primary floater
-    LLButton*                   mDisplayFloaterBtn_2;               // button to display secondary floater
-    LLButton*                   mEditFloaterBtn;                    // button to edit floater
-    LLButton*                   mExecutableBrowseButton;            // button to browse for executable
-    LLButton*                   mCloseOtherButton;                  // button to close primary displayed floater
-    LLButton*                   mCloseOtherButton_2;                // button to close secondary displayed floater
-    LLButton*                   mDiffBrowseButton;                  // button to browse for diff file
-    LLButton*                   mToggleHighlightButton;             // button to toggle highlight of files/elements with diffs
-    LLButton*                   mToggleOverlapButton;               // button to togle overlap panel/highlighting
-    LLComboBox*                 mLanguageSelection;                 // combo box for primary language selection
-    LLComboBox*                 mLanguageSelection_2;               // combo box for secondary language selection
-    S32                         mLastDisplayedX, mLastDisplayedY;   // stored position of last floater so the new one opens up in the same place
-    std::string                 mDelim;                             // the OS-specific delimiter character (/ or \) (*TODO: this shouldn't be needed, right?)
-
-    std::string                 mSavedEditorPath;                   // stored editor path so closing this floater doesn't reset it
-    std::string                 mSavedEditorArgs;                   // stored editor args so closing this floater doesn't reset it
-    std::string                 mSavedDiffPath;                     // stored diff file path so closing this floater doesn't reset it
-
-    // Internal functionality
-    static void popupAndPrintWarning(const std::string& warning);   // pop up a warning
-    std::string getLocalizedDirectory();                            // build and return the path to the XUI directory for the currently-selected localization
-    void scanDiffFile(LLXmlTreeNode* file_node);                    // scan a given XML node for diff entries and highlight them in its associated file
-    void highlightChangedElements();                                // look up the list of elements to highlight and highlight them in the current floater
-    void highlightChangedFiles();                                   // look up the list of changed files to highlight and highlight them in the scroll list
-    void findOverlapsInChildren(LLView* parent);                    // fill the map below with element overlap information
-    static BOOL overlapIgnorable(LLView* viewp);                    // check it the element can be ignored for overlap/localization purposes
-
-    // check if two elements overlap using their rectangles
-    // used instead of llrect functions because by adding a few pixels of leeway I can cut down drastically on the number of overlaps
-    BOOL elementOverlap(LLView* view1, LLView* view2);
-
-    // Button/drop-down action listeners (self explanatory)
-    void onClickDisplayFloater(S32 id);
-    void onClickSaveFloater(S32 id);
-    void onClickSaveAll(S32 id);
-    void onClickEditFloater();
-    void onClickBrowseForEditor();
-    void getExecutablePath(const std::vector<std::string>& filenames);
-    void onClickBrowseForDiffs();
-    void getDiffsFilePath(const std::vector<std::string>& filenames);
-    void onClickToggleDiffHighlighting();
-    void onClickToggleOverlapping();
-    void onClickCloseDisplayedFloater(S32 id);
-    void onLanguageComboSelect(LLUICtrl* ctrl);
-    void onClickExportSchema();
-    void onClickShowRectangles(const LLSD& data);
->>>>>>> e1623bb2
-};
-
-//----------------------------------------------------------------------------
-// Local class declarations
-// Reset object to ensure that when we change the current language setting for preview purposes,
-// it automatically is reset.  Constructed on the stack at the start of the method; the reset
-// occurs as it falls out of scope at the end of the method.  See llfloateruipreview.cpp for usage.
-class LLLocalizationResetForcer
-{
-public:
-    LLLocalizationResetForcer(LLFloaterUIPreview* floater, S32 ID);
-    virtual ~LLLocalizationResetForcer();
-
-private:
-    std::string mSavedLocalization; // the localization before we change it
-};
-
-// Implementation of live file
-// When a floater is being previewed, any saved changes to its corresponding
-// file cause the previewed floater to be reloaded
-class LLGUIPreviewLiveFile : public LLLiveFile
-{
-public:
-<<<<<<< HEAD
-	LLGUIPreviewLiveFile(std::string path, std::string name, LLFloaterUIPreview* parent);
-	virtual ~LLGUIPreviewLiveFile();
-	LLFloaterUIPreview* mParent;
-	LLFadeEventTimer* mFadeTimer;	// timer for fade-to-yellow-and-back effect to warn that file has been reloaded
-	bool mFirstFade;				// setting this avoids showing the fade reload warning on first load
-	std::string mFileName;
-=======
-    LLGUIPreviewLiveFile(std::string path, std::string name, LLFloaterUIPreview* parent);
-    virtual ~LLGUIPreviewLiveFile();
-    LLFloaterUIPreview* mParent;
-    LLFadeEventTimer* mFadeTimer;   // timer for fade-to-yellow-and-back effect to warn that file has been reloaded
-    BOOL mFirstFade;                // setting this avoids showing the fade reload warning on first load
-    std::string mFileName;
->>>>>>> e1623bb2
-protected:
-    bool loadFile();
-};
-
-// Implementation of graphical fade in/out (on timer) for when XUI files are updated
-class LLFadeEventTimer : public LLEventTimer
-{
-public:
-<<<<<<< HEAD
-	LLFadeEventTimer(F32 refresh, LLGUIPreviewLiveFile* parent);
-	bool tick();
-	LLGUIPreviewLiveFile* mParent;
-private:
-	bool mFadingOut;			// fades in then out; this is toggled in between
-	LLColor4 mOriginalColor;	// original color; color is reset to this after fade is coimplete
-=======
-    LLFadeEventTimer(F32 refresh, LLGUIPreviewLiveFile* parent);
-    BOOL tick();
-    LLGUIPreviewLiveFile* mParent;
-private:
-    BOOL mFadingOut;            // fades in then out; this is toggled in between
-    LLColor4 mOriginalColor;    // original color; color is reset to this after fade is coimplete
->>>>>>> e1623bb2
-};
-
-// Implementation of previewed floater
-// Used to override draw and mouse handler
-class LLPreviewedFloater : public LLFloater
-{
-public:
-    LLPreviewedFloater(LLFloaterUIPreview* floater, const Params& params)
-        : LLFloater(LLSD(), params),
-          mFloaterUIPreview(floater)
-    {
-    }
-
-<<<<<<< HEAD
-	virtual void draw();
-	bool handleRightMouseDown(S32 x, S32 y, MASK mask);
-	bool handleToolTip(S32 x, S32 y, MASK mask);
-	bool selectElement(LLView* parent, int x, int y, int depth);	// select element to display its overlappers
-=======
-    virtual void draw();
-    BOOL handleRightMouseDown(S32 x, S32 y, MASK mask);
-    BOOL handleToolTip(S32 x, S32 y, MASK mask);
-    BOOL selectElement(LLView* parent, int x, int y, int depth);    // select element to display its overlappers
->>>>>>> e1623bb2
-
-    LLFloaterUIPreview* mFloaterUIPreview;
-
-    // draw widget outlines
-    static bool sShowRectangles;
-};
-
-bool LLPreviewedFloater::sShowRectangles = false;
-
-//----------------------------------------------------------------------------
-
-// Localization reset forcer -- ensures that when localization is temporarily changed for previewed floater, it is reset
-// Changes are made here
-LLLocalizationResetForcer::LLLocalizationResetForcer(LLFloaterUIPreview* floater, S32 ID)
-{
-    mSavedLocalization = LLUI::getInstance()->mSettingGroups["config"]->getString("Language");              // save current localization setting
-    LLUI::getInstance()->mSettingGroups["config"]->setString("Language", floater->getLocStr(ID));// hack language to be the one we want to preview floaters in
-    // forcibly reset XUI paths with this new language
-    gDirUtilp->setSkinFolder(gDirUtilp->getSkinFolder(), floater->getLocStr(ID));
-}
-
-// Actually reset in destructor
-// Changes are reversed here
-LLLocalizationResetForcer::~LLLocalizationResetForcer()
-{
-    LLUI::getInstance()->mSettingGroups["config"]->setString("Language", mSavedLocalization);   // reset language to what it was before we changed it
-    // forcibly reset XUI paths with this new language
-    gDirUtilp->setSkinFolder(gDirUtilp->getSkinFolder(), mSavedLocalization);
-}
-
-// Live file constructor
-// Needs full path for LLLiveFile but needs just file name for this code, hence the reduntant arguments; easier than separating later
-LLGUIPreviewLiveFile::LLGUIPreviewLiveFile(std::string path, std::string name, LLFloaterUIPreview* parent)
-        : mFileName(name),
-<<<<<<< HEAD
-		mParent(parent),
-		mFirstFade(true),
-		mFadeTimer(NULL),
-		LLLiveFile(path, 1.0)
-=======
-        mParent(parent),
-        mFirstFade(TRUE),
-        mFadeTimer(NULL),
-        LLLiveFile(path, 1.0)
->>>>>>> e1623bb2
-{}
-
-LLGUIPreviewLiveFile::~LLGUIPreviewLiveFile()
-{
-    mParent->mLiveFile = NULL;
-    if(mFadeTimer)
-    {
-        mFadeTimer->mParent = NULL;
-        // deletes itself; see lltimer.cpp
-    }
-}
-
-// Live file load
-bool LLGUIPreviewLiveFile::loadFile()
-{
-<<<<<<< HEAD
-	mParent->displayFloater(false,1);	// redisplay the floater
-	if(mFirstFade)	// only fade if it wasn't just clicked on; can't use "clicked" bool below because of an oddity with setting LLLiveFile initial state
-	{
-		mFirstFade = false;
-	}
-	else
-	{
-		if(mFadeTimer)
-		{
-			mFadeTimer->mParent = NULL;
-		}
-		mFadeTimer = new LLFadeEventTimer(0.05f,this);
-	}
-	return true;
-=======
-    mParent->displayFloater(FALSE,1);   // redisplay the floater
-    if(mFirstFade)  // only fade if it wasn't just clicked on; can't use "clicked" BOOL below because of an oddity with setting LLLiveFile initial state
-    {
-        mFirstFade = FALSE;
-    }
-    else
-    {
-        if(mFadeTimer)
-        {
-            mFadeTimer->mParent = NULL;
-        }
-        mFadeTimer = new LLFadeEventTimer(0.05f,this);
-    }
-    return true;
->>>>>>> e1623bb2
-}
-
-// Initialize fade event timer
-LLFadeEventTimer::LLFadeEventTimer(F32 refresh, LLGUIPreviewLiveFile* parent)
-<<<<<<< HEAD
-	: mParent(parent),
-	mFadingOut(true),
-	LLEventTimer(refresh)
-=======
-    : mParent(parent),
-    mFadingOut(TRUE),
-    LLEventTimer(refresh)
->>>>>>> e1623bb2
-{
-    mOriginalColor = mParent->mParent->mDisplayedFloater->getBackgroundColor();
-}
-
-// Single tick of fade event timer: increment the color
-bool LLFadeEventTimer::tick()
-{
-<<<<<<< HEAD
-	float diff = 0.04f;
-	if(true == mFadingOut)	// set fade for in/out color direction
-	{
-		diff = -diff;
-	}
-
-	if(NULL == mParent)	// no more need to tick, so suicide
-	{
-		return true;
-	}
-
-	// Set up colors
-	LLColor4 bg_color = mParent->mParent->mDisplayedFloater->getBackgroundColor();
-	LLSD colors = bg_color.getValue();
-	LLSD colors_old = colors;
-
-	// Tick colors
-	colors[0] = colors[0].asReal() - diff; if(colors[0].asReal() < mOriginalColor.getValue()[0].asReal()) { colors[0] = colors_old[0]; }
-	colors[1] = colors[1].asReal() - diff; if(colors[1].asReal() < mOriginalColor.getValue()[1].asReal()) { colors[1] = colors_old[1]; }
-	colors[2] = colors[2].asReal() + diff; if(colors[2].asReal() > mOriginalColor.getValue()[2].asReal()) { colors[2] = colors_old[2]; }
-
-	// Clamp and set colors
-	bg_color.setValue(colors);
-	bg_color.clamp();	// make sure we didn't exceed [0,1]
-	mParent->mParent->mDisplayedFloater->setBackgroundColor(bg_color);
-
-	if(bg_color[2] <= 0.0f)	// end of fade out, start fading in
-	{
-		mFadingOut = false;
-	}
-
-	return false;
-=======
-    float diff = 0.04f;
-    if(TRUE == mFadingOut)  // set fade for in/out color direction
-    {
-        diff = -diff;
-    }
-
-    if(NULL == mParent) // no more need to tick, so suicide
-    {
-        return TRUE;
-    }
-
-    // Set up colors
-    LLColor4 bg_color = mParent->mParent->mDisplayedFloater->getBackgroundColor();
-    LLSD colors = bg_color.getValue();
-    LLSD colors_old = colors;
-
-    // Tick colors
-    colors[0] = colors[0].asReal() - diff; if(colors[0].asReal() < mOriginalColor.getValue()[0].asReal()) { colors[0] = colors_old[0]; }
-    colors[1] = colors[1].asReal() - diff; if(colors[1].asReal() < mOriginalColor.getValue()[1].asReal()) { colors[1] = colors_old[1]; }
-    colors[2] = colors[2].asReal() + diff; if(colors[2].asReal() > mOriginalColor.getValue()[2].asReal()) { colors[2] = colors_old[2]; }
-
-    // Clamp and set colors
-    bg_color.setValue(colors);
-    bg_color.clamp();   // make sure we didn't exceed [0,1]
-    mParent->mParent->mDisplayedFloater->setBackgroundColor(bg_color);
-
-    if(bg_color[2] <= 0.0f) // end of fade out, start fading in
-    {
-        mFadingOut = FALSE;
-    }
-
-    return FALSE;
->>>>>>> e1623bb2
-}
-
-// Constructor
-LLFloaterUIPreview::LLFloaterUIPreview(const LLSD& key)
-  : LLFloater(key),
-<<<<<<< HEAD
-	mDisplayedFloater(NULL),
-	mDisplayedFloater_2(NULL),
-	mLiveFile(NULL),
-	// sHighlightingDiffs(false),
-	mHighlightingOverlaps(false),
-	mLastDisplayedX(0),
-	mLastDisplayedY(0)
-=======
-    mDisplayedFloater(NULL),
-    mDisplayedFloater_2(NULL),
-    mLiveFile(NULL),
-    // sHighlightingDiffs(FALSE),
-    mHighlightingOverlaps(FALSE),
-    mLastDisplayedX(0),
-    mLastDisplayedY(0)
->>>>>>> e1623bb2
-{
-}
-
-// Destructor
-LLFloaterUIPreview::~LLFloaterUIPreview()
-{
-    // spawned floaters are deleted automatically, so we don't need to delete them here
-
-    // save contents of textfields so it can be restored later if the floater is created again this session
-    mSavedEditorPath = mEditorPathTextBox->getText();
-    mSavedEditorArgs = mEditorArgsTextBox->getText();
-    mSavedDiffPath   = mDiffPathTextBox->getText();
-
-    // delete live file if it exists
-    if(mLiveFile)
-    {
-        delete mLiveFile;
-        mLiveFile = NULL;
-    }
-}
-
-// Perform post-build setup (defined in superclass)
-bool LLFloaterUIPreview::postBuild()
-{
-<<<<<<< HEAD
-	LLPanel* main_panel_tmp = getChild<LLPanel>("main_panel");				// get a pointer to the main panel in order to...
-	mFileList = main_panel_tmp->getChild<LLScrollListCtrl>("name_list");	// save pointer to file list
-	// Double-click opens the floater, for convenience
-	mFileList->setDoubleClickCallback(boost::bind(&LLFloaterUIPreview::onClickDisplayFloater, this, PRIMARY_FLOATER));
-
-	setDefaultBtn("display_floater");
-	// get pointers to buttons and link to callbacks
-	mLanguageSelection = main_panel_tmp->getChild<LLComboBox>("language_select_combo");
-	mLanguageSelection->setCommitCallback(boost::bind(&LLFloaterUIPreview::onLanguageComboSelect, this, mLanguageSelection));
-	mLanguageSelection_2 = main_panel_tmp->getChild<LLComboBox>("language_select_combo_2");
-	mLanguageSelection_2->setCommitCallback(boost::bind(&LLFloaterUIPreview::onLanguageComboSelect, this, mLanguageSelection));
-	LLPanel* editor_panel_tmp = main_panel_tmp->getChild<LLPanel>("editor_panel");
-	mDisplayFloaterBtn = main_panel_tmp->getChild<LLButton>("display_floater");
-	mDisplayFloaterBtn->setClickedCallback(boost::bind(&LLFloaterUIPreview::onClickDisplayFloater, this, PRIMARY_FLOATER));
-	mDisplayFloaterBtn_2 = main_panel_tmp->getChild<LLButton>("display_floater_2");
-	mDisplayFloaterBtn_2->setClickedCallback(boost::bind(&LLFloaterUIPreview::onClickDisplayFloater, this, SECONDARY_FLOATER));
-	mToggleOverlapButton = main_panel_tmp->getChild<LLButton>("toggle_overlap_panel");
-	mToggleOverlapButton->setClickedCallback(boost::bind(&LLFloaterUIPreview::onClickToggleOverlapping, this));
-	mCloseOtherButton = main_panel_tmp->getChild<LLButton>("close_displayed_floater");
-	mCloseOtherButton->setClickedCallback(boost::bind(&LLFloaterUIPreview::onClickCloseDisplayedFloater, this, PRIMARY_FLOATER));
-	mCloseOtherButton_2 = main_panel_tmp->getChild<LLButton>("close_displayed_floater_2");
-	mCloseOtherButton_2->setClickedCallback(boost::bind(&LLFloaterUIPreview::onClickCloseDisplayedFloater, this, SECONDARY_FLOATER));
-	mEditFloaterBtn = main_panel_tmp->getChild<LLButton>("edit_floater");
-	mEditFloaterBtn->setClickedCallback(boost::bind(&LLFloaterUIPreview::onClickEditFloater, this));
-	mExecutableBrowseButton = editor_panel_tmp->getChild<LLButton>("browse_for_executable");
-	LLPanel* vlt_panel_tmp = main_panel_tmp->getChild<LLPanel>("vlt_panel");
-	mExecutableBrowseButton->setClickedCallback(boost::bind(&LLFloaterUIPreview::onClickBrowseForEditor, this));
-	mDiffBrowseButton = vlt_panel_tmp->getChild<LLButton>("browse_for_vlt_diffs");
-	mDiffBrowseButton->setClickedCallback(boost::bind(&LLFloaterUIPreview::onClickBrowseForDiffs, this));
-	mToggleHighlightButton = vlt_panel_tmp->getChild<LLButton>("toggle_vlt_diff_highlight");
-	mToggleHighlightButton->setClickedCallback(boost::bind(&LLFloaterUIPreview::onClickToggleDiffHighlighting, this));
-	main_panel_tmp->getChild<LLButton>("save_floater")->setClickedCallback(boost::bind(&LLFloaterUIPreview::onClickSaveFloater, this, PRIMARY_FLOATER));
-	main_panel_tmp->getChild<LLButton>("save_all_floaters")->setClickedCallback(boost::bind(&LLFloaterUIPreview::onClickSaveAll, this, PRIMARY_FLOATER));
-
-	getChild<LLButton>("export_schema")->setClickedCallback(boost::bind(&LLFloaterUIPreview::onClickExportSchema, this));
-	getChild<LLUICtrl>("show_rectangles")->setCommitCallback(
-		boost::bind(&LLFloaterUIPreview::onClickShowRectangles, this, _2));
-
-	// get pointers to text fields
-	mEditorPathTextBox = editor_panel_tmp->getChild<LLLineEditor>("executable_path_field");
-	mEditorArgsTextBox = editor_panel_tmp->getChild<LLLineEditor>("executable_args_field");
-	mDiffPathTextBox = vlt_panel_tmp->getChild<LLLineEditor>("vlt_diff_path_field");
-
-	// *HACK: restored saved editor path and args to textfields
-	mEditorPathTextBox->setText(mSavedEditorPath);
-	mEditorArgsTextBox->setText(mSavedEditorArgs);
-	mDiffPathTextBox->setText(mSavedDiffPath);
-
-	// Set up overlap panel
-	mOverlapPanel = getChild<LLOverlapPanel>("overlap_panel");
-
-	getChildView("overlap_scroll")->setVisible( mHighlightingOverlaps);
-	
-	mDelim = gDirUtilp->getDirDelimiter();	// initialize delimiter to dir sep slash
-
-	// refresh list of available languages (EN will still be default)
-	bool found = true;
-	bool found_en_us = false;
-	std::string language_directory;
-	std::string xui_dir = get_xui_dir();	// directory containing localizations -- don't forget trailing delim
-	mLanguageSelection->removeall();																				// clear out anything temporarily in list from XML
-
-	LLDirIterator iter(xui_dir, "*");
-	while(found)																									// for every directory
-	{
-		if((found = iter.next(language_directory)))							// get next directory
-		{
-			std::string full_path = gDirUtilp->add(xui_dir, language_directory);
-			if(LLFile::isfile(full_path.c_str()))																	// if it's not a directory, skip it
-			{
-				continue;
-			}
-
-			if(strncmp("template",language_directory.c_str(),8) && -1 == language_directory.find("."))				// if it's not the template directory or a hidden directory
-			{
-				if(!strncmp("en",language_directory.c_str(),5))													// remember if we've seen en, so we can make it default
-				{
-					found_en_us = true;
-				}
-				else
-				{
-					mLanguageSelection->add(std::string(language_directory));											// add it to the language selection dropdown menu
-					mLanguageSelection_2->add(std::string(language_directory));
-				}
-			}
-		}
-	}
-	if(found_en_us)
-	{
-		mLanguageSelection->add(std::string("en"),ADD_TOP);															// make en first item if we found it
-		mLanguageSelection_2->add(std::string("en"),ADD_TOP);	
-	}
-	else
-	{
-		std::string warning = std::string("No EN localization found; check your XUI directories!");
-		popupAndPrintWarning(warning);
-	}
-	mLanguageSelection->selectFirstItem();																			// select the first item
-	mLanguageSelection_2->selectFirstItem();
-
-	refreshList();																									// refresh the list of available floaters
-
-	return true;
-=======
-    LLPanel* main_panel_tmp = getChild<LLPanel>("main_panel");              // get a pointer to the main panel in order to...
-    mFileList = main_panel_tmp->getChild<LLScrollListCtrl>("name_list");    // save pointer to file list
-    // Double-click opens the floater, for convenience
-    mFileList->setDoubleClickCallback(boost::bind(&LLFloaterUIPreview::onClickDisplayFloater, this, PRIMARY_FLOATER));
-
-    setDefaultBtn("display_floater");
-    // get pointers to buttons and link to callbacks
-    mLanguageSelection = main_panel_tmp->getChild<LLComboBox>("language_select_combo");
-    mLanguageSelection->setCommitCallback(boost::bind(&LLFloaterUIPreview::onLanguageComboSelect, this, mLanguageSelection));
-    mLanguageSelection_2 = main_panel_tmp->getChild<LLComboBox>("language_select_combo_2");
-    mLanguageSelection_2->setCommitCallback(boost::bind(&LLFloaterUIPreview::onLanguageComboSelect, this, mLanguageSelection));
-    LLPanel* editor_panel_tmp = main_panel_tmp->getChild<LLPanel>("editor_panel");
-    mDisplayFloaterBtn = main_panel_tmp->getChild<LLButton>("display_floater");
-    mDisplayFloaterBtn->setClickedCallback(boost::bind(&LLFloaterUIPreview::onClickDisplayFloater, this, PRIMARY_FLOATER));
-    mDisplayFloaterBtn_2 = main_panel_tmp->getChild<LLButton>("display_floater_2");
-    mDisplayFloaterBtn_2->setClickedCallback(boost::bind(&LLFloaterUIPreview::onClickDisplayFloater, this, SECONDARY_FLOATER));
-    mToggleOverlapButton = main_panel_tmp->getChild<LLButton>("toggle_overlap_panel");
-    mToggleOverlapButton->setClickedCallback(boost::bind(&LLFloaterUIPreview::onClickToggleOverlapping, this));
-    mCloseOtherButton = main_panel_tmp->getChild<LLButton>("close_displayed_floater");
-    mCloseOtherButton->setClickedCallback(boost::bind(&LLFloaterUIPreview::onClickCloseDisplayedFloater, this, PRIMARY_FLOATER));
-    mCloseOtherButton_2 = main_panel_tmp->getChild<LLButton>("close_displayed_floater_2");
-    mCloseOtherButton_2->setClickedCallback(boost::bind(&LLFloaterUIPreview::onClickCloseDisplayedFloater, this, SECONDARY_FLOATER));
-    mEditFloaterBtn = main_panel_tmp->getChild<LLButton>("edit_floater");
-    mEditFloaterBtn->setClickedCallback(boost::bind(&LLFloaterUIPreview::onClickEditFloater, this));
-    mExecutableBrowseButton = editor_panel_tmp->getChild<LLButton>("browse_for_executable");
-    LLPanel* vlt_panel_tmp = main_panel_tmp->getChild<LLPanel>("vlt_panel");
-    mExecutableBrowseButton->setClickedCallback(boost::bind(&LLFloaterUIPreview::onClickBrowseForEditor, this));
-    mDiffBrowseButton = vlt_panel_tmp->getChild<LLButton>("browse_for_vlt_diffs");
-    mDiffBrowseButton->setClickedCallback(boost::bind(&LLFloaterUIPreview::onClickBrowseForDiffs, this));
-    mToggleHighlightButton = vlt_panel_tmp->getChild<LLButton>("toggle_vlt_diff_highlight");
-    mToggleHighlightButton->setClickedCallback(boost::bind(&LLFloaterUIPreview::onClickToggleDiffHighlighting, this));
-    main_panel_tmp->getChild<LLButton>("save_floater")->setClickedCallback(boost::bind(&LLFloaterUIPreview::onClickSaveFloater, this, PRIMARY_FLOATER));
-    main_panel_tmp->getChild<LLButton>("save_all_floaters")->setClickedCallback(boost::bind(&LLFloaterUIPreview::onClickSaveAll, this, PRIMARY_FLOATER));
-
-    getChild<LLButton>("export_schema")->setClickedCallback(boost::bind(&LLFloaterUIPreview::onClickExportSchema, this));
-    getChild<LLUICtrl>("show_rectangles")->setCommitCallback(
-        boost::bind(&LLFloaterUIPreview::onClickShowRectangles, this, _2));
-
-    // get pointers to text fields
-    mEditorPathTextBox = editor_panel_tmp->getChild<LLLineEditor>("executable_path_field");
-    mEditorArgsTextBox = editor_panel_tmp->getChild<LLLineEditor>("executable_args_field");
-    mDiffPathTextBox = vlt_panel_tmp->getChild<LLLineEditor>("vlt_diff_path_field");
-
-    // *HACK: restored saved editor path and args to textfields
-    mEditorPathTextBox->setText(mSavedEditorPath);
-    mEditorArgsTextBox->setText(mSavedEditorArgs);
-    mDiffPathTextBox->setText(mSavedDiffPath);
-
-    // Set up overlap panel
-    mOverlapPanel = getChild<LLOverlapPanel>("overlap_panel");
-
-    getChildView("overlap_scroll")->setVisible( mHighlightingOverlaps);
-
-    mDelim = gDirUtilp->getDirDelimiter();  // initialize delimiter to dir sep slash
-
-    // refresh list of available languages (EN will still be default)
-    BOOL found = TRUE;
-    BOOL found_en_us = FALSE;
-    std::string language_directory;
-    std::string xui_dir = get_xui_dir();    // directory containing localizations -- don't forget trailing delim
-    mLanguageSelection->removeall();                                                                                // clear out anything temporarily in list from XML
-
-    LLDirIterator iter(xui_dir, "*");
-    while(found)                                                                                                    // for every directory
-    {
-        if((found = iter.next(language_directory)))                         // get next directory
-        {
-            std::string full_path = gDirUtilp->add(xui_dir, language_directory);
-            if(LLFile::isfile(full_path.c_str()))                                                                   // if it's not a directory, skip it
-            {
-                continue;
-            }
-
-            if(strncmp("template",language_directory.c_str(),8) && -1 == language_directory.find("."))              // if it's not the template directory or a hidden directory
-            {
-                if(!strncmp("en",language_directory.c_str(),5))                                                 // remember if we've seen en, so we can make it default
-                {
-                    found_en_us = TRUE;
-                }
-                else
-                {
-                    mLanguageSelection->add(std::string(language_directory));                                           // add it to the language selection dropdown menu
-                    mLanguageSelection_2->add(std::string(language_directory));
-                }
-            }
-        }
-    }
-    if(found_en_us)
-    {
-        mLanguageSelection->add(std::string("en"),ADD_TOP);                                                         // make en first item if we found it
-        mLanguageSelection_2->add(std::string("en"),ADD_TOP);
-    }
-    else
-    {
-        std::string warning = std::string("No EN localization found; check your XUI directories!");
-        popupAndPrintWarning(warning);
-    }
-    mLanguageSelection->selectFirstItem();                                                                          // select the first item
-    mLanguageSelection_2->selectFirstItem();
-
-    refreshList();                                                                                                  // refresh the list of available floaters
-
-    return TRUE;
->>>>>>> e1623bb2
-}
-
-// Callback for language combo box selection: refresh current floater when you change languages
-void LLFloaterUIPreview::onLanguageComboSelect(LLUICtrl* ctrl)
-{
-<<<<<<< HEAD
-	LLComboBox* caller = dynamic_cast<LLComboBox*>(ctrl);
-	if (!caller)
-		return;
-	if(caller->getName() == std::string("language_select_combo"))
-	{
-		if(mDisplayedFloater)
-		{
-			onClickCloseDisplayedFloater(PRIMARY_FLOATER);
-			displayFloater(true,1);
-		}
-	}
-	else
-	{
-		if(mDisplayedFloater_2)
-		{
-			onClickCloseDisplayedFloater(PRIMARY_FLOATER);
-			displayFloater(true,2);	// *TODO: make take an arg
-		}
-	}
-=======
-    LLComboBox* caller = dynamic_cast<LLComboBox*>(ctrl);
-    if (!caller)
-        return;
-    if(caller->getName() == std::string("language_select_combo"))
-    {
-        if(mDisplayedFloater)
-        {
-            onClickCloseDisplayedFloater(PRIMARY_FLOATER);
-            displayFloater(TRUE,1);
-        }
-    }
-    else
-    {
-        if(mDisplayedFloater_2)
-        {
-            onClickCloseDisplayedFloater(PRIMARY_FLOATER);
-            displayFloater(TRUE,2); // *TODO: make take an arg
-        }
-    }
->>>>>>> e1623bb2
-
-}
-
-void LLFloaterUIPreview::onClickExportSchema()
-{
-    //NOTE: schema generation not complete
-    //gViewerWindow->setCursor(UI_CURSOR_WAIT);
-    //std::string template_path = gDirUtilp->getExpandedFilename(LL_PATH_DEFAULT_SKIN, "xui", "schema");
-
-    //typedef LLWidgetTypeRegistry::Registrar::registry_map_t::const_iterator registry_it;
-    //registry_it end_it = LLWidgetTypeRegistry::defaultRegistrar().endItems();
-    //for(registry_it it = LLWidgetTypeRegistry::defaultRegistrar().beginItems();
-    //  it != end_it;
-    //  ++it)
-    //{
-    //  std::string widget_name = it->first;
-    //  const LLInitParam::BaseBlock& block =
-    //      (*LLDefaultParamBlockRegistry::instance().getValue(*LLWidgetTypeRegistry::instance().getValue(widget_name)))();
-    //  LLXMLNodePtr root_nodep = new LLXMLNode();
-    //  LLRNGWriter().writeRNG(widget_name, root_nodep, block, "http://www.lindenlab.com/xui");
-
-    //  std::string file_name(template_path + gDirUtilp->getDirDelimiter() + widget_name + ".rng");
-
-    //  LLFILE* rng_file = LLFile::fopen(file_name.c_str(), "w");
-    //  {
-    //      LLXMLNode::writeHeaderToFile(rng_file);
-    //      const bool use_type_decorations = false;
-    //      root_nodep->writeToFile(rng_file, std::string(), use_type_decorations);
-    //  }
-    //  fclose(rng_file);
-    //}
-    //gViewerWindow->setCursor(UI_CURSOR_ARROW);
-}
-
-void LLFloaterUIPreview::onClickShowRectangles(const LLSD& data)
-{
-    LLPreviewedFloater::sShowRectangles = data.asBoolean();
-}
-
-// Close click handler -- delete my displayed floater if it exists
-void LLFloaterUIPreview::onClose(bool app_quitting)
-{
-    if(!app_quitting && mDisplayedFloater)
-    {
-        onClickCloseDisplayedFloater(PRIMARY_FLOATER);
-        onClickCloseDisplayedFloater(SECONDARY_FLOATER);
-        delete mDisplayedFloater;
-        mDisplayedFloater = NULL;
-        delete mDisplayedFloater_2;
-        mDisplayedFloater_2 = NULL;
-    }
-}
-
-// Error handling (to avoid code repetition)
-// *TODO: this is currently unlocalized.  Add to alerts/notifications.xml, someday, maybe.
-void LLFloaterUIPreview::popupAndPrintWarning(const std::string& warning)
-{
-    LL_WARNS() << warning << LL_ENDL;
-    LLSD args;
-    args["MESSAGE"] = warning;
-    LLNotificationsUtil::add("GenericAlert", args);
-}
-
-// Get localization string from drop-down menu
-std::string LLFloaterUIPreview::getLocStr(S32 ID)
-{
-    if(ID == 1)
-    {
-        return mLanguageSelection->getSelectedItemLabel(0);
-    }
-    else
-    {
-        return mLanguageSelection_2->getSelectedItemLabel(0);
-    }
-}
-
-// Get localized directory (build path from data directory to XUI files, substituting localization string in for language)
-std::string LLFloaterUIPreview::getLocalizedDirectory()
-{
-    return get_xui_dir() + (getLocStr(1)) + mDelim; // e.g. "C:/Code/guipreview/indra/newview/skins/xui/en/";
-}
-
-// Refresh the list of floaters by doing a directory traverse for XML XUI floater files
-// Could be used to grab any specific language's list of compatible floaters, but currently it's just used to get all of them
-void LLFloaterUIPreview::refreshList()
-{
-<<<<<<< HEAD
-	// Note: the mask doesn't seem to accept regular expressions, so there need to be two directory searches here
-	mFileList->clearRows();		// empty list
-	std::string name;
-	bool found = true;
-
-	LLDirIterator floater_iter(getLocalizedDirectory(), "floater_*.xml");
-	while(found)				// for every floater file that matches the pattern
-	{
-		if((found = floater_iter.next(name)))	// get next file matching pattern
-		{
-			addFloaterEntry(name.c_str());	// and add it to the list (file name only; localization code takes care of rest of path)
-		}
-	}
-	found = true;
-
-	LLDirIterator inspect_iter(getLocalizedDirectory(), "inspect_*.xml");
-	while(found)				// for every inspector file that matches the pattern
-	{
-		if((found = inspect_iter.next(name)))	// get next file matching pattern
-		{
-			addFloaterEntry(name.c_str());	// and add it to the list (file name only; localization code takes care of rest of path)
-		}
-	}
-	found = true;
-
-	LLDirIterator menu_iter(getLocalizedDirectory(), "menu_*.xml");
-	while(found)				// for every menu file that matches the pattern
-	{
-		if((found = menu_iter.next(name)))	// get next file matching pattern
-		{
-			addFloaterEntry(name.c_str());	// and add it to the list (file name only; localization code takes care of rest of path)
-		}
-	}
-	found = true;
-
-	LLDirIterator panel_iter(getLocalizedDirectory(), "panel_*.xml");
-	while(found)				// for every panel file that matches the pattern
-	{
-		if((found = panel_iter.next(name)))	// get next file matching pattern
-		{
-			addFloaterEntry(name.c_str());	// and add it to the list (file name only; localization code takes care of rest of path)
-		}
-	}
-	found = true;
-
-	LLDirIterator sidepanel_iter(getLocalizedDirectory(), "sidepanel_*.xml");
-	while(found)				// for every sidepanel file that matches the pattern
-	{
-		if((found = sidepanel_iter.next(name)))	// get next file matching pattern
-		{
-			addFloaterEntry(name.c_str());	// and add it to the list (file name only; localization code takes care of rest of path)
-		}
-	}
-
-	if(!mFileList->isEmpty())	// if there were any matching files, just select the first one (so we don't have to worry about disabling buttons when no entry is selected)
-	{
-		mFileList->selectFirstItem();
-	}
-=======
-    // Note: the mask doesn't seem to accept regular expressions, so there need to be two directory searches here
-    mFileList->clearRows();     // empty list
-    std::string name;
-    BOOL found = TRUE;
-
-    LLDirIterator floater_iter(getLocalizedDirectory(), "floater_*.xml");
-    while(found)                // for every floater file that matches the pattern
-    {
-        if((found = floater_iter.next(name)))   // get next file matching pattern
-        {
-            addFloaterEntry(name.c_str());  // and add it to the list (file name only; localization code takes care of rest of path)
-        }
-    }
-    found = TRUE;
-
-    LLDirIterator inspect_iter(getLocalizedDirectory(), "inspect_*.xml");
-    while(found)                // for every inspector file that matches the pattern
-    {
-        if((found = inspect_iter.next(name)))   // get next file matching pattern
-        {
-            addFloaterEntry(name.c_str());  // and add it to the list (file name only; localization code takes care of rest of path)
-        }
-    }
-    found = TRUE;
-
-    LLDirIterator menu_iter(getLocalizedDirectory(), "menu_*.xml");
-    while(found)                // for every menu file that matches the pattern
-    {
-        if((found = menu_iter.next(name)))  // get next file matching pattern
-        {
-            addFloaterEntry(name.c_str());  // and add it to the list (file name only; localization code takes care of rest of path)
-        }
-    }
-    found = TRUE;
-
-    LLDirIterator panel_iter(getLocalizedDirectory(), "panel_*.xml");
-    while(found)                // for every panel file that matches the pattern
-    {
-        if((found = panel_iter.next(name))) // get next file matching pattern
-        {
-            addFloaterEntry(name.c_str());  // and add it to the list (file name only; localization code takes care of rest of path)
-        }
-    }
-    found = TRUE;
-
-    LLDirIterator sidepanel_iter(getLocalizedDirectory(), "sidepanel_*.xml");
-    while(found)                // for every sidepanel file that matches the pattern
-    {
-        if((found = sidepanel_iter.next(name))) // get next file matching pattern
-        {
-            addFloaterEntry(name.c_str());  // and add it to the list (file name only; localization code takes care of rest of path)
-        }
-    }
-
-    if(!mFileList->isEmpty())   // if there were any matching files, just select the first one (so we don't have to worry about disabling buttons when no entry is selected)
-    {
-        mFileList->selectFirstItem();
-    }
->>>>>>> e1623bb2
-}
-
-// Add a single entry to the list of available floaters
-// Note: no deduplification (shouldn't be necessary)
-void LLFloaterUIPreview::addFloaterEntry(const std::string& path)
-{
-<<<<<<< HEAD
-	LLUUID* entry_id = new LLUUID();				// create a new UUID
-	entry_id->generate(path);
-	const LLUUID& entry_id_ref = *entry_id;			// get a reference to the UUID for the LLSD block
-
-	// fill LLSD column entry: initialize row/col structure
-	LLSD row;
-	row["id"] = entry_id_ref;
-	LLSD& columns = row["columns"];
-
-	// Get name of floater:
-	LLXmlTree xml_tree;
-	std::string full_path = getLocalizedDirectory() + path;			// get full path
-	bool success = xml_tree.parseFile(full_path.c_str(), true);		// parse xml
-	std::string entry_name;
-	std::string entry_title;
-	if(success)
-	{
-		// get root (or error handle)
-		LLXmlTreeNode* root_floater = xml_tree.getRoot();
-		if (!root_floater)
-		{
-			std::string warning = std::string("No root node found in XUI file: ") + path;
-			popupAndPrintWarning(warning);
-			return;
-		}
-
-		// get name
-		root_floater->getAttributeString("name",entry_name);
-		if(std::string("") == entry_name)
-		{
-			entry_name = "Error: unable to load " + std::string(path);	// set to error state if load fails
-		}
-
-		// get title
-		root_floater->getAttributeString("title",entry_title); // some don't have a title, and some have title = "(unknown)", so just leave it blank if it fails
-	}
-	else
-	{
-		std::string warning = std::string("Unable to parse XUI file: ") + path;	// error handling
-		popupAndPrintWarning(warning);
-		if(mLiveFile)
-		{
-			delete mLiveFile;
-			mLiveFile = NULL;
-		}
-		return;
-	}
-
-	// Fill floater title column
-	columns[0]["column"] = "title_column";
-	columns[0]["type"] = "text";
-	columns[0]["value"] = entry_title;
-
-	// Fill floater path column
-	columns[1]["column"] = "file_column";
-	columns[1]["type"] = "text";
-	columns[1]["value"] = std::string(path);
-
-	// Fill floater name column
-	columns[2]["column"] = "top_level_node_column";
-	columns[2]["type"] = "text";
-	columns[2]["value"] = entry_name;
-
-	mFileList->addElement(row);		// actually add to list
-=======
-    LLUUID* entry_id = new LLUUID();                // create a new UUID
-    entry_id->generate(path);
-    const LLUUID& entry_id_ref = *entry_id;         // get a reference to the UUID for the LLSD block
-
-    // fill LLSD column entry: initialize row/col structure
-    LLSD row;
-    row["id"] = entry_id_ref;
-    LLSD& columns = row["columns"];
-
-    // Get name of floater:
-    LLXmlTree xml_tree;
-    std::string full_path = getLocalizedDirectory() + path;         // get full path
-    BOOL success = xml_tree.parseFile(full_path.c_str(), TRUE);     // parse xml
-    std::string entry_name;
-    std::string entry_title;
-    if(success)
-    {
-        // get root (or error handle)
-        LLXmlTreeNode* root_floater = xml_tree.getRoot();
-        if (!root_floater)
-        {
-            std::string warning = std::string("No root node found in XUI file: ") + path;
-            popupAndPrintWarning(warning);
-            return;
-        }
-
-        // get name
-        root_floater->getAttributeString("name",entry_name);
-        if(std::string("") == entry_name)
-        {
-            entry_name = "Error: unable to load " + std::string(path);  // set to error state if load fails
-        }
-
-        // get title
-        root_floater->getAttributeString("title",entry_title); // some don't have a title, and some have title = "(unknown)", so just leave it blank if it fails
-    }
-    else
-    {
-        std::string warning = std::string("Unable to parse XUI file: ") + path; // error handling
-        popupAndPrintWarning(warning);
-        if(mLiveFile)
-        {
-            delete mLiveFile;
-            mLiveFile = NULL;
-        }
-        return;
-    }
-
-    // Fill floater title column
-    columns[0]["column"] = "title_column";
-    columns[0]["type"] = "text";
-    columns[0]["value"] = entry_title;
-
-    // Fill floater path column
-    columns[1]["column"] = "file_column";
-    columns[1]["type"] = "text";
-    columns[1]["value"] = std::string(path);
-
-    // Fill floater name column
-    columns[2]["column"] = "top_level_node_column";
-    columns[2]["type"] = "text";
-    columns[2]["value"] = entry_name;
-
-    mFileList->addElement(row);     // actually add to list
->>>>>>> e1623bb2
-}
-
-// Respond to button click to display/refresh currently-selected floater
-void LLFloaterUIPreview::onClickDisplayFloater(S32 caller_id)
-{
-<<<<<<< HEAD
-	displayFloater(true, caller_id);
-=======
-    displayFloater(TRUE, caller_id);
->>>>>>> e1623bb2
-}
-
-// Saves the current floater/panel
-void LLFloaterUIPreview::onClickSaveFloater(S32 caller_id)
-{
-<<<<<<< HEAD
-	displayFloater(true, caller_id);
-	popupAndPrintWarning("Save-floater functionality removed, use XML schema to clean up XUI files");
-=======
-    displayFloater(TRUE, caller_id);
-    popupAndPrintWarning("Save-floater functionality removed, use XML schema to clean up XUI files");
->>>>>>> e1623bb2
-}
-
-// Saves all floater/panels
-void LLFloaterUIPreview::onClickSaveAll(S32 caller_id)
-{
-<<<<<<< HEAD
-	int listSize = mFileList->getItemCount();
-
-	for (int index = 0; index < listSize; index++)
-	{
-		mFileList->selectNthItem(index);
-		displayFloater(true, caller_id);
-	}
-	popupAndPrintWarning("Save-floater functionality removed, use XML schema to clean up XUI files");
-=======
-    int listSize = mFileList->getItemCount();
-
-    for (int index = 0; index < listSize; index++)
-    {
-        mFileList->selectNthItem(index);
-        displayFloater(TRUE, caller_id);
-    }
-    popupAndPrintWarning("Save-floater functionality removed, use XML schema to clean up XUI files");
->>>>>>> e1623bb2
-}
-
-// Actually display the floater
-// Only set up a new live file if this came from a click (at which point there should be no existing live file), rather than from the live file's update itself;
-// otherwise, we get an infinite loop as the live file keeps recreating itself.  That means this function is generally called twice.
-void LLFloaterUIPreview::displayFloater(bool click, S32 ID)
-{
-<<<<<<< HEAD
-	// Convince UI that we're in a different language (the one selected on the drop-down menu)
-	LLLocalizationResetForcer reset_forcer(this, ID);						// save old language in reset forcer object (to be reset upon destruction when it falls out of scope)
-
-	LLPreviewedFloater** floaterp = (ID == 1 ? &(mDisplayedFloater) : &(mDisplayedFloater_2));
-	if(ID == 1)
-	{
-		bool floater_already_open = mDisplayedFloater != NULL;
-		if(floater_already_open)											// if we are already displaying a floater
-		{
-			mLastDisplayedX = mDisplayedFloater->calcScreenRect().mLeft;	// save floater's last known position to put the new one there
-			mLastDisplayedY = mDisplayedFloater->calcScreenRect().mBottom;
-			delete mDisplayedFloater;							// delete it (this closes it too)
-			mDisplayedFloater = NULL;							// and reset the pointer
-		}
-	}
-	else
-	{
-		if(mDisplayedFloater_2 != NULL)
-		{
-			delete mDisplayedFloater_2;
-			mDisplayedFloater_2 = NULL;
-		}
-	}
-
-	std::string path = mFileList->getSelectedItemLabel(1);		// get the path of the currently-selected floater
-	if(std::string("") == path)											// if no item is selected
-	{
-		return;															// ignore click (this can only happen with empty list; otherwise an item is always selected)
-	}
-
-	LLFloater::Params p(LLFloater::getDefaultParams());
-	p.min_height=p.header_height;
-	p.min_width=10;
-
-	*floaterp = new LLPreviewedFloater(this, p);
-
-	if(!strncmp(path.c_str(),"floater_",8)
-		|| !strncmp(path.c_str(), "inspect_", 8))		// if it's a floater
-	{
-		(*floaterp)->buildFromFile(path);	// just build it
-		(*floaterp)->openFloater((*floaterp)->getKey());
-		(*floaterp)->setCanResize((*floaterp)->isResizable());
-	}
-	else if (!strncmp(path.c_str(),"menu_",5))								// if it's a menu
-	{
-		// former 'save' processing excised
-	}
-	else																// if it is a panel...
-	{
-		(*floaterp)->setCanResize(true);
-
-		const LLFloater::Params& floater_params = LLFloater::getDefaultParams();
-		S32 floater_header_size = floater_params.header_height;
-
-		LLPanel::Params panel_params;
-		LLPanel* panel = LLUICtrlFactory::create<LLPanel>(panel_params);	// create a new panel
-
-		panel->buildFromFile(path);										// build it
-		panel->setOrigin(2,2);											// reset its origin point so it's not offset by -left or other XUI attributes
-		(*floaterp)->setTitle(path);									// use the file name as its title, since panels have no guaranteed meaningful name attribute
-		panel->setUseBoundingRect(true);								// enable the use of its outer bounding rect (normally disabled because it's O(n) on the number of sub-elements)
-		panel->updateBoundingRect();									// update bounding rect
-		LLRect bounding_rect = panel->getBoundingRect();				// get the bounding rect
-		LLRect new_rect = panel->getRect();								// get the panel's rect
-		new_rect.unionWith(bounding_rect);								// union them to make sure we get the biggest one possible
-		LLRect floater_rect = new_rect;
-		floater_rect.stretch(4, 4);
-		(*floaterp)->reshape(floater_rect.getWidth(), floater_rect.getHeight() + floater_header_size);	// reshape floater to match the union rect's dimensions
-		panel->reshape(new_rect.getWidth(), new_rect.getHeight());		// reshape panel to match the union rect's dimensions as well (both are needed)
-		(*floaterp)->addChild(panel);					// add panel as child
-		(*floaterp)->openFloater();						// open floater (needed?)
-	}
-
-	if(ID == 1)
-	{
-		(*floaterp)->setOrigin(mLastDisplayedX, mLastDisplayedY);
-	}
-
-	// *HACK: Remove ability to close it; if you close it, its destructor gets called, but we don't know it's null and try to delete it again,
-	// resulting in a double free
-	(*floaterp)->setCanClose(false);
-	
-	if(ID == 1)
-	{
-		mCloseOtherButton->setEnabled(true);	// enable my floater's close button
-	}
-	else
-	{
-		mCloseOtherButton_2->setEnabled(true);
-	}
-
-	// Add localization to title so user knows whether it's localized or defaulted to en
-	std::string full_path = getLocalizedDirectory() + path;
-	std::string floater_lang = "EN";
-	llstat dummy;
-	if(!LLFile::stat(full_path.c_str(), &dummy))	// if the file does not exist
-	{
-		floater_lang = getLocStr(ID);
-	}
-	std::string new_title = (*floaterp)->getTitle() + std::string(" [") + floater_lang +
-						(ID == 1 ? " - Primary" : " - Secondary") + std::string("]");
-	(*floaterp)->setTitle(new_title);
-
-	(*floaterp)->center();
-	addDependentFloater(*floaterp);
-
-	if(click && ID == 1)
-	{
-		// set up live file to track it
-		if(mLiveFile)
-		{
-			delete mLiveFile;
-			mLiveFile = NULL;
-		}
-		mLiveFile = new LLGUIPreviewLiveFile(std::string(full_path.c_str()),std::string(path.c_str()),this);
-		mLiveFile->checkAndReload();
-		mLiveFile->addToEventTimer();
-	}
-
-	if(ID == 1)
-	{
-		mToggleOverlapButton->setEnabled(true);
-	}
-
-	if(LLView::sHighlightingDiffs && click && ID == 1)
-	{
-		highlightChangedElements();
-	}
-
-	if(ID == 1)
-	{
-		mOverlapPanel->mOverlapMap.clear();
-		LLView::sPreviewClickedElement = NULL;	// stop overlapping elements from drawing
-		mOverlapPanel->mLastClickedElement = NULL;
-		findOverlapsInChildren((LLView*)mDisplayedFloater);
-
-		// highlight and enable them
-		if(mHighlightingOverlaps)
-		{
-			for(LLOverlapPanel::OverlapMap::iterator iter = mOverlapPanel->mOverlapMap.begin(); iter != mOverlapPanel->mOverlapMap.end(); ++iter)
-			{
-				LLView* viewp = iter->first;
-				LLView::sPreviewHighlightedElements.insert(viewp);
-			}
-		}
-		else if(LLView::sHighlightingDiffs)
-		{
-			highlightChangedElements();
-		}
-	}
-
-	// NOTE: language is reset here automatically when the reset forcer object falls out of scope (see header for details)
-=======
-    // Convince UI that we're in a different language (the one selected on the drop-down menu)
-    LLLocalizationResetForcer reset_forcer(this, ID);                       // save old language in reset forcer object (to be reset upon destruction when it falls out of scope)
-
-    LLPreviewedFloater** floaterp = (ID == 1 ? &(mDisplayedFloater) : &(mDisplayedFloater_2));
-    if(ID == 1)
-    {
-        BOOL floater_already_open = mDisplayedFloater != NULL;
-        if(floater_already_open)                                            // if we are already displaying a floater
-        {
-            mLastDisplayedX = mDisplayedFloater->calcScreenRect().mLeft;    // save floater's last known position to put the new one there
-            mLastDisplayedY = mDisplayedFloater->calcScreenRect().mBottom;
-            delete mDisplayedFloater;                           // delete it (this closes it too)
-            mDisplayedFloater = NULL;                           // and reset the pointer
-        }
-    }
-    else
-    {
-        if(mDisplayedFloater_2 != NULL)
-        {
-            delete mDisplayedFloater_2;
-            mDisplayedFloater_2 = NULL;
-        }
-    }
-
-    std::string path = mFileList->getSelectedItemLabel(1);      // get the path of the currently-selected floater
-    if(std::string("") == path)                                         // if no item is selected
-    {
-        return;                                                         // ignore click (this can only happen with empty list; otherwise an item is always selected)
-    }
-
-    LLFloater::Params p(LLFloater::getDefaultParams());
-    p.min_height=p.header_height;
-    p.min_width=10;
-
-    *floaterp = new LLPreviewedFloater(this, p);
-
-    if(!strncmp(path.c_str(),"floater_",8)
-        || !strncmp(path.c_str(), "inspect_", 8))       // if it's a floater
-    {
-        (*floaterp)->buildFromFile(path);   // just build it
-        (*floaterp)->openFloater((*floaterp)->getKey());
-        (*floaterp)->setCanResize((*floaterp)->isResizable());
-    }
-    else if (!strncmp(path.c_str(),"menu_",5))                              // if it's a menu
-    {
-        // former 'save' processing excised
-    }
-    else                                                                // if it is a panel...
-    {
-        (*floaterp)->setCanResize(true);
-
-        const LLFloater::Params& floater_params = LLFloater::getDefaultParams();
-        S32 floater_header_size = floater_params.header_height;
-
-        LLPanel::Params panel_params;
-        LLPanel* panel = LLUICtrlFactory::create<LLPanel>(panel_params);    // create a new panel
-
-        panel->buildFromFile(path);                                     // build it
-        panel->setOrigin(2,2);                                          // reset its origin point so it's not offset by -left or other XUI attributes
-        (*floaterp)->setTitle(path);                                    // use the file name as its title, since panels have no guaranteed meaningful name attribute
-        panel->setUseBoundingRect(TRUE);                                // enable the use of its outer bounding rect (normally disabled because it's O(n) on the number of sub-elements)
-        panel->updateBoundingRect();                                    // update bounding rect
-        LLRect bounding_rect = panel->getBoundingRect();                // get the bounding rect
-        LLRect new_rect = panel->getRect();                             // get the panel's rect
-        new_rect.unionWith(bounding_rect);                              // union them to make sure we get the biggest one possible
-        LLRect floater_rect = new_rect;
-        floater_rect.stretch(4, 4);
-        (*floaterp)->reshape(floater_rect.getWidth(), floater_rect.getHeight() + floater_header_size);  // reshape floater to match the union rect's dimensions
-        panel->reshape(new_rect.getWidth(), new_rect.getHeight());      // reshape panel to match the union rect's dimensions as well (both are needed)
-        (*floaterp)->addChild(panel);                   // add panel as child
-        (*floaterp)->openFloater();                     // open floater (needed?)
-    }
-
-    if(ID == 1)
-    {
-        (*floaterp)->setOrigin(mLastDisplayedX, mLastDisplayedY);
-    }
-
-    // *HACK: Remove ability to close it; if you close it, its destructor gets called, but we don't know it's null and try to delete it again,
-    // resulting in a double free
-    (*floaterp)->setCanClose(FALSE);
-
-    if(ID == 1)
-    {
-        mCloseOtherButton->setEnabled(TRUE);    // enable my floater's close button
-    }
-    else
-    {
-        mCloseOtherButton_2->setEnabled(TRUE);
-    }
-
-    // Add localization to title so user knows whether it's localized or defaulted to en
-    std::string full_path = getLocalizedDirectory() + path;
-    std::string floater_lang = "EN";
-    llstat dummy;
-    if(!LLFile::stat(full_path.c_str(), &dummy))    // if the file does not exist
-    {
-        floater_lang = getLocStr(ID);
-    }
-    std::string new_title = (*floaterp)->getTitle() + std::string(" [") + floater_lang +
-                        (ID == 1 ? " - Primary" : " - Secondary") + std::string("]");
-    (*floaterp)->setTitle(new_title);
-
-    (*floaterp)->center();
-    addDependentFloater(*floaterp);
-
-    if(click && ID == 1)
-    {
-        // set up live file to track it
-        if(mLiveFile)
-        {
-            delete mLiveFile;
-            mLiveFile = NULL;
-        }
-        mLiveFile = new LLGUIPreviewLiveFile(std::string(full_path.c_str()),std::string(path.c_str()),this);
-        mLiveFile->checkAndReload();
-        mLiveFile->addToEventTimer();
-    }
-
-    if(ID == 1)
-    {
-        mToggleOverlapButton->setEnabled(TRUE);
-    }
-
-    if(LLView::sHighlightingDiffs && click && ID == 1)
-    {
-        highlightChangedElements();
-    }
-
-    if(ID == 1)
-    {
-        mOverlapPanel->mOverlapMap.clear();
-        LLView::sPreviewClickedElement = NULL;  // stop overlapping elements from drawing
-        mOverlapPanel->mLastClickedElement = NULL;
-        findOverlapsInChildren((LLView*)mDisplayedFloater);
-
-        // highlight and enable them
-        if(mHighlightingOverlaps)
-        {
-            for(LLOverlapPanel::OverlapMap::iterator iter = mOverlapPanel->mOverlapMap.begin(); iter != mOverlapPanel->mOverlapMap.end(); ++iter)
-            {
-                LLView* viewp = iter->first;
-                LLView::sPreviewHighlightedElements.insert(viewp);
-            }
-        }
-        else if(LLView::sHighlightingDiffs)
-        {
-            highlightChangedElements();
-        }
-    }
-
-    // NOTE: language is reset here automatically when the reset forcer object falls out of scope (see header for details)
->>>>>>> e1623bb2
-}
-
-// Respond to button click to edit currently-selected floater
-void LLFloaterUIPreview::onClickEditFloater()
-{
-    // Determine file to edit.
-    std::string file_path;
-    {
-        std::string file_name = mFileList->getSelectedItemLabel(1); // get the file name of the currently-selected floater
-        if (file_name.empty())                  // if no item is selected
-        {
-            LL_WARNS() << "No file selected" << LL_ENDL;
-            return;                                                         // ignore click
-        }
-        file_path = getLocalizedDirectory() + file_name;
-
-        // stat file to see if it exists (some localized versions may not have it there are no diffs, and then we try to open an nonexistent file)
-        llstat dummy;
-        if(LLFile::stat(file_path.c_str(), &dummy))                             // if the file does not exist
-        {
-            popupAndPrintWarning("No file for this floater exists in the selected localization.  Opening the EN version instead.");
-            file_path = get_xui_dir() + mDelim + "en" + mDelim + file_name; // open the en version instead, by default
-        }
-    }
-
-    // Set the editor command.
-    std::string cmd_override;
-    {
-        std::string bin = mEditorPathTextBox->getText();
-        if (!bin.empty())
-        {
-            // surround command with double quotes for the case if the path contains spaces
-            if (bin.find("\"") == std::string::npos)
-            {
-                bin = "\"" + bin + "\"";
-            }
-
-            std::string args = mEditorArgsTextBox->getText();
-            cmd_override = bin + " " + args;
-        }
-    }
-
-    LLExternalEditor::EErrorCode status = mExternalEditor.setCommand("LL_XUI_EDITOR", cmd_override);
-    if (status != LLExternalEditor::EC_SUCCESS)
-    {
-        std::string warning;
-
-        if (status == LLExternalEditor::EC_NOT_SPECIFIED) // Use custom message for this error.
-        {
-            warning = getString("ExternalEditorNotSet");
-        }
-        else
-        {
-            warning = LLExternalEditor::getErrorMessage(status);
-        }
-
-        popupAndPrintWarning(warning);
-        return;
-    }
-
-    // Run the editor.
-    if (mExternalEditor.run(file_path) != LLExternalEditor::EC_SUCCESS)
-    {
-        popupAndPrintWarning(LLExternalEditor::getErrorMessage(status));
-        return;
-    }
-}
-
-// Respond to button click to browse for an executable with which to edit XML files
-void LLFloaterUIPreview::onClickBrowseForEditor()
-{
-    // Let the user choose an executable through the file picker dialog box
-    LLFilePickerReplyThread::startPicker(boost::bind(&LLFloaterUIPreview::getExecutablePath, this, _1), LLFilePicker::FFLOAD_EXE, false);
-}
-
-void LLFloaterUIPreview::getExecutablePath(const std::vector<std::string>& filenames)
-{
-    // put the selected path into text field
-    const std::string chosen_path = filenames[0];
-    std::string executable_path = chosen_path;
-#if LL_DARWIN
-<<<<<<< HEAD
-	// on Mac, if it's an application bundle, figure out the actual path from the Info.plist file
-	CFStringRef path_cfstr = CFStringCreateWithCString(kCFAllocatorDefault, chosen_path.c_str(), kCFStringEncodingMacRoman);		// get path as a CFStringRef
-	CFURLRef path_url = CFURLCreateWithFileSystemPath(kCFAllocatorDefault, path_cfstr, kCFURLPOSIXPathStyle, true);			// turn it into a CFURLRef
-	CFBundleRef chosen_bundle = CFBundleCreate(kCFAllocatorDefault, path_url);												// get a handle for the bundle
-	if(NULL != chosen_bundle)
-	{
-		CFDictionaryRef bundleInfoDict = CFBundleGetInfoDictionary(chosen_bundle);												// get the bundle's dictionary
-		if(NULL != bundleInfoDict)
-		{
-			CFStringRef executable_cfstr = (CFStringRef)CFDictionaryGetValue(bundleInfoDict, CFSTR("CFBundleExecutable"));	// get the name of the actual executable (e.g. TextEdit or firefox-bin)
-			int max_file_length = 256;																						// (max file name length is 255 in OSX)
-			char executable_buf[max_file_length];
-			if(CFStringGetCString(executable_cfstr, executable_buf, max_file_length, kCFStringEncodingMacRoman))			// convert CFStringRef to char*
-			{
-				executable_path += std::string("/Contents/MacOS/") + std::string(executable_buf);							// append path to executable directory and then executable name to exec path
-			}
-			else
-			{
-				std::string warning = "Unable to get CString from CFString for executable path";
-				popupAndPrintWarning(warning);
-			}
-		}
-		else
-		{
-			std::string warning = "Unable to get bundle info dictionary from application bundle";
-			popupAndPrintWarning(warning);
-		}
-	}
-	else
-	{
-		if(-1 != executable_path.find(".app"))	// only warn if this path actually had ".app" in it, i.e. it probably just wasn'nt an app bundle and that's okay
-		{
-			std::string warning = std::string("Unable to get bundle from path \"") + chosen_path + std::string("\"");
-			popupAndPrintWarning(warning);
-		}
-	}
-=======
-    // on Mac, if it's an application bundle, figure out the actual path from the Info.plist file
-    CFStringRef path_cfstr = CFStringCreateWithCString(kCFAllocatorDefault, chosen_path.c_str(), kCFStringEncodingMacRoman);        // get path as a CFStringRef
-    CFURLRef path_url = CFURLCreateWithFileSystemPath(kCFAllocatorDefault, path_cfstr, kCFURLPOSIXPathStyle, TRUE);         // turn it into a CFURLRef
-    CFBundleRef chosen_bundle = CFBundleCreate(kCFAllocatorDefault, path_url);                                              // get a handle for the bundle
-    if(NULL != chosen_bundle)
-    {
-        CFDictionaryRef bundleInfoDict = CFBundleGetInfoDictionary(chosen_bundle);                                              // get the bundle's dictionary
-        if(NULL != bundleInfoDict)
-        {
-            CFStringRef executable_cfstr = (CFStringRef)CFDictionaryGetValue(bundleInfoDict, CFSTR("CFBundleExecutable"));  // get the name of the actual executable (e.g. TextEdit or firefox-bin)
-            int max_file_length = 256;                                                                                      // (max file name length is 255 in OSX)
-            char executable_buf[max_file_length];
-            if(CFStringGetCString(executable_cfstr, executable_buf, max_file_length, kCFStringEncodingMacRoman))            // convert CFStringRef to char*
-            {
-                executable_path += std::string("/Contents/MacOS/") + std::string(executable_buf);                           // append path to executable directory and then executable name to exec path
-            }
-            else
-            {
-                std::string warning = "Unable to get CString from CFString for executable path";
-                popupAndPrintWarning(warning);
-            }
-        }
-        else
-        {
-            std::string warning = "Unable to get bundle info dictionary from application bundle";
-            popupAndPrintWarning(warning);
-        }
-    }
-    else
-    {
-        if(-1 != executable_path.find(".app"))  // only warn if this path actually had ".app" in it, i.e. it probably just wasn'nt an app bundle and that's okay
-        {
-            std::string warning = std::string("Unable to get bundle from path \"") + chosen_path + std::string("\"");
-            popupAndPrintWarning(warning);
-        }
-    }
->>>>>>> e1623bb2
-
-#endif
-    mEditorPathTextBox->setText(std::string(executable_path));  // copy the path to the executable to the textfield for display and later fetching
-}
-
-// Respond to button click to browse for a VLT-generated diffs file
-void LLFloaterUIPreview::onClickBrowseForDiffs()
-{
-    // create load dialog box
-    LLFilePickerReplyThread::startPicker(boost::bind(&LLFloaterUIPreview::getDiffsFilePath, this, _1), LLFilePicker::FFLOAD_XML, false);
-}
-
-void LLFloaterUIPreview::getDiffsFilePath(const std::vector<std::string>& filenames)
-{
-    // put the selected path into text field
-    const std::string chosen_path = filenames[0];
-    mDiffPathTextBox->setText(std::string(chosen_path));    // copy the path to the executable to the textfield for display and later fetching
-    if(LLView::sHighlightingDiffs)                              // if we're already highlighting, toggle off and then on so we get the data from the new file
-    {
-        onClickToggleDiffHighlighting();
-        onClickToggleDiffHighlighting();
-    }
-}
-
-void LLFloaterUIPreview::onClickToggleDiffHighlighting()
-{
-<<<<<<< HEAD
-	if(mHighlightingOverlaps)
-	{
-		onClickToggleOverlapping();
-		mToggleOverlapButton->toggleState();
-	}
-
-	LLView::sPreviewHighlightedElements.clear();	// clear lists first
-	mDiffsMap.clear();
-	mFileList->clearHighlightedItems();
-
-	if(LLView::sHighlightingDiffs)				// Turning highlighting off
-	{
-		LLView::sHighlightingDiffs = !sHighlightingDiffs;
-		return;
-	}
-	else											// Turning highlighting on
-	{
-		// Get the file and make sure it exists
-		std::string path_in_textfield = mDiffPathTextBox->getText();	// get file path
-		bool error = false;
-
-		if(std::string("") == path_in_textfield)									// check for blank file
-		{
-			std::string warning = "Unable to highlight differences because no file was provided; fill in the relevant text field";
-			popupAndPrintWarning(warning);
-			error = true;
-		}
-
-		llstat dummy;
-		if(LLFile::stat(path_in_textfield.c_str(), &dummy) && !error)			// check if the file exists (empty check is reduntant but useful for the informative error message)
-		{
-			std::string warning = std::string("Unable to highlight differences because an invalid path to a difference file was provided:\"") + path_in_textfield + "\"";
-			popupAndPrintWarning(warning);
-			error = true;
-		}
-
-		// Build a list of changed elements as given by the XML
-		std::list<std::string> changed_element_names;
-		LLXmlTree xml_tree;
-		bool success = xml_tree.parseFile(path_in_textfield.c_str(), true);
-
-		if(success && !error)
-		{
-			LLXmlTreeNode* root_floater = xml_tree.getRoot();
-			if(!strncmp("XuiDelta",root_floater->getName().c_str(),9))
-			{
-				for (LLXmlTreeNode* child = root_floater->getFirstChild();		// get the first child first, then below get the next one; otherwise the iterator is invalid (bug or feature in XML code?)
-					 child != NULL;
- 					 child = root_floater->getNextChild())	// get child for next iteration
-				{
-					if(!strncmp("file",child->getName().c_str(),5))
-					{
-						scanDiffFile(child);
-					}
-					else if(!strncmp("error",child->getName().c_str(),6))
-					{
-						std::string error_file, error_message;
-						child->getAttributeString("filename",error_file);
-						child->getAttributeString("message",error_message);
-						if(mDiffsMap.find(error_file) != mDiffsMap.end())
-						{
-							mDiffsMap.insert(std::make_pair(error_file,std::make_pair(StringListPtr(new StringList), StringListPtr(new StringList))));
-						}
-						mDiffsMap[error_file].second->push_back(error_message);
-					}
-					else
-					{
-						std::string warning = std::string("Child was neither a file or an error, but rather the following:\"") + std::string(child->getName()) + "\"";
-						popupAndPrintWarning(warning);
-						error = true;
-						break;
-					}
-				}
-			}
-			else
-			{
-				std::string warning = std::string("Root node not named XuiDelta:\"") + path_in_textfield + "\"";
-				popupAndPrintWarning(warning);
-				error = true;
-			}
-		}
-		else if(!error)
-		{
-			std::string warning = std::string("Unable to create tree from XML:\"") + path_in_textfield + "\"";
-			popupAndPrintWarning(warning);
-			error = true;
-		}
-
-		if(error)	// if we encountered an error, reset the button to off
-		{
-			mToggleHighlightButton->setToggleState(false);		
-		}
-		else		// only toggle if we didn't encounter an error
-		{
-			LLView::sHighlightingDiffs = !sHighlightingDiffs;
-			highlightChangedElements();		// *TODO: this is extraneous, right?
-			highlightChangedFiles();			// *TODO: this is extraneous, right?
-		}
-	}
-=======
-    if(mHighlightingOverlaps)
-    {
-        onClickToggleOverlapping();
-        mToggleOverlapButton->toggleState();
-    }
-
-    LLView::sPreviewHighlightedElements.clear();    // clear lists first
-    mDiffsMap.clear();
-    mFileList->clearHighlightedItems();
-
-    if(LLView::sHighlightingDiffs)              // Turning highlighting off
-    {
-        LLView::sHighlightingDiffs = !sHighlightingDiffs;
-        return;
-    }
-    else                                            // Turning highlighting on
-    {
-        // Get the file and make sure it exists
-        std::string path_in_textfield = mDiffPathTextBox->getText();    // get file path
-        BOOL error = FALSE;
-
-        if(std::string("") == path_in_textfield)                                    // check for blank file
-        {
-            std::string warning = "Unable to highlight differences because no file was provided; fill in the relevant text field";
-            popupAndPrintWarning(warning);
-            error = TRUE;
-        }
-
-        llstat dummy;
-        if(LLFile::stat(path_in_textfield.c_str(), &dummy) && !error)           // check if the file exists (empty check is reduntant but useful for the informative error message)
-        {
-            std::string warning = std::string("Unable to highlight differences because an invalid path to a difference file was provided:\"") + path_in_textfield + "\"";
-            popupAndPrintWarning(warning);
-            error = TRUE;
-        }
-
-        // Build a list of changed elements as given by the XML
-        std::list<std::string> changed_element_names;
-        LLXmlTree xml_tree;
-        BOOL success = xml_tree.parseFile(path_in_textfield.c_str(), TRUE);
-
-        if(success && !error)
-        {
-            LLXmlTreeNode* root_floater = xml_tree.getRoot();
-            if(!strncmp("XuiDelta",root_floater->getName().c_str(),9))
-            {
-                for (LLXmlTreeNode* child = root_floater->getFirstChild();      // get the first child first, then below get the next one; otherwise the iterator is invalid (bug or feature in XML code?)
-                     child != NULL;
-                     child = root_floater->getNextChild())  // get child for next iteration
-                {
-                    if(!strncmp("file",child->getName().c_str(),5))
-                    {
-                        scanDiffFile(child);
-                    }
-                    else if(!strncmp("error",child->getName().c_str(),6))
-                    {
-                        std::string error_file, error_message;
-                        child->getAttributeString("filename",error_file);
-                        child->getAttributeString("message",error_message);
-                        if(mDiffsMap.find(error_file) != mDiffsMap.end())
-                        {
-                            mDiffsMap.insert(std::make_pair(error_file,std::make_pair(StringListPtr(new StringList), StringListPtr(new StringList))));
-                        }
-                        mDiffsMap[error_file].second->push_back(error_message);
-                    }
-                    else
-                    {
-                        std::string warning = std::string("Child was neither a file or an error, but rather the following:\"") + std::string(child->getName()) + "\"";
-                        popupAndPrintWarning(warning);
-                        error = TRUE;
-                        break;
-                    }
-                }
-            }
-            else
-            {
-                std::string warning = std::string("Root node not named XuiDelta:\"") + path_in_textfield + "\"";
-                popupAndPrintWarning(warning);
-                error = TRUE;
-            }
-        }
-        else if(!error)
-        {
-            std::string warning = std::string("Unable to create tree from XML:\"") + path_in_textfield + "\"";
-            popupAndPrintWarning(warning);
-            error = TRUE;
-        }
-
-        if(error)   // if we encountered an error, reset the button to off
-        {
-            mToggleHighlightButton->setToggleState(FALSE);
-        }
-        else        // only toggle if we didn't encounter an error
-        {
-            LLView::sHighlightingDiffs = !sHighlightingDiffs;
-            highlightChangedElements();     // *TODO: this is extraneous, right?
-            highlightChangedFiles();            // *TODO: this is extraneous, right?
-        }
-    }
->>>>>>> e1623bb2
-}
-
-void LLFloaterUIPreview::scanDiffFile(LLXmlTreeNode* file_node)
-{
-    // Get file name
-    std::string file_name;
-    file_node->getAttributeString("name",file_name);
-    if(std::string("") == file_name)
-    {
-        std::string warning = std::string("Empty file name encountered in differences:\"") + file_name + "\"";
-        popupAndPrintWarning(warning);
-        return;
-    }
-
-    // Get a list of changed elements
-    // Get the first child first, then below get the next one; otherwise the iterator is invalid (bug or feature in XML code?)
-    for (LLXmlTreeNode* child = file_node->getFirstChild(); child != NULL; child = file_node->getNextChild())
-    {
-        if(!strncmp("delta",child->getName().c_str(),6))
-        {
-            std::string id;
-            child->getAttributeString("id",id);
-            if(mDiffsMap.find(file_name) == mDiffsMap.end())
-            {
-                mDiffsMap.insert(std::make_pair(file_name,std::make_pair(StringListPtr(new StringList), StringListPtr(new StringList))));
-            }
-            mDiffsMap[file_name].first->push_back(std::string(id.c_str()));
-        }
-        else
-        {
-            std::string warning = std::string("Child of file was not a delta, but rather the following:\"") + std::string(child->getName()) + "\"";
-            popupAndPrintWarning(warning);
-            return;
-        }
-    }
-}
-
-void LLFloaterUIPreview::highlightChangedElements()
-{
-<<<<<<< HEAD
-	if(NULL == mLiveFile)
-	{
-		return;
-	}
-
-	// Process differences first (we want their warnings to be shown underneath other warnings)
-	StringListPtr changed_element_paths;
-	DiffMap::iterator iterExists = mDiffsMap.find(mLiveFile->mFileName);
-	if(iterExists != mDiffsMap.end())
-	{
-		changed_element_paths = mDiffsMap[mLiveFile->mFileName].first;		// retrieve list of changed element paths from map
-	}
-
-	for(std::list<std::string>::iterator iter = changed_element_paths->begin(); iter != changed_element_paths->end(); ++iter)	// for every changed element path
-	{
-		LLView* element = mDisplayedFloater;
-		if(!strncmp(iter->c_str(),".",1))	// if it's the root floater itself
-		{
-			continue;
-		}
-
-		// Split element hierarchy path on period (*HACK: it's possible that the element name will have a period in it, in which case this won't work.  See https://wiki.lindenlab.com/wiki/Viewer_Localization_Tool_Documentation.)
-		typedef boost::tokenizer<boost::char_separator<char> > tokenizer;
-		boost::char_separator<char> sep(".");
-		tokenizer tokens(*iter, sep);
-		tokenizer::iterator token_iter;
-		bool failed = false;
-		for(token_iter = tokens.begin(); token_iter != tokens.end(); ++token_iter)
-		{
-			element = element->findChild<LLView>(*token_iter,false);	// try to find element: don't recur, and don't create if missing
-
-			// if we still didn't find it...
-			if(NULL == element)												
-			{
-				LL_INFOS() << "Unable to find element in XuiDelta file named \"" << *iter << "\" in file \"" << mLiveFile->mFileName <<
-							"\". The element may no longer exist, the path may be incorrect, or it may not be a non-displayable element (not an LLView) such as a \"string\" type." << LL_ENDL;
-				failed = true;
-				break;
-			}
-		}
-
-		if(!failed)
-		{
-			// Now that we have a pointer to the actual element, add it to the list of elements to be highlighted
-			std::set<LLView*>::iterator iter2 = std::find(LLView::sPreviewHighlightedElements.begin(), LLView::sPreviewHighlightedElements.end(), element);
-			if(iter2 == LLView::sPreviewHighlightedElements.end())
-			{
-				LLView::sPreviewHighlightedElements.insert(element);
-			}
-		}
-	}
-
-	// Process errors second, so their warnings show up on top of other warnings
-	StringListPtr error_list;
-	if(iterExists != mDiffsMap.end())
-	{
-		error_list = mDiffsMap[mLiveFile->mFileName].second;
-	}
-	for(std::list<std::string>::iterator iter = error_list->begin(); iter != error_list->end(); ++iter)	// for every changed element path
-	{
-		std::string warning = std::string("Error listed among differences.  Filename: \"") + mLiveFile->mFileName + "\".  Message: \"" + *iter + "\"";
-		popupAndPrintWarning(warning);
-	}
-=======
-    if(NULL == mLiveFile)
-    {
-        return;
-    }
-
-    // Process differences first (we want their warnings to be shown underneath other warnings)
-    StringListPtr changed_element_paths;
-    DiffMap::iterator iterExists = mDiffsMap.find(mLiveFile->mFileName);
-    if(iterExists != mDiffsMap.end())
-    {
-        changed_element_paths = mDiffsMap[mLiveFile->mFileName].first;      // retrieve list of changed element paths from map
-    }
-
-    for(std::list<std::string>::iterator iter = changed_element_paths->begin(); iter != changed_element_paths->end(); ++iter)   // for every changed element path
-    {
-        LLView* element = mDisplayedFloater;
-        if(!strncmp(iter->c_str(),".",1))   // if it's the root floater itself
-        {
-            continue;
-        }
-
-        // Split element hierarchy path on period (*HACK: it's possible that the element name will have a period in it, in which case this won't work.  See https://wiki.lindenlab.com/wiki/Viewer_Localization_Tool_Documentation.)
-        typedef boost::tokenizer<boost::char_separator<char> > tokenizer;
-        boost::char_separator<char> sep(".");
-        tokenizer tokens(*iter, sep);
-        tokenizer::iterator token_iter;
-        BOOL failed = FALSE;
-        for(token_iter = tokens.begin(); token_iter != tokens.end(); ++token_iter)
-        {
-            element = element->findChild<LLView>(*token_iter,FALSE);    // try to find element: don't recur, and don't create if missing
-
-            // if we still didn't find it...
-            if(NULL == element)
-            {
-                LL_INFOS() << "Unable to find element in XuiDelta file named \"" << *iter << "\" in file \"" << mLiveFile->mFileName <<
-                            "\". The element may no longer exist, the path may be incorrect, or it may not be a non-displayable element (not an LLView) such as a \"string\" type." << LL_ENDL;
-                failed = TRUE;
-                break;
-            }
-        }
-
-        if(!failed)
-        {
-            // Now that we have a pointer to the actual element, add it to the list of elements to be highlighted
-            std::set<LLView*>::iterator iter2 = std::find(LLView::sPreviewHighlightedElements.begin(), LLView::sPreviewHighlightedElements.end(), element);
-            if(iter2 == LLView::sPreviewHighlightedElements.end())
-            {
-                LLView::sPreviewHighlightedElements.insert(element);
-            }
-        }
-    }
-
-    // Process errors second, so their warnings show up on top of other warnings
-    StringListPtr error_list;
-    if(iterExists != mDiffsMap.end())
-    {
-        error_list = mDiffsMap[mLiveFile->mFileName].second;
-    }
-    for(std::list<std::string>::iterator iter = error_list->begin(); iter != error_list->end(); ++iter) // for every changed element path
-    {
-        std::string warning = std::string("Error listed among differences.  Filename: \"") + mLiveFile->mFileName + "\".  Message: \"" + *iter + "\"";
-        popupAndPrintWarning(warning);
-    }
->>>>>>> e1623bb2
-}
-
-void LLFloaterUIPreview::highlightChangedFiles()
-{
-<<<<<<< HEAD
-	for(DiffMap::iterator iter = mDiffsMap.begin(); iter != mDiffsMap.end(); ++iter)	// for every file listed in diffs
-	{
-		LLScrollListItem* item = mFileList->getItemByLabel(std::string(iter->first), false, 1);
-		if(item)
-		{
-			item->setHighlighted(true);
-		}
-	}
-=======
-    for(DiffMap::iterator iter = mDiffsMap.begin(); iter != mDiffsMap.end(); ++iter)    // for every file listed in diffs
-    {
-        LLScrollListItem* item = mFileList->getItemByLabel(std::string(iter->first), FALSE, 1);
-        if(item)
-        {
-            item->setHighlighted(TRUE);
-        }
-    }
->>>>>>> e1623bb2
-}
-
-// Respond to button click to browse for an executable with which to edit XML files
-void LLFloaterUIPreview::onClickCloseDisplayedFloater(S32 caller_id)
-{
-<<<<<<< HEAD
-	if(caller_id == PRIMARY_FLOATER)
-	{
-		mCloseOtherButton->setEnabled(false);
-		mToggleOverlapButton->setEnabled(false);
-
-		if(mDisplayedFloater)
-		{
-			mLastDisplayedX = mDisplayedFloater->calcScreenRect().mLeft;
-			mLastDisplayedY = mDisplayedFloater->calcScreenRect().mBottom;
-			delete mDisplayedFloater;
-			mDisplayedFloater = NULL;
-		}
-
-		if(mLiveFile)
-		{
-			delete mLiveFile;
-			mLiveFile = NULL;
-		}
-
-		if(mToggleOverlapButton->getToggleState())
-		{
-			mToggleOverlapButton->toggleState();
-			onClickToggleOverlapping();
-		}
-
-		LLView::sPreviewClickedElement = NULL;	// stop overlapping elements panel from drawing
-		mOverlapPanel->mLastClickedElement = NULL;
-	}
-	else
-	{
-		mCloseOtherButton_2->setEnabled(false);
-		delete mDisplayedFloater_2;
-		mDisplayedFloater_2 = NULL;
-	}
-=======
-    if(caller_id == PRIMARY_FLOATER)
-    {
-        mCloseOtherButton->setEnabled(FALSE);
-        mToggleOverlapButton->setEnabled(FALSE);
-
-        if(mDisplayedFloater)
-        {
-            mLastDisplayedX = mDisplayedFloater->calcScreenRect().mLeft;
-            mLastDisplayedY = mDisplayedFloater->calcScreenRect().mBottom;
-            delete mDisplayedFloater;
-            mDisplayedFloater = NULL;
-        }
-
-        if(mLiveFile)
-        {
-            delete mLiveFile;
-            mLiveFile = NULL;
-        }
-
-        if(mToggleOverlapButton->getToggleState())
-        {
-            mToggleOverlapButton->toggleState();
-            onClickToggleOverlapping();
-        }
-
-        LLView::sPreviewClickedElement = NULL;  // stop overlapping elements panel from drawing
-        mOverlapPanel->mLastClickedElement = NULL;
-    }
-    else
-    {
-        mCloseOtherButton_2->setEnabled(FALSE);
-        delete mDisplayedFloater_2;
-        mDisplayedFloater_2 = NULL;
-    }
->>>>>>> e1623bb2
-
-}
-
-void append_view_tooltip(LLView* tooltip_view, std::string *tooltip_msg)
-{
-    LLRect rect = tooltip_view->getRect();
-    LLRect parent_rect = tooltip_view->getParent()->getRect();
-    S32 left = rect.mLeft;
-    // invert coordinate system for XUI top-left layout
-    S32 top = parent_rect.getHeight() - rect.mTop;
-    if (!tooltip_msg->empty())
-    {
-        tooltip_msg->append("\n");
-    }
-    std::string msg = llformat("%s %d, %d (%d x %d)",
-        tooltip_view->getName().c_str(),
-        left,
-        top,
-        rect.getWidth(),
-        rect.getHeight() );
-    tooltip_msg->append( msg );
-}
-
-bool LLPreviewedFloater::handleToolTip(S32 x, S32 y, MASK mask)
-{
-<<<<<<< HEAD
-	if (!sShowRectangles)
-	{
-		return LLFloater::handleToolTip(x, y, mask);
-	}
-
-	S32 screen_x, screen_y;
-	localPointToScreen(x, y, &screen_x, &screen_y);
-	std::string tooltip_msg;
-	LLView* tooltip_view = this;
-	LLView::tree_iterator_t end_it = endTreeDFS();
-	for (LLView::tree_iterator_t it = beginTreeDFS(); it != end_it; ++it)
-	{
-		LLView* viewp = *it;
-		LLRect screen_rect;
-		viewp->localRectToScreen(viewp->getLocalRect(), &screen_rect);
-		if (!(viewp->getVisible()
-			 && screen_rect.pointInRect(screen_x, screen_y)))
-		{
-			it.skipDescendants();
-		}
-		// only report xui names for LLUICtrls, not the various container LLViews
-
-		else if (dynamic_cast<LLUICtrl*>(viewp))
-		{
-			// if we are in a new part of the tree (not a descendent of current tooltip_view)
-			// then push the results for tooltip_view and start with a new potential view
-			// NOTE: this emulates visiting only the leaf nodes that meet our criteria
-
-			if (tooltip_view != this
-				&& !viewp->hasAncestor(tooltip_view))
-			{
-				append_view_tooltip(tooltip_view, &tooltip_msg);
-			}
-			tooltip_view = viewp;
-		}
-	}
-
-	append_view_tooltip(tooltip_view, &tooltip_msg);
-	
-	LLToolTipMgr::instance().show(LLToolTip::Params()
-		.message(tooltip_msg)
-		.max_width(400));
-	return true;
-=======
-    if (!sShowRectangles)
-    {
-        return LLFloater::handleToolTip(x, y, mask);
-    }
-
-    S32 screen_x, screen_y;
-    localPointToScreen(x, y, &screen_x, &screen_y);
-    std::string tooltip_msg;
-    LLView* tooltip_view = this;
-    LLView::tree_iterator_t end_it = endTreeDFS();
-    for (LLView::tree_iterator_t it = beginTreeDFS(); it != end_it; ++it)
-    {
-        LLView* viewp = *it;
-        LLRect screen_rect;
-        viewp->localRectToScreen(viewp->getLocalRect(), &screen_rect);
-        if (!(viewp->getVisible()
-             && screen_rect.pointInRect(screen_x, screen_y)))
-        {
-            it.skipDescendants();
-        }
-        // only report xui names for LLUICtrls, not the various container LLViews
-
-        else if (dynamic_cast<LLUICtrl*>(viewp))
-        {
-            // if we are in a new part of the tree (not a descendent of current tooltip_view)
-            // then push the results for tooltip_view and start with a new potential view
-            // NOTE: this emulates visiting only the leaf nodes that meet our criteria
-
-            if (tooltip_view != this
-                && !viewp->hasAncestor(tooltip_view))
-            {
-                append_view_tooltip(tooltip_view, &tooltip_msg);
-            }
-            tooltip_view = viewp;
-        }
-    }
-
-    append_view_tooltip(tooltip_view, &tooltip_msg);
-
-    LLToolTipMgr::instance().show(LLToolTip::Params()
-        .message(tooltip_msg)
-        .max_width(400));
-    return TRUE;
->>>>>>> e1623bb2
-}
-
-bool LLPreviewedFloater::handleRightMouseDown(S32 x, S32 y, MASK mask)
-{
-<<<<<<< HEAD
-	selectElement(this,x,y,0);
-	return true;
-=======
-    selectElement(this,x,y,0);
-    return TRUE;
->>>>>>> e1623bb2
-}
-
-// *NOTE: In order to hide all of the overlapping elements of the selected element so as to see it in context, here is what you would need to do:
-// -This selectElement call fills the overlap panel as normal.  The element which is "selected" here is actually just an intermediate selection step;
-// what you've really selected is a list of elements: the one you clicked on and everything that overlaps it.
-// -The user then selects one of the elements from this list the overlap panel (click handling to the overlap panel would have to be added).
-//  This becomes the final selection (as opposed to the intermediate selection that was just made).
-// -Everything else that is currently displayed on the overlap panel should be hidden from view in the previewed floater itself (setVisible(false)).
-// -Subsequent clicks on other elements in the overlap panel (they should still be there) should make other elements the final selection.
-// -On close or on the click of a new button, everything should be shown again and all selection state should be cleared.
-//   ~Jacob, 8/08
-bool LLPreviewedFloater::selectElement(LLView* parent, int x, int y, int depth)
-{
-<<<<<<< HEAD
-	if(getVisible())
-	{
-		bool handled = false;
-		if(LLFloaterUIPreview::containerType(parent))
-		{
-			for(child_list_const_iter_t child_it = parent->getChildList()->begin(); child_it != parent->getChildList()->end(); ++child_it)
-			{
-				LLView* child = *child_it;
-				S32 local_x = x - child->getRect().mLeft;
-				S32 local_y = y - child->getRect().mBottom;
-				if (child->pointInView(local_x, local_y) &&
-					child->getVisible() &&
-					selectElement(child, x, y, ++depth))
-				{
-					handled = true;
-					break;
-				}
-			}
-		}
-
-		if(!handled)
-		{
-			LLView::sPreviewClickedElement = parent;
-		}
-		return true;
-	}
-	else
-	{
-		return false;
-	}
-=======
-    if(getVisible())
-    {
-        BOOL handled = FALSE;
-        if(LLFloaterUIPreview::containerType(parent))
-        {
-            for(child_list_const_iter_t child_it = parent->getChildList()->begin(); child_it != parent->getChildList()->end(); ++child_it)
-            {
-                LLView* child = *child_it;
-                S32 local_x = x - child->getRect().mLeft;
-                S32 local_y = y - child->getRect().mBottom;
-                if (child->pointInView(local_x, local_y) &&
-                    child->getVisible() &&
-                    selectElement(child, x, y, ++depth))
-                {
-                    handled = TRUE;
-                    break;
-                }
-            }
-        }
-
-        if(!handled)
-        {
-            LLView::sPreviewClickedElement = parent;
-        }
-        return TRUE;
-    }
-    else
-    {
-        return FALSE;
-    }
->>>>>>> e1623bb2
-}
-
-void LLPreviewedFloater::draw()
-{
-<<<<<<< HEAD
-	if(NULL != mFloaterUIPreview)
-	{
-		// Set and unset sDrawPreviewHighlights flag so as to avoid using two flags
-		if(mFloaterUIPreview->mHighlightingOverlaps)
-		{
-			LLView::sDrawPreviewHighlights = true;
-		}
-
-		// If we're looking for truncations, draw debug rects for the displayed
-		// floater only.
-		bool old_debug_rects = LLView::sDebugRects;
-		bool old_show_names = LLView::sDebugRectsShowNames;
-		if (sShowRectangles)
-		{
-			LLView::sDebugRects = true;
-			LLView::sDebugRectsShowNames = false;
-		}
-
-		LLFloater::draw();
-
-		LLView::sDebugRects = old_debug_rects;
-		LLView::sDebugRectsShowNames = old_show_names;
-
-		if(mFloaterUIPreview->mHighlightingOverlaps)
-		{
-			LLView::sDrawPreviewHighlights = false;
-		}
-	}
-=======
-    if(NULL != mFloaterUIPreview)
-    {
-        // Set and unset sDrawPreviewHighlights flag so as to avoid using two flags
-        if(mFloaterUIPreview->mHighlightingOverlaps)
-        {
-            LLView::sDrawPreviewHighlights = TRUE;
-        }
-
-        // If we're looking for truncations, draw debug rects for the displayed
-        // floater only.
-        bool old_debug_rects = LLView::sDebugRects;
-        bool old_show_names = LLView::sDebugRectsShowNames;
-        if (sShowRectangles)
-        {
-            LLView::sDebugRects = true;
-            LLView::sDebugRectsShowNames = false;
-        }
-
-        LLFloater::draw();
-
-        LLView::sDebugRects = old_debug_rects;
-        LLView::sDebugRectsShowNames = old_show_names;
-
-        if(mFloaterUIPreview->mHighlightingOverlaps)
-        {
-            LLView::sDrawPreviewHighlights = FALSE;
-        }
-    }
->>>>>>> e1623bb2
-}
-
-void LLFloaterUIPreview::onClickToggleOverlapping()
-{
-<<<<<<< HEAD
-	if(LLView::sHighlightingDiffs)
-	{
-		onClickToggleDiffHighlighting();
-		mToggleHighlightButton->toggleState();
-	}
-	LLView::sPreviewHighlightedElements.clear();	// clear lists first
-
-	S32 width, height;
-	getResizeLimits(&width, &height);	// illegal call of non-static member function
-	if(mHighlightingOverlaps)
-	{
-		mHighlightingOverlaps = !mHighlightingOverlaps;
-		// reset list of preview highlighted elements
-		setRect(LLRect(getRect().mLeft,getRect().mTop,getRect().mRight - mOverlapPanel->getRect().getWidth(),getRect().mBottom));
-		setResizeLimits(width - mOverlapPanel->getRect().getWidth(), height);
-	}
-	else
-	{
-		mHighlightingOverlaps = !mHighlightingOverlaps;
-		displayFloater(false,1);
-		setRect(LLRect(getRect().mLeft,getRect().mTop,getRect().mRight + mOverlapPanel->getRect().getWidth(),getRect().mBottom));
-		setResizeLimits(width + mOverlapPanel->getRect().getWidth(), height);
-	}
-	getChildView("overlap_scroll")->setVisible( mHighlightingOverlaps);
-=======
-    if(LLView::sHighlightingDiffs)
-    {
-        onClickToggleDiffHighlighting();
-        mToggleHighlightButton->toggleState();
-    }
-    LLView::sPreviewHighlightedElements.clear();    // clear lists first
-
-    S32 width, height;
-    getResizeLimits(&width, &height);   // illegal call of non-static member function
-    if(mHighlightingOverlaps)
-    {
-        mHighlightingOverlaps = !mHighlightingOverlaps;
-        // reset list of preview highlighted elements
-        setRect(LLRect(getRect().mLeft,getRect().mTop,getRect().mRight - mOverlapPanel->getRect().getWidth(),getRect().mBottom));
-        setResizeLimits(width - mOverlapPanel->getRect().getWidth(), height);
-    }
-    else
-    {
-        mHighlightingOverlaps = !mHighlightingOverlaps;
-        displayFloater(FALSE,1);
-        setRect(LLRect(getRect().mLeft,getRect().mTop,getRect().mRight + mOverlapPanel->getRect().getWidth(),getRect().mBottom));
-        setResizeLimits(width + mOverlapPanel->getRect().getWidth(), height);
-    }
-    getChildView("overlap_scroll")->setVisible( mHighlightingOverlaps);
->>>>>>> e1623bb2
-}
-
-void LLFloaterUIPreview::findOverlapsInChildren(LLView* parent)
-{
-    if(parent->getChildCount() == 0 || !containerType(parent))  // if it has no children or isn't a container type, skip it
-    {
-        return;
-    }
-
-    // for every child of the parent
-    for(child_list_const_iter_t child_it = parent->getChildList()->begin(); child_it != parent->getChildList()->end(); ++child_it)
-    {
-        LLView* child = *child_it;
-        if(overlapIgnorable(child))
-        {
-            continue;
-        }
-
-        // for every sibling
-        for(child_list_const_iter_t sibling_it = parent->getChildList()->begin(); sibling_it != parent->getChildList()->end(); ++sibling_it)    // for each sibling
-        {
-            LLView* sibling = *sibling_it;
-            if(overlapIgnorable(sibling))
-            {
-                continue;
-            }
-
-            // if they overlap... (we don't care if they're visible or enabled -- we want to check those anyway, i.e. hidden tabs that can be later shown)
-            if(sibling != child && elementOverlap(child, sibling))
-            {
-                mOverlapPanel->mOverlapMap[child].push_back(sibling);       // add to the map
-            }
-        }
-        findOverlapsInChildren(child);                      // recur
-    }
-}
-
-// *HACK: don't overlap with the drag handle and various other elements
-// This is using dynamic casts because there is no object-oriented way to tell which elements contain localizable text.  These are a few that are ignorable.
-// *NOTE: If a list of elements which have localizable content were created, this function should return false if viewp's class is in that list.
-bool LLFloaterUIPreview::overlapIgnorable(LLView* viewp)
-{
-    return  NULL != dynamic_cast<LLDragHandle*>(viewp) ||
-            NULL != dynamic_cast<LLViewBorder*>(viewp) ||
-            NULL != dynamic_cast<LLResizeBar*>(viewp);
-}
-
-// *HACK: these are the only two container types as of 8/08, per Richard
-// This is using dynamic casts because there is no object-oriented way to tell which elements are containers.
-bool LLFloaterUIPreview::containerType(LLView* viewp)
-{
-    return NULL != dynamic_cast<LLPanel*>(viewp) || NULL != dynamic_cast<LLLayoutStack*>(viewp);
-}
-
-// Check if two llview's rectangles overlap, with some tolerance
-bool LLFloaterUIPreview::elementOverlap(LLView* view1, LLView* view2)
-{
-    LLSD rec1 = view1->getRect().getValue();
-    LLSD rec2 = view2->getRect().getValue();
-    int tolerance = 2;
-    return (int)rec1[0] <= (int)rec2[2] - tolerance &&
-           (int)rec2[0] <= (int)rec1[2] - tolerance &&
-           (int)rec1[3] <= (int)rec2[1] - tolerance &&
-           (int)rec2[3] <= (int)rec1[1] - tolerance;
-}
-
-void LLOverlapPanel::draw()
-{
-<<<<<<< HEAD
-	static const std::string current_selection_text("Current selection: ");
-	static const std::string overlapper_text("Overlapper: ");
-	LLColor4 text_color = LLColor4::grey;
-	gGL.color4fv(text_color.mV);
-
-	if(!LLView::sPreviewClickedElement)
-	{
-		LLUI::translate(5,getRect().getHeight()-20);	// translate to top-5,left-5
-		LLView::sDrawPreviewHighlights = false;
-		LLFontGL::getFontSansSerifSmall()->renderUTF8(current_selection_text, 0, 0, 0, text_color,
-				LLFontGL::LEFT, LLFontGL::BASELINE, LLFontGL::NORMAL, LLFontGL::NO_SHADOW);
-	}
-	else
-	{
-		OverlapMap::iterator iterExists = mOverlapMap.find(LLView::sPreviewClickedElement);
-		if(iterExists == mOverlapMap.end())
-		{
-			return;
-		}
-
-		std::list<LLView*> overlappers = mOverlapMap[LLView::sPreviewClickedElement];
-		if(overlappers.size() == 0)
-		{
-			LLUI::translate(5,getRect().getHeight()-20);	// translate to top-5,left-5
-			LLView::sDrawPreviewHighlights = false;
-			std::string current_selection = std::string(current_selection_text + LLView::sPreviewClickedElement->getName() + " (no elements overlap)");
-			S32 text_width = LLFontGL::getFontSansSerifSmall()->getWidth(current_selection) + 10;
-			LLFontGL::getFontSansSerifSmall()->renderUTF8(current_selection, 0, 0, 0, text_color,
-					LLFontGL::LEFT, LLFontGL::BASELINE, LLFontGL::NORMAL, LLFontGL::NO_SHADOW);
-			// widen panel enough to fit this text
-			LLRect rect = getRect();
-			setRect(LLRect(rect.mLeft,rect.mTop,rect.getWidth() < text_width ? rect.mLeft + text_width : rect.mRight,rect.mTop));
-			return;
-		}
-
-		// recalculate required with and height; otherwise use cached
-		bool need_to_recalculate_bounds = false;
-		if(mLastClickedElement == NULL)
-		{
-			need_to_recalculate_bounds = true;
-		}
-
-		if(NULL == mLastClickedElement)
-		{
-			mLastClickedElement = LLView::sPreviewClickedElement;
-		}
-
-		// recalculate bounds for scroll panel
-		if(need_to_recalculate_bounds || LLView::sPreviewClickedElement->getName() != mLastClickedElement->getName())
-		{
-			// reset panel's rectangle to its default width and height (300x600)
-			LLRect panel_rect = getRect();
-			setRect(LLRect(panel_rect.mLeft,panel_rect.mTop,panel_rect.mLeft+getRect().getWidth(),panel_rect.mTop-getRect().getHeight()));
-
-			LLRect rect;
-
-			// change bounds for selected element
-			int height_sum = mLastClickedElement->getRect().getHeight() + mSpacing + 80;
-			rect = getRect();
-			setRect(LLRect(rect.mLeft,rect.mTop,rect.getWidth() > mLastClickedElement->getRect().getWidth() + 5 ? rect.mRight : rect.mLeft + mLastClickedElement->getRect().getWidth() + 5, rect.mBottom));
-
-			// and widen to accomodate text if that's wider
-			std::string display_text = current_selection_text + LLView::sPreviewClickedElement->getName();
-			S32 text_width = LLFontGL::getFontSansSerifSmall()->getWidth(display_text) + 10;
-			rect = getRect();
-			setRect(LLRect(rect.mLeft,rect.mTop,rect.getWidth() < text_width ? rect.mLeft + text_width : rect.mRight,rect.mTop));
-
-			std::list<LLView*> overlappers = mOverlapMap[LLView::sPreviewClickedElement];
-			for(std::list<LLView*>::iterator overlap_it = overlappers.begin(); overlap_it != overlappers.end(); ++overlap_it)
-			{
-				LLView* viewp = *overlap_it;
-				height_sum += viewp->getRect().getHeight() + mSpacing*3;
-		
-				// widen panel's rectangle to accommodate widest overlapping element of this floater
-				rect = getRect();
-				setRect(LLRect(rect.mLeft,rect.mTop,rect.getWidth() > viewp->getRect().getWidth() + 5 ? rect.mRight : rect.mLeft + viewp->getRect().getWidth() + 5, rect.mBottom));
-				
-				// and widen to accomodate text if that's wider
-				std::string display_text = overlapper_text + viewp->getName();
-				S32 text_width = LLFontGL::getFontSansSerifSmall()->getWidth(display_text) + 10;
-				rect = getRect();
-				setRect(LLRect(rect.mLeft,rect.mTop,rect.getWidth() < text_width ? rect.mLeft + text_width : rect.mRight,rect.mTop));
-			}
-			// change panel's height to accommodate all element heights plus spacing between them
-			rect = getRect();
-			setRect(LLRect(rect.mLeft,rect.mTop,rect.mRight,rect.mTop-height_sum));
-		}
-
-		LLUI::translate(5,getRect().getHeight()-10);	// translate to top left
-		LLView::sDrawPreviewHighlights = false;
-
-		// draw currently-selected element at top of overlappers
-		LLUI::translate(0,-mSpacing);
-		LLFontGL::getFontSansSerifSmall()->renderUTF8(current_selection_text + LLView::sPreviewClickedElement->getName(), 0, 0, 0, text_color,
-				LLFontGL::LEFT, LLFontGL::BASELINE, LLFontGL::NORMAL, LLFontGL::NO_SHADOW);
-		LLUI::translate(0,-mSpacing-LLView::sPreviewClickedElement->getRect().getHeight());	// skip spacing distance + height
-		LLView::sPreviewClickedElement->draw();
-
-		for(std::list<LLView*>::iterator overlap_it = overlappers.begin(); overlap_it != overlappers.end(); ++overlap_it)
-		{
-			LLView* viewp = *overlap_it;
-
-			// draw separating line
-			LLUI::translate(0,-mSpacing);
-			gl_line_2d(0,0,getRect().getWidth()-10,0,LLColor4(192.0f/255.0f,192.0f/255.0f,192.0f/255.0f));
-
-			// draw name
-			LLUI::translate(0,-mSpacing);
-			LLFontGL::getFontSansSerifSmall()->renderUTF8(overlapper_text + viewp->getName(), 0, 0, 0, text_color,
-					LLFontGL::LEFT, LLFontGL::BASELINE, LLFontGL::NORMAL, LLFontGL::NO_SHADOW);
-
-			// draw element
-			LLUI::translate(0,-mSpacing-viewp->getRect().getHeight());	// skip spacing distance + height
-			viewp->draw();
-		}
-		mLastClickedElement = LLView::sPreviewClickedElement;
-	}
-=======
-    static const std::string current_selection_text("Current selection: ");
-    static const std::string overlapper_text("Overlapper: ");
-    LLColor4 text_color = LLColor4::grey;
-    gGL.color4fv(text_color.mV);
-
-    if(!LLView::sPreviewClickedElement)
-    {
-        LLUI::translate(5,getRect().getHeight()-20);    // translate to top-5,left-5
-        LLView::sDrawPreviewHighlights = FALSE;
-        LLFontGL::getFontSansSerifSmall()->renderUTF8(current_selection_text, 0, 0, 0, text_color,
-                LLFontGL::LEFT, LLFontGL::BASELINE, LLFontGL::NORMAL, LLFontGL::NO_SHADOW);
-    }
-    else
-    {
-        OverlapMap::iterator iterExists = mOverlapMap.find(LLView::sPreviewClickedElement);
-        if(iterExists == mOverlapMap.end())
-        {
-            return;
-        }
-
-        std::list<LLView*> overlappers = mOverlapMap[LLView::sPreviewClickedElement];
-        if(overlappers.size() == 0)
-        {
-            LLUI::translate(5,getRect().getHeight()-20);    // translate to top-5,left-5
-            LLView::sDrawPreviewHighlights = FALSE;
-            std::string current_selection = std::string(current_selection_text + LLView::sPreviewClickedElement->getName() + " (no elements overlap)");
-            S32 text_width = LLFontGL::getFontSansSerifSmall()->getWidth(current_selection) + 10;
-            LLFontGL::getFontSansSerifSmall()->renderUTF8(current_selection, 0, 0, 0, text_color,
-                    LLFontGL::LEFT, LLFontGL::BASELINE, LLFontGL::NORMAL, LLFontGL::NO_SHADOW);
-            // widen panel enough to fit this text
-            LLRect rect = getRect();
-            setRect(LLRect(rect.mLeft,rect.mTop,rect.getWidth() < text_width ? rect.mLeft + text_width : rect.mRight,rect.mTop));
-            return;
-        }
-
-        // recalculate required with and height; otherwise use cached
-        BOOL need_to_recalculate_bounds = FALSE;
-        if(mLastClickedElement == NULL)
-        {
-            need_to_recalculate_bounds = TRUE;
-        }
-
-        if(NULL == mLastClickedElement)
-        {
-            mLastClickedElement = LLView::sPreviewClickedElement;
-        }
-
-        // recalculate bounds for scroll panel
-        if(need_to_recalculate_bounds || LLView::sPreviewClickedElement->getName() != mLastClickedElement->getName())
-        {
-            // reset panel's rectangle to its default width and height (300x600)
-            LLRect panel_rect = getRect();
-            setRect(LLRect(panel_rect.mLeft,panel_rect.mTop,panel_rect.mLeft+getRect().getWidth(),panel_rect.mTop-getRect().getHeight()));
-
-            LLRect rect;
-
-            // change bounds for selected element
-            int height_sum = mLastClickedElement->getRect().getHeight() + mSpacing + 80;
-            rect = getRect();
-            setRect(LLRect(rect.mLeft,rect.mTop,rect.getWidth() > mLastClickedElement->getRect().getWidth() + 5 ? rect.mRight : rect.mLeft + mLastClickedElement->getRect().getWidth() + 5, rect.mBottom));
-
-            // and widen to accomodate text if that's wider
-            std::string display_text = current_selection_text + LLView::sPreviewClickedElement->getName();
-            S32 text_width = LLFontGL::getFontSansSerifSmall()->getWidth(display_text) + 10;
-            rect = getRect();
-            setRect(LLRect(rect.mLeft,rect.mTop,rect.getWidth() < text_width ? rect.mLeft + text_width : rect.mRight,rect.mTop));
-
-            std::list<LLView*> overlappers = mOverlapMap[LLView::sPreviewClickedElement];
-            for(std::list<LLView*>::iterator overlap_it = overlappers.begin(); overlap_it != overlappers.end(); ++overlap_it)
-            {
-                LLView* viewp = *overlap_it;
-                height_sum += viewp->getRect().getHeight() + mSpacing*3;
-
-                // widen panel's rectangle to accommodate widest overlapping element of this floater
-                rect = getRect();
-                setRect(LLRect(rect.mLeft,rect.mTop,rect.getWidth() > viewp->getRect().getWidth() + 5 ? rect.mRight : rect.mLeft + viewp->getRect().getWidth() + 5, rect.mBottom));
-
-                // and widen to accomodate text if that's wider
-                std::string display_text = overlapper_text + viewp->getName();
-                S32 text_width = LLFontGL::getFontSansSerifSmall()->getWidth(display_text) + 10;
-                rect = getRect();
-                setRect(LLRect(rect.mLeft,rect.mTop,rect.getWidth() < text_width ? rect.mLeft + text_width : rect.mRight,rect.mTop));
-            }
-            // change panel's height to accommodate all element heights plus spacing between them
-            rect = getRect();
-            setRect(LLRect(rect.mLeft,rect.mTop,rect.mRight,rect.mTop-height_sum));
-        }
-
-        LLUI::translate(5,getRect().getHeight()-10);    // translate to top left
-        LLView::sDrawPreviewHighlights = FALSE;
-
-        // draw currently-selected element at top of overlappers
-        LLUI::translate(0,-mSpacing);
-        LLFontGL::getFontSansSerifSmall()->renderUTF8(current_selection_text + LLView::sPreviewClickedElement->getName(), 0, 0, 0, text_color,
-                LLFontGL::LEFT, LLFontGL::BASELINE, LLFontGL::NORMAL, LLFontGL::NO_SHADOW);
-        LLUI::translate(0,-mSpacing-LLView::sPreviewClickedElement->getRect().getHeight()); // skip spacing distance + height
-        LLView::sPreviewClickedElement->draw();
-
-        for(std::list<LLView*>::iterator overlap_it = overlappers.begin(); overlap_it != overlappers.end(); ++overlap_it)
-        {
-            LLView* viewp = *overlap_it;
-
-            // draw separating line
-            LLUI::translate(0,-mSpacing);
-            gl_line_2d(0,0,getRect().getWidth()-10,0,LLColor4(192.0f/255.0f,192.0f/255.0f,192.0f/255.0f));
-
-            // draw name
-            LLUI::translate(0,-mSpacing);
-            LLFontGL::getFontSansSerifSmall()->renderUTF8(overlapper_text + viewp->getName(), 0, 0, 0, text_color,
-                    LLFontGL::LEFT, LLFontGL::BASELINE, LLFontGL::NORMAL, LLFontGL::NO_SHADOW);
-
-            // draw element
-            LLUI::translate(0,-mSpacing-viewp->getRect().getHeight());  // skip spacing distance + height
-            viewp->draw();
-        }
-        mLastClickedElement = LLView::sPreviewClickedElement;
-    }
->>>>>>> e1623bb2
-}
-
-void LLFloaterUIPreviewUtil::registerFloater()
-{
-    LLFloaterReg::add("ui_preview", "floater_ui_preview.xml",
-        &LLFloaterReg::build<LLFloaterUIPreview>);
-}+/**
+ * @file llfloateruipreview.cpp
+ * @brief Tool for previewing and editing floaters, plus localization tool integration
+ *
+ * $LicenseInfo:firstyear=2008&license=viewerlgpl$
+ * Second Life Viewer Source Code
+ * Copyright (C) 2010, Linden Research, Inc.
+ *
+ * This library is free software; you can redistribute it and/or
+ * modify it under the terms of the GNU Lesser General Public
+ * License as published by the Free Software Foundation;
+ * version 2.1 of the License only.
+ *
+ * This library is distributed in the hope that it will be useful,
+ * but WITHOUT ANY WARRANTY; without even the implied warranty of
+ * MERCHANTABILITY or FITNESS FOR A PARTICULAR PURPOSE.  See the GNU
+ * Lesser General Public License for more details.
+ *
+ * You should have received a copy of the GNU Lesser General Public
+ * License along with this library; if not, write to the Free Software
+ * Foundation, Inc., 51 Franklin Street, Fifth Floor, Boston, MA  02110-1301  USA
+ *
+ * Linden Research, Inc., 945 Battery Street, San Francisco, CA  94111  USA
+ * $/LicenseInfo$
+ */
+
+// Tool for previewing floaters and panels for localization and UI design purposes.
+// See: https://wiki.lindenlab.com/wiki/GUI_Preview_And_Localization_Tools
+// See: https://jira.lindenlab.com/browse/DEV-16869
+
+// *TODO: Translate error messgaes using notifications/alerts.xml
+
+#include "llviewerprecompiledheaders.h" // Precompiled headers
+
+#include "llfloateruipreview.h"         // Own header
+
+// Internal utility
+#include "lldiriterator.h"
+#include "lleventtimer.h"
+#include "llexternaleditor.h"
+#include "llrender.h"
+#include "llsdutil.h"
+#include "llxmltree.h"
+#include "llviewerwindow.h"
+
+// XUI
+#include "lluictrlfactory.h"
+#include "llcombobox.h"
+#include "llnotificationsutil.h"
+#include "llresizebar.h"
+#include "llscrolllistitem.h"
+#include "llscrolllistctrl.h"
+#include "llfilepicker.h"
+#include "lldraghandle.h"
+#include "lllayoutstack.h"
+#include "lltooltip.h"
+#include "llviewermenu.h"
+#include "llrngwriter.h"
+#include "llfloater.h"          // superclass
+#include "llfloaterreg.h"
+#include "llscrollcontainer.h"  // scroll container for overlapping elements
+#include "lllivefile.h"                 // live file poll/stat/reload
+#include "llviewermenufile.h" // LLFilePickerReplyThread
+
+// Boost (for linux/unix command-line execv)
+#include <boost/tokenizer.hpp>
+#include <boost/shared_ptr.hpp>
+
+// External utility
+#include <string>
+#include <list>
+#include <map>
+
+#if LL_DARWIN
+#include <CoreFoundation/CFURL.h>
+#endif
+
+// Static initialization
+static const S32 PRIMARY_FLOATER = 1;
+static const S32 SECONDARY_FLOATER = 2;
+
+class LLOverlapPanel;
+static LLDefaultChildRegistry::Register<LLOverlapPanel> register_overlap_panel("overlap_panel");
+
+static std::string get_xui_dir()
+{
+    std::string delim = gDirUtilp->getDirDelimiter();
+    return gDirUtilp->getSkinBaseDir() + delim + "default" + delim + "xui" + delim;
+}
+
+// Forward declarations to avoid header dependencies
+class LLColor;
+class LLScrollListCtrl;
+class LLComboBox;
+class LLButton;
+class LLLineEditor;
+class LLXmlTreeNode;
+class LLFloaterUIPreview;
+class LLFadeEventTimer;
+
+class LLLocalizationResetForcer;
+class LLGUIPreviewLiveFile;
+class LLFadeEventTimer;
+class LLPreviewedFloater;
+
+// Implementation of custom overlapping element display panel
+class LLOverlapPanel : public LLPanel
+{
+public:
+    struct Params : public LLInitParam::Block<Params, LLPanel::Params>
+    {
+        Params() {}
+    };
+    LLOverlapPanel(Params p = Params()) : LLPanel(p),
+        mSpacing(10),
+        // mClickedElement(NULL),
+        mLastClickedElement(NULL)
+    {
+        mOriginalWidth = getRect().getWidth();
+        mOriginalHeight = getRect().getHeight();
+    }
+    virtual void draw();
+
+    typedef std::map<LLView*, std::list<LLView*> >  OverlapMap;
+    OverlapMap mOverlapMap;                     // map, of XUI element to a list of XUI elements it overlaps
+
+    // LLView *mClickedElement;
+    LLView *mLastClickedElement;
+    int mOriginalWidth, mOriginalHeight, mSpacing;
+};
+
+
+class LLFloaterUIPreview : public LLFloater
+{
+public:
+    // Setup
+    LLFloaterUIPreview(const LLSD& key);
+    virtual ~LLFloaterUIPreview();
+
+    std::string getLocStr(S32 ID);                          // fetches the localization string based on what is selected in the drop-down menu
+    void displayFloater(bool click, S32 ID);            // needs to be public so live file can call it when it finds an update
+
+    /*virtual*/ bool postBuild();
+    /*virtual*/ void onClose(bool app_quitting);
+
+    void refreshList();                                     // refresh list (empty it out and fill it up from scratch)
+    void addFloaterEntry(const std::string& path);          // add a single file's entry to the list of floaters
+
+    static bool containerType(LLView* viewp);               // check if the element is a container type and tree traverses need to look at its children
+
+public:
+    LLPreviewedFloater*         mDisplayedFloater;          // the floater which is currently being displayed
+    LLPreviewedFloater*         mDisplayedFloater_2;            // the floater which is currently being displayed
+    LLGUIPreviewLiveFile*       mLiveFile;                  // live file for checking for updates to the currently-displayed XML file
+    LLOverlapPanel*             mOverlapPanel;              // custom overlapping elements panel
+    // bool                     mHighlightingDiffs;         // bool for whether localization diffs are being highlighted or not
+    bool                        mHighlightingOverlaps;      // bool for whether overlapping elements are being highlighted
+
+    // typedef std::map<std::string,std::pair<std::list<std::string>,std::list<std::string> > > DiffMap; // this version copies the lists etc., and thus is bad memory-wise
+    typedef std::list<std::string> StringList;
+    typedef std::shared_ptr<StringList> StringListPtr;
+    typedef std::map<std::string, std::pair<StringListPtr,StringListPtr> > DiffMap;
+    DiffMap mDiffsMap;                          // map, of filename to pair of list of changed element paths and list of errors
+
+private:
+    LLExternalEditor mExternalEditor;
+
+    // XUI elements for this floater
+    LLScrollListCtrl*           mFileList;                          // scroll list control for file list
+    LLLineEditor*               mEditorPathTextBox;                 // text field for path to editor executable
+    LLLineEditor*               mEditorArgsTextBox;                 // text field for arguments to editor executable
+    LLLineEditor*               mDiffPathTextBox;                   // text field for path to diff file
+    LLButton*                   mDisplayFloaterBtn;                 // button to display primary floater
+    LLButton*                   mDisplayFloaterBtn_2;               // button to display secondary floater
+    LLButton*                   mEditFloaterBtn;                    // button to edit floater
+    LLButton*                   mExecutableBrowseButton;            // button to browse for executable
+    LLButton*                   mCloseOtherButton;                  // button to close primary displayed floater
+    LLButton*                   mCloseOtherButton_2;                // button to close secondary displayed floater
+    LLButton*                   mDiffBrowseButton;                  // button to browse for diff file
+    LLButton*                   mToggleHighlightButton;             // button to toggle highlight of files/elements with diffs
+    LLButton*                   mToggleOverlapButton;               // button to togle overlap panel/highlighting
+    LLComboBox*                 mLanguageSelection;                 // combo box for primary language selection
+    LLComboBox*                 mLanguageSelection_2;               // combo box for secondary language selection
+    S32                         mLastDisplayedX, mLastDisplayedY;   // stored position of last floater so the new one opens up in the same place
+    std::string                 mDelim;                             // the OS-specific delimiter character (/ or \) (*TODO: this shouldn't be needed, right?)
+
+    std::string                 mSavedEditorPath;                   // stored editor path so closing this floater doesn't reset it
+    std::string                 mSavedEditorArgs;                   // stored editor args so closing this floater doesn't reset it
+    std::string                 mSavedDiffPath;                     // stored diff file path so closing this floater doesn't reset it
+
+    // Internal functionality
+    static void popupAndPrintWarning(const std::string& warning);   // pop up a warning
+    std::string getLocalizedDirectory();                            // build and return the path to the XUI directory for the currently-selected localization
+    void scanDiffFile(LLXmlTreeNode* file_node);                    // scan a given XML node for diff entries and highlight them in its associated file
+    void highlightChangedElements();                                // look up the list of elements to highlight and highlight them in the current floater
+    void highlightChangedFiles();                                   // look up the list of changed files to highlight and highlight them in the scroll list
+    void findOverlapsInChildren(LLView* parent);                    // fill the map below with element overlap information
+    static bool overlapIgnorable(LLView* viewp);                    // check it the element can be ignored for overlap/localization purposes
+
+    // check if two elements overlap using their rectangles
+    // used instead of llrect functions because by adding a few pixels of leeway I can cut down drastically on the number of overlaps
+    bool elementOverlap(LLView* view1, LLView* view2);
+
+    // Button/drop-down action listeners (self explanatory)
+    void onClickDisplayFloater(S32 id);
+    void onClickSaveFloater(S32 id);
+    void onClickSaveAll(S32 id);
+    void onClickEditFloater();
+    void onClickBrowseForEditor();
+    void getExecutablePath(const std::vector<std::string>& filenames);
+    void onClickBrowseForDiffs();
+    void getDiffsFilePath(const std::vector<std::string>& filenames);
+    void onClickToggleDiffHighlighting();
+    void onClickToggleOverlapping();
+    void onClickCloseDisplayedFloater(S32 id);
+    void onLanguageComboSelect(LLUICtrl* ctrl);
+    void onClickExportSchema();
+    void onClickShowRectangles(const LLSD& data);
+};
+
+//----------------------------------------------------------------------------
+// Local class declarations
+// Reset object to ensure that when we change the current language setting for preview purposes,
+// it automatically is reset.  Constructed on the stack at the start of the method; the reset
+// occurs as it falls out of scope at the end of the method.  See llfloateruipreview.cpp for usage.
+class LLLocalizationResetForcer
+{
+public:
+    LLLocalizationResetForcer(LLFloaterUIPreview* floater, S32 ID);
+    virtual ~LLLocalizationResetForcer();
+
+private:
+    std::string mSavedLocalization; // the localization before we change it
+};
+
+// Implementation of live file
+// When a floater is being previewed, any saved changes to its corresponding
+// file cause the previewed floater to be reloaded
+class LLGUIPreviewLiveFile : public LLLiveFile
+{
+public:
+    LLGUIPreviewLiveFile(std::string path, std::string name, LLFloaterUIPreview* parent);
+    virtual ~LLGUIPreviewLiveFile();
+    LLFloaterUIPreview* mParent;
+    LLFadeEventTimer* mFadeTimer;   // timer for fade-to-yellow-and-back effect to warn that file has been reloaded
+    bool mFirstFade;                // setting this avoids showing the fade reload warning on first load
+    std::string mFileName;
+protected:
+    bool loadFile();
+};
+
+// Implementation of graphical fade in/out (on timer) for when XUI files are updated
+class LLFadeEventTimer : public LLEventTimer
+{
+public:
+    LLFadeEventTimer(F32 refresh, LLGUIPreviewLiveFile* parent);
+    bool tick();
+    LLGUIPreviewLiveFile* mParent;
+private:
+    bool mFadingOut;            // fades in then out; this is toggled in between
+    LLColor4 mOriginalColor;    // original color; color is reset to this after fade is coimplete
+};
+
+// Implementation of previewed floater
+// Used to override draw and mouse handler
+class LLPreviewedFloater : public LLFloater
+{
+public:
+    LLPreviewedFloater(LLFloaterUIPreview* floater, const Params& params)
+        : LLFloater(LLSD(), params),
+          mFloaterUIPreview(floater)
+    {
+    }
+
+    virtual void draw();
+    bool handleRightMouseDown(S32 x, S32 y, MASK mask);
+    bool handleToolTip(S32 x, S32 y, MASK mask);
+    bool selectElement(LLView* parent, int x, int y, int depth);    // select element to display its overlappers
+
+    LLFloaterUIPreview* mFloaterUIPreview;
+
+    // draw widget outlines
+    static bool sShowRectangles;
+};
+
+bool LLPreviewedFloater::sShowRectangles = false;
+
+//----------------------------------------------------------------------------
+
+// Localization reset forcer -- ensures that when localization is temporarily changed for previewed floater, it is reset
+// Changes are made here
+LLLocalizationResetForcer::LLLocalizationResetForcer(LLFloaterUIPreview* floater, S32 ID)
+{
+    mSavedLocalization = LLUI::getInstance()->mSettingGroups["config"]->getString("Language");              // save current localization setting
+    LLUI::getInstance()->mSettingGroups["config"]->setString("Language", floater->getLocStr(ID));// hack language to be the one we want to preview floaters in
+    // forcibly reset XUI paths with this new language
+    gDirUtilp->setSkinFolder(gDirUtilp->getSkinFolder(), floater->getLocStr(ID));
+}
+
+// Actually reset in destructor
+// Changes are reversed here
+LLLocalizationResetForcer::~LLLocalizationResetForcer()
+{
+    LLUI::getInstance()->mSettingGroups["config"]->setString("Language", mSavedLocalization);   // reset language to what it was before we changed it
+    // forcibly reset XUI paths with this new language
+    gDirUtilp->setSkinFolder(gDirUtilp->getSkinFolder(), mSavedLocalization);
+}
+
+// Live file constructor
+// Needs full path for LLLiveFile but needs just file name for this code, hence the reduntant arguments; easier than separating later
+LLGUIPreviewLiveFile::LLGUIPreviewLiveFile(std::string path, std::string name, LLFloaterUIPreview* parent)
+        : mFileName(name),
+        mParent(parent),
+        mFirstFade(true),
+        mFadeTimer(NULL),
+        LLLiveFile(path, 1.0)
+{}
+
+LLGUIPreviewLiveFile::~LLGUIPreviewLiveFile()
+{
+    mParent->mLiveFile = NULL;
+    if(mFadeTimer)
+    {
+        mFadeTimer->mParent = NULL;
+        // deletes itself; see lltimer.cpp
+    }
+}
+
+// Live file load
+bool LLGUIPreviewLiveFile::loadFile()
+{
+    mParent->displayFloater(false,1);   // redisplay the floater
+    if(mFirstFade)  // only fade if it wasn't just clicked on; can't use "clicked" bool below because of an oddity with setting LLLiveFile initial state
+    {
+        mFirstFade = false;
+    }
+    else
+    {
+        if(mFadeTimer)
+        {
+            mFadeTimer->mParent = NULL;
+        }
+        mFadeTimer = new LLFadeEventTimer(0.05f,this);
+    }
+    return true;
+}
+
+// Initialize fade event timer
+LLFadeEventTimer::LLFadeEventTimer(F32 refresh, LLGUIPreviewLiveFile* parent)
+    : mParent(parent),
+    mFadingOut(true),
+    LLEventTimer(refresh)
+{
+    mOriginalColor = mParent->mParent->mDisplayedFloater->getBackgroundColor();
+}
+
+// Single tick of fade event timer: increment the color
+bool LLFadeEventTimer::tick()
+{
+    float diff = 0.04f;
+    if(true == mFadingOut)  // set fade for in/out color direction
+    {
+        diff = -diff;
+    }
+
+    if(NULL == mParent) // no more need to tick, so suicide
+    {
+        return true;
+    }
+
+    // Set up colors
+    LLColor4 bg_color = mParent->mParent->mDisplayedFloater->getBackgroundColor();
+    LLSD colors = bg_color.getValue();
+    LLSD colors_old = colors;
+
+    // Tick colors
+    colors[0] = colors[0].asReal() - diff; if(colors[0].asReal() < mOriginalColor.getValue()[0].asReal()) { colors[0] = colors_old[0]; }
+    colors[1] = colors[1].asReal() - diff; if(colors[1].asReal() < mOriginalColor.getValue()[1].asReal()) { colors[1] = colors_old[1]; }
+    colors[2] = colors[2].asReal() + diff; if(colors[2].asReal() > mOriginalColor.getValue()[2].asReal()) { colors[2] = colors_old[2]; }
+
+    // Clamp and set colors
+    bg_color.setValue(colors);
+    bg_color.clamp();   // make sure we didn't exceed [0,1]
+    mParent->mParent->mDisplayedFloater->setBackgroundColor(bg_color);
+
+    if(bg_color[2] <= 0.0f) // end of fade out, start fading in
+    {
+        mFadingOut = false;
+    }
+
+    return false;
+}
+
+// Constructor
+LLFloaterUIPreview::LLFloaterUIPreview(const LLSD& key)
+  : LLFloater(key),
+    mDisplayedFloater(NULL),
+    mDisplayedFloater_2(NULL),
+    mLiveFile(NULL),
+    // sHighlightingDiffs(false),
+    mHighlightingOverlaps(false),
+    mLastDisplayedX(0),
+    mLastDisplayedY(0)
+{
+}
+
+// Destructor
+LLFloaterUIPreview::~LLFloaterUIPreview()
+{
+    // spawned floaters are deleted automatically, so we don't need to delete them here
+
+    // save contents of textfields so it can be restored later if the floater is created again this session
+    mSavedEditorPath = mEditorPathTextBox->getText();
+    mSavedEditorArgs = mEditorArgsTextBox->getText();
+    mSavedDiffPath   = mDiffPathTextBox->getText();
+
+    // delete live file if it exists
+    if(mLiveFile)
+    {
+        delete mLiveFile;
+        mLiveFile = NULL;
+    }
+}
+
+// Perform post-build setup (defined in superclass)
+bool LLFloaterUIPreview::postBuild()
+{
+    LLPanel* main_panel_tmp = getChild<LLPanel>("main_panel");              // get a pointer to the main panel in order to...
+    mFileList = main_panel_tmp->getChild<LLScrollListCtrl>("name_list");    // save pointer to file list
+    // Double-click opens the floater, for convenience
+    mFileList->setDoubleClickCallback(boost::bind(&LLFloaterUIPreview::onClickDisplayFloater, this, PRIMARY_FLOATER));
+
+    setDefaultBtn("display_floater");
+    // get pointers to buttons and link to callbacks
+    mLanguageSelection = main_panel_tmp->getChild<LLComboBox>("language_select_combo");
+    mLanguageSelection->setCommitCallback(boost::bind(&LLFloaterUIPreview::onLanguageComboSelect, this, mLanguageSelection));
+    mLanguageSelection_2 = main_panel_tmp->getChild<LLComboBox>("language_select_combo_2");
+    mLanguageSelection_2->setCommitCallback(boost::bind(&LLFloaterUIPreview::onLanguageComboSelect, this, mLanguageSelection));
+    LLPanel* editor_panel_tmp = main_panel_tmp->getChild<LLPanel>("editor_panel");
+    mDisplayFloaterBtn = main_panel_tmp->getChild<LLButton>("display_floater");
+    mDisplayFloaterBtn->setClickedCallback(boost::bind(&LLFloaterUIPreview::onClickDisplayFloater, this, PRIMARY_FLOATER));
+    mDisplayFloaterBtn_2 = main_panel_tmp->getChild<LLButton>("display_floater_2");
+    mDisplayFloaterBtn_2->setClickedCallback(boost::bind(&LLFloaterUIPreview::onClickDisplayFloater, this, SECONDARY_FLOATER));
+    mToggleOverlapButton = main_panel_tmp->getChild<LLButton>("toggle_overlap_panel");
+    mToggleOverlapButton->setClickedCallback(boost::bind(&LLFloaterUIPreview::onClickToggleOverlapping, this));
+    mCloseOtherButton = main_panel_tmp->getChild<LLButton>("close_displayed_floater");
+    mCloseOtherButton->setClickedCallback(boost::bind(&LLFloaterUIPreview::onClickCloseDisplayedFloater, this, PRIMARY_FLOATER));
+    mCloseOtherButton_2 = main_panel_tmp->getChild<LLButton>("close_displayed_floater_2");
+    mCloseOtherButton_2->setClickedCallback(boost::bind(&LLFloaterUIPreview::onClickCloseDisplayedFloater, this, SECONDARY_FLOATER));
+    mEditFloaterBtn = main_panel_tmp->getChild<LLButton>("edit_floater");
+    mEditFloaterBtn->setClickedCallback(boost::bind(&LLFloaterUIPreview::onClickEditFloater, this));
+    mExecutableBrowseButton = editor_panel_tmp->getChild<LLButton>("browse_for_executable");
+    LLPanel* vlt_panel_tmp = main_panel_tmp->getChild<LLPanel>("vlt_panel");
+    mExecutableBrowseButton->setClickedCallback(boost::bind(&LLFloaterUIPreview::onClickBrowseForEditor, this));
+    mDiffBrowseButton = vlt_panel_tmp->getChild<LLButton>("browse_for_vlt_diffs");
+    mDiffBrowseButton->setClickedCallback(boost::bind(&LLFloaterUIPreview::onClickBrowseForDiffs, this));
+    mToggleHighlightButton = vlt_panel_tmp->getChild<LLButton>("toggle_vlt_diff_highlight");
+    mToggleHighlightButton->setClickedCallback(boost::bind(&LLFloaterUIPreview::onClickToggleDiffHighlighting, this));
+    main_panel_tmp->getChild<LLButton>("save_floater")->setClickedCallback(boost::bind(&LLFloaterUIPreview::onClickSaveFloater, this, PRIMARY_FLOATER));
+    main_panel_tmp->getChild<LLButton>("save_all_floaters")->setClickedCallback(boost::bind(&LLFloaterUIPreview::onClickSaveAll, this, PRIMARY_FLOATER));
+
+    getChild<LLButton>("export_schema")->setClickedCallback(boost::bind(&LLFloaterUIPreview::onClickExportSchema, this));
+    getChild<LLUICtrl>("show_rectangles")->setCommitCallback(
+        boost::bind(&LLFloaterUIPreview::onClickShowRectangles, this, _2));
+
+    // get pointers to text fields
+    mEditorPathTextBox = editor_panel_tmp->getChild<LLLineEditor>("executable_path_field");
+    mEditorArgsTextBox = editor_panel_tmp->getChild<LLLineEditor>("executable_args_field");
+    mDiffPathTextBox = vlt_panel_tmp->getChild<LLLineEditor>("vlt_diff_path_field");
+
+    // *HACK: restored saved editor path and args to textfields
+    mEditorPathTextBox->setText(mSavedEditorPath);
+    mEditorArgsTextBox->setText(mSavedEditorArgs);
+    mDiffPathTextBox->setText(mSavedDiffPath);
+
+    // Set up overlap panel
+    mOverlapPanel = getChild<LLOverlapPanel>("overlap_panel");
+
+    getChildView("overlap_scroll")->setVisible( mHighlightingOverlaps);
+
+    mDelim = gDirUtilp->getDirDelimiter();  // initialize delimiter to dir sep slash
+
+    // refresh list of available languages (EN will still be default)
+    bool found = true;
+    bool found_en_us = false;
+    std::string language_directory;
+    std::string xui_dir = get_xui_dir();    // directory containing localizations -- don't forget trailing delim
+    mLanguageSelection->removeall();                                                                                // clear out anything temporarily in list from XML
+
+    LLDirIterator iter(xui_dir, "*");
+    while(found)                                                                                                    // for every directory
+    {
+        if((found = iter.next(language_directory)))                         // get next directory
+        {
+            std::string full_path = gDirUtilp->add(xui_dir, language_directory);
+            if(LLFile::isfile(full_path.c_str()))                                                                   // if it's not a directory, skip it
+            {
+                continue;
+            }
+
+            if(strncmp("template",language_directory.c_str(),8) && -1 == language_directory.find("."))              // if it's not the template directory or a hidden directory
+            {
+                if(!strncmp("en",language_directory.c_str(),5))                                                 // remember if we've seen en, so we can make it default
+                {
+                    found_en_us = true;
+                }
+                else
+                {
+                    mLanguageSelection->add(std::string(language_directory));                                           // add it to the language selection dropdown menu
+                    mLanguageSelection_2->add(std::string(language_directory));
+                }
+            }
+        }
+    }
+    if(found_en_us)
+    {
+        mLanguageSelection->add(std::string("en"),ADD_TOP);                                                         // make en first item if we found it
+        mLanguageSelection_2->add(std::string("en"),ADD_TOP);
+    }
+    else
+    {
+        std::string warning = std::string("No EN localization found; check your XUI directories!");
+        popupAndPrintWarning(warning);
+    }
+    mLanguageSelection->selectFirstItem();                                                                          // select the first item
+    mLanguageSelection_2->selectFirstItem();
+
+    refreshList();                                                                                                  // refresh the list of available floaters
+
+    return true;
+}
+
+// Callback for language combo box selection: refresh current floater when you change languages
+void LLFloaterUIPreview::onLanguageComboSelect(LLUICtrl* ctrl)
+{
+    LLComboBox* caller = dynamic_cast<LLComboBox*>(ctrl);
+    if (!caller)
+        return;
+    if(caller->getName() == std::string("language_select_combo"))
+    {
+        if(mDisplayedFloater)
+        {
+            onClickCloseDisplayedFloater(PRIMARY_FLOATER);
+            displayFloater(true,1);
+        }
+    }
+    else
+    {
+        if(mDisplayedFloater_2)
+        {
+            onClickCloseDisplayedFloater(PRIMARY_FLOATER);
+            displayFloater(true,2); // *TODO: make take an arg
+        }
+    }
+
+}
+
+void LLFloaterUIPreview::onClickExportSchema()
+{
+    //NOTE: schema generation not complete
+    //gViewerWindow->setCursor(UI_CURSOR_WAIT);
+    //std::string template_path = gDirUtilp->getExpandedFilename(LL_PATH_DEFAULT_SKIN, "xui", "schema");
+
+    //typedef LLWidgetTypeRegistry::Registrar::registry_map_t::const_iterator registry_it;
+    //registry_it end_it = LLWidgetTypeRegistry::defaultRegistrar().endItems();
+    //for(registry_it it = LLWidgetTypeRegistry::defaultRegistrar().beginItems();
+    //  it != end_it;
+    //  ++it)
+    //{
+    //  std::string widget_name = it->first;
+    //  const LLInitParam::BaseBlock& block =
+    //      (*LLDefaultParamBlockRegistry::instance().getValue(*LLWidgetTypeRegistry::instance().getValue(widget_name)))();
+    //  LLXMLNodePtr root_nodep = new LLXMLNode();
+    //  LLRNGWriter().writeRNG(widget_name, root_nodep, block, "http://www.lindenlab.com/xui");
+
+    //  std::string file_name(template_path + gDirUtilp->getDirDelimiter() + widget_name + ".rng");
+
+    //  LLFILE* rng_file = LLFile::fopen(file_name.c_str(), "w");
+    //  {
+    //      LLXMLNode::writeHeaderToFile(rng_file);
+    //      const bool use_type_decorations = false;
+    //      root_nodep->writeToFile(rng_file, std::string(), use_type_decorations);
+    //  }
+    //  fclose(rng_file);
+    //}
+    //gViewerWindow->setCursor(UI_CURSOR_ARROW);
+}
+
+void LLFloaterUIPreview::onClickShowRectangles(const LLSD& data)
+{
+    LLPreviewedFloater::sShowRectangles = data.asBoolean();
+}
+
+// Close click handler -- delete my displayed floater if it exists
+void LLFloaterUIPreview::onClose(bool app_quitting)
+{
+    if(!app_quitting && mDisplayedFloater)
+    {
+        onClickCloseDisplayedFloater(PRIMARY_FLOATER);
+        onClickCloseDisplayedFloater(SECONDARY_FLOATER);
+        delete mDisplayedFloater;
+        mDisplayedFloater = NULL;
+        delete mDisplayedFloater_2;
+        mDisplayedFloater_2 = NULL;
+    }
+}
+
+// Error handling (to avoid code repetition)
+// *TODO: this is currently unlocalized.  Add to alerts/notifications.xml, someday, maybe.
+void LLFloaterUIPreview::popupAndPrintWarning(const std::string& warning)
+{
+    LL_WARNS() << warning << LL_ENDL;
+    LLSD args;
+    args["MESSAGE"] = warning;
+    LLNotificationsUtil::add("GenericAlert", args);
+}
+
+// Get localization string from drop-down menu
+std::string LLFloaterUIPreview::getLocStr(S32 ID)
+{
+    if(ID == 1)
+    {
+        return mLanguageSelection->getSelectedItemLabel(0);
+    }
+    else
+    {
+        return mLanguageSelection_2->getSelectedItemLabel(0);
+    }
+}
+
+// Get localized directory (build path from data directory to XUI files, substituting localization string in for language)
+std::string LLFloaterUIPreview::getLocalizedDirectory()
+{
+    return get_xui_dir() + (getLocStr(1)) + mDelim; // e.g. "C:/Code/guipreview/indra/newview/skins/xui/en/";
+}
+
+// Refresh the list of floaters by doing a directory traverse for XML XUI floater files
+// Could be used to grab any specific language's list of compatible floaters, but currently it's just used to get all of them
+void LLFloaterUIPreview::refreshList()
+{
+    // Note: the mask doesn't seem to accept regular expressions, so there need to be two directory searches here
+    mFileList->clearRows();     // empty list
+    std::string name;
+    bool found = true;
+
+    LLDirIterator floater_iter(getLocalizedDirectory(), "floater_*.xml");
+    while(found)                // for every floater file that matches the pattern
+    {
+        if((found = floater_iter.next(name)))   // get next file matching pattern
+        {
+            addFloaterEntry(name.c_str());  // and add it to the list (file name only; localization code takes care of rest of path)
+        }
+    }
+    found = true;
+
+    LLDirIterator inspect_iter(getLocalizedDirectory(), "inspect_*.xml");
+    while(found)                // for every inspector file that matches the pattern
+    {
+        if((found = inspect_iter.next(name)))   // get next file matching pattern
+        {
+            addFloaterEntry(name.c_str());  // and add it to the list (file name only; localization code takes care of rest of path)
+        }
+    }
+    found = true;
+
+    LLDirIterator menu_iter(getLocalizedDirectory(), "menu_*.xml");
+    while(found)                // for every menu file that matches the pattern
+    {
+        if((found = menu_iter.next(name)))  // get next file matching pattern
+        {
+            addFloaterEntry(name.c_str());  // and add it to the list (file name only; localization code takes care of rest of path)
+        }
+    }
+    found = true;
+
+    LLDirIterator panel_iter(getLocalizedDirectory(), "panel_*.xml");
+    while(found)                // for every panel file that matches the pattern
+    {
+        if((found = panel_iter.next(name))) // get next file matching pattern
+        {
+            addFloaterEntry(name.c_str());  // and add it to the list (file name only; localization code takes care of rest of path)
+        }
+    }
+    found = true;
+
+    LLDirIterator sidepanel_iter(getLocalizedDirectory(), "sidepanel_*.xml");
+    while(found)                // for every sidepanel file that matches the pattern
+    {
+        if((found = sidepanel_iter.next(name))) // get next file matching pattern
+        {
+            addFloaterEntry(name.c_str());  // and add it to the list (file name only; localization code takes care of rest of path)
+        }
+    }
+
+    if(!mFileList->isEmpty())   // if there were any matching files, just select the first one (so we don't have to worry about disabling buttons when no entry is selected)
+    {
+        mFileList->selectFirstItem();
+    }
+}
+
+// Add a single entry to the list of available floaters
+// Note: no deduplification (shouldn't be necessary)
+void LLFloaterUIPreview::addFloaterEntry(const std::string& path)
+{
+    LLUUID* entry_id = new LLUUID();                // create a new UUID
+    entry_id->generate(path);
+    const LLUUID& entry_id_ref = *entry_id;         // get a reference to the UUID for the LLSD block
+
+    // fill LLSD column entry: initialize row/col structure
+    LLSD row;
+    row["id"] = entry_id_ref;
+    LLSD& columns = row["columns"];
+
+    // Get name of floater:
+    LLXmlTree xml_tree;
+    std::string full_path = getLocalizedDirectory() + path;         // get full path
+    bool success = xml_tree.parseFile(full_path.c_str(), true);     // parse xml
+    std::string entry_name;
+    std::string entry_title;
+    if(success)
+    {
+        // get root (or error handle)
+        LLXmlTreeNode* root_floater = xml_tree.getRoot();
+        if (!root_floater)
+        {
+            std::string warning = std::string("No root node found in XUI file: ") + path;
+            popupAndPrintWarning(warning);
+            return;
+        }
+
+        // get name
+        root_floater->getAttributeString("name",entry_name);
+        if(std::string("") == entry_name)
+        {
+            entry_name = "Error: unable to load " + std::string(path);  // set to error state if load fails
+        }
+
+        // get title
+        root_floater->getAttributeString("title",entry_title); // some don't have a title, and some have title = "(unknown)", so just leave it blank if it fails
+    }
+    else
+    {
+        std::string warning = std::string("Unable to parse XUI file: ") + path; // error handling
+        popupAndPrintWarning(warning);
+        if(mLiveFile)
+        {
+            delete mLiveFile;
+            mLiveFile = NULL;
+        }
+        return;
+    }
+
+    // Fill floater title column
+    columns[0]["column"] = "title_column";
+    columns[0]["type"] = "text";
+    columns[0]["value"] = entry_title;
+
+    // Fill floater path column
+    columns[1]["column"] = "file_column";
+    columns[1]["type"] = "text";
+    columns[1]["value"] = std::string(path);
+
+    // Fill floater name column
+    columns[2]["column"] = "top_level_node_column";
+    columns[2]["type"] = "text";
+    columns[2]["value"] = entry_name;
+
+    mFileList->addElement(row);     // actually add to list
+}
+
+// Respond to button click to display/refresh currently-selected floater
+void LLFloaterUIPreview::onClickDisplayFloater(S32 caller_id)
+{
+    displayFloater(true, caller_id);
+}
+
+// Saves the current floater/panel
+void LLFloaterUIPreview::onClickSaveFloater(S32 caller_id)
+{
+    displayFloater(true, caller_id);
+    popupAndPrintWarning("Save-floater functionality removed, use XML schema to clean up XUI files");
+}
+
+// Saves all floater/panels
+void LLFloaterUIPreview::onClickSaveAll(S32 caller_id)
+{
+    int listSize = mFileList->getItemCount();
+
+    for (int index = 0; index < listSize; index++)
+    {
+        mFileList->selectNthItem(index);
+        displayFloater(true, caller_id);
+    }
+    popupAndPrintWarning("Save-floater functionality removed, use XML schema to clean up XUI files");
+}
+
+// Actually display the floater
+// Only set up a new live file if this came from a click (at which point there should be no existing live file), rather than from the live file's update itself;
+// otherwise, we get an infinite loop as the live file keeps recreating itself.  That means this function is generally called twice.
+void LLFloaterUIPreview::displayFloater(bool click, S32 ID)
+{
+    // Convince UI that we're in a different language (the one selected on the drop-down menu)
+    LLLocalizationResetForcer reset_forcer(this, ID);                       // save old language in reset forcer object (to be reset upon destruction when it falls out of scope)
+
+    LLPreviewedFloater** floaterp = (ID == 1 ? &(mDisplayedFloater) : &(mDisplayedFloater_2));
+    if(ID == 1)
+    {
+        bool floater_already_open = mDisplayedFloater != NULL;
+        if(floater_already_open)                                            // if we are already displaying a floater
+        {
+            mLastDisplayedX = mDisplayedFloater->calcScreenRect().mLeft;    // save floater's last known position to put the new one there
+            mLastDisplayedY = mDisplayedFloater->calcScreenRect().mBottom;
+            delete mDisplayedFloater;                           // delete it (this closes it too)
+            mDisplayedFloater = NULL;                           // and reset the pointer
+        }
+    }
+    else
+    {
+        if(mDisplayedFloater_2 != NULL)
+        {
+            delete mDisplayedFloater_2;
+            mDisplayedFloater_2 = NULL;
+        }
+    }
+
+    std::string path = mFileList->getSelectedItemLabel(1);      // get the path of the currently-selected floater
+    if(std::string("") == path)                                         // if no item is selected
+    {
+        return;                                                         // ignore click (this can only happen with empty list; otherwise an item is always selected)
+    }
+
+    LLFloater::Params p(LLFloater::getDefaultParams());
+    p.min_height=p.header_height;
+    p.min_width=10;
+
+    *floaterp = new LLPreviewedFloater(this, p);
+
+    if(!strncmp(path.c_str(),"floater_",8)
+        || !strncmp(path.c_str(), "inspect_", 8))       // if it's a floater
+    {
+        (*floaterp)->buildFromFile(path);   // just build it
+        (*floaterp)->openFloater((*floaterp)->getKey());
+        (*floaterp)->setCanResize((*floaterp)->isResizable());
+    }
+    else if (!strncmp(path.c_str(),"menu_",5))                              // if it's a menu
+    {
+        // former 'save' processing excised
+    }
+    else                                                                // if it is a panel...
+    {
+        (*floaterp)->setCanResize(true);
+
+        const LLFloater::Params& floater_params = LLFloater::getDefaultParams();
+        S32 floater_header_size = floater_params.header_height;
+
+        LLPanel::Params panel_params;
+        LLPanel* panel = LLUICtrlFactory::create<LLPanel>(panel_params);    // create a new panel
+
+        panel->buildFromFile(path);                                     // build it
+        panel->setOrigin(2,2);                                          // reset its origin point so it's not offset by -left or other XUI attributes
+        (*floaterp)->setTitle(path);                                    // use the file name as its title, since panels have no guaranteed meaningful name attribute
+        panel->setUseBoundingRect(true);                                // enable the use of its outer bounding rect (normally disabled because it's O(n) on the number of sub-elements)
+        panel->updateBoundingRect();                                    // update bounding rect
+        LLRect bounding_rect = panel->getBoundingRect();                // get the bounding rect
+        LLRect new_rect = panel->getRect();                             // get the panel's rect
+        new_rect.unionWith(bounding_rect);                              // union them to make sure we get the biggest one possible
+        LLRect floater_rect = new_rect;
+        floater_rect.stretch(4, 4);
+        (*floaterp)->reshape(floater_rect.getWidth(), floater_rect.getHeight() + floater_header_size);  // reshape floater to match the union rect's dimensions
+        panel->reshape(new_rect.getWidth(), new_rect.getHeight());      // reshape panel to match the union rect's dimensions as well (both are needed)
+        (*floaterp)->addChild(panel);                   // add panel as child
+        (*floaterp)->openFloater();                     // open floater (needed?)
+    }
+
+    if(ID == 1)
+    {
+        (*floaterp)->setOrigin(mLastDisplayedX, mLastDisplayedY);
+    }
+
+    // *HACK: Remove ability to close it; if you close it, its destructor gets called, but we don't know it's null and try to delete it again,
+    // resulting in a double free
+    (*floaterp)->setCanClose(false);
+
+    if(ID == 1)
+    {
+        mCloseOtherButton->setEnabled(true);    // enable my floater's close button
+    }
+    else
+    {
+        mCloseOtherButton_2->setEnabled(true);
+    }
+
+    // Add localization to title so user knows whether it's localized or defaulted to en
+    std::string full_path = getLocalizedDirectory() + path;
+    std::string floater_lang = "EN";
+    llstat dummy;
+    if(!LLFile::stat(full_path.c_str(), &dummy))    // if the file does not exist
+    {
+        floater_lang = getLocStr(ID);
+    }
+    std::string new_title = (*floaterp)->getTitle() + std::string(" [") + floater_lang +
+                        (ID == 1 ? " - Primary" : " - Secondary") + std::string("]");
+    (*floaterp)->setTitle(new_title);
+
+    (*floaterp)->center();
+    addDependentFloater(*floaterp);
+
+    if(click && ID == 1)
+    {
+        // set up live file to track it
+        if(mLiveFile)
+        {
+            delete mLiveFile;
+            mLiveFile = NULL;
+        }
+        mLiveFile = new LLGUIPreviewLiveFile(std::string(full_path.c_str()),std::string(path.c_str()),this);
+        mLiveFile->checkAndReload();
+        mLiveFile->addToEventTimer();
+    }
+
+    if(ID == 1)
+    {
+        mToggleOverlapButton->setEnabled(true);
+    }
+
+    if(LLView::sHighlightingDiffs && click && ID == 1)
+    {
+        highlightChangedElements();
+    }
+
+    if(ID == 1)
+    {
+        mOverlapPanel->mOverlapMap.clear();
+        LLView::sPreviewClickedElement = NULL;  // stop overlapping elements from drawing
+        mOverlapPanel->mLastClickedElement = NULL;
+        findOverlapsInChildren((LLView*)mDisplayedFloater);
+
+        // highlight and enable them
+        if(mHighlightingOverlaps)
+        {
+            for(LLOverlapPanel::OverlapMap::iterator iter = mOverlapPanel->mOverlapMap.begin(); iter != mOverlapPanel->mOverlapMap.end(); ++iter)
+            {
+                LLView* viewp = iter->first;
+                LLView::sPreviewHighlightedElements.insert(viewp);
+            }
+        }
+        else if(LLView::sHighlightingDiffs)
+        {
+            highlightChangedElements();
+        }
+    }
+
+    // NOTE: language is reset here automatically when the reset forcer object falls out of scope (see header for details)
+}
+
+// Respond to button click to edit currently-selected floater
+void LLFloaterUIPreview::onClickEditFloater()
+{
+    // Determine file to edit.
+    std::string file_path;
+    {
+        std::string file_name = mFileList->getSelectedItemLabel(1); // get the file name of the currently-selected floater
+        if (file_name.empty())                  // if no item is selected
+        {
+            LL_WARNS() << "No file selected" << LL_ENDL;
+            return;                                                         // ignore click
+        }
+        file_path = getLocalizedDirectory() + file_name;
+
+        // stat file to see if it exists (some localized versions may not have it there are no diffs, and then we try to open an nonexistent file)
+        llstat dummy;
+        if(LLFile::stat(file_path.c_str(), &dummy))                             // if the file does not exist
+        {
+            popupAndPrintWarning("No file for this floater exists in the selected localization.  Opening the EN version instead.");
+            file_path = get_xui_dir() + mDelim + "en" + mDelim + file_name; // open the en version instead, by default
+        }
+    }
+
+    // Set the editor command.
+    std::string cmd_override;
+    {
+        std::string bin = mEditorPathTextBox->getText();
+        if (!bin.empty())
+        {
+            // surround command with double quotes for the case if the path contains spaces
+            if (bin.find("\"") == std::string::npos)
+            {
+                bin = "\"" + bin + "\"";
+            }
+
+            std::string args = mEditorArgsTextBox->getText();
+            cmd_override = bin + " " + args;
+        }
+    }
+
+    LLExternalEditor::EErrorCode status = mExternalEditor.setCommand("LL_XUI_EDITOR", cmd_override);
+    if (status != LLExternalEditor::EC_SUCCESS)
+    {
+        std::string warning;
+
+        if (status == LLExternalEditor::EC_NOT_SPECIFIED) // Use custom message for this error.
+        {
+            warning = getString("ExternalEditorNotSet");
+        }
+        else
+        {
+            warning = LLExternalEditor::getErrorMessage(status);
+        }
+
+        popupAndPrintWarning(warning);
+        return;
+    }
+
+    // Run the editor.
+    if (mExternalEditor.run(file_path) != LLExternalEditor::EC_SUCCESS)
+    {
+        popupAndPrintWarning(LLExternalEditor::getErrorMessage(status));
+        return;
+    }
+}
+
+// Respond to button click to browse for an executable with which to edit XML files
+void LLFloaterUIPreview::onClickBrowseForEditor()
+{
+    // Let the user choose an executable through the file picker dialog box
+    LLFilePickerReplyThread::startPicker(boost::bind(&LLFloaterUIPreview::getExecutablePath, this, _1), LLFilePicker::FFLOAD_EXE, false);
+}
+
+void LLFloaterUIPreview::getExecutablePath(const std::vector<std::string>& filenames)
+{
+    // put the selected path into text field
+    const std::string chosen_path = filenames[0];
+    std::string executable_path = chosen_path;
+#if LL_DARWIN
+    // on Mac, if it's an application bundle, figure out the actual path from the Info.plist file
+    CFStringRef path_cfstr = CFStringCreateWithCString(kCFAllocatorDefault, chosen_path.c_str(), kCFStringEncodingMacRoman);        // get path as a CFStringRef
+    CFURLRef path_url = CFURLCreateWithFileSystemPath(kCFAllocatorDefault, path_cfstr, kCFURLPOSIXPathStyle, true);         // turn it into a CFURLRef
+    CFBundleRef chosen_bundle = CFBundleCreate(kCFAllocatorDefault, path_url);                                              // get a handle for the bundle
+    if(NULL != chosen_bundle)
+    {
+        CFDictionaryRef bundleInfoDict = CFBundleGetInfoDictionary(chosen_bundle);                                              // get the bundle's dictionary
+        if(NULL != bundleInfoDict)
+        {
+            CFStringRef executable_cfstr = (CFStringRef)CFDictionaryGetValue(bundleInfoDict, CFSTR("CFBundleExecutable"));  // get the name of the actual executable (e.g. TextEdit or firefox-bin)
+            int max_file_length = 256;                                                                                      // (max file name length is 255 in OSX)
+            char executable_buf[max_file_length];
+            if(CFStringGetCString(executable_cfstr, executable_buf, max_file_length, kCFStringEncodingMacRoman))            // convert CFStringRef to char*
+            {
+                executable_path += std::string("/Contents/MacOS/") + std::string(executable_buf);                           // append path to executable directory and then executable name to exec path
+            }
+            else
+            {
+                std::string warning = "Unable to get CString from CFString for executable path";
+                popupAndPrintWarning(warning);
+            }
+        }
+        else
+        {
+            std::string warning = "Unable to get bundle info dictionary from application bundle";
+            popupAndPrintWarning(warning);
+        }
+    }
+    else
+    {
+        if(-1 != executable_path.find(".app"))  // only warn if this path actually had ".app" in it, i.e. it probably just wasn'nt an app bundle and that's okay
+        {
+            std::string warning = std::string("Unable to get bundle from path \"") + chosen_path + std::string("\"");
+            popupAndPrintWarning(warning);
+        }
+    }
+
+#endif
+    mEditorPathTextBox->setText(std::string(executable_path));  // copy the path to the executable to the textfield for display and later fetching
+}
+
+// Respond to button click to browse for a VLT-generated diffs file
+void LLFloaterUIPreview::onClickBrowseForDiffs()
+{
+    // create load dialog box
+    LLFilePickerReplyThread::startPicker(boost::bind(&LLFloaterUIPreview::getDiffsFilePath, this, _1), LLFilePicker::FFLOAD_XML, false);
+}
+
+void LLFloaterUIPreview::getDiffsFilePath(const std::vector<std::string>& filenames)
+{
+    // put the selected path into text field
+    const std::string chosen_path = filenames[0];
+    mDiffPathTextBox->setText(std::string(chosen_path));    // copy the path to the executable to the textfield for display and later fetching
+    if(LLView::sHighlightingDiffs)                              // if we're already highlighting, toggle off and then on so we get the data from the new file
+    {
+        onClickToggleDiffHighlighting();
+        onClickToggleDiffHighlighting();
+    }
+}
+
+void LLFloaterUIPreview::onClickToggleDiffHighlighting()
+{
+    if(mHighlightingOverlaps)
+    {
+        onClickToggleOverlapping();
+        mToggleOverlapButton->toggleState();
+    }
+
+    LLView::sPreviewHighlightedElements.clear();    // clear lists first
+    mDiffsMap.clear();
+    mFileList->clearHighlightedItems();
+
+    if(LLView::sHighlightingDiffs)              // Turning highlighting off
+    {
+        LLView::sHighlightingDiffs = !sHighlightingDiffs;
+        return;
+    }
+    else                                            // Turning highlighting on
+    {
+        // Get the file and make sure it exists
+        std::string path_in_textfield = mDiffPathTextBox->getText();    // get file path
+        bool error = false;
+
+        if(std::string("") == path_in_textfield)                                    // check for blank file
+        {
+            std::string warning = "Unable to highlight differences because no file was provided; fill in the relevant text field";
+            popupAndPrintWarning(warning);
+            error = true;
+        }
+
+        llstat dummy;
+        if(LLFile::stat(path_in_textfield.c_str(), &dummy) && !error)           // check if the file exists (empty check is reduntant but useful for the informative error message)
+        {
+            std::string warning = std::string("Unable to highlight differences because an invalid path to a difference file was provided:\"") + path_in_textfield + "\"";
+            popupAndPrintWarning(warning);
+            error = true;
+        }
+
+        // Build a list of changed elements as given by the XML
+        std::list<std::string> changed_element_names;
+        LLXmlTree xml_tree;
+        bool success = xml_tree.parseFile(path_in_textfield.c_str(), true);
+
+        if(success && !error)
+        {
+            LLXmlTreeNode* root_floater = xml_tree.getRoot();
+            if(!strncmp("XuiDelta",root_floater->getName().c_str(),9))
+            {
+                for (LLXmlTreeNode* child = root_floater->getFirstChild();      // get the first child first, then below get the next one; otherwise the iterator is invalid (bug or feature in XML code?)
+                     child != NULL;
+                     child = root_floater->getNextChild())  // get child for next iteration
+                {
+                    if(!strncmp("file",child->getName().c_str(),5))
+                    {
+                        scanDiffFile(child);
+                    }
+                    else if(!strncmp("error",child->getName().c_str(),6))
+                    {
+                        std::string error_file, error_message;
+                        child->getAttributeString("filename",error_file);
+                        child->getAttributeString("message",error_message);
+                        if(mDiffsMap.find(error_file) != mDiffsMap.end())
+                        {
+                            mDiffsMap.insert(std::make_pair(error_file,std::make_pair(StringListPtr(new StringList), StringListPtr(new StringList))));
+                        }
+                        mDiffsMap[error_file].second->push_back(error_message);
+                    }
+                    else
+                    {
+                        std::string warning = std::string("Child was neither a file or an error, but rather the following:\"") + std::string(child->getName()) + "\"";
+                        popupAndPrintWarning(warning);
+                        error = true;
+                        break;
+                    }
+                }
+            }
+            else
+            {
+                std::string warning = std::string("Root node not named XuiDelta:\"") + path_in_textfield + "\"";
+                popupAndPrintWarning(warning);
+                error = true;
+            }
+        }
+        else if(!error)
+        {
+            std::string warning = std::string("Unable to create tree from XML:\"") + path_in_textfield + "\"";
+            popupAndPrintWarning(warning);
+            error = true;
+        }
+
+        if(error)   // if we encountered an error, reset the button to off
+        {
+            mToggleHighlightButton->setToggleState(false);
+        }
+        else        // only toggle if we didn't encounter an error
+        {
+            LLView::sHighlightingDiffs = !sHighlightingDiffs;
+            highlightChangedElements();     // *TODO: this is extraneous, right?
+            highlightChangedFiles();            // *TODO: this is extraneous, right?
+        }
+    }
+}
+
+void LLFloaterUIPreview::scanDiffFile(LLXmlTreeNode* file_node)
+{
+    // Get file name
+    std::string file_name;
+    file_node->getAttributeString("name",file_name);
+    if(std::string("") == file_name)
+    {
+        std::string warning = std::string("Empty file name encountered in differences:\"") + file_name + "\"";
+        popupAndPrintWarning(warning);
+        return;
+    }
+
+    // Get a list of changed elements
+    // Get the first child first, then below get the next one; otherwise the iterator is invalid (bug or feature in XML code?)
+    for (LLXmlTreeNode* child = file_node->getFirstChild(); child != NULL; child = file_node->getNextChild())
+    {
+        if(!strncmp("delta",child->getName().c_str(),6))
+        {
+            std::string id;
+            child->getAttributeString("id",id);
+            if(mDiffsMap.find(file_name) == mDiffsMap.end())
+            {
+                mDiffsMap.insert(std::make_pair(file_name,std::make_pair(StringListPtr(new StringList), StringListPtr(new StringList))));
+            }
+            mDiffsMap[file_name].first->push_back(std::string(id.c_str()));
+        }
+        else
+        {
+            std::string warning = std::string("Child of file was not a delta, but rather the following:\"") + std::string(child->getName()) + "\"";
+            popupAndPrintWarning(warning);
+            return;
+        }
+    }
+}
+
+void LLFloaterUIPreview::highlightChangedElements()
+{
+    if(NULL == mLiveFile)
+    {
+        return;
+    }
+
+    // Process differences first (we want their warnings to be shown underneath other warnings)
+    StringListPtr changed_element_paths;
+    DiffMap::iterator iterExists = mDiffsMap.find(mLiveFile->mFileName);
+    if(iterExists != mDiffsMap.end())
+    {
+        changed_element_paths = mDiffsMap[mLiveFile->mFileName].first;      // retrieve list of changed element paths from map
+    }
+
+    for(std::list<std::string>::iterator iter = changed_element_paths->begin(); iter != changed_element_paths->end(); ++iter)   // for every changed element path
+    {
+        LLView* element = mDisplayedFloater;
+        if(!strncmp(iter->c_str(),".",1))   // if it's the root floater itself
+        {
+            continue;
+        }
+
+        // Split element hierarchy path on period (*HACK: it's possible that the element name will have a period in it, in which case this won't work.  See https://wiki.lindenlab.com/wiki/Viewer_Localization_Tool_Documentation.)
+        typedef boost::tokenizer<boost::char_separator<char> > tokenizer;
+        boost::char_separator<char> sep(".");
+        tokenizer tokens(*iter, sep);
+        tokenizer::iterator token_iter;
+        bool failed = false;
+        for(token_iter = tokens.begin(); token_iter != tokens.end(); ++token_iter)
+        {
+            element = element->findChild<LLView>(*token_iter,false);    // try to find element: don't recur, and don't create if missing
+
+            // if we still didn't find it...
+            if(NULL == element)
+            {
+                LL_INFOS() << "Unable to find element in XuiDelta file named \"" << *iter << "\" in file \"" << mLiveFile->mFileName <<
+                            "\". The element may no longer exist, the path may be incorrect, or it may not be a non-displayable element (not an LLView) such as a \"string\" type." << LL_ENDL;
+                failed = true;
+                break;
+            }
+        }
+
+        if(!failed)
+        {
+            // Now that we have a pointer to the actual element, add it to the list of elements to be highlighted
+            std::set<LLView*>::iterator iter2 = std::find(LLView::sPreviewHighlightedElements.begin(), LLView::sPreviewHighlightedElements.end(), element);
+            if(iter2 == LLView::sPreviewHighlightedElements.end())
+            {
+                LLView::sPreviewHighlightedElements.insert(element);
+            }
+        }
+    }
+
+    // Process errors second, so their warnings show up on top of other warnings
+    StringListPtr error_list;
+    if(iterExists != mDiffsMap.end())
+    {
+        error_list = mDiffsMap[mLiveFile->mFileName].second;
+    }
+    for(std::list<std::string>::iterator iter = error_list->begin(); iter != error_list->end(); ++iter) // for every changed element path
+    {
+        std::string warning = std::string("Error listed among differences.  Filename: \"") + mLiveFile->mFileName + "\".  Message: \"" + *iter + "\"";
+        popupAndPrintWarning(warning);
+    }
+}
+
+void LLFloaterUIPreview::highlightChangedFiles()
+{
+    for(DiffMap::iterator iter = mDiffsMap.begin(); iter != mDiffsMap.end(); ++iter)    // for every file listed in diffs
+    {
+        LLScrollListItem* item = mFileList->getItemByLabel(std::string(iter->first), false, 1);
+        if(item)
+        {
+            item->setHighlighted(true);
+        }
+    }
+}
+
+// Respond to button click to browse for an executable with which to edit XML files
+void LLFloaterUIPreview::onClickCloseDisplayedFloater(S32 caller_id)
+{
+    if(caller_id == PRIMARY_FLOATER)
+    {
+        mCloseOtherButton->setEnabled(false);
+        mToggleOverlapButton->setEnabled(false);
+
+        if(mDisplayedFloater)
+        {
+            mLastDisplayedX = mDisplayedFloater->calcScreenRect().mLeft;
+            mLastDisplayedY = mDisplayedFloater->calcScreenRect().mBottom;
+            delete mDisplayedFloater;
+            mDisplayedFloater = NULL;
+        }
+
+        if(mLiveFile)
+        {
+            delete mLiveFile;
+            mLiveFile = NULL;
+        }
+
+        if(mToggleOverlapButton->getToggleState())
+        {
+            mToggleOverlapButton->toggleState();
+            onClickToggleOverlapping();
+        }
+
+        LLView::sPreviewClickedElement = NULL;  // stop overlapping elements panel from drawing
+        mOverlapPanel->mLastClickedElement = NULL;
+    }
+    else
+    {
+        mCloseOtherButton_2->setEnabled(false);
+        delete mDisplayedFloater_2;
+        mDisplayedFloater_2 = NULL;
+    }
+
+}
+
+void append_view_tooltip(LLView* tooltip_view, std::string *tooltip_msg)
+{
+    LLRect rect = tooltip_view->getRect();
+    LLRect parent_rect = tooltip_view->getParent()->getRect();
+    S32 left = rect.mLeft;
+    // invert coordinate system for XUI top-left layout
+    S32 top = parent_rect.getHeight() - rect.mTop;
+    if (!tooltip_msg->empty())
+    {
+        tooltip_msg->append("\n");
+    }
+    std::string msg = llformat("%s %d, %d (%d x %d)",
+        tooltip_view->getName().c_str(),
+        left,
+        top,
+        rect.getWidth(),
+        rect.getHeight() );
+    tooltip_msg->append( msg );
+}
+
+bool LLPreviewedFloater::handleToolTip(S32 x, S32 y, MASK mask)
+{
+    if (!sShowRectangles)
+    {
+        return LLFloater::handleToolTip(x, y, mask);
+    }
+
+    S32 screen_x, screen_y;
+    localPointToScreen(x, y, &screen_x, &screen_y);
+    std::string tooltip_msg;
+    LLView* tooltip_view = this;
+    LLView::tree_iterator_t end_it = endTreeDFS();
+    for (LLView::tree_iterator_t it = beginTreeDFS(); it != end_it; ++it)
+    {
+        LLView* viewp = *it;
+        LLRect screen_rect;
+        viewp->localRectToScreen(viewp->getLocalRect(), &screen_rect);
+        if (!(viewp->getVisible()
+             && screen_rect.pointInRect(screen_x, screen_y)))
+        {
+            it.skipDescendants();
+        }
+        // only report xui names for LLUICtrls, not the various container LLViews
+
+        else if (dynamic_cast<LLUICtrl*>(viewp))
+        {
+            // if we are in a new part of the tree (not a descendent of current tooltip_view)
+            // then push the results for tooltip_view and start with a new potential view
+            // NOTE: this emulates visiting only the leaf nodes that meet our criteria
+
+            if (tooltip_view != this
+                && !viewp->hasAncestor(tooltip_view))
+            {
+                append_view_tooltip(tooltip_view, &tooltip_msg);
+            }
+            tooltip_view = viewp;
+        }
+    }
+
+    append_view_tooltip(tooltip_view, &tooltip_msg);
+
+    LLToolTipMgr::instance().show(LLToolTip::Params()
+        .message(tooltip_msg)
+        .max_width(400));
+    return true;
+}
+
+bool LLPreviewedFloater::handleRightMouseDown(S32 x, S32 y, MASK mask)
+{
+    selectElement(this,x,y,0);
+    return true;
+}
+
+// *NOTE: In order to hide all of the overlapping elements of the selected element so as to see it in context, here is what you would need to do:
+// -This selectElement call fills the overlap panel as normal.  The element which is "selected" here is actually just an intermediate selection step;
+// what you've really selected is a list of elements: the one you clicked on and everything that overlaps it.
+// -The user then selects one of the elements from this list the overlap panel (click handling to the overlap panel would have to be added).
+//  This becomes the final selection (as opposed to the intermediate selection that was just made).
+// -Everything else that is currently displayed on the overlap panel should be hidden from view in the previewed floater itself (setVisible(false)).
+// -Subsequent clicks on other elements in the overlap panel (they should still be there) should make other elements the final selection.
+// -On close or on the click of a new button, everything should be shown again and all selection state should be cleared.
+//   ~Jacob, 8/08
+bool LLPreviewedFloater::selectElement(LLView* parent, int x, int y, int depth)
+{
+    if(getVisible())
+    {
+        bool handled = false;
+        if(LLFloaterUIPreview::containerType(parent))
+        {
+            for(child_list_const_iter_t child_it = parent->getChildList()->begin(); child_it != parent->getChildList()->end(); ++child_it)
+            {
+                LLView* child = *child_it;
+                S32 local_x = x - child->getRect().mLeft;
+                S32 local_y = y - child->getRect().mBottom;
+                if (child->pointInView(local_x, local_y) &&
+                    child->getVisible() &&
+                    selectElement(child, x, y, ++depth))
+                {
+                    handled = true;
+                    break;
+                }
+            }
+        }
+
+        if(!handled)
+        {
+            LLView::sPreviewClickedElement = parent;
+        }
+        return true;
+    }
+    else
+    {
+        return false;
+    }
+}
+
+void LLPreviewedFloater::draw()
+{
+    if(NULL != mFloaterUIPreview)
+    {
+        // Set and unset sDrawPreviewHighlights flag so as to avoid using two flags
+        if(mFloaterUIPreview->mHighlightingOverlaps)
+        {
+            LLView::sDrawPreviewHighlights = true;
+        }
+
+        // If we're looking for truncations, draw debug rects for the displayed
+        // floater only.
+        bool old_debug_rects = LLView::sDebugRects;
+        bool old_show_names = LLView::sDebugRectsShowNames;
+        if (sShowRectangles)
+        {
+            LLView::sDebugRects = true;
+            LLView::sDebugRectsShowNames = false;
+        }
+
+        LLFloater::draw();
+
+        LLView::sDebugRects = old_debug_rects;
+        LLView::sDebugRectsShowNames = old_show_names;
+
+        if(mFloaterUIPreview->mHighlightingOverlaps)
+        {
+            LLView::sDrawPreviewHighlights = false;
+        }
+    }
+}
+
+void LLFloaterUIPreview::onClickToggleOverlapping()
+{
+    if(LLView::sHighlightingDiffs)
+    {
+        onClickToggleDiffHighlighting();
+        mToggleHighlightButton->toggleState();
+    }
+    LLView::sPreviewHighlightedElements.clear();    // clear lists first
+
+    S32 width, height;
+    getResizeLimits(&width, &height);   // illegal call of non-static member function
+    if(mHighlightingOverlaps)
+    {
+        mHighlightingOverlaps = !mHighlightingOverlaps;
+        // reset list of preview highlighted elements
+        setRect(LLRect(getRect().mLeft,getRect().mTop,getRect().mRight - mOverlapPanel->getRect().getWidth(),getRect().mBottom));
+        setResizeLimits(width - mOverlapPanel->getRect().getWidth(), height);
+    }
+    else
+    {
+        mHighlightingOverlaps = !mHighlightingOverlaps;
+        displayFloater(false,1);
+        setRect(LLRect(getRect().mLeft,getRect().mTop,getRect().mRight + mOverlapPanel->getRect().getWidth(),getRect().mBottom));
+        setResizeLimits(width + mOverlapPanel->getRect().getWidth(), height);
+    }
+    getChildView("overlap_scroll")->setVisible( mHighlightingOverlaps);
+}
+
+void LLFloaterUIPreview::findOverlapsInChildren(LLView* parent)
+{
+    if(parent->getChildCount() == 0 || !containerType(parent))  // if it has no children or isn't a container type, skip it
+    {
+        return;
+    }
+
+    // for every child of the parent
+    for(child_list_const_iter_t child_it = parent->getChildList()->begin(); child_it != parent->getChildList()->end(); ++child_it)
+    {
+        LLView* child = *child_it;
+        if(overlapIgnorable(child))
+        {
+            continue;
+        }
+
+        // for every sibling
+        for(child_list_const_iter_t sibling_it = parent->getChildList()->begin(); sibling_it != parent->getChildList()->end(); ++sibling_it)    // for each sibling
+        {
+            LLView* sibling = *sibling_it;
+            if(overlapIgnorable(sibling))
+            {
+                continue;
+            }
+
+            // if they overlap... (we don't care if they're visible or enabled -- we want to check those anyway, i.e. hidden tabs that can be later shown)
+            if(sibling != child && elementOverlap(child, sibling))
+            {
+                mOverlapPanel->mOverlapMap[child].push_back(sibling);       // add to the map
+            }
+        }
+        findOverlapsInChildren(child);                      // recur
+    }
+}
+
+// *HACK: don't overlap with the drag handle and various other elements
+// This is using dynamic casts because there is no object-oriented way to tell which elements contain localizable text.  These are a few that are ignorable.
+// *NOTE: If a list of elements which have localizable content were created, this function should return false if viewp's class is in that list.
+bool LLFloaterUIPreview::overlapIgnorable(LLView* viewp)
+{
+    return  NULL != dynamic_cast<LLDragHandle*>(viewp) ||
+            NULL != dynamic_cast<LLViewBorder*>(viewp) ||
+            NULL != dynamic_cast<LLResizeBar*>(viewp);
+}
+
+// *HACK: these are the only two container types as of 8/08, per Richard
+// This is using dynamic casts because there is no object-oriented way to tell which elements are containers.
+bool LLFloaterUIPreview::containerType(LLView* viewp)
+{
+    return NULL != dynamic_cast<LLPanel*>(viewp) || NULL != dynamic_cast<LLLayoutStack*>(viewp);
+}
+
+// Check if two llview's rectangles overlap, with some tolerance
+bool LLFloaterUIPreview::elementOverlap(LLView* view1, LLView* view2)
+{
+    LLSD rec1 = view1->getRect().getValue();
+    LLSD rec2 = view2->getRect().getValue();
+    int tolerance = 2;
+    return (int)rec1[0] <= (int)rec2[2] - tolerance &&
+           (int)rec2[0] <= (int)rec1[2] - tolerance &&
+           (int)rec1[3] <= (int)rec2[1] - tolerance &&
+           (int)rec2[3] <= (int)rec1[1] - tolerance;
+}
+
+void LLOverlapPanel::draw()
+{
+    static const std::string current_selection_text("Current selection: ");
+    static const std::string overlapper_text("Overlapper: ");
+    LLColor4 text_color = LLColor4::grey;
+    gGL.color4fv(text_color.mV);
+
+    if(!LLView::sPreviewClickedElement)
+    {
+        LLUI::translate(5,getRect().getHeight()-20);    // translate to top-5,left-5
+        LLView::sDrawPreviewHighlights = false;
+        LLFontGL::getFontSansSerifSmall()->renderUTF8(current_selection_text, 0, 0, 0, text_color,
+                LLFontGL::LEFT, LLFontGL::BASELINE, LLFontGL::NORMAL, LLFontGL::NO_SHADOW);
+    }
+    else
+    {
+        OverlapMap::iterator iterExists = mOverlapMap.find(LLView::sPreviewClickedElement);
+        if(iterExists == mOverlapMap.end())
+        {
+            return;
+        }
+
+        std::list<LLView*> overlappers = mOverlapMap[LLView::sPreviewClickedElement];
+        if(overlappers.size() == 0)
+        {
+            LLUI::translate(5,getRect().getHeight()-20);    // translate to top-5,left-5
+            LLView::sDrawPreviewHighlights = false;
+            std::string current_selection = std::string(current_selection_text + LLView::sPreviewClickedElement->getName() + " (no elements overlap)");
+            S32 text_width = LLFontGL::getFontSansSerifSmall()->getWidth(current_selection) + 10;
+            LLFontGL::getFontSansSerifSmall()->renderUTF8(current_selection, 0, 0, 0, text_color,
+                    LLFontGL::LEFT, LLFontGL::BASELINE, LLFontGL::NORMAL, LLFontGL::NO_SHADOW);
+            // widen panel enough to fit this text
+            LLRect rect = getRect();
+            setRect(LLRect(rect.mLeft,rect.mTop,rect.getWidth() < text_width ? rect.mLeft + text_width : rect.mRight,rect.mTop));
+            return;
+        }
+
+        // recalculate required with and height; otherwise use cached
+        bool need_to_recalculate_bounds = false;
+        if(mLastClickedElement == NULL)
+        {
+            need_to_recalculate_bounds = true;
+        }
+
+        if(NULL == mLastClickedElement)
+        {
+            mLastClickedElement = LLView::sPreviewClickedElement;
+        }
+
+        // recalculate bounds for scroll panel
+        if(need_to_recalculate_bounds || LLView::sPreviewClickedElement->getName() != mLastClickedElement->getName())
+        {
+            // reset panel's rectangle to its default width and height (300x600)
+            LLRect panel_rect = getRect();
+            setRect(LLRect(panel_rect.mLeft,panel_rect.mTop,panel_rect.mLeft+getRect().getWidth(),panel_rect.mTop-getRect().getHeight()));
+
+            LLRect rect;
+
+            // change bounds for selected element
+            int height_sum = mLastClickedElement->getRect().getHeight() + mSpacing + 80;
+            rect = getRect();
+            setRect(LLRect(rect.mLeft,rect.mTop,rect.getWidth() > mLastClickedElement->getRect().getWidth() + 5 ? rect.mRight : rect.mLeft + mLastClickedElement->getRect().getWidth() + 5, rect.mBottom));
+
+            // and widen to accomodate text if that's wider
+            std::string display_text = current_selection_text + LLView::sPreviewClickedElement->getName();
+            S32 text_width = LLFontGL::getFontSansSerifSmall()->getWidth(display_text) + 10;
+            rect = getRect();
+            setRect(LLRect(rect.mLeft,rect.mTop,rect.getWidth() < text_width ? rect.mLeft + text_width : rect.mRight,rect.mTop));
+
+            std::list<LLView*> overlappers = mOverlapMap[LLView::sPreviewClickedElement];
+            for(std::list<LLView*>::iterator overlap_it = overlappers.begin(); overlap_it != overlappers.end(); ++overlap_it)
+            {
+                LLView* viewp = *overlap_it;
+                height_sum += viewp->getRect().getHeight() + mSpacing*3;
+
+                // widen panel's rectangle to accommodate widest overlapping element of this floater
+                rect = getRect();
+                setRect(LLRect(rect.mLeft,rect.mTop,rect.getWidth() > viewp->getRect().getWidth() + 5 ? rect.mRight : rect.mLeft + viewp->getRect().getWidth() + 5, rect.mBottom));
+
+                // and widen to accomodate text if that's wider
+                std::string display_text = overlapper_text + viewp->getName();
+                S32 text_width = LLFontGL::getFontSansSerifSmall()->getWidth(display_text) + 10;
+                rect = getRect();
+                setRect(LLRect(rect.mLeft,rect.mTop,rect.getWidth() < text_width ? rect.mLeft + text_width : rect.mRight,rect.mTop));
+            }
+            // change panel's height to accommodate all element heights plus spacing between them
+            rect = getRect();
+            setRect(LLRect(rect.mLeft,rect.mTop,rect.mRight,rect.mTop-height_sum));
+        }
+
+        LLUI::translate(5,getRect().getHeight()-10);    // translate to top left
+        LLView::sDrawPreviewHighlights = false;
+
+        // draw currently-selected element at top of overlappers
+        LLUI::translate(0,-mSpacing);
+        LLFontGL::getFontSansSerifSmall()->renderUTF8(current_selection_text + LLView::sPreviewClickedElement->getName(), 0, 0, 0, text_color,
+                LLFontGL::LEFT, LLFontGL::BASELINE, LLFontGL::NORMAL, LLFontGL::NO_SHADOW);
+        LLUI::translate(0,-mSpacing-LLView::sPreviewClickedElement->getRect().getHeight()); // skip spacing distance + height
+        LLView::sPreviewClickedElement->draw();
+
+        for(std::list<LLView*>::iterator overlap_it = overlappers.begin(); overlap_it != overlappers.end(); ++overlap_it)
+        {
+            LLView* viewp = *overlap_it;
+
+            // draw separating line
+            LLUI::translate(0,-mSpacing);
+            gl_line_2d(0,0,getRect().getWidth()-10,0,LLColor4(192.0f/255.0f,192.0f/255.0f,192.0f/255.0f));
+
+            // draw name
+            LLUI::translate(0,-mSpacing);
+            LLFontGL::getFontSansSerifSmall()->renderUTF8(overlapper_text + viewp->getName(), 0, 0, 0, text_color,
+                    LLFontGL::LEFT, LLFontGL::BASELINE, LLFontGL::NORMAL, LLFontGL::NO_SHADOW);
+
+            // draw element
+            LLUI::translate(0,-mSpacing-viewp->getRect().getHeight());  // skip spacing distance + height
+            viewp->draw();
+        }
+        mLastClickedElement = LLView::sPreviewClickedElement;
+    }
+}
+
+void LLFloaterUIPreviewUtil::registerFloater()
+{
+    LLFloaterReg::add("ui_preview", "floater_ui_preview.xml",
+        &LLFloaterReg::build<LLFloaterUIPreview>);
+}