--- conflicted
+++ resolved
@@ -2455,13 +2455,8 @@
 
     LLVoiceWebRTCStats::getInstance()->provisionAttemptStart();
     LLSD body;
-<<<<<<< HEAD
     body["logout"]         = true;
-    body["viewer_session"] = mViewerSession;
-=======
-    body["logout"]         = TRUE;
     body["viewer_session"] = connection->mViewerSession;
->>>>>>> 5cff84ff
     body["voice_server_type"] = WEBRTC_VOICE_SERVER_TYPE;
 
     LLCoreHttpUtil::HttpCoroutineAdapter::ptr_t httpAdapter(
