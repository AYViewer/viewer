/**
* @file llpanelexperiencelisteditor.cpp
* @brief Editor for building a list of experiences
*
* $LicenseInfo:firstyear=2014&license=viewerlgpl$
 * Second Life Viewer Source Code
 * Copyright (C) 2010, Linden Research, Inc.
 *
 * This library is free software; you can redistribute it and/or
 * modify it under the terms of the GNU Lesser General Public
 * License as published by the Free Software Foundation;
 * version 2.1 of the License only.
 *
 * This library is distributed in the hope that it will be useful,
 * but WITHOUT ANY WARRANTY; without even the implied warranty of
 * MERCHANTABILITY or FITNESS FOR A PARTICULAR PURPOSE.  See the GNU
 * Lesser General Public License for more details.
 *
 * You should have received a copy of the GNU Lesser General Public
 * License along with this library; if not, write to the Free Software
 * Foundation, Inc., 51 Franklin Street, Fifth Floor, Boston, MA  02110-1301  USA
 *
 * Linden Research, Inc., 945 Battery Street, San Francisco, CA  94111  USA
 * $/LicenseInfo$
 */

#ifndef LL_LLPANELEXPERIENCELISTEDITOR_H
#define LL_LLPANELEXPERIENCELISTEDITOR_H

#include "llpanel.h"
#include "lluuid.h"
#include <set>

class LLNameListCtrl;
class LLScrollListCtrl;
class LLButton;
class LLFloaterExperiencePicker;

class LLPanelExperienceListEditor : public LLPanel
{
public:

<<<<<<< HEAD
	typedef boost::signals2::signal<void (const LLUUID&) > list_changed_signal_t;
	// filter function for experiences, return true if the experience should be hidden.
	typedef boost::function<bool (const LLSD&)> experience_function;
	typedef std::vector<experience_function> filter_list;
	typedef LLHandle<LLFloaterExperiencePicker> PickerHandle;
	LLPanelExperienceListEditor();
	~LLPanelExperienceListEditor();
	bool postBuild();
=======
    typedef boost::signals2::signal<void (const LLUUID&) > list_changed_signal_t;
    // filter function for experiences, return true if the experience should be hidden.
    typedef boost::function<bool (const LLSD&)> experience_function;
    typedef std::vector<experience_function> filter_list;
    typedef LLHandle<LLFloaterExperiencePicker> PickerHandle;
    LLPanelExperienceListEditor();
    ~LLPanelExperienceListEditor();
    BOOL postBuild();
>>>>>>> e1623bb2

    void loading();

    const uuid_list_t& getExperienceIds()const;
    void setExperienceIds(const LLSD& experience_ids);
    void addExperienceIds(const uuid_vec_t& experience_ids);

    void addExperience(const LLUUID& id);

    boost::signals2::connection setAddedCallback(list_changed_signal_t::slot_type cb );
    boost::signals2::connection setRemovedCallback(list_changed_signal_t::slot_type cb );

    bool getReadonly() const { return mReadonly; }
    void setReadonly(bool val);

    void refreshExperienceCounter();

    void addFilter(experience_function func){mFilters.push_back(func);}
    void setStickyFunction(experience_function func){mSticky = func;}
    U32 getMaxExperienceIDs() const { return mMaxExperienceIDs; }
    void setMaxExperienceIDs(U32 val) { mMaxExperienceIDs = val; }
private:

    void onItems();
    void onRemove();
    void onAdd();
    void onProfile();

    void checkButtonsEnabled();
    static void experienceDetailsCallback( LLHandle<LLPanelExperienceListEditor> panel, const LLSD& experience );
    void onExperienceDetails( const LLSD& experience );
    void processResponse( const LLSD& content );
    uuid_list_t mExperienceIds;


    LLNameListCtrl*             mItems;
    filter_list                 mFilters;
    LLButton*                   mAdd;
    LLButton*                   mRemove;
    LLButton*                   mProfile;
    PickerHandle                mPicker;
    list_changed_signal_t       mAddedCallback;
    list_changed_signal_t       mRemovedCallback;
    LLUUID                      mKey;
    bool                        mReadonly;
    experience_function         mSticky;
    U32                         mMaxExperienceIDs;

};

#endif //LL_LLPANELEXPERIENCELISTEDITOR_H<|MERGE_RESOLUTION|>--- conflicted
+++ resolved
@@ -1,112 +1,101 @@
-/**
-* @file llpanelexperiencelisteditor.cpp
-* @brief Editor for building a list of experiences
-*
-* $LicenseInfo:firstyear=2014&license=viewerlgpl$
- * Second Life Viewer Source Code
- * Copyright (C) 2010, Linden Research, Inc.
- *
- * This library is free software; you can redistribute it and/or
- * modify it under the terms of the GNU Lesser General Public
- * License as published by the Free Software Foundation;
- * version 2.1 of the License only.
- *
- * This library is distributed in the hope that it will be useful,
- * but WITHOUT ANY WARRANTY; without even the implied warranty of
- * MERCHANTABILITY or FITNESS FOR A PARTICULAR PURPOSE.  See the GNU
- * Lesser General Public License for more details.
- *
- * You should have received a copy of the GNU Lesser General Public
- * License along with this library; if not, write to the Free Software
- * Foundation, Inc., 51 Franklin Street, Fifth Floor, Boston, MA  02110-1301  USA
- *
- * Linden Research, Inc., 945 Battery Street, San Francisco, CA  94111  USA
- * $/LicenseInfo$
- */
-
-#ifndef LL_LLPANELEXPERIENCELISTEDITOR_H
-#define LL_LLPANELEXPERIENCELISTEDITOR_H
-
-#include "llpanel.h"
-#include "lluuid.h"
-#include <set>
-
-class LLNameListCtrl;
-class LLScrollListCtrl;
-class LLButton;
-class LLFloaterExperiencePicker;
-
-class LLPanelExperienceListEditor : public LLPanel
-{
-public:
-
-<<<<<<< HEAD
-	typedef boost::signals2::signal<void (const LLUUID&) > list_changed_signal_t;
-	// filter function for experiences, return true if the experience should be hidden.
-	typedef boost::function<bool (const LLSD&)> experience_function;
-	typedef std::vector<experience_function> filter_list;
-	typedef LLHandle<LLFloaterExperiencePicker> PickerHandle;
-	LLPanelExperienceListEditor();
-	~LLPanelExperienceListEditor();
-	bool postBuild();
-=======
-    typedef boost::signals2::signal<void (const LLUUID&) > list_changed_signal_t;
-    // filter function for experiences, return true if the experience should be hidden.
-    typedef boost::function<bool (const LLSD&)> experience_function;
-    typedef std::vector<experience_function> filter_list;
-    typedef LLHandle<LLFloaterExperiencePicker> PickerHandle;
-    LLPanelExperienceListEditor();
-    ~LLPanelExperienceListEditor();
-    BOOL postBuild();
->>>>>>> e1623bb2
-
-    void loading();
-
-    const uuid_list_t& getExperienceIds()const;
-    void setExperienceIds(const LLSD& experience_ids);
-    void addExperienceIds(const uuid_vec_t& experience_ids);
-
-    void addExperience(const LLUUID& id);
-
-    boost::signals2::connection setAddedCallback(list_changed_signal_t::slot_type cb );
-    boost::signals2::connection setRemovedCallback(list_changed_signal_t::slot_type cb );
-
-    bool getReadonly() const { return mReadonly; }
-    void setReadonly(bool val);
-
-    void refreshExperienceCounter();
-
-    void addFilter(experience_function func){mFilters.push_back(func);}
-    void setStickyFunction(experience_function func){mSticky = func;}
-    U32 getMaxExperienceIDs() const { return mMaxExperienceIDs; }
-    void setMaxExperienceIDs(U32 val) { mMaxExperienceIDs = val; }
-private:
-
-    void onItems();
-    void onRemove();
-    void onAdd();
-    void onProfile();
-
-    void checkButtonsEnabled();
-    static void experienceDetailsCallback( LLHandle<LLPanelExperienceListEditor> panel, const LLSD& experience );
-    void onExperienceDetails( const LLSD& experience );
-    void processResponse( const LLSD& content );
-    uuid_list_t mExperienceIds;
-
-
-    LLNameListCtrl*             mItems;
-    filter_list                 mFilters;
-    LLButton*                   mAdd;
-    LLButton*                   mRemove;
-    LLButton*                   mProfile;
-    PickerHandle                mPicker;
-    list_changed_signal_t       mAddedCallback;
-    list_changed_signal_t       mRemovedCallback;
-    LLUUID                      mKey;
-    bool                        mReadonly;
-    experience_function         mSticky;
-    U32                         mMaxExperienceIDs;
-
-};
-
-#endif //LL_LLPANELEXPERIENCELISTEDITOR_H+/**
+* @file llpanelexperiencelisteditor.cpp
+* @brief Editor for building a list of experiences
+*
+* $LicenseInfo:firstyear=2014&license=viewerlgpl$
+ * Second Life Viewer Source Code
+ * Copyright (C) 2010, Linden Research, Inc.
+ *
+ * This library is free software; you can redistribute it and/or
+ * modify it under the terms of the GNU Lesser General Public
+ * License as published by the Free Software Foundation;
+ * version 2.1 of the License only.
+ *
+ * This library is distributed in the hope that it will be useful,
+ * but WITHOUT ANY WARRANTY; without even the implied warranty of
+ * MERCHANTABILITY or FITNESS FOR A PARTICULAR PURPOSE.  See the GNU
+ * Lesser General Public License for more details.
+ *
+ * You should have received a copy of the GNU Lesser General Public
+ * License along with this library; if not, write to the Free Software
+ * Foundation, Inc., 51 Franklin Street, Fifth Floor, Boston, MA  02110-1301  USA
+ *
+ * Linden Research, Inc., 945 Battery Street, San Francisco, CA  94111  USA
+ * $/LicenseInfo$
+ */
+
+#ifndef LL_LLPANELEXPERIENCELISTEDITOR_H
+#define LL_LLPANELEXPERIENCELISTEDITOR_H
+
+#include "llpanel.h"
+#include "lluuid.h"
+#include <set>
+
+class LLNameListCtrl;
+class LLScrollListCtrl;
+class LLButton;
+class LLFloaterExperiencePicker;
+
+class LLPanelExperienceListEditor : public LLPanel
+{
+public:
+
+    typedef boost::signals2::signal<void (const LLUUID&) > list_changed_signal_t;
+    // filter function for experiences, return true if the experience should be hidden.
+    typedef boost::function<bool (const LLSD&)> experience_function;
+    typedef std::vector<experience_function> filter_list;
+    typedef LLHandle<LLFloaterExperiencePicker> PickerHandle;
+    LLPanelExperienceListEditor();
+    ~LLPanelExperienceListEditor();
+    bool postBuild();
+
+    void loading();
+
+    const uuid_list_t& getExperienceIds()const;
+    void setExperienceIds(const LLSD& experience_ids);
+    void addExperienceIds(const uuid_vec_t& experience_ids);
+
+    void addExperience(const LLUUID& id);
+
+    boost::signals2::connection setAddedCallback(list_changed_signal_t::slot_type cb );
+    boost::signals2::connection setRemovedCallback(list_changed_signal_t::slot_type cb );
+
+    bool getReadonly() const { return mReadonly; }
+    void setReadonly(bool val);
+
+    void refreshExperienceCounter();
+
+    void addFilter(experience_function func){mFilters.push_back(func);}
+    void setStickyFunction(experience_function func){mSticky = func;}
+    U32 getMaxExperienceIDs() const { return mMaxExperienceIDs; }
+    void setMaxExperienceIDs(U32 val) { mMaxExperienceIDs = val; }
+private:
+
+    void onItems();
+    void onRemove();
+    void onAdd();
+    void onProfile();
+
+    void checkButtonsEnabled();
+    static void experienceDetailsCallback( LLHandle<LLPanelExperienceListEditor> panel, const LLSD& experience );
+    void onExperienceDetails( const LLSD& experience );
+    void processResponse( const LLSD& content );
+    uuid_list_t mExperienceIds;
+
+
+    LLNameListCtrl*             mItems;
+    filter_list                 mFilters;
+    LLButton*                   mAdd;
+    LLButton*                   mRemove;
+    LLButton*                   mProfile;
+    PickerHandle                mPicker;
+    list_changed_signal_t       mAddedCallback;
+    list_changed_signal_t       mRemovedCallback;
+    LLUUID                      mKey;
+    bool                        mReadonly;
+    experience_function         mSticky;
+    U32                         mMaxExperienceIDs;
+
+};
+
+#endif //LL_LLPANELEXPERIENCELISTEDITOR_H