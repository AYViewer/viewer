--- conflicted
+++ resolved
@@ -53,13 +53,7 @@
     LLToastLifeTimer(LLToast* toast, F32 period);
 
     /*virtual*/
-<<<<<<< HEAD
     bool tick() override;
-=======
-    bool tick();
-    void stop();
-    void start();
->>>>>>> 35efadf7
     void restart();
     bool getStarted();
     void setPeriod(F32 period);
