<<<<<<< HEAD
/** 
 * @file llfloaterpathfindingconsole.h
 * @author William Todd Stinson
 * @brief "Pathfinding console" floater, allowing manipulation of the Havok AI pathfinding settings.
 *
 * $LicenseInfo:firstyear=2002&license=viewerlgpl$
 * Second Life Viewer Source Code
 * Copyright (C) 2010, Linden Research, Inc.
 * 
 * This library is free software; you can redistribute it and/or
 * modify it under the terms of the GNU Lesser General Public
 * License as published by the Free Software Foundation;
 * version 2.1 of the License only.
 * 
 * This library is distributed in the hope that it will be useful,
 * but WITHOUT ANY WARRANTY; without even the implied warranty of
 * MERCHANTABILITY or FITNESS FOR A PARTICULAR PURPOSE.  See the GNU
 * Lesser General Public License for more details.
 * 
 * You should have received a copy of the GNU Lesser General Public
 * License along with this library; if not, write to the Free Software
 * Foundation, Inc., 51 Franklin Street, Fifth Floor, Boston, MA  02110-1301  USA
 * 
 * Linden Research, Inc., 945 Battery Street, San Francisco, CA  94111  USA
 * $/LicenseInfo$
 */

#ifndef LL_LLFLOATERPATHFINDINGCONSOLE_H
#define LL_LLFLOATERPATHFINDINGCONSOLE_H

#include "llfloater.h"
#include "llhandle.h"
#include "LLPathingLib.h"
#include "llpathfindingmanager.h"
#include "llpathfindingnavmeshzone.h"

#include <boost/signals2.hpp>

class LLSD;
class LLPanel;
class LLSliderCtrl;
class LLLineEditor;
class LLTextBase;
class LLCheckBoxCtrl;
class LLTabContainer;
class LLComboBox;
class LLButton;

class LLFloaterPathfindingConsole
:	public LLFloater
{
	friend class LLFloaterReg;

public:
	typedef enum
	{
		kRenderHeatmapNone,
		kRenderHeatmapA,
		kRenderHeatmapB,
		kRenderHeatmapC,
		kRenderHeatmapD
	} ERenderHeatmapType;

	typedef enum
	{
		kCharacterTypeNone,
		kCharacterTypeA,
		kCharacterTypeB,
		kCharacterTypeC,
		kCharacterTypeD
	} ECharacterType;

	virtual BOOL postBuild();
	virtual void onOpen(const LLSD& pKey);
	virtual void onClose(bool pIsAppQuitting);
	virtual BOOL handleAnyMouseClick(S32 x, S32 y, MASK mask, EClickType clicktype, BOOL down);

	BOOL isGeneratePathMode(MASK mask, EClickType clicktype, BOOL down) const;

	static LLHandle<LLFloaterPathfindingConsole> getInstanceHandle();

	BOOL isRenderPath() const;

	BOOL isRenderNavMesh() const;
	void setRenderNavMesh(BOOL pIsRenderNavMesh);

	BOOL isRenderWalkables() const;
	void setRenderWalkables(BOOL pIsRenderWalkables);

	BOOL isRenderStaticObstacles() const;
	void setRenderStaticObstacles(BOOL pIsRenderStaticObstacles);

	BOOL isRenderMaterialVolumes() const;
	void setRenderMaterialVolumes(BOOL pIsRenderMaterialVolumes);

	BOOL isRenderExclusionVolumes() const;
	void setRenderExclusionVolumes(BOOL pIsRenderExclusionVolumes);

	BOOL isRenderWorld() const;
	void setRenderWorld(BOOL pIsRenderWorld);
	
	BOOL isRenderAnyShapes() const;
	U32  getRenderShapeFlags();

	ERenderHeatmapType getRenderHeatmapType() const;
	void               setRenderHeatmapType(ERenderHeatmapType pRenderHeatmapType);

    F32            getCharacterWidth() const;
    void           setCharacterWidth(F32 pCharacterWidth);

    ECharacterType getCharacterType() const;
    void           setCharacterType(ECharacterType pCharacterType);

	int getHeatMapType() const;

protected:

private:
	typedef enum
	{
		kConsoleStateUnknown,
		kConsoleStateLibraryNotImplemented,
		kConsoleStateRegionNotEnabled,
		kConsoleStateCheckingVersion,
		kConsoleStateDownloading,
		kConsoleStateHasNavMesh,
		kConsoleStateError
	} EConsoleState;

	// Does its own instance management, so clients not allowed
	// to allocate or destroy.
	LLFloaterPathfindingConsole(const LLSD& pSeed);
	virtual ~LLFloaterPathfindingConsole();

	void onShowWalkabilitySet();
	void onShowWorldToggle();
	void onCharacterWidthSet();
	void onCharacterTypeSwitch();
	void onViewCharactersClicked();
	void onUnfreezeClicked();
	void onFreezeClicked();
	void onViewEditLinksetClicked();
	void onClearPathClicked();
	void onNavMeshZoneCB(LLPathfindingNavMeshZone::ENavMeshZoneRequestStatus pNavMeshZoneRequestStatus);
	void onAgentStateCB(LLPathfindingManager::EAgentState pAgentState);
	void onRegionBoundaryCross();

	void setConsoleState(EConsoleState pConsoleState);

	void        updateControlsOnConsoleState();
	void        updateStatusOnConsoleState();
	std::string getSimulatorStatusText() const;

	void initializeNavMeshZoneForCurrentRegion();

	void setAgentState(LLPathfindingManager::EAgentState pAgentState);

	void generatePath();
	void updatePathTestStatus();
	void resetShapeRenderFlags() { mShapeRenderFlags = 0; }
	void setShapeRenderFlag( LLPathingLib::LLShapeType type ) { mShapeRenderFlags |= (1<<type); }
	void fillInColorsForNavMeshVisualization();

	LLRootHandle<LLFloaterPathfindingConsole>     mSelfHandle;
	LLCheckBoxCtrl                                *mShowNavMeshCheckBox;
	LLComboBox                                    *mShowNavMeshWalkabilityComboBox;
	LLCheckBoxCtrl                                *mShowWalkablesCheckBox;
	LLCheckBoxCtrl                                *mShowStaticObstaclesCheckBox;
	LLCheckBoxCtrl                                *mShowMaterialVolumesCheckBox;
	LLCheckBoxCtrl                                *mShowExclusionVolumesCheckBox;
	LLCheckBoxCtrl                                *mShowWorldCheckBox;
	LLTextBase                                    *mPathfindingViewerStatus;
	LLTextBase                                    *mPathfindingSimulatorStatus;
	LLButton                                      *mViewCharactersButton;
	LLTabContainer                                *mEditTestTabContainer;
	LLPanel                                       *mEditTab;
	LLPanel                                       *mTestTab;
	LLTextBase                                    *mUnfreezeLabel;
	LLButton                                      *mUnfreezeButton;
	LLTextBase                                    *mLinksetsLabel;
	LLButton                                      *mLinksetsButton;
	LLTextBase                                    *mFreezeLabel;
	LLButton                                      *mFreezeButton;
	LLSliderCtrl                                  *mCharacterWidthSlider;
	LLComboBox                                    *mCharacterTypeComboBox;
	LLTextBase                                    *mPathTestingStatus;
	LLButton                                      *mClearPathButton;

	LLPathfindingNavMeshZone::navmesh_zone_slot_t mNavMeshZoneSlot;
	LLPathfindingNavMeshZone                      mNavMeshZone;
	bool                                          mIsNavMeshUpdating;

	LLPathfindingManager::agent_state_slot_t      mAgentStateSlot;
	boost::signals2::connection                   mRegionBoundarySlot;

	EConsoleState                                 mConsoleState;

	//Container that is populated and subsequently submitted to the LLPathingSystem for processing
	LLPathingLib::PathingPacket		mPathData;
	bool							mHasStartPoint;
	bool							mHasEndPoint;
	U32								mShapeRenderFlags;

	static LLHandle<LLFloaterPathfindingConsole> sInstanceHandle;
	
public:
		LLPathingLib::NavMeshColors					mNavMeshColors;
};

#endif // LL_LLFLOATERPATHFINDINGCONSOLE_H
=======
/** 
 * @file llfloaterpathfindingconsole.h
 * @author William Todd Stinson
 * @brief "Pathfinding console" floater, allowing manipulation of the Havok AI pathfinding settings.
 *
 * $LicenseInfo:firstyear=2002&license=viewerlgpl$
 * Second Life Viewer Source Code
 * Copyright (C) 2010, Linden Research, Inc.
 * 
 * This library is free software; you can redistribute it and/or
 * modify it under the terms of the GNU Lesser General Public
 * License as published by the Free Software Foundation;
 * version 2.1 of the License only.
 * 
 * This library is distributed in the hope that it will be useful,
 * but WITHOUT ANY WARRANTY; without even the implied warranty of
 * MERCHANTABILITY or FITNESS FOR A PARTICULAR PURPOSE.  See the GNU
 * Lesser General Public License for more details.
 * 
 * You should have received a copy of the GNU Lesser General Public
 * License along with this library; if not, write to the Free Software
 * Foundation, Inc., 51 Franklin Street, Fifth Floor, Boston, MA  02110-1301  USA
 * 
 * Linden Research, Inc., 945 Battery Street, San Francisco, CA  94111  USA
 * $/LicenseInfo$
 */

#ifndef LL_LLFLOATERPATHFINDINGCONSOLE_H
#define LL_LLFLOATERPATHFINDINGCONSOLE_H

#include "llfloater.h"
#include "llhandle.h"
#include "LLPathingLib.h"
#include "llpathfindingmanager.h"
#include "llpathfindingnavmeshzone.h"

class LLSD;
class LLPanel;
class LLSliderCtrl;
class LLLineEditor;
class LLTextBase;
class LLCheckBoxCtrl;
class LLTabContainer;
class LLComboBox;
class LLButton;

class LLFloaterPathfindingConsole
:	public LLFloater
{
	friend class LLFloaterReg;

public:
	typedef enum
	{
		kRenderHeatmapNone,
		kRenderHeatmapA,
		kRenderHeatmapB,
		kRenderHeatmapC,
		kRenderHeatmapD
	} ERenderHeatmapType;

	typedef enum
	{
		kCharacterTypeNone,
		kCharacterTypeA,
		kCharacterTypeB,
		kCharacterTypeC,
		kCharacterTypeD
	} ECharacterType;

	virtual BOOL postBuild();
	virtual void onOpen(const LLSD& pKey);
	virtual void onClose(bool pIsAppQuitting);
	virtual BOOL handleAnyMouseClick(S32 x, S32 y, MASK mask, EClickType clicktype, BOOL down);

	BOOL isGeneratePathMode(MASK mask, EClickType clicktype, BOOL down) const;

	static LLHandle<LLFloaterPathfindingConsole> getInstanceHandle();

	BOOL isRenderPath() const;

	BOOL isRenderNavMesh() const;
	void setRenderNavMesh(BOOL pIsRenderNavMesh);

	BOOL isRenderWalkables() const;
	void setRenderWalkables(BOOL pIsRenderWalkables);

	BOOL isRenderStaticObstacles() const;
	void setRenderStaticObstacles(BOOL pIsRenderStaticObstacles);

	BOOL isRenderMaterialVolumes() const;
	void setRenderMaterialVolumes(BOOL pIsRenderMaterialVolumes);

	BOOL isRenderExclusionVolumes() const;
	void setRenderExclusionVolumes(BOOL pIsRenderExclusionVolumes);

	BOOL isRenderWorld() const;
	void setRenderWorld(BOOL pIsRenderWorld);

	BOOL isRenderXRay() const;
	void setRenderXRay(BOOL pIsRenderXRay);
	
	BOOL isRenderAnyShapes() const;
	U32  getRenderShapeFlags();

	ERenderHeatmapType getRenderHeatmapType() const;
	void               setRenderHeatmapType(ERenderHeatmapType pRenderHeatmapType);

    F32            getCharacterWidth() const;
    void           setCharacterWidth(F32 pCharacterWidth);

    ECharacterType getCharacterType() const;
    void           setCharacterType(ECharacterType pCharacterType);

	bool getHeartBeat() const { return mHeartBeat;}
	void setHeartBeat( bool state ) { mHeartBeat=state; }
	void regionCrossingOccured();
	int getHeatMapType() const;

protected:

private:
	typedef enum
	{
		kConsoleStateUnknown,
		kConsoleStateLibraryNotImplemented,
		kConsoleStateRegionNotEnabled,
		kConsoleStateCheckingVersion,
		kConsoleStateDownloading,
		kConsoleStateHasNavMesh,
		kConsoleStateError
	} EConsoleState;

	// Does its own instance management, so clients not allowed
	// to allocate or destroy.
	LLFloaterPathfindingConsole(const LLSD& pSeed);
	virtual ~LLFloaterPathfindingConsole();

	void onShowWalkabilitySet();
	void onShowWorldToggle();
	void onShowXRayToggle();
	void onCharacterWidthSet();
	void onCharacterTypeSwitch();
	void onViewCharactersClicked();
	void onUnfreezeClicked();
	void onFreezeClicked();
	void onViewEditLinksetClicked();
	void onClearPathClicked();
	void onNavMeshZoneCB(LLPathfindingNavMeshZone::ENavMeshZoneRequestStatus pNavMeshZoneRequestStatus);
	void onAgentStateCB(LLPathfindingManager::EAgentState pAgentState);

	void setConsoleState(EConsoleState pConsoleState);

	void        updateControlsOnConsoleState();
	void        updateStatusOnConsoleState();
	std::string getSimulatorStatusText() const;

	void setAgentState(LLPathfindingManager::EAgentState pAgentState);

	void generatePath();
	void updatePathTestStatus();
	void resetShapeRenderFlags() { mShapeRenderFlags = 0; }
	void setShapeRenderFlag( LLPathingLib::LLShapeType type ) { mShapeRenderFlags |= (1<<type); }
	void fillInColorsForNavMeshVisualization();

	LLRootHandle<LLFloaterPathfindingConsole>     mSelfHandle;
	LLCheckBoxCtrl                                *mShowNavMeshCheckBox;
	LLComboBox                                    *mShowNavMeshWalkabilityComboBox;
	LLCheckBoxCtrl                                *mShowWalkablesCheckBox;
	LLCheckBoxCtrl                                *mShowStaticObstaclesCheckBox;
	LLCheckBoxCtrl                                *mShowMaterialVolumesCheckBox;
	LLCheckBoxCtrl                                *mShowExclusionVolumesCheckBox;
	LLCheckBoxCtrl                                *mShowWorldCheckBox;
	LLCheckBoxCtrl								  *mShowXRayCheckBox;
	LLTextBase                                    *mPathfindingViewerStatus;
	LLTextBase                                    *mPathfindingSimulatorStatus;
	LLButton                                      *mViewCharactersButton;
	LLTabContainer                                *mEditTestTabContainer;
	LLPanel                                       *mEditTab;
	LLPanel                                       *mTestTab;
	LLTextBase                                    *mUnfreezeLabel;
	LLButton                                      *mUnfreezeButton;
	LLTextBase                                    *mLinksetsLabel;
	LLButton                                      *mLinksetsButton;
	LLTextBase                                    *mFreezeLabel;
	LLButton                                      *mFreezeButton;
	LLSliderCtrl                                  *mCharacterWidthSlider;
	LLComboBox                                    *mCharacterTypeComboBox;
	LLTextBase                                    *mPathTestingStatus;
	LLButton                                      *mClearPathButton;

	LLPathfindingNavMeshZone::navmesh_zone_slot_t mNavMeshZoneSlot;
	LLPathfindingNavMeshZone                      mNavMeshZone;
	bool                                          mIsNavMeshUpdating;

	LLPathfindingManager::agent_state_slot_t      mAgentStateSlot;

	EConsoleState                                 mConsoleState;

	//Container that is populated and subsequently submitted to the LLPathingSystem for processing
	LLPathingLib::PathingPacket		mPathData;
	bool							mHasStartPoint;
	bool							mHasEndPoint;
	U32								mShapeRenderFlags;
	bool							mHeartBeat;

	static LLHandle<LLFloaterPathfindingConsole> sInstanceHandle;
	
public:
		LLPathingLib::NavMeshColors					mNavMeshColors;
};

#endif // LL_LLFLOATERPATHFINDINGCONSOLE_H
>>>>>>> c1dab242
<|MERGE_RESOLUTION|>--- conflicted
+++ resolved
@@ -1,426 +1,215 @@
-<<<<<<< HEAD
-/** 
- * @file llfloaterpathfindingconsole.h
- * @author William Todd Stinson
- * @brief "Pathfinding console" floater, allowing manipulation of the Havok AI pathfinding settings.
- *
- * $LicenseInfo:firstyear=2002&license=viewerlgpl$
- * Second Life Viewer Source Code
- * Copyright (C) 2010, Linden Research, Inc.
- * 
- * This library is free software; you can redistribute it and/or
- * modify it under the terms of the GNU Lesser General Public
- * License as published by the Free Software Foundation;
- * version 2.1 of the License only.
- * 
- * This library is distributed in the hope that it will be useful,
- * but WITHOUT ANY WARRANTY; without even the implied warranty of
- * MERCHANTABILITY or FITNESS FOR A PARTICULAR PURPOSE.  See the GNU
- * Lesser General Public License for more details.
- * 
- * You should have received a copy of the GNU Lesser General Public
- * License along with this library; if not, write to the Free Software
- * Foundation, Inc., 51 Franklin Street, Fifth Floor, Boston, MA  02110-1301  USA
- * 
- * Linden Research, Inc., 945 Battery Street, San Francisco, CA  94111  USA
- * $/LicenseInfo$
- */
-
-#ifndef LL_LLFLOATERPATHFINDINGCONSOLE_H
-#define LL_LLFLOATERPATHFINDINGCONSOLE_H
-
-#include "llfloater.h"
-#include "llhandle.h"
-#include "LLPathingLib.h"
-#include "llpathfindingmanager.h"
-#include "llpathfindingnavmeshzone.h"
-
-#include <boost/signals2.hpp>
-
-class LLSD;
-class LLPanel;
-class LLSliderCtrl;
-class LLLineEditor;
-class LLTextBase;
-class LLCheckBoxCtrl;
-class LLTabContainer;
-class LLComboBox;
-class LLButton;
-
-class LLFloaterPathfindingConsole
-:	public LLFloater
-{
-	friend class LLFloaterReg;
-
-public:
-	typedef enum
-	{
-		kRenderHeatmapNone,
-		kRenderHeatmapA,
-		kRenderHeatmapB,
-		kRenderHeatmapC,
-		kRenderHeatmapD
-	} ERenderHeatmapType;
-
-	typedef enum
-	{
-		kCharacterTypeNone,
-		kCharacterTypeA,
-		kCharacterTypeB,
-		kCharacterTypeC,
-		kCharacterTypeD
-	} ECharacterType;
-
-	virtual BOOL postBuild();
-	virtual void onOpen(const LLSD& pKey);
-	virtual void onClose(bool pIsAppQuitting);
-	virtual BOOL handleAnyMouseClick(S32 x, S32 y, MASK mask, EClickType clicktype, BOOL down);
-
-	BOOL isGeneratePathMode(MASK mask, EClickType clicktype, BOOL down) const;
-
-	static LLHandle<LLFloaterPathfindingConsole> getInstanceHandle();
-
-	BOOL isRenderPath() const;
-
-	BOOL isRenderNavMesh() const;
-	void setRenderNavMesh(BOOL pIsRenderNavMesh);
-
-	BOOL isRenderWalkables() const;
-	void setRenderWalkables(BOOL pIsRenderWalkables);
-
-	BOOL isRenderStaticObstacles() const;
-	void setRenderStaticObstacles(BOOL pIsRenderStaticObstacles);
-
-	BOOL isRenderMaterialVolumes() const;
-	void setRenderMaterialVolumes(BOOL pIsRenderMaterialVolumes);
-
-	BOOL isRenderExclusionVolumes() const;
-	void setRenderExclusionVolumes(BOOL pIsRenderExclusionVolumes);
-
-	BOOL isRenderWorld() const;
-	void setRenderWorld(BOOL pIsRenderWorld);
-	
-	BOOL isRenderAnyShapes() const;
-	U32  getRenderShapeFlags();
-
-	ERenderHeatmapType getRenderHeatmapType() const;
-	void               setRenderHeatmapType(ERenderHeatmapType pRenderHeatmapType);
-
-    F32            getCharacterWidth() const;
-    void           setCharacterWidth(F32 pCharacterWidth);
-
-    ECharacterType getCharacterType() const;
-    void           setCharacterType(ECharacterType pCharacterType);
-
-	int getHeatMapType() const;
-
-protected:
-
-private:
-	typedef enum
-	{
-		kConsoleStateUnknown,
-		kConsoleStateLibraryNotImplemented,
-		kConsoleStateRegionNotEnabled,
-		kConsoleStateCheckingVersion,
-		kConsoleStateDownloading,
-		kConsoleStateHasNavMesh,
-		kConsoleStateError
-	} EConsoleState;
-
-	// Does its own instance management, so clients not allowed
-	// to allocate or destroy.
-	LLFloaterPathfindingConsole(const LLSD& pSeed);
-	virtual ~LLFloaterPathfindingConsole();
-
-	void onShowWalkabilitySet();
-	void onShowWorldToggle();
-	void onCharacterWidthSet();
-	void onCharacterTypeSwitch();
-	void onViewCharactersClicked();
-	void onUnfreezeClicked();
-	void onFreezeClicked();
-	void onViewEditLinksetClicked();
-	void onClearPathClicked();
-	void onNavMeshZoneCB(LLPathfindingNavMeshZone::ENavMeshZoneRequestStatus pNavMeshZoneRequestStatus);
-	void onAgentStateCB(LLPathfindingManager::EAgentState pAgentState);
-	void onRegionBoundaryCross();
-
-	void setConsoleState(EConsoleState pConsoleState);
-
-	void        updateControlsOnConsoleState();
-	void        updateStatusOnConsoleState();
-	std::string getSimulatorStatusText() const;
-
-	void initializeNavMeshZoneForCurrentRegion();
-
-	void setAgentState(LLPathfindingManager::EAgentState pAgentState);
-
-	void generatePath();
-	void updatePathTestStatus();
-	void resetShapeRenderFlags() { mShapeRenderFlags = 0; }
-	void setShapeRenderFlag( LLPathingLib::LLShapeType type ) { mShapeRenderFlags |= (1<<type); }
-	void fillInColorsForNavMeshVisualization();
-
-	LLRootHandle<LLFloaterPathfindingConsole>     mSelfHandle;
-	LLCheckBoxCtrl                                *mShowNavMeshCheckBox;
-	LLComboBox                                    *mShowNavMeshWalkabilityComboBox;
-	LLCheckBoxCtrl                                *mShowWalkablesCheckBox;
-	LLCheckBoxCtrl                                *mShowStaticObstaclesCheckBox;
-	LLCheckBoxCtrl                                *mShowMaterialVolumesCheckBox;
-	LLCheckBoxCtrl                                *mShowExclusionVolumesCheckBox;
-	LLCheckBoxCtrl                                *mShowWorldCheckBox;
-	LLTextBase                                    *mPathfindingViewerStatus;
-	LLTextBase                                    *mPathfindingSimulatorStatus;
-	LLButton                                      *mViewCharactersButton;
-	LLTabContainer                                *mEditTestTabContainer;
-	LLPanel                                       *mEditTab;
-	LLPanel                                       *mTestTab;
-	LLTextBase                                    *mUnfreezeLabel;
-	LLButton                                      *mUnfreezeButton;
-	LLTextBase                                    *mLinksetsLabel;
-	LLButton                                      *mLinksetsButton;
-	LLTextBase                                    *mFreezeLabel;
-	LLButton                                      *mFreezeButton;
-	LLSliderCtrl                                  *mCharacterWidthSlider;
-	LLComboBox                                    *mCharacterTypeComboBox;
-	LLTextBase                                    *mPathTestingStatus;
-	LLButton                                      *mClearPathButton;
-
-	LLPathfindingNavMeshZone::navmesh_zone_slot_t mNavMeshZoneSlot;
-	LLPathfindingNavMeshZone                      mNavMeshZone;
-	bool                                          mIsNavMeshUpdating;
-
-	LLPathfindingManager::agent_state_slot_t      mAgentStateSlot;
-	boost::signals2::connection                   mRegionBoundarySlot;
-
-	EConsoleState                                 mConsoleState;
-
-	//Container that is populated and subsequently submitted to the LLPathingSystem for processing
-	LLPathingLib::PathingPacket		mPathData;
-	bool							mHasStartPoint;
-	bool							mHasEndPoint;
-	U32								mShapeRenderFlags;
-
-	static LLHandle<LLFloaterPathfindingConsole> sInstanceHandle;
-	
-public:
-		LLPathingLib::NavMeshColors					mNavMeshColors;
-};
-
-#endif // LL_LLFLOATERPATHFINDINGCONSOLE_H
-=======
-/** 
- * @file llfloaterpathfindingconsole.h
- * @author William Todd Stinson
- * @brief "Pathfinding console" floater, allowing manipulation of the Havok AI pathfinding settings.
- *
- * $LicenseInfo:firstyear=2002&license=viewerlgpl$
- * Second Life Viewer Source Code
- * Copyright (C) 2010, Linden Research, Inc.
- * 
- * This library is free software; you can redistribute it and/or
- * modify it under the terms of the GNU Lesser General Public
- * License as published by the Free Software Foundation;
- * version 2.1 of the License only.
- * 
- * This library is distributed in the hope that it will be useful,
- * but WITHOUT ANY WARRANTY; without even the implied warranty of
- * MERCHANTABILITY or FITNESS FOR A PARTICULAR PURPOSE.  See the GNU
- * Lesser General Public License for more details.
- * 
- * You should have received a copy of the GNU Lesser General Public
- * License along with this library; if not, write to the Free Software
- * Foundation, Inc., 51 Franklin Street, Fifth Floor, Boston, MA  02110-1301  USA
- * 
- * Linden Research, Inc., 945 Battery Street, San Francisco, CA  94111  USA
- * $/LicenseInfo$
- */
-
-#ifndef LL_LLFLOATERPATHFINDINGCONSOLE_H
-#define LL_LLFLOATERPATHFINDINGCONSOLE_H
-
-#include "llfloater.h"
-#include "llhandle.h"
-#include "LLPathingLib.h"
-#include "llpathfindingmanager.h"
-#include "llpathfindingnavmeshzone.h"
-
-class LLSD;
-class LLPanel;
-class LLSliderCtrl;
-class LLLineEditor;
-class LLTextBase;
-class LLCheckBoxCtrl;
-class LLTabContainer;
-class LLComboBox;
-class LLButton;
-
-class LLFloaterPathfindingConsole
-:	public LLFloater
-{
-	friend class LLFloaterReg;
-
-public:
-	typedef enum
-	{
-		kRenderHeatmapNone,
-		kRenderHeatmapA,
-		kRenderHeatmapB,
-		kRenderHeatmapC,
-		kRenderHeatmapD
-	} ERenderHeatmapType;
-
-	typedef enum
-	{
-		kCharacterTypeNone,
-		kCharacterTypeA,
-		kCharacterTypeB,
-		kCharacterTypeC,
-		kCharacterTypeD
-	} ECharacterType;
-
-	virtual BOOL postBuild();
-	virtual void onOpen(const LLSD& pKey);
-	virtual void onClose(bool pIsAppQuitting);
-	virtual BOOL handleAnyMouseClick(S32 x, S32 y, MASK mask, EClickType clicktype, BOOL down);
-
-	BOOL isGeneratePathMode(MASK mask, EClickType clicktype, BOOL down) const;
-
-	static LLHandle<LLFloaterPathfindingConsole> getInstanceHandle();
-
-	BOOL isRenderPath() const;
-
-	BOOL isRenderNavMesh() const;
-	void setRenderNavMesh(BOOL pIsRenderNavMesh);
-
-	BOOL isRenderWalkables() const;
-	void setRenderWalkables(BOOL pIsRenderWalkables);
-
-	BOOL isRenderStaticObstacles() const;
-	void setRenderStaticObstacles(BOOL pIsRenderStaticObstacles);
-
-	BOOL isRenderMaterialVolumes() const;
-	void setRenderMaterialVolumes(BOOL pIsRenderMaterialVolumes);
-
-	BOOL isRenderExclusionVolumes() const;
-	void setRenderExclusionVolumes(BOOL pIsRenderExclusionVolumes);
-
-	BOOL isRenderWorld() const;
-	void setRenderWorld(BOOL pIsRenderWorld);
-
-	BOOL isRenderXRay() const;
-	void setRenderXRay(BOOL pIsRenderXRay);
-	
-	BOOL isRenderAnyShapes() const;
-	U32  getRenderShapeFlags();
-
-	ERenderHeatmapType getRenderHeatmapType() const;
-	void               setRenderHeatmapType(ERenderHeatmapType pRenderHeatmapType);
-
-    F32            getCharacterWidth() const;
-    void           setCharacterWidth(F32 pCharacterWidth);
-
-    ECharacterType getCharacterType() const;
-    void           setCharacterType(ECharacterType pCharacterType);
-
-	bool getHeartBeat() const { return mHeartBeat;}
-	void setHeartBeat( bool state ) { mHeartBeat=state; }
-	void regionCrossingOccured();
-	int getHeatMapType() const;
-
-protected:
-
-private:
-	typedef enum
-	{
-		kConsoleStateUnknown,
-		kConsoleStateLibraryNotImplemented,
-		kConsoleStateRegionNotEnabled,
-		kConsoleStateCheckingVersion,
-		kConsoleStateDownloading,
-		kConsoleStateHasNavMesh,
-		kConsoleStateError
-	} EConsoleState;
-
-	// Does its own instance management, so clients not allowed
-	// to allocate or destroy.
-	LLFloaterPathfindingConsole(const LLSD& pSeed);
-	virtual ~LLFloaterPathfindingConsole();
-
-	void onShowWalkabilitySet();
-	void onShowWorldToggle();
-	void onShowXRayToggle();
-	void onCharacterWidthSet();
-	void onCharacterTypeSwitch();
-	void onViewCharactersClicked();
-	void onUnfreezeClicked();
-	void onFreezeClicked();
-	void onViewEditLinksetClicked();
-	void onClearPathClicked();
-	void onNavMeshZoneCB(LLPathfindingNavMeshZone::ENavMeshZoneRequestStatus pNavMeshZoneRequestStatus);
-	void onAgentStateCB(LLPathfindingManager::EAgentState pAgentState);
-
-	void setConsoleState(EConsoleState pConsoleState);
-
-	void        updateControlsOnConsoleState();
-	void        updateStatusOnConsoleState();
-	std::string getSimulatorStatusText() const;
-
-	void setAgentState(LLPathfindingManager::EAgentState pAgentState);
-
-	void generatePath();
-	void updatePathTestStatus();
-	void resetShapeRenderFlags() { mShapeRenderFlags = 0; }
-	void setShapeRenderFlag( LLPathingLib::LLShapeType type ) { mShapeRenderFlags |= (1<<type); }
-	void fillInColorsForNavMeshVisualization();
-
-	LLRootHandle<LLFloaterPathfindingConsole>     mSelfHandle;
-	LLCheckBoxCtrl                                *mShowNavMeshCheckBox;
-	LLComboBox                                    *mShowNavMeshWalkabilityComboBox;
-	LLCheckBoxCtrl                                *mShowWalkablesCheckBox;
-	LLCheckBoxCtrl                                *mShowStaticObstaclesCheckBox;
-	LLCheckBoxCtrl                                *mShowMaterialVolumesCheckBox;
-	LLCheckBoxCtrl                                *mShowExclusionVolumesCheckBox;
-	LLCheckBoxCtrl                                *mShowWorldCheckBox;
-	LLCheckBoxCtrl								  *mShowXRayCheckBox;
-	LLTextBase                                    *mPathfindingViewerStatus;
-	LLTextBase                                    *mPathfindingSimulatorStatus;
-	LLButton                                      *mViewCharactersButton;
-	LLTabContainer                                *mEditTestTabContainer;
-	LLPanel                                       *mEditTab;
-	LLPanel                                       *mTestTab;
-	LLTextBase                                    *mUnfreezeLabel;
-	LLButton                                      *mUnfreezeButton;
-	LLTextBase                                    *mLinksetsLabel;
-	LLButton                                      *mLinksetsButton;
-	LLTextBase                                    *mFreezeLabel;
-	LLButton                                      *mFreezeButton;
-	LLSliderCtrl                                  *mCharacterWidthSlider;
-	LLComboBox                                    *mCharacterTypeComboBox;
-	LLTextBase                                    *mPathTestingStatus;
-	LLButton                                      *mClearPathButton;
-
-	LLPathfindingNavMeshZone::navmesh_zone_slot_t mNavMeshZoneSlot;
-	LLPathfindingNavMeshZone                      mNavMeshZone;
-	bool                                          mIsNavMeshUpdating;
-
-	LLPathfindingManager::agent_state_slot_t      mAgentStateSlot;
-
-	EConsoleState                                 mConsoleState;
-
-	//Container that is populated and subsequently submitted to the LLPathingSystem for processing
-	LLPathingLib::PathingPacket		mPathData;
-	bool							mHasStartPoint;
-	bool							mHasEndPoint;
-	U32								mShapeRenderFlags;
-	bool							mHeartBeat;
-
-	static LLHandle<LLFloaterPathfindingConsole> sInstanceHandle;
-	
-public:
-		LLPathingLib::NavMeshColors					mNavMeshColors;
-};
-
-#endif // LL_LLFLOATERPATHFINDINGCONSOLE_H
->>>>>>> c1dab242
+/** 
+ * @file llfloaterpathfindingconsole.h
+ * @author William Todd Stinson
+ * @brief "Pathfinding console" floater, allowing manipulation of the Havok AI pathfinding settings.
+ *
+ * $LicenseInfo:firstyear=2002&license=viewerlgpl$
+ * Second Life Viewer Source Code
+ * Copyright (C) 2010, Linden Research, Inc.
+ * 
+ * This library is free software; you can redistribute it and/or
+ * modify it under the terms of the GNU Lesser General Public
+ * License as published by the Free Software Foundation;
+ * version 2.1 of the License only.
+ * 
+ * This library is distributed in the hope that it will be useful,
+ * but WITHOUT ANY WARRANTY; without even the implied warranty of
+ * MERCHANTABILITY or FITNESS FOR A PARTICULAR PURPOSE.  See the GNU
+ * Lesser General Public License for more details.
+ * 
+ * You should have received a copy of the GNU Lesser General Public
+ * License along with this library; if not, write to the Free Software
+ * Foundation, Inc., 51 Franklin Street, Fifth Floor, Boston, MA  02110-1301  USA
+ * 
+ * Linden Research, Inc., 945 Battery Street, San Francisco, CA  94111  USA
+ * $/LicenseInfo$
+ */
+
+#ifndef LL_LLFLOATERPATHFINDINGCONSOLE_H
+#define LL_LLFLOATERPATHFINDINGCONSOLE_H
+
+#include "llfloater.h"
+#include "llhandle.h"
+#include "LLPathingLib.h"
+#include "llpathfindingmanager.h"
+#include "llpathfindingnavmeshzone.h"
+
+#include <boost/signals2.hpp>
+
+class LLSD;
+class LLPanel;
+class LLSliderCtrl;
+class LLLineEditor;
+class LLTextBase;
+class LLCheckBoxCtrl;
+class LLTabContainer;
+class LLComboBox;
+class LLButton;
+
+class LLFloaterPathfindingConsole
+:	public LLFloater
+{
+	friend class LLFloaterReg;
+
+public:
+	typedef enum
+	{
+		kRenderHeatmapNone,
+		kRenderHeatmapA,
+		kRenderHeatmapB,
+		kRenderHeatmapC,
+		kRenderHeatmapD
+	} ERenderHeatmapType;
+
+	typedef enum
+	{
+		kCharacterTypeNone,
+		kCharacterTypeA,
+		kCharacterTypeB,
+		kCharacterTypeC,
+		kCharacterTypeD
+	} ECharacterType;
+
+	virtual BOOL postBuild();
+	virtual void onOpen(const LLSD& pKey);
+	virtual void onClose(bool pIsAppQuitting);
+	virtual BOOL handleAnyMouseClick(S32 x, S32 y, MASK mask, EClickType clicktype, BOOL down);
+
+	BOOL isGeneratePathMode(MASK mask, EClickType clicktype, BOOL down) const;
+
+	static LLHandle<LLFloaterPathfindingConsole> getInstanceHandle();
+
+	BOOL isRenderPath() const;
+
+	BOOL isRenderNavMesh() const;
+	void setRenderNavMesh(BOOL pIsRenderNavMesh);
+
+	BOOL isRenderWalkables() const;
+	void setRenderWalkables(BOOL pIsRenderWalkables);
+
+	BOOL isRenderStaticObstacles() const;
+	void setRenderStaticObstacles(BOOL pIsRenderStaticObstacles);
+
+	BOOL isRenderMaterialVolumes() const;
+	void setRenderMaterialVolumes(BOOL pIsRenderMaterialVolumes);
+
+	BOOL isRenderExclusionVolumes() const;
+	void setRenderExclusionVolumes(BOOL pIsRenderExclusionVolumes);
+
+	BOOL isRenderWorld() const;
+	void setRenderWorld(BOOL pIsRenderWorld);
+	
+	BOOL isRenderXRay() const;
+	void setRenderXRay(BOOL pIsRenderXRay);
+	
+	BOOL isRenderAnyShapes() const;
+	U32  getRenderShapeFlags();
+
+	ERenderHeatmapType getRenderHeatmapType() const;
+	void               setRenderHeatmapType(ERenderHeatmapType pRenderHeatmapType);
+
+    F32            getCharacterWidth() const;
+    void           setCharacterWidth(F32 pCharacterWidth);
+
+    ECharacterType getCharacterType() const;
+    void           setCharacterType(ECharacterType pCharacterType);
+
+	int getHeatMapType() const;
+
+protected:
+
+private:
+	typedef enum
+	{
+		kConsoleStateUnknown,
+		kConsoleStateLibraryNotImplemented,
+		kConsoleStateRegionNotEnabled,
+		kConsoleStateCheckingVersion,
+		kConsoleStateDownloading,
+		kConsoleStateHasNavMesh,
+		kConsoleStateError
+	} EConsoleState;
+
+	// Does its own instance management, so clients not allowed
+	// to allocate or destroy.
+	LLFloaterPathfindingConsole(const LLSD& pSeed);
+	virtual ~LLFloaterPathfindingConsole();
+
+	void onShowWalkabilitySet();
+	void onShowWorldToggle();
+	void onShowXRayToggle();
+	void onCharacterWidthSet();
+	void onCharacterTypeSwitch();
+	void onViewCharactersClicked();
+	void onUnfreezeClicked();
+	void onFreezeClicked();
+	void onViewEditLinksetClicked();
+	void onClearPathClicked();
+	void onNavMeshZoneCB(LLPathfindingNavMeshZone::ENavMeshZoneRequestStatus pNavMeshZoneRequestStatus);
+	void onAgentStateCB(LLPathfindingManager::EAgentState pAgentState);
+	void onRegionBoundaryCross();
+
+	void setConsoleState(EConsoleState pConsoleState);
+
+	void        updateControlsOnConsoleState();
+	void        updateStatusOnConsoleState();
+	std::string getSimulatorStatusText() const;
+
+	void initializeNavMeshZoneForCurrentRegion();
+
+	void setAgentState(LLPathfindingManager::EAgentState pAgentState);
+
+	void generatePath();
+	void updatePathTestStatus();
+	void resetShapeRenderFlags() { mShapeRenderFlags = 0; }
+	void setShapeRenderFlag( LLPathingLib::LLShapeType type ) { mShapeRenderFlags |= (1<<type); }
+	void fillInColorsForNavMeshVisualization();
+
+	LLRootHandle<LLFloaterPathfindingConsole>     mSelfHandle;
+	LLCheckBoxCtrl                                *mShowNavMeshCheckBox;
+	LLComboBox                                    *mShowNavMeshWalkabilityComboBox;
+	LLCheckBoxCtrl                                *mShowWalkablesCheckBox;
+	LLCheckBoxCtrl                                *mShowStaticObstaclesCheckBox;
+	LLCheckBoxCtrl                                *mShowMaterialVolumesCheckBox;
+	LLCheckBoxCtrl                                *mShowExclusionVolumesCheckBox;
+	LLCheckBoxCtrl                                *mShowWorldCheckBox;
+	LLCheckBoxCtrl								  *mShowXRayCheckBox;
+	LLTextBase                                    *mPathfindingViewerStatus;
+	LLTextBase                                    *mPathfindingSimulatorStatus;
+	LLButton                                      *mViewCharactersButton;
+	LLTabContainer                                *mEditTestTabContainer;
+	LLPanel                                       *mEditTab;
+	LLPanel                                       *mTestTab;
+	LLTextBase                                    *mUnfreezeLabel;
+	LLButton                                      *mUnfreezeButton;
+	LLTextBase                                    *mLinksetsLabel;
+	LLButton                                      *mLinksetsButton;
+	LLTextBase                                    *mFreezeLabel;
+	LLButton                                      *mFreezeButton;
+	LLSliderCtrl                                  *mCharacterWidthSlider;
+	LLComboBox                                    *mCharacterTypeComboBox;
+	LLTextBase                                    *mPathTestingStatus;
+	LLButton                                      *mClearPathButton;
+
+	LLPathfindingNavMeshZone::navmesh_zone_slot_t mNavMeshZoneSlot;
+	LLPathfindingNavMeshZone                      mNavMeshZone;
+	bool                                          mIsNavMeshUpdating;
+
+	LLPathfindingManager::agent_state_slot_t      mAgentStateSlot;
+	boost::signals2::connection                   mRegionBoundarySlot;
+
+	EConsoleState                                 mConsoleState;
+
+	//Container that is populated and subsequently submitted to the LLPathingSystem for processing
+	LLPathingLib::PathingPacket		mPathData;
+	bool							mHasStartPoint;
+	bool							mHasEndPoint;
+	U32								mShapeRenderFlags;
+
+	static LLHandle<LLFloaterPathfindingConsole> sInstanceHandle;
+	
+public:
+		LLPathingLib::NavMeshColors					mNavMeshColors;
+};
+
+#endif // LL_LLFLOATERPATHFINDINGCONSOLE_H