/**
 * @file lloutfitslist.cpp
 * @brief List of agent's outfits for My Appearance side panel.
 *
 * $LicenseInfo:firstyear=2010&license=viewerlgpl$
 * Second Life Viewer Source Code
 * Copyright (C) 2010, Linden Research, Inc.
 * 
 * This library is free software; you can redistribute it and/or
 * modify it under the terms of the GNU Lesser General Public
 * License as published by the Free Software Foundation;
 * version 2.1 of the License only.
 * 
 * This library is distributed in the hope that it will be useful,
 * but WITHOUT ANY WARRANTY; without even the implied warranty of
 * MERCHANTABILITY or FITNESS FOR A PARTICULAR PURPOSE.  See the GNU
 * Lesser General Public License for more details.
 * 
 * You should have received a copy of the GNU Lesser General Public
 * License along with this library; if not, write to the Free Software
 * Foundation, Inc., 51 Franklin Street, Fifth Floor, Boston, MA  02110-1301  USA
 * 
 * Linden Research, Inc., 945 Battery Street, San Francisco, CA  94111  USA
 * $/LicenseInfo$
 */

#include "llviewerprecompiledheaders.h"

#include "lloutfitslist.h"

// llcommon
#include "llcommonutils.h"

#include "llaccordionctrl.h"
#include "llaccordionctrltab.h"
#include "llagentwearables.h"
#include "llappearancemgr.h"
#include "llfloaterreg.h"
#include "llfloatersidepanelcontainer.h"
#include "llinventoryfunctions.h"
#include "llinventorymodel.h"
#include "llmenubutton.h"
#include "llnotificationsutil.h"
#include "lloutfitobserver.h"
#include "lltoggleablemenu.h"
#include "lltransutil.h"
#include "llviewermenu.h"
#include "llvoavatar.h"
#include "llvoavatarself.h"
#include "llwearableitemslist.h"

static bool is_tab_header_clicked(LLAccordionCtrlTab* tab, S32 y);

static const LLOutfitTabNameComparator OUTFIT_TAB_NAME_COMPARATOR;

/*virtual*/
bool LLOutfitTabNameComparator::compare(const LLAccordionCtrlTab* tab1, const LLAccordionCtrlTab* tab2) const
{
	std::string name1 = tab1->getTitle();
	std::string name2 = tab2->getTitle();

    return (LLStringUtil::compareDict(name1, name2) < 0);
}

struct outfit_accordion_tab_params : public LLInitParam::Block<outfit_accordion_tab_params, LLAccordionCtrlTab::Params>
{
	Mandatory<LLWearableItemsList::Params> wearable_list;

	outfit_accordion_tab_params()
	:	wearable_list("wearable_items_list")
	{}
};

const outfit_accordion_tab_params& get_accordion_tab_params()
{
	static outfit_accordion_tab_params tab_params;
	static bool initialized = false;
	if (!initialized)
	{
		initialized = true;

		LLXMLNodePtr xmlNode;
		if (LLUICtrlFactory::getLayeredXMLNode("outfit_accordion_tab.xml", xmlNode))
		{
			LLXUIParser parser;
			parser.readXUI(xmlNode, tab_params, "outfit_accordion_tab.xml");
		}
		else
		{
			LL_WARNS() << "Failed to read xml of Outfit's Accordion Tab from outfit_accordion_tab.xml" << LL_ENDL;
		}
	}

	return tab_params;
}


static LLPanelInjector<LLOutfitsList> t_outfits_list("outfits_list");

LLOutfitsList::LLOutfitsList()
    :   LLOutfitListBase()
    ,   mAccordion(NULL)
	,	mListCommands(NULL)
	,	mItemSelected(false)
{
}

LLOutfitsList::~LLOutfitsList()
{
}

BOOL LLOutfitsList::postBuild()
{
	mAccordion = getChild<LLAccordionCtrl>("outfits_accordion");
	mAccordion->setComparator(&OUTFIT_TAB_NAME_COMPARATOR);

    return LLOutfitListBase::postBuild();
}

//virtual
void LLOutfitsList::onOpen(const LLSD& info)
{
    if (!mIsInitialized)
    {
        // Start observing changes in Current Outfit category.
        LLOutfitObserver::instance().addCOFChangedCallback(boost::bind(&LLOutfitsList::onCOFChanged, this));
    }

    LLOutfitListBase::onOpen(info);

	LLAccordionCtrlTab* selected_tab = mAccordion->getSelectedTab();
	if (!selected_tab) return;

	// Pass focus to the selected outfit tab.
	selected_tab->showAndFocusHeader();
}


void LLOutfitsList::updateAddedCategory(LLUUID cat_id)
{
    LLViewerInventoryCategory *cat = gInventory.getCategory(cat_id);
    if (!cat) return;

    std::string name = cat->getName();

    outfit_accordion_tab_params tab_params(get_accordion_tab_params());
    LLAccordionCtrlTab* tab = LLUICtrlFactory::create<LLAccordionCtrlTab>(tab_params);
    if (!tab) return;
    LLWearableItemsList* wearable_list = LLUICtrlFactory::create<LLWearableItemsList>(tab_params.wearable_list);
    wearable_list->setShape(tab->getLocalRect());
    tab->addChild(wearable_list);

    tab->setName(name);
    tab->setTitle(name);

    // *TODO: LLUICtrlFactory::defaultBuilder does not use "display_children" from xml. Should be investigated.
    tab->setDisplayChildren(false);
    mAccordion->addCollapsibleCtrl(tab);

    // Start observing the new outfit category.
    LLWearableItemsList* list = tab->getChild<LLWearableItemsList>("wearable_items_list");
    if (!mCategoriesObserver->addCategory(cat_id, boost::bind(&LLWearableItemsList::updateList, list, cat_id)))
    {
        // Remove accordion tab if category could not be added to observer.
        mAccordion->removeCollapsibleCtrl(tab);

        // kill removed tab
        tab->die();
        return;
    }

    // Map the new tab with outfit category UUID.
    mOutfitsMap.insert(LLOutfitsList::outfits_map_value_t(cat_id, tab));

    tab->setRightMouseDownCallback(boost::bind(&LLOutfitListBase::outfitRightClickCallBack, this,
        _1, _2, _3, cat_id));

    // Setting tab focus callback to monitor currently selected outfit.
    tab->setFocusReceivedCallback(boost::bind(&LLOutfitListBase::ChangeOutfitSelection, this, list, cat_id));

    // Setting callback to reset items selection inside outfit on accordion collapsing and expanding (EXT-7875)
    tab->setDropDownStateChangedCallback(boost::bind(&LLOutfitsList::resetItemSelection, this, list, cat_id));

    // force showing list items that don't match current filter(EXT-7158)
    list->setForceShowingUnmatchedItems(true);

    // Setting list commit callback to monitor currently selected wearable item.
    list->setCommitCallback(boost::bind(&LLOutfitsList::onListSelectionChange, this, _1));

    // Setting list refresh callback to apply filter on list change.
    list->setRefreshCompleteCallback(boost::bind(&LLOutfitsList::onRefreshComplete, this, _1));

    list->setRightMouseDownCallback(boost::bind(&LLOutfitsList::onWearableItemsListRightClick, this, _1, _2, _3));

    // Fetch the new outfit contents.
    cat->fetch();

    // Refresh the list of outfit items after fetch().
    // Further list updates will be triggered by the category observer.
    list->updateList(cat_id);

    // If filter is currently applied we store the initial tab state.
    if (!getFilterSubString().empty())
    {
        tab->notifyChildren(LLSD().with("action", "store_state"));

        // Setting mForceRefresh flag will make the list refresh its contents
        // even if it is not currently visible. This is required to apply the
        // filter to the newly added list.
        list->setForceRefresh(true);

        list->setFilterSubString(getFilterSubString(), false);
    }
}

void LLOutfitsList::updateRemovedCategory(LLUUID cat_id)
{
    outfits_map_t::iterator outfits_iter = mOutfitsMap.find(cat_id);
    if (outfits_iter != mOutfitsMap.end())
    {
    	const LLUUID& outfit_id = outfits_iter->first;
    	LLAccordionCtrlTab* tab = outfits_iter->second;

    	// An outfit is removed from the list. Do the following:
    	// 1. Remove outfit category from observer to stop monitoring its changes.
    	mCategoriesObserver->removeCategory(outfit_id);

    	// 2. Remove the outfit from selection.
    	deselectOutfit(outfit_id);

    	// 3. Remove category UUID to accordion tab mapping.
    	mOutfitsMap.erase(outfits_iter);

    	// 4. Remove outfit tab from accordion.
    	mAccordion->removeCollapsibleCtrl(tab);

    	// kill removed tab
    	if (tab != NULL)
    	{
    		tab->die();
    	}
    }
}

//virtual
void LLOutfitsList::onHighlightBaseOutfit(LLUUID base_id, LLUUID prev_id)
{
    if (mOutfitsMap[prev_id])
    {
        mOutfitsMap[prev_id]->setTitleFontStyle("NORMAL");
        mOutfitsMap[prev_id]->setTitleColor(LLUIColorTable::instance().getColor("AccordionHeaderTextColor"));
    }
    if (mOutfitsMap[base_id])
	{
		mOutfitsMap[base_id]->setTitleFontStyle("BOLD");
		mOutfitsMap[base_id]->setTitleColor(LLUIColorTable::instance().getColor("SelectedOutfitTextColor"));
	}
}

void LLOutfitsList::onListSelectionChange(LLUICtrl* ctrl)
{
	LLWearableItemsList* list = dynamic_cast<LLWearableItemsList*>(ctrl);
	if (!list) return;

	LLViewerInventoryItem *item = gInventory.getItem(list->getSelectedUUID());
	if (!item) return;

	ChangeOutfitSelection(list, item->getParentUUID());
}

void LLOutfitListBase::performAction(std::string action)
{
	if (mSelectedOutfitUUID.isNull()) return;

	LLViewerInventoryCategory* cat = gInventory.getCategory(mSelectedOutfitUUID);
	if (!cat) return;

	if ("replaceoutfit" == action)
	{
		LLAppearanceMgr::instance().wearInventoryCategory( cat, FALSE, FALSE );
	}
	else if ("addtooutfit" == action)
	{
		LLAppearanceMgr::instance().wearInventoryCategory( cat, FALSE, TRUE );
	}
	else if ("rename_outfit" == action)
	{
		LLAppearanceMgr::instance().renameOutfit(mSelectedOutfitUUID);
	}
}

void LLOutfitsList::onSetSelectedOutfitByUUID(const LLUUID& outfit_uuid)
{
	for (outfits_map_t::iterator iter = mOutfitsMap.begin();
			iter != mOutfitsMap.end();
			++iter)
	{
		if (outfit_uuid == iter->first)
		{
			LLAccordionCtrlTab* tab = iter->second;
			if (!tab) continue;

			LLWearableItemsList* list = dynamic_cast<LLWearableItemsList*>(tab->getAccordionView());
			if (!list) continue;

			tab->setFocus(TRUE);
			ChangeOutfitSelection(list, outfit_uuid);

			tab->changeOpenClose(false);
		}
	}
}

// virtual
bool LLOutfitListBase::isActionEnabled(const LLSD& userdata)
{
	if (mSelectedOutfitUUID.isNull()) return false;

	const std::string command_name = userdata.asString();
	if (command_name == "delete")
	{
        return !hasItemSelected() && LLAppearanceMgr::instance().getCanRemoveOutfit(mSelectedOutfitUUID);
	}
	if (command_name == "rename")
	{
		return get_is_category_renameable(&gInventory, mSelectedOutfitUUID);
	}
	if (command_name == "save_outfit")
	{
		bool outfit_locked = LLAppearanceMgr::getInstance()->isOutfitLocked();
		bool outfit_dirty = LLAppearanceMgr::getInstance()->isOutfitDirty();
		// allow save only if outfit isn't locked and is dirty
		return !outfit_locked && outfit_dirty;
	}
	if (command_name == "wear")
	{
		if (gAgentWearables.isCOFChangeInProgress())
		{
			return false;
		}

		if (hasItemSelected())
		{
			return canWearSelected();
		}

		// outfit selected
		return LLAppearanceMgr::instance().getCanReplaceCOF(mSelectedOutfitUUID);
	}
	if (command_name == "take_off")
	{
		// Enable "Take Off" if any of selected items can be taken off
		// or the selected outfit contains items that can be taken off.
		return ( hasItemSelected() && canTakeOffSelected() )
				|| ( !hasItemSelected() && LLAppearanceMgr::getCanRemoveFromCOF(mSelectedOutfitUUID) );
	}

	if (command_name == "wear_add")
	{
		// *TODO: do we ever get here?
		return LLAppearanceMgr::getCanAddToCOF(mSelectedOutfitUUID);
	}

	return false;
}

void LLOutfitsList::getSelectedItemsUUIDs(uuid_vec_t& selected_uuids) const
{
	// Collect selected items from all selected lists.
	for (wearables_lists_map_t::const_iterator iter = mSelectedListsMap.begin();
			iter != mSelectedListsMap.end();
			++iter)
	{
		uuid_vec_t uuids;
		(*iter).second->getSelectedUUIDs(uuids);

		S32 prev_size = selected_uuids.size();
		selected_uuids.resize(prev_size + uuids.size());
		std::copy(uuids.begin(), uuids.end(), selected_uuids.begin() + prev_size);
	}
}

void LLOutfitsList::onCollapseAllFolders()
{
	for (outfits_map_t::iterator iter = mOutfitsMap.begin();
			iter != mOutfitsMap.end();
			++iter)
	{
		LLAccordionCtrlTab*	tab = iter->second;
		if(tab && tab->isExpanded())
		{
			tab->changeOpenClose(true);
		}
	}
}

void LLOutfitsList::onExpandAllFolders()
{
	for (outfits_map_t::iterator iter = mOutfitsMap.begin();
			iter != mOutfitsMap.end();
			++iter)
	{
		LLAccordionCtrlTab*	tab = iter->second;
		if(tab && !tab->isExpanded())
		{
			tab->changeOpenClose(false);
		}
	}
}

bool LLOutfitsList::hasItemSelected()
{
	return mItemSelected;
}

//////////////////////////////////////////////////////////////////////////
// Private methods
//////////////////////////////////////////////////////////////////////////

void LLOutfitsList::updateChangedCategoryName(LLViewerInventoryCategory *cat, std::string name)
{
    outfits_map_t::iterator outfits_iter = mOutfitsMap.find(cat->getUUID());
	if (outfits_iter != mOutfitsMap.end())
	{
		// Update tab name with the new category name.
		LLAccordionCtrlTab* tab = outfits_iter->second;
		if (tab)
		{
			tab->setName(name);
			tab->setTitle(name);
		}
	}
}

void LLOutfitsList::resetItemSelection(LLWearableItemsList* list, const LLUUID& category_id)
{
	list->resetSelection();
	mItemSelected = false;
	signalSelectionOutfitUUID(category_id);
}

void LLOutfitsList::onChangeOutfitSelection(LLWearableItemsList* list, const LLUUID& category_id)
{
	MASK mask = gKeyboard->currentMask(TRUE);

	// Reset selection in all previously selected tabs except for the current
	// if new selection is started.
	if (list && !(mask & MASK_CONTROL))
	{
		for (wearables_lists_map_t::iterator iter = mSelectedListsMap.begin();
				iter != mSelectedListsMap.end();
				++iter)
		{
			LLWearableItemsList* selected_list = (*iter).second;
			if (selected_list != list)
			{
				selected_list->resetSelection();
			}
		}

		// Clear current selection.
		mSelectedListsMap.clear();
	}

	mItemSelected = list && (list->getSelectedItem() != NULL);

	mSelectedListsMap.insert(wearables_lists_map_value_t(category_id, list));
}

void LLOutfitsList::deselectOutfit(const LLUUID& category_id)
{
	// Remove selected lists map entry.
	mSelectedListsMap.erase(category_id);
    
    LLOutfitListBase::deselectOutfit(category_id);
}

void LLOutfitsList::restoreOutfitSelection(LLAccordionCtrlTab* tab, const LLUUID& category_id)
{
	// Try restoring outfit selection after filtering.
	if (mAccordion->getSelectedTab() == tab)
	{
		signalSelectionOutfitUUID(category_id);
	}
}

void LLOutfitsList::onRefreshComplete(LLUICtrl* ctrl)
{
	if (!ctrl || getFilterSubString().empty())
		return;

	for (outfits_map_t::iterator
			 iter = mOutfitsMap.begin(),
			 iter_end = mOutfitsMap.end();
		 iter != iter_end; ++iter)
	{
		LLAccordionCtrlTab* tab = iter->second;
		if (!tab) continue;

		LLWearableItemsList* list = dynamic_cast<LLWearableItemsList*>(tab->getAccordionView());
		if (list != ctrl) continue;

		applyFilterToTab(iter->first, tab, getFilterSubString());
	}
}

// virtual
void LLOutfitsList::onFilterSubStringChanged(const std::string& new_string, const std::string& old_string)
{
	mAccordion->setFilterSubString(new_string);

	outfits_map_t::iterator iter = mOutfitsMap.begin(), iter_end = mOutfitsMap.end();
	while (iter != iter_end)
	{
		const LLUUID& category_id = iter->first;
		LLAccordionCtrlTab* tab = iter++->second;
		if (!tab) continue;

		LLWearableItemsList* list = dynamic_cast<LLWearableItemsList*>(tab->getAccordionView());
		if (list)
		{
			list->setFilterSubString(new_string, tab->getDisplayChildren());
		}

		if (old_string.empty())
		{
			// Store accordion tab state when filter is not empty
			tab->notifyChildren(LLSD().with("action", "store_state"));
		}

		if (!new_string.empty())
		{
			applyFilterToTab(category_id, tab, new_string);
		}
		else
		{
			tab->setVisible(TRUE);

			// Restore tab title when filter is empty
			tab->setTitle(tab->getTitle());

			// Restore accordion state after all those accodrion tab manipulations
			tab->notifyChildren(LLSD().with("action", "restore_state"));

			// Try restoring the tab selection.
			restoreOutfitSelection(tab, category_id);
		}
	}

	mAccordion->arrange();
}

void LLOutfitsList::applyFilterToTab(
	const LLUUID&		category_id,
	LLAccordionCtrlTab*	tab,
	const std::string&	filter_substring)
{
	if (!tab) return;
	LLWearableItemsList* list = dynamic_cast<LLWearableItemsList*>(tab->getAccordionView());
	if (!list) return;

	std::string title = tab->getTitle();
	LLStringUtil::toUpper(title);

	std::string cur_filter = filter_substring;
	LLStringUtil::toUpper(cur_filter);

	tab->setTitle(tab->getTitle(), cur_filter);

	if (std::string::npos == title.find(cur_filter))
	{
		// Hide tab if its title doesn't pass filter
		// and it has no matched items
		tab->setVisible(list->hasMatchedItems());

		// Remove title highlighting because it might
		// have been previously highlighted by less restrictive filter
		tab->setTitle(tab->getTitle());

		// Remove the tab from selection.
		deselectOutfit(category_id);
	}
	else
	{
		// Try restoring the tab selection.
		restoreOutfitSelection(tab, category_id);
	}
}

bool LLOutfitsList::canWearSelected()
{
	if (!isAgentAvatarValid())
	{
		return false;
	}

	uuid_vec_t selected_items;
	getSelectedItemsUUIDs(selected_items);
	S32 nonreplacable_objects = 0;

	for (uuid_vec_t::const_iterator it = selected_items.begin(); it != selected_items.end(); ++it)
	{
		const LLUUID& id = *it;

		// Check whether the item is worn.
		if (!get_can_item_be_worn(id))
		{
			return false;
		}

		const LLViewerInventoryItem* item = gInventory.getItem(id);
		if (!item)
		{
			return false;
		}

		if (item->getType() == LLAssetType::AT_OBJECT)
		{
			nonreplacable_objects++;
		}
	}

	// All selected items can be worn. But do we have enough space for them?
	return nonreplacable_objects == 0 || gAgentAvatarp->canAttachMoreObjects(nonreplacable_objects);
}

void LLOutfitsList::wearSelectedItems()
{
	uuid_vec_t selected_uuids;
	getSelectedItemsUUIDs(selected_uuids);

	if(selected_uuids.empty())
	{
		return;
	}

	wear_multiple(selected_uuids, false);
}

void LLOutfitsList::onWearableItemsListRightClick(LLUICtrl* ctrl, S32 x, S32 y)
{
	LLWearableItemsList* list = dynamic_cast<LLWearableItemsList*>(ctrl);
	if (!list) return;

	uuid_vec_t selected_uuids;

	getSelectedItemsUUIDs(selected_uuids);

	LLWearableItemsList::ContextMenu::instance().show(list, selected_uuids, x, y);
}

void LLOutfitsList::onCOFChanged()
{
	LLInventoryModel::cat_array_t cat_array;
	LLInventoryModel::item_array_t item_array;

	// Collect current COF items
	gInventory.collectDescendents(
		LLAppearanceMgr::instance().getCOF(),
		cat_array,
		item_array,
		LLInventoryModel::EXCLUDE_TRASH);

	uuid_vec_t vnew;
	uuid_vec_t vadded;
	uuid_vec_t vremoved;

	// From gInventory we get the UUIDs of links that are currently in COF.
	// These links UUIDs are not the same UUIDs that we have in each wearable items list.
	// So we collect base items' UUIDs to find them or links that point to them in wearable
	// items lists and update their worn state there.
	LLInventoryModel::item_array_t::const_iterator array_iter = item_array.begin(), array_end = item_array.end();
	while (array_iter < array_end)
	{
		vnew.push_back((*(array_iter++))->getLinkedUUID());
	}

	// We need to update only items that were added or removed from COF.
	LLCommonUtils::computeDifference(vnew, mCOFLinkedItems, vadded, vremoved);

	// Store the ids of items currently linked from COF.
	mCOFLinkedItems = vnew;

	// Append removed ids to added ids because we should update all of them.
	vadded.reserve(vadded.size() + vremoved.size());
	vadded.insert(vadded.end(), vremoved.begin(), vremoved.end());
	vremoved.clear();

	outfits_map_t::iterator map_iter = mOutfitsMap.begin(), map_end = mOutfitsMap.end();
	while (map_iter != map_end)
	{
		LLAccordionCtrlTab* tab = (map_iter++)->second;
		if (!tab) continue;

		LLWearableItemsList* list = dynamic_cast<LLWearableItemsList*>(tab->getAccordionView());
		if (!list) continue;

		// Every list updates the labels of changed items  or
		// the links that point to these items.
		list->updateChangedItems(vadded);
	}
}

void LLOutfitsList::getCurrentCategories(uuid_vec_t& vcur)
{
    // Creating a vector of currently displayed sub-categories UUIDs.
    for (outfits_map_t::const_iterator iter = mOutfitsMap.begin();
        iter != mOutfitsMap.end();
        iter++)
    {
        vcur.push_back((*iter).first);
    }
}


void LLOutfitsList::sortOutfits()
{
    mAccordion->sort();
}

void LLOutfitsList::onOutfitRightClick(LLUICtrl* ctrl, S32 x, S32 y, const LLUUID& cat_id)
{
    LLAccordionCtrlTab* tab = dynamic_cast<LLAccordionCtrlTab*>(ctrl);
    if (mOutfitMenu && is_tab_header_clicked(tab, y) && cat_id.notNull())
    {
        // Focus tab header to trigger tab selection change.
        LLUICtrl* header = tab->findChild<LLUICtrl>("dd_header");
        if (header)
        {
            header->setFocus(TRUE);
        }

        uuid_vec_t selected_uuids;
        selected_uuids.push_back(cat_id);
        mOutfitMenu->show(ctrl, selected_uuids, x, y);
    }
}

LLOutfitListGearMenuBase* LLOutfitsList::createGearMenu()
{
    return new LLOutfitListGearMenu(this);
}


bool is_tab_header_clicked(LLAccordionCtrlTab* tab, S32 y)
{
	if(!tab || !tab->getHeaderVisible()) return false;

	S32 header_bottom = tab->getLocalRect().getHeight() - tab->getHeaderHeight();
	return y >= header_bottom;
}

LLOutfitListBase::LLOutfitListBase()
    :   LLPanelAppearanceTab()
    ,   mIsInitialized(false)
{
    mCategoriesObserver = new LLInventoryCategoriesObserver();
    mOutfitMenu = new LLOutfitContextMenu(this);
    //mGearMenu = createGearMenu();
}

LLOutfitListBase::~LLOutfitListBase()
{
    delete mOutfitMenu;
    delete mGearMenu;

    if (gInventory.containsObserver(mCategoriesObserver))
    {
        gInventory.removeObserver(mCategoriesObserver);
    }
    delete mCategoriesObserver;
}

void LLOutfitListBase::onOpen(const LLSD& info)
{
    if (!mIsInitialized)
    {
        // *TODO: I'm not sure is this check necessary but it never match while developing.
        if (!gInventory.isInventoryUsable())
            return;

        const LLUUID outfits = gInventory.findCategoryUUIDForType(LLFolderType::FT_MY_OUTFITS);

        // *TODO: I'm not sure is this check necessary but it never match while developing.
        LLViewerInventoryCategory* category = gInventory.getCategory(outfits);
        if (!category)
            return;

        gInventory.addObserver(mCategoriesObserver);

        // Start observing changes in "My Outfits" category.
        mCategoriesObserver->addCategory(outfits,
            boost::bind(&LLOutfitListBase::refreshList, this, outfits));

        //const LLUUID cof = gInventory.findCategoryUUIDForType(LLFolderType::FT_CURRENT_OUTFIT);
        // Start observing changes in Current Outfit category.
        //mCategoriesObserver->addCategory(cof, boost::bind(&LLOutfitsList::onCOFChanged, this));

        LLOutfitObserver::instance().addBOFChangedCallback(boost::bind(&LLOutfitListBase::highlightBaseOutfit, this));
        LLOutfitObserver::instance().addBOFReplacedCallback(boost::bind(&LLOutfitListBase::highlightBaseOutfit, this));

        // Fetch "My Outfits" contents and refresh the list to display
        // initially fetched items. If not all items are fetched now
        // the observer will refresh the list as soon as the new items
        // arrive.
        category->fetch();
        refreshList(outfits);

        mIsInitialized = true;
    }
}

void LLOutfitListBase::refreshList(const LLUUID& category_id)
{
    bool wasNull = mRefreshListState.CategoryUUID.isNull();
    mRefreshListState.CategoryUUID.setNull();

    LLInventoryModel::cat_array_t cat_array;
    LLInventoryModel::item_array_t item_array;

    // Collect all sub-categories of a given category.
    LLIsType is_category(LLAssetType::AT_CATEGORY);
    gInventory.collectDescendentsIf(
        category_id,
        cat_array,
        item_array,
        LLInventoryModel::EXCLUDE_TRASH,
        is_category);

    // Memorize item names for each UUID
    std::map<LLUUID, std::string> names;
    for (const LLPointer<LLViewerInventoryCategory>& cat : cat_array)
    {
        names.emplace(std::make_pair(cat->getUUID(), cat->getName()));
    }

    // Fill added and removed items vectors.
    mRefreshListState.Added.clear();
    mRefreshListState.Removed.clear();
    computeDifference(cat_array, mRefreshListState.Added, mRefreshListState.Removed);
    // Sort added items vector by item name.
    std::sort(mRefreshListState.Added.begin(), mRefreshListState.Added.end(),
        [names](const LLUUID& a, const LLUUID& b)
        {
            return LLStringUtil::compareDict(names.at(a), names.at(b)) < 0;
        });
    // Initialize iterators for added and removed items vectors.
    mRefreshListState.AddedIterator = mRefreshListState.Added.begin();
    mRefreshListState.RemovedIterator = mRefreshListState.Removed.begin();

    LL_INFOS() << "added: " << mRefreshListState.Added.size() <<
        ", removed: " << mRefreshListState.Removed.size() <<
        ", changed: " << gInventory.getChangedIDs().size() <<
        LL_ENDL;

    mRefreshListState.CategoryUUID = category_id;
    if (wasNull)
    {
        gIdleCallbacks.addFunction(onIdle, this);
    }
}

// static
void LLOutfitListBase::onIdle(void* userdata)
{
    LLOutfitListBase* self = (LLOutfitListBase*)userdata;

    self->onIdleRefreshList();
}

void LLOutfitListBase::onIdleRefreshList()
{
    if (mRefreshListState.CategoryUUID.isNull())
        return;

    const F64 MAX_TIME = 0.05f;
    F64 curent_time = LLTimer::getTotalSeconds();
    const F64 end_time = curent_time + MAX_TIME;

    // Handle added tabs.
    while (mRefreshListState.AddedIterator < mRefreshListState.Added.end())
    {
        const LLUUID cat_id = (*mRefreshListState.AddedIterator++);
        updateAddedCategory(cat_id);

        curent_time = LLTimer::getTotalSeconds();
        if (curent_time >= end_time)
            return;
    }
    mRefreshListState.Added.clear();
    mRefreshListState.AddedIterator = mRefreshListState.Added.end();

    // Handle removed tabs.
    while (mRefreshListState.RemovedIterator < mRefreshListState.Removed.end())
    {
        const LLUUID cat_id = (*mRefreshListState.RemovedIterator++);
        updateRemovedCategory(cat_id);

        curent_time = LLTimer::getTotalSeconds();
        if (curent_time >= end_time)
            return;
    }
    mRefreshListState.Removed.clear();
    mRefreshListState.RemovedIterator = mRefreshListState.Removed.end();

    // Get changed items from inventory model and update outfit tabs
    // which might have been renamed.
    const LLInventoryModel::changed_items_t& changed_items = gInventory.getChangedIDs();
    for (LLInventoryModel::changed_items_t::const_iterator items_iter = changed_items.begin();
        items_iter != changed_items.end();
        ++items_iter)
    {
        LLViewerInventoryCategory *cat = gInventory.getCategory(*items_iter);
        if (cat)
        {
<<<<<<< HEAD
            updateChangedCategoryName(cat, cat->getName());
=======
            LLInventoryObject* obj = gInventory.getObject(*items_iter);
            if (!obj || (obj->getType() != LLAssetType::AT_CATEGORY))
            {
                break;
            }
            cat = (LLViewerInventoryCategory*)obj;
>>>>>>> da9a1dcb
        }
    }

    sortOutfits();
    highlightBaseOutfit();

    gIdleCallbacks.deleteFunction(onIdle, this);
    mRefreshListState.CategoryUUID.setNull();

    LL_INFOS() << "done" << LL_ENDL;
}

void LLOutfitListBase::computeDifference(
    const LLInventoryModel::cat_array_t& vcats,
    uuid_vec_t& vadded,
    uuid_vec_t& vremoved)
{
    uuid_vec_t vnew;
    // Creating a vector of newly collected sub-categories UUIDs.
    for (LLInventoryModel::cat_array_t::const_iterator iter = vcats.begin();
        iter != vcats.end();
        iter++)
    {
        vnew.push_back((*iter)->getUUID());
    }

    uuid_vec_t vcur;
    getCurrentCategories(vcur);

    LLCommonUtils::computeDifference(vnew, vcur, vadded, vremoved);
}

void LLOutfitListBase::sortOutfits()
{
}

void LLOutfitListBase::highlightBaseOutfit()
{
    // id of base outfit
    LLUUID base_id = LLAppearanceMgr::getInstance()->getBaseOutfitUUID();
    if (base_id != mHighlightedOutfitUUID)
    {
        LLUUID prev_id = mHighlightedOutfitUUID;
        mHighlightedOutfitUUID = base_id;
        onHighlightBaseOutfit(base_id, prev_id);
    }
}

void LLOutfitListBase::removeSelected()
{
    LLNotificationsUtil::add("DeleteOutfits", LLSD(), LLSD(), boost::bind(&LLOutfitListBase::onOutfitsRemovalConfirmation, this, _1, _2));
}

void LLOutfitListBase::onOutfitsRemovalConfirmation(const LLSD& notification, const LLSD& response)
{
    S32 option = LLNotificationsUtil::getSelectedOption(notification, response);
    if (option != 0) return; // canceled

    if (mSelectedOutfitUUID.notNull())
    {
        gInventory.removeCategory(mSelectedOutfitUUID);
    }
}

void LLOutfitListBase::setSelectedOutfitByUUID(const LLUUID& outfit_uuid)
{
    onSetSelectedOutfitByUUID(outfit_uuid);
}

boost::signals2::connection LLOutfitListBase::setSelectionChangeCallback(selection_change_callback_t cb)
{
    return mSelectionChangeSignal.connect(cb);
}

void LLOutfitListBase::signalSelectionOutfitUUID(const LLUUID& category_id)
{
    mSelectionChangeSignal(category_id);
}

void LLOutfitListBase::outfitRightClickCallBack(LLUICtrl* ctrl, S32 x, S32 y, const LLUUID& cat_id)
{
    onOutfitRightClick(ctrl, x, y, cat_id);
}

void LLOutfitListBase::ChangeOutfitSelection(LLWearableItemsList* list, const LLUUID& category_id)
{
    onChangeOutfitSelection(list, category_id);
    mSelectedOutfitUUID = category_id;
    signalSelectionOutfitUUID(category_id);
}

BOOL LLOutfitListBase::postBuild()
{
    mGearMenu = createGearMenu();

    LLMenuButton* menu_gear_btn = getChild<LLMenuButton>("options_gear_btn");

    menu_gear_btn->setMouseDownCallback(boost::bind(&LLOutfitListGearMenuBase::updateItemsVisibility, mGearMenu));
    menu_gear_btn->setMenu(mGearMenu->getMenu());
    return TRUE;
}

void LLOutfitListBase::collapseAllFolders()
{
    onCollapseAllFolders();
}

void LLOutfitListBase::expandAllFolders()
{
    onExpandAllFolders();
}

void LLOutfitListBase::deselectOutfit(const LLUUID& category_id)
{
    // Reset selection if the outfit is selected.
    if (category_id == mSelectedOutfitUUID)
    {
        mSelectedOutfitUUID = LLUUID::null;
        signalSelectionOutfitUUID(mSelectedOutfitUUID);
    }
}

LLContextMenu* LLOutfitContextMenu::createMenu()
{
    LLUICtrl::CommitCallbackRegistry::ScopedRegistrar registrar;
    LLUICtrl::EnableCallbackRegistry::ScopedRegistrar enable_registrar;
    LLUUID selected_id = mUUIDs.front();

    registrar.add("Outfit.WearReplace",
        boost::bind(&LLAppearanceMgr::replaceCurrentOutfit, &LLAppearanceMgr::instance(), selected_id));
    registrar.add("Outfit.WearAdd",
        boost::bind(&LLAppearanceMgr::addCategoryToCurrentOutfit, &LLAppearanceMgr::instance(), selected_id));
    registrar.add("Outfit.TakeOff",
        boost::bind(&LLAppearanceMgr::takeOffOutfit, &LLAppearanceMgr::instance(), selected_id));
    registrar.add("Outfit.Edit", boost::bind(editOutfit));
    registrar.add("Outfit.Rename", boost::bind(renameOutfit, selected_id));
    registrar.add("Outfit.Delete", boost::bind(&LLOutfitListBase::removeSelected, mOutfitList));

    enable_registrar.add("Outfit.OnEnable", boost::bind(&LLOutfitContextMenu::onEnable, this, _2));
    enable_registrar.add("Outfit.OnVisible", boost::bind(&LLOutfitContextMenu::onVisible, this, _2));

    return createFromFile("menu_outfit_tab.xml");

}

bool LLOutfitContextMenu::onEnable(LLSD::String param)
{
    LLUUID outfit_cat_id = mUUIDs.back();

    if ("rename" == param)
    {
        return get_is_category_renameable(&gInventory, outfit_cat_id);
    }
    else if ("wear_replace" == param)
    {
        return LLAppearanceMgr::instance().getCanReplaceCOF(outfit_cat_id);
    }
    else if ("wear_add" == param)
    {
        return LLAppearanceMgr::getCanAddToCOF(outfit_cat_id);
    }
    else if ("take_off" == param)
    {
        return LLAppearanceMgr::getCanRemoveFromCOF(outfit_cat_id);
    }

    return true;
}

bool LLOutfitContextMenu::onVisible(LLSD::String param)
{
    LLUUID outfit_cat_id = mUUIDs.back();

    if ("edit" == param)
    {
        bool is_worn = LLAppearanceMgr::instance().getBaseOutfitUUID() == outfit_cat_id;
        return is_worn;
    }
    else if ("wear_replace" == param)
    {
        return true;
    }
    else if ("delete" == param)
    {
        return LLAppearanceMgr::instance().getCanRemoveOutfit(outfit_cat_id);
    }

    return true;
}

//static
void LLOutfitContextMenu::editOutfit()
{
    LLFloaterSidePanelContainer::showPanel("appearance", LLSD().with("type", "edit_outfit"));
}

void LLOutfitContextMenu::renameOutfit(const LLUUID& outfit_cat_id)
{
    LLAppearanceMgr::instance().renameOutfit(outfit_cat_id);
}

LLOutfitListGearMenuBase::LLOutfitListGearMenuBase(LLOutfitListBase* olist)
    :   mOutfitList(olist),
        mMenu(NULL)
{
    llassert_always(mOutfitList);

    LLUICtrl::CommitCallbackRegistry::ScopedRegistrar registrar;
    LLUICtrl::EnableCallbackRegistry::ScopedRegistrar enable_registrar;

    registrar.add("Gear.Wear", boost::bind(&LLOutfitListGearMenuBase::onWear, this));
    registrar.add("Gear.TakeOff", boost::bind(&LLOutfitListGearMenuBase::onTakeOff, this));
    registrar.add("Gear.Rename", boost::bind(&LLOutfitListGearMenuBase::onRename, this));
    registrar.add("Gear.Delete", boost::bind(&LLOutfitListBase::removeSelected, mOutfitList));
    registrar.add("Gear.Create", boost::bind(&LLOutfitListGearMenuBase::onCreate, this, _2));
    registrar.add("Gear.Collapse", boost::bind(&LLOutfitListBase::onCollapseAllFolders, mOutfitList));
    registrar.add("Gear.Expand", boost::bind(&LLOutfitListBase::onExpandAllFolders, mOutfitList));

    registrar.add("Gear.WearAdd", boost::bind(&LLOutfitListGearMenuBase::onAdd, this));

    registrar.add("Gear.Thumbnail", boost::bind(&LLOutfitListGearMenuBase::onThumbnail, this));
    registrar.add("Gear.SortByName", boost::bind(&LLOutfitListGearMenuBase::onChangeSortOrder, this));

    enable_registrar.add("Gear.OnEnable", boost::bind(&LLOutfitListGearMenuBase::onEnable, this, _2));
    enable_registrar.add("Gear.OnVisible", boost::bind(&LLOutfitListGearMenuBase::onVisible, this, _2));

    mMenu = LLUICtrlFactory::getInstance()->createFromFile<LLToggleableMenu>(
        "menu_outfit_gear.xml", gMenuHolder, LLViewerMenuHolderGL::child_registry_t::instance());
    llassert(mMenu);
}

LLOutfitListGearMenuBase::~LLOutfitListGearMenuBase()
{}

void LLOutfitListGearMenuBase::updateItemsVisibility()
{
    onUpdateItemsVisibility();
}

void LLOutfitListGearMenuBase::onUpdateItemsVisibility()
{
    if (!mMenu) return;

    bool have_selection = getSelectedOutfitID().notNull();
    mMenu->setItemVisible("sepatator1", have_selection);
    mMenu->setItemVisible("sepatator2", have_selection);
    mMenu->arrangeAndClear(); // update menu height
}

LLToggleableMenu* LLOutfitListGearMenuBase::getMenu()
{
    return mMenu;
}
const LLUUID& LLOutfitListGearMenuBase::getSelectedOutfitID()
{
    return mOutfitList->getSelectedOutfitUUID();
}

LLViewerInventoryCategory* LLOutfitListGearMenuBase::getSelectedOutfit()
{
    const LLUUID& selected_outfit_id = getSelectedOutfitID();
    if (selected_outfit_id.isNull())
    {
        return NULL;
    }

    LLViewerInventoryCategory* cat = gInventory.getCategory(selected_outfit_id);
    return cat;
}

void LLOutfitListGearMenuBase::onWear()
{
    LLViewerInventoryCategory* selected_outfit = getSelectedOutfit();
    if (selected_outfit)
    {
        LLAppearanceMgr::instance().wearInventoryCategory(
            selected_outfit, /*copy=*/ FALSE, /*append=*/ FALSE);
    }
}

void LLOutfitListGearMenuBase::onAdd()
{
    const LLUUID& selected_id = getSelectedOutfitID();

    if (selected_id.notNull())
    {
        LLAppearanceMgr::getInstance()->addCategoryToCurrentOutfit(selected_id);
    }
}

void LLOutfitListGearMenuBase::onTakeOff()
{
    // Take off selected outfit.
    const LLUUID& selected_outfit_id = getSelectedOutfitID();
    if (selected_outfit_id.notNull())
    {
        LLAppearanceMgr::instance().takeOffOutfit(selected_outfit_id);
    }
}

void LLOutfitListGearMenuBase::onRename()
{
    const LLUUID& selected_outfit_id = getSelectedOutfitID();
    if (selected_outfit_id.notNull())
    {
        LLAppearanceMgr::instance().renameOutfit(selected_outfit_id);
    }
}

void LLOutfitListGearMenuBase::onCreate(const LLSD& data)
{
    LLWearableType::EType type = LLWearableType::getInstance()->typeNameToType(data.asString());
    if (type == LLWearableType::WT_NONE)
    {
        LL_WARNS() << "Invalid wearable type" << LL_ENDL;
        return;
    }

    LLAgentWearables::createWearable(type, true);
}

bool LLOutfitListGearMenuBase::onEnable(LLSD::String param)
{
    // Handle the "Wear - Replace Current Outfit" menu option specially
    // because LLOutfitList::isActionEnabled() checks whether it's allowed
    // to wear selected outfit OR selected items, while we're only
    // interested in the outfit (STORM-183).
    if ("wear" == param)
    {
        return LLAppearanceMgr::instance().getCanReplaceCOF(mOutfitList->getSelectedOutfitUUID());
    }

    return mOutfitList->isActionEnabled(param);
}

bool LLOutfitListGearMenuBase::onVisible(LLSD::String param)
{
    const LLUUID& selected_outfit_id = getSelectedOutfitID();
    if (selected_outfit_id.isNull()) // no selection or invalid outfit selected
    {
        return false;
    }

    // *TODO This condition leads to menu item behavior inconsistent with
    // "Wear" button behavior and should be modified or removed.
    bool is_worn = LLAppearanceMgr::instance().getBaseOutfitUUID() == selected_outfit_id;

    if ("wear" == param)
    {
        return !is_worn;
    }

    return true;
}

void LLOutfitListGearMenuBase::onThumbnail()
{
    const LLUUID& selected_outfit_id = getSelectedOutfitID();
    LLSD data(selected_outfit_id);
    LLFloaterReg::showInstance("change_item_thumbnail", data);
}

void LLOutfitListGearMenuBase::onChangeSortOrder()
{

}

LLOutfitListGearMenu::LLOutfitListGearMenu(LLOutfitListBase* olist)
    : LLOutfitListGearMenuBase(olist)
{}

LLOutfitListGearMenu::~LLOutfitListGearMenu()
{}

void LLOutfitListGearMenu::onUpdateItemsVisibility()
{
    if (!mMenu) return;
    mMenu->setItemVisible("expand", TRUE);
    mMenu->setItemVisible("collapse", TRUE);
    mMenu->setItemVisible("thumbnail", FALSE); // Never visible?
    mMenu->setItemVisible("sepatator3", FALSE);
    mMenu->setItemVisible("sort_folders_by_name", FALSE);
    LLOutfitListGearMenuBase::onUpdateItemsVisibility();
}

// EOF<|MERGE_RESOLUTION|>--- conflicted
+++ resolved
@@ -913,17 +913,16 @@
         LLViewerInventoryCategory *cat = gInventory.getCategory(*items_iter);
         if (cat)
         {
-<<<<<<< HEAD
-            updateChangedCategoryName(cat, cat->getName());
-=======
             LLInventoryObject* obj = gInventory.getObject(*items_iter);
             if (!obj || (obj->getType() != LLAssetType::AT_CATEGORY))
             {
                 break;
             }
             cat = (LLViewerInventoryCategory*)obj;
->>>>>>> da9a1dcb
         }
+        std::string name = cat->getName();
+
+        updateChangedCategoryName(cat, name);
     }
 
     sortOutfits();
