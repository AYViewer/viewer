/**
 * @file llpreviewtexture.cpp
 * @brief LLPreviewTexture class implementation
 *
 * $LicenseInfo:firstyear=2002&license=viewerlgpl$
 * Second Life Viewer Source Code
 * Copyright (C) 2010, Linden Research, Inc.
 *
 * This library is free software; you can redistribute it and/or
 * modify it under the terms of the GNU Lesser General Public
 * License as published by the Free Software Foundation;
 * version 2.1 of the License only.
 *
 * This library is distributed in the hope that it will be useful,
 * but WITHOUT ANY WARRANTY; without even the implied warranty of
 * MERCHANTABILITY or FITNESS FOR A PARTICULAR PURPOSE.  See the GNU
 * Lesser General Public License for more details.
 *
 * You should have received a copy of the GNU Lesser General Public
 * License along with this library; if not, write to the Free Software
 * Foundation, Inc., 51 Franklin Street, Fifth Floor, Boston, MA  02110-1301  USA
 *
 * Linden Research, Inc., 945 Battery Street, San Francisco, CA  94111  USA
 * $/LicenseInfo$
 */

#include "llviewerprecompiledheaders.h"

#include "llwindow.h"

#include "llpreviewtexture.h"

#include "llagent.h"
#include "llbutton.h"
#include "llcombobox.h"
#include "llfilepicker.h"
#include "llfloaterreg.h"
#include "llimagetga.h"
#include "llimagepng.h"
#include "llinventory.h"
#include "llinventorymodel.h"
#include "llnotificationsutil.h"
#include "llresmgr.h"
#include "lltrans.h"
#include "lltextbox.h"
#include "lltextureview.h"
#include "llui.h"
#include "llviewerinventory.h"
#include "llviewermenufile.h" // LLFilePickerReplyThread
#include "llviewertexture.h"
#include "llviewertexturelist.h"
#include "lluictrlfactory.h"
#include "llviewercontrol.h"
#include "llviewerwindow.h"
#include "lllineeditor.h"

#include <boost/lexical_cast.hpp>

const S32 CLIENT_RECT_VPAD = 4;

const F32 SECONDS_TO_SHOW_FILE_SAVED_MSG = 8.f;

const F32 PREVIEW_TEXTURE_MAX_ASPECT = 200.f;
const F32 PREVIEW_TEXTURE_MIN_ASPECT = 0.005f;


LLPreviewTexture::LLPreviewTexture(const LLSD& key)
<<<<<<< HEAD
	: LLPreview(key),
	  mLoadingFullImage( false ),
      mSavingMultiple(false),
	  mShowKeepDiscard(false),
	  mCopyToInv(false),
	  mIsCopyable(false),
	  mIsFullPerm(false),
	  mUpdateDimensions(true),
	  mLastHeight(0),
	  mLastWidth(0),
	  mAspectRatio(0.f),
	  mPreviewToSave(false),
	  mImage(NULL),
	  mImageOldBoostLevel(LLGLTexture::BOOST_NONE)
{
	updateImageID();
	if (key.has("save_as"))
	{
		mPreviewToSave = true;
	}
=======
    : LLPreview(key),
      mLoadingFullImage( FALSE ),
      mShowKeepDiscard(FALSE),
      mCopyToInv(FALSE),
      mIsCopyable(FALSE),
      mIsFullPerm(FALSE),
      mUpdateDimensions(TRUE),
      mLastHeight(0),
      mLastWidth(0),
      mAspectRatio(0.f),
      mPreviewToSave(FALSE),
      mImage(NULL),
      mImageOldBoostLevel(LLGLTexture::BOOST_NONE)
{
    updateImageID();
    if (key.has("save_as"))
    {
        mPreviewToSave = TRUE;
    }
>>>>>>> e1623bb2
}

LLPreviewTexture::~LLPreviewTexture()
{
    LLLoadedCallbackEntry::cleanUpCallbackList(&mCallbackTextureList) ;

    if( mLoadingFullImage )
    {
        getWindow()->decBusyCount();
    }

    if (mImage.notNull())
    {
        mImage->setBoostLevel(mImageOldBoostLevel);
        mImage = NULL;
    }
}

void LLPreviewTexture::populateRatioList()
{
    // Fill in ratios list with common aspect ratio values
    mRatiosList.clear();
    mRatiosList.push_back(LLTrans::getString("Unconstrained"));
    mRatiosList.push_back("1:1");
    mRatiosList.push_back("4:3");
    mRatiosList.push_back("10:7");
    mRatiosList.push_back("3:2");
    mRatiosList.push_back("16:10");
    mRatiosList.push_back("16:9");
    mRatiosList.push_back("2:1");

    // Now fill combo box with provided list
    LLComboBox* combo = getChild<LLComboBox>("combo_aspect_ratio");
    combo->removeall();

    for (std::vector<std::string>::const_iterator it = mRatiosList.begin(); it != mRatiosList.end(); ++it)
    {
        combo->add(*it);
    }
}

// virtual
bool LLPreviewTexture::postBuild()
{
    if (mCopyToInv)
    {
        getChild<LLButton>("Keep")->setLabel(getString("Copy"));
        childSetAction("Keep",LLPreview::onBtnCopyToInv,this);
        getChildView("Discard")->setVisible( false);
    }
    else if (mShowKeepDiscard)
    {
        childSetAction("Keep",onKeepBtn,this);
        childSetAction("Discard",onDiscardBtn,this);
    }
    else
    {
        getChildView("Keep")->setVisible( false);
        getChildView("Discard")->setVisible( false);
    }

    childSetAction("save_tex_btn", LLPreviewTexture::onSaveAsBtn, this);
    getChildView("save_tex_btn")->setVisible( true);
    getChildView("save_tex_btn")->setEnabled(canSaveAs());

    const LLInventoryItem* item = getItem();
    if (item)
    {
        if (!mCopyToInv)
        {
            childSetCommitCallback("desc", LLPreview::onText, this);
            getChild<LLUICtrl>("desc")->setValue(item->getDescription());
            getChild<LLLineEditor>("desc")->setPrevalidate(&LLTextValidate::validateASCIIPrintableNoPipe);
        }
        bool source_library = mObjectUUID.isNull() && gInventory.isObjectDescendentOf(item->getUUID(), gInventory.getLibraryRootFolderID());
        if (source_library)
        {
            getChildView("Discard")->setEnabled(false);
        }
    }

    // Fill in ratios list and combo box with common aspect ratio values
    populateRatioList();

    childSetCommitCallback("combo_aspect_ratio", onAspectRatioCommit, this);

    LLComboBox* combo = getChild<LLComboBox>("combo_aspect_ratio");
    combo->setCurrentByIndex(0);

    return LLPreview::postBuild();
}

// static
void LLPreviewTexture::onSaveAsBtn(void* data)
{
    LLPreviewTexture* self = (LLPreviewTexture*)data;
    self->saveAs();
}

void LLPreviewTexture::draw()
{
    updateDimensions();

    LLPreview::draw();

    if (!isMinimized())
    {
        LLGLSUIDefault gls_ui;
        gGL.getTexUnit(0)->unbind(LLTexUnit::TT_TEXTURE);

        const LLRect& border = mClientRect;
        LLRect interior = mClientRect;
        interior.stretch( -PREVIEW_BORDER_WIDTH );

        // ...border
        gl_rect_2d( border, LLColor4(0.f, 0.f, 0.f, 1.f));
        gl_rect_2d_checkerboard( interior );

        if ( mImage.notNull() )
        {
            // Draw the texture
            gGL.diffuseColor3f( 1.f, 1.f, 1.f );
            gl_draw_scaled_image(interior.mLeft,
                                interior.mBottom,
                                interior.getWidth(),
                                interior.getHeight(),
                                mImage);

            // Pump the texture priority
            F32 pixel_area = mLoadingFullImage ? (F32)MAX_IMAGE_AREA  : (F32)(interior.getWidth() * interior.getHeight() );
            mImage->addTextureStats( pixel_area );

            // Don't bother decoding more than we can display, unless
            // we're loading the full image.
            if (!mLoadingFullImage)
            {
                S32 int_width = interior.getWidth();
                S32 int_height = interior.getHeight();
                mImage->setKnownDrawSize(int_width, int_height);
            }
            else
            {
                // Don't use this feature
                mImage->setKnownDrawSize(0, 0);
            }

            if( mLoadingFullImage )
            {
                LLFontGL::getFontSansSerif()->renderUTF8(LLTrans::getString("Receiving"), 0,
                    interior.mLeft + 4,
                    interior.mBottom + 4,
                    LLColor4::white, LLFontGL::LEFT, LLFontGL::BOTTOM,
                    LLFontGL::NORMAL,
                    LLFontGL::DROP_SHADOW);

                F32 data_progress = mImage->getDownloadProgress() ;

                // Draw the progress bar.
                const S32 BAR_HEIGHT = 12;
                const S32 BAR_LEFT_PAD = 80;
                S32 left = interior.mLeft + 4 + BAR_LEFT_PAD;
                S32 bar_width = getRect().getWidth() - left - RESIZE_HANDLE_WIDTH - 2;
                S32 top = interior.mBottom + 4 + BAR_HEIGHT;
                S32 right = left + bar_width;
                S32 bottom = top - BAR_HEIGHT;

                LLColor4 background_color(0.f, 0.f, 0.f, 0.75f);
                LLColor4 decoded_color(0.f, 1.f, 0.f, 1.0f);
                LLColor4 downloaded_color(0.f, 0.5f, 0.f, 1.0f);

                gl_rect_2d(left, top, right, bottom, background_color);

                if (data_progress > 0.0f)
                {
                    // Downloaded bytes
                    right = left + llfloor(data_progress * (F32)bar_width);
                    if (right > left)
                    {
                        gl_rect_2d(left, top, right, bottom, downloaded_color);
                    }
                }
            }
            else
            if( !mSavedFileTimer.hasExpired() )
            {
                LLFontGL::getFontSansSerif()->renderUTF8(LLTrans::getString("FileSaved"), 0,
                    interior.mLeft + 4,
                    interior.mBottom + 4,
                    LLColor4::white, LLFontGL::LEFT, LLFontGL::BOTTOM,
                    LLFontGL::NORMAL,
                    LLFontGL::DROP_SHADOW);
            }
        }
    }

}


// virtual
bool LLPreviewTexture::canSaveAs() const
{
    return mIsFullPerm && !mLoadingFullImage && mImage.notNull() && !mImage->isMissingAsset();
}


// virtual
void LLPreviewTexture::saveAs()
{
    if( mLoadingFullImage )
        return;

    std::string filename = getItem() ? LLDir::getScrubbedFileName(getItem()->getName()) : LLStringUtil::null;
    LLFilePickerReplyThread::startPicker(boost::bind(&LLPreviewTexture::saveTextureToFile, this, _1), LLFilePicker::FFSAVE_TGAPNG, filename);
}

void LLPreviewTexture::saveTextureToFile(const std::vector<std::string>& filenames)
{
<<<<<<< HEAD
	const LLInventoryItem* item = getItem();
	if (item && mPreviewToSave)
	{
		mPreviewToSave = false;
		LLFloaterReg::showTypedInstance<LLPreviewTexture>("preview_texture", item->getUUID());
	}

	// remember the user-approved/edited file name.
	mSaveFileName = filenames[0];
    mSavingMultiple = false;
	mLoadingFullImage = true;
	getWindow()->incBusyCount();

    LL_DEBUGS("FileSaveAs") << "Scheduling saving file to " << mSaveFileName << LL_ENDL;

	mImage->forceToSaveRawImage(0);//re-fetch the raw image if the old one is removed.
	mImage->setLoadedCallback(LLPreviewTexture::onFileLoadedForSave,
		0, true, false, new LLUUID(mItemUUID), &mCallbackTextureList);
=======
    const LLInventoryItem* item = getItem();
    if (item && mPreviewToSave)
    {
        mPreviewToSave = FALSE;
        LLFloaterReg::showTypedInstance<LLPreviewTexture>("preview_texture", item->getUUID());
    }

    // remember the user-approved/edited file name.
    mSaveFileName = filenames[0];
    mLoadingFullImage = TRUE;
    getWindow()->incBusyCount();

    mImage->forceToSaveRawImage(0);//re-fetch the raw image if the old one is removed.
    mImage->setLoadedCallback(LLPreviewTexture::onFileLoadedForSave,
        0, TRUE, FALSE, new LLUUID(mItemUUID), &mCallbackTextureList);
>>>>>>> e1623bb2
}


void LLPreviewTexture::saveMultipleToFile(const std::string& file_name)
{
<<<<<<< HEAD
    std::string texture_location(gSavedSettings.getString("TextureSaveLocation"));	
    std::string texture_name = LLDir::getScrubbedFileName(file_name.empty() ? getItem()->getName() : file_name);
=======
    std::string texture_location(gSavedSettings.getString("TextureSaveLocation"));
    std::string texture_name = file_name.empty() ? getItem()->getName() : file_name;

    std::string filepath;
    S32 i = 0;
    S32 err = 0;
    std::string extension(".png");
    do
    {
        filepath = texture_location;
        filepath += gDirUtilp->getDirDelimiter();
        filepath += texture_name;

        if (i != 0)
        {
            filepath += llformat("_%.3d", i);
        }
>>>>>>> e1623bb2

    mSaveFileName = texture_location + gDirUtilp->getDirDelimiter() + texture_name + ".png";

<<<<<<< HEAD
    mSavingMultiple = true;
    mLoadingFullImage = true;
=======
        llstat stat_info;
        err = LLFile::stat( filepath, &stat_info );
        i++;
    } while (-1 != err);  // Search until the file is not found (i.e., stat() gives an error).


    mSaveFileName = filepath;
    mLoadingFullImage = TRUE;
>>>>>>> e1623bb2
    getWindow()->incBusyCount();

    LL_DEBUGS("FileSaveAs") << "Scheduling saving file to " << mSaveFileName << LL_ENDL;

    mImage->forceToSaveRawImage(0);//re-fetch the raw image if the old one is removed.
    mImage->setLoadedCallback(LLPreviewTexture::onFileLoadedForSave,
        0, true, false, new LLUUID(mItemUUID), &mCallbackTextureList);
}

// virtual
void LLPreviewTexture::reshape(S32 width, S32 height, bool called_from_parent)
{
    LLPreview::reshape(width, height, called_from_parent);

    LLRect dim_rect(getChildView("dimensions")->getRect());

    S32 horiz_pad = 2 * (LLPANEL_BORDER_WIDTH + PREVIEW_PAD) + PREVIEW_RESIZE_HANDLE_SIZE;

    // add space for dimensions and aspect ratio
    S32 info_height = dim_rect.mTop + CLIENT_RECT_VPAD;
    if (getChild<LLLayoutPanel>("buttons_panel")->getVisible())
    {
        info_height += getChild<LLLayoutPanel>("buttons_panel")->getRect().getHeight();
    }
    LLRect client_rect(horiz_pad, getRect().getHeight(), getRect().getWidth() - horiz_pad, 0);
    client_rect.mTop -= (PREVIEW_HEADER_SIZE + CLIENT_RECT_VPAD);
    client_rect.mBottom += PREVIEW_BORDER + CLIENT_RECT_VPAD + info_height ;

    S32 client_width = client_rect.getWidth();
    S32 client_height = client_rect.getHeight();

    if (mAspectRatio > 0.f)
    {
        if(mAspectRatio > 1.f)
        {
            client_height = llceil((F32)client_width / mAspectRatio);
            if(client_height > client_rect.getHeight())
            {
                client_height = client_rect.getHeight();
                client_width = llceil((F32)client_height * mAspectRatio);
            }
        }
        else//mAspectRatio < 1.f
        {
            client_width = llceil((F32)client_height * mAspectRatio);
            if(client_width > client_rect.getWidth())
            {
                client_width = client_rect.getWidth();
                client_height = llceil((F32)client_width / mAspectRatio);
            }
        }
    }

    mClientRect.setLeftTopAndSize(client_rect.getCenterX() - (client_width / 2), client_rect.getCenterY() +  (client_height / 2), client_width, client_height);

}

// virtual
void LLPreviewTexture::onFocusReceived()
{
    LLPreview::onFocusReceived();
}

void LLPreviewTexture::openToSave()
{
<<<<<<< HEAD
	mPreviewToSave = true;
=======
    mPreviewToSave = TRUE;
>>>>>>> e1623bb2
}

void LLPreviewTexture::hideCtrlButtons()
{
    getChildView("desc txt")->setVisible(false);
    getChildView("desc")->setVisible(false);
    getChild<LLLayoutStack>("preview_stack")->collapsePanel(getChild<LLLayoutPanel>("buttons_panel"), true);
    getChild<LLLayoutPanel>("buttons_panel")->setVisible(false);
    getChild<LLComboBox>("combo_aspect_ratio")->setCurrentByIndex(0); //unconstrained
    reshape(getRect().getWidth(), getRect().getHeight());
}

// static
<<<<<<< HEAD
void LLPreviewTexture::onFileLoadedForSave(bool success, 
					   LLViewerFetchedTexture *src_vi,
					   LLImageRaw* src, 
					   LLImageRaw* aux_src, 
					   S32 discard_level,
					   bool final,
					   void* userdata)
{
	LLUUID* item_uuid = (LLUUID*) userdata;

	LLPreviewTexture* self = LLFloaterReg::findTypedInstance<LLPreviewTexture>("preview_texture", *item_uuid);

	if( final || !success )
	{
		delete item_uuid;

		if( self )
		{
			self->getWindow()->decBusyCount();
			self->mLoadingFullImage = false;
		}
	}

	if( self && final && success )
	{
        LL_DEBUGS("FileSaveAs") << "Saving file to " << self->mSaveFileName << LL_ENDL;
		const U32 ext_length = 3;
		std::string extension = self->mSaveFileName.substr( self->mSaveFileName.length() - ext_length);

        std::string filepath;
        if (self->mSavingMultiple)
        {
            std::string part_path = self->mSaveFileName.substr(0, self->mSaveFileName.length() - ext_length - 1);

            S32 i = 0;
            S32 err = 0;
            do
            {
                filepath = part_path;

                if (i != 0)
                {
                    filepath += llformat("_%.3d", i);
                }

                filepath += ".";
                filepath += extension;

                llstat stat_info;
                err = LLFile::stat(filepath, &stat_info);
                i++;
            } while (-1 != err);  // Search until the file is not found (i.e., stat() gives an error).
        }
        else
        {
            filepath = self->mSaveFileName;
        }

		LLStringUtil::toLower(extension);
		// We only support saving in PNG or TGA format
		LLPointer<LLImageFormatted> image;
		if(extension == "png")
		{
			image = new LLImagePNG;
		}
		else if(extension == "tga")
		{
			image = new LLImageTGA;
		}

		if( image && !image->encode( src, 0 ) )
		{
			LLSD args;
			args["FILE"] = filepath;
			LLNotificationsUtil::add("CannotEncodeFile", args);
		}
		else if( image && !image->save(filepath) )
		{
			LLSD args;
			args["FILE"] = filepath;
			LLNotificationsUtil::add("CannotWriteFile", args);
		}
		else
		{
			self->mSavedFileTimer.reset();
			self->mSavedFileTimer.setTimerExpirySec( SECONDS_TO_SHOW_FILE_SAVED_MSG );
		}
        LL_DEBUGS("FileSaveAs") << "Done saving file to " << filepath << LL_ENDL;

		self->mSaveFileName.clear();
	}

	if( self && !success )
	{
		LLNotificationsUtil::add("CannotDownloadFile");
	}
=======
void LLPreviewTexture::onFileLoadedForSave(BOOL success,
                       LLViewerFetchedTexture *src_vi,
                       LLImageRaw* src,
                       LLImageRaw* aux_src,
                       S32 discard_level,
                       BOOL final,
                       void* userdata)
{
    LLUUID* item_uuid = (LLUUID*) userdata;

    LLPreviewTexture* self = LLFloaterReg::findTypedInstance<LLPreviewTexture>("preview_texture", *item_uuid);

    if( final || !success )
    {
        delete item_uuid;

        if( self )
        {
            self->getWindow()->decBusyCount();
            self->mLoadingFullImage = FALSE;
        }
    }

    if( self && final && success )
    {
        const U32 ext_length = 3;
        std::string extension = self->mSaveFileName.substr( self->mSaveFileName.length() - ext_length);
        LLStringUtil::toLower(extension);
        // We only support saving in PNG or TGA format
        LLPointer<LLImageFormatted> image;
        if(extension == "png")
        {
            image = new LLImagePNG;
        }
        else if(extension == "tga")
        {
            image = new LLImageTGA;
        }

        if( image && !image->encode( src, 0 ) )
        {
            LLSD args;
            args["FILE"] = self->mSaveFileName;
            LLNotificationsUtil::add("CannotEncodeFile", args);
        }
        else if( image && !image->save( self->mSaveFileName ) )
        {
            LLSD args;
            args["FILE"] = self->mSaveFileName;
            LLNotificationsUtil::add("CannotWriteFile", args);
        }
        else
        {
            self->mSavedFileTimer.reset();
            self->mSavedFileTimer.setTimerExpirySec( SECONDS_TO_SHOW_FILE_SAVED_MSG );
        }

        self->mSaveFileName.clear();
    }

    if( self && !success )
    {
        LLNotificationsUtil::add("CannotDownloadFile");
    }
>>>>>>> e1623bb2

}


// It takes a while until we get height and width information.
// When we receive it, reshape the window accordingly.
void LLPreviewTexture::updateDimensions()
{
<<<<<<< HEAD
	if (!mImage)
	{
		return;
	}
	if ((mImage->getFullWidth() * mImage->getFullHeight()) == 0)
	{
		return;
	}

	S32 img_width = mImage->getFullWidth();
	S32 img_height = mImage->getFullHeight();

	if (mAssetStatus != PREVIEW_ASSET_LOADED
		|| mLastWidth != img_width
		|| mLastHeight != img_height)
	{
		mAssetStatus = PREVIEW_ASSET_LOADED;
		// Asset has been fully loaded, adjust aspect ratio
		adjustAspectRatio();
	}


	// Update the width/height display every time
	getChild<LLUICtrl>("dimensions")->setTextArg("[WIDTH]",  llformat("%d", img_width));
	getChild<LLUICtrl>("dimensions")->setTextArg("[HEIGHT]", llformat("%d", img_height));

	mLastHeight = img_height;
	mLastWidth = img_width;

	// Reshape the floater only when required
	if (mUpdateDimensions)
	{
		mUpdateDimensions = false;
		
		//reshape floater
		reshape(getRect().getWidth(), getRect().getHeight());

		gFloaterView->adjustToFitScreen(this, false);

		LLRect dim_rect(getChildView("dimensions")->getRect());
		LLRect aspect_label_rect(getChildView("aspect_ratio")->getRect());
		getChildView("aspect_ratio")->setVisible( dim_rect.mRight < aspect_label_rect.mLeft);
	}
=======
    if (!mImage)
    {
        return;
    }
    if ((mImage->getFullWidth() * mImage->getFullHeight()) == 0)
    {
        return;
    }

    S32 img_width = mImage->getFullWidth();
    S32 img_height = mImage->getFullHeight();

    if (mAssetStatus != PREVIEW_ASSET_LOADED
        || mLastWidth != img_width
        || mLastHeight != img_height)
    {
        mAssetStatus = PREVIEW_ASSET_LOADED;
        // Asset has been fully loaded, adjust aspect ratio
        adjustAspectRatio();
    }


    // Update the width/height display every time
    getChild<LLUICtrl>("dimensions")->setTextArg("[WIDTH]",  llformat("%d", img_width));
    getChild<LLUICtrl>("dimensions")->setTextArg("[HEIGHT]", llformat("%d", img_height));

    mLastHeight = img_height;
    mLastWidth = img_width;

    // Reshape the floater only when required
    if (mUpdateDimensions)
    {
        mUpdateDimensions = FALSE;

        //reshape floater
        reshape(getRect().getWidth(), getRect().getHeight());

        gFloaterView->adjustToFitScreen(this, FALSE);

        LLRect dim_rect(getChildView("dimensions")->getRect());
        LLRect aspect_label_rect(getChildView("aspect_ratio")->getRect());
        getChildView("aspect_ratio")->setVisible( dim_rect.mRight < aspect_label_rect.mLeft);
    }
>>>>>>> e1623bb2
}


// Return true if everything went fine, false if we somewhat modified the ratio as we bumped on border values
bool LLPreviewTexture::setAspectRatio(const F32 width, const F32 height)
{
<<<<<<< HEAD
	mUpdateDimensions = true;

	// We don't allow negative width or height. Also, if height is positive but too small, we reset to default
	// A default 0.f value for mAspectRatio means "unconstrained" in the rest of the code
	if ((width <= 0.f) || (height <= F_APPROXIMATELY_ZERO))
	{
		mAspectRatio = 0.f;
		return false;
	}
	
	// Compute and store the ratio
	F32 ratio = width / height;
	mAspectRatio = llclamp(ratio, PREVIEW_TEXTURE_MIN_ASPECT, PREVIEW_TEXTURE_MAX_ASPECT);
	
	// Return false if we clamped the value, true otherwise
	return (ratio == mAspectRatio);
=======
    mUpdateDimensions = TRUE;

    // We don't allow negative width or height. Also, if height is positive but too small, we reset to default
    // A default 0.f value for mAspectRatio means "unconstrained" in the rest of the code
    if ((width <= 0.f) || (height <= F_APPROXIMATELY_ZERO))
    {
        mAspectRatio = 0.f;
        return false;
    }

    // Compute and store the ratio
    F32 ratio = width / height;
    mAspectRatio = llclamp(ratio, PREVIEW_TEXTURE_MIN_ASPECT, PREVIEW_TEXTURE_MAX_ASPECT);

    // Return false if we clamped the value, true otherwise
    return (ratio == mAspectRatio);
>>>>>>> e1623bb2
}


void LLPreviewTexture::onAspectRatioCommit(LLUICtrl* ctrl, void* userdata)
{
    LLPreviewTexture* self = (LLPreviewTexture*) userdata;

    std::string ratio(ctrl->getValue().asString());
    std::string::size_type separator(ratio.find_first_of(":/\\"));

    if (std::string::npos == separator) {
        // If there's no separator assume we want an unconstrained ratio
        self->setAspectRatio( 0.f, 0.f );
        return;
    }

    F32 width, height;
    std::istringstream numerator(ratio.substr(0, separator));
    std::istringstream denominator(ratio.substr(separator + 1));
    numerator >> width;
    denominator >> height;

    self->setAspectRatio( width, height );
}

void LLPreviewTexture::loadAsset()
{
<<<<<<< HEAD
	mImage = LLViewerTextureManager::getFetchedTexture(mImageID, FTT_DEFAULT, MIPMAP_TRUE, LLGLTexture::BOOST_NONE, LLViewerTexture::LOD_TEXTURE);
	mImageOldBoostLevel = mImage->getBoostLevel();
	mImage->setBoostLevel(LLGLTexture::BOOST_PREVIEW);
	mImage->forceToSaveRawImage(0) ;
	mAssetStatus = PREVIEW_ASSET_LOADING;
	mUpdateDimensions = true;
	updateDimensions();
	getChildView("save_tex_btn")->setEnabled(canSaveAs());
	if (mObjectUUID.notNull())
	{
		// check that we can copy inworld items into inventory
		getChildView("Keep")->setEnabled(mIsCopyable);
	}
	else
	{
		// check that we can remove item
		bool source_library = gInventory.isObjectDescendentOf(mItemUUID, gInventory.getLibraryRootFolderID());
		if (source_library)
		{
			getChildView("Discard")->setEnabled(false);
		}
	}
=======
    mImage = LLViewerTextureManager::getFetchedTexture(mImageID, FTT_DEFAULT, MIPMAP_TRUE, LLGLTexture::BOOST_NONE, LLViewerTexture::LOD_TEXTURE);
    mImageOldBoostLevel = mImage->getBoostLevel();
    mImage->setBoostLevel(LLGLTexture::BOOST_PREVIEW);
    mImage->forceToSaveRawImage(0) ;
    mAssetStatus = PREVIEW_ASSET_LOADING;
    mUpdateDimensions = TRUE;
    updateDimensions();
    getChildView("save_tex_btn")->setEnabled(canSaveAs());
    if (mObjectUUID.notNull())
    {
        // check that we can copy inworld items into inventory
        getChildView("Keep")->setEnabled(mIsCopyable);
    }
    else
    {
        // check that we can remove item
        BOOL source_library = gInventory.isObjectDescendentOf(mItemUUID, gInventory.getLibraryRootFolderID());
        if (source_library)
        {
            getChildView("Discard")->setEnabled(false);
        }
    }
>>>>>>> e1623bb2
}

LLPreview::EAssetStatus LLPreviewTexture::getAssetStatus()
{
    if (mImage.notNull() && (mImage->getFullWidth() * mImage->getFullHeight() > 0))
    {
        mAssetStatus = PREVIEW_ASSET_LOADED;
    }
    return mAssetStatus;
}

void LLPreviewTexture::adjustAspectRatio()
{
    S32 w = mImage->getFullWidth();
    S32 h = mImage->getFullHeight();

    // Determine aspect ratio of the image
    S32 tmp;
    while (h != 0)
    {
        tmp = w % h;
        w = h;
        h = tmp;
    }
<<<<<<< HEAD
	S32 divisor = w;
	S32 num = mImage->getFullWidth() / divisor;
	S32 denom = mImage->getFullHeight() / divisor;

	if (setAspectRatio(num, denom))
	{
		// Select corresponding ratio entry in the combo list
		LLComboBox* combo = getChild<LLComboBox>("combo_aspect_ratio");
		if (combo)
		{
			std::ostringstream ratio;
			ratio << num << ":" << denom;
			std::vector<std::string>::const_iterator found = std::find(mRatiosList.begin(), mRatiosList.end(), ratio.str());
			if (found == mRatiosList.end())
			{
				// No existing ratio found, create an element that will show image at original ratio
				populateRatioList(); // makes sure previous custom ratio is cleared
				std::string ratio = std::to_string(num)+":" + std::to_string(denom);
				mRatiosList.push_back(ratio);
				combo->add(ratio);
				combo->setCurrentByIndex(mRatiosList.size()- 1);
			}
			else
			{
				combo->setCurrentByIndex(found - mRatiosList.begin());
			}
		}
	}
	else
	{
		// Aspect ratio was set to unconstrained or was clamped
		LLComboBox* combo = getChild<LLComboBox>("combo_aspect_ratio");
		if (combo)
		{
			combo->setCurrentByIndex(0); //unconstrained
		}
	}

	mUpdateDimensions = true;
=======
    S32 divisor = w;
    S32 num = mImage->getFullWidth() / divisor;
    S32 denom = mImage->getFullHeight() / divisor;

    if (setAspectRatio(num, denom))
    {
        // Select corresponding ratio entry in the combo list
        LLComboBox* combo = getChild<LLComboBox>("combo_aspect_ratio");
        if (combo)
        {
            std::ostringstream ratio;
            ratio << num << ":" << denom;
            std::vector<std::string>::const_iterator found = std::find(mRatiosList.begin(), mRatiosList.end(), ratio.str());
            if (found == mRatiosList.end())
            {
                // No existing ratio found, create an element that will show image at original ratio
                populateRatioList(); // makes sure previous custom ratio is cleared
                std::string ratio = std::to_string(num)+":" + std::to_string(denom);
                mRatiosList.push_back(ratio);
                combo->add(ratio);
                combo->setCurrentByIndex(mRatiosList.size()- 1);
            }
            else
            {
                combo->setCurrentByIndex(found - mRatiosList.begin());
            }
        }
    }
    else
    {
        // Aspect ratio was set to unconstrained or was clamped
        LLComboBox* combo = getChild<LLComboBox>("combo_aspect_ratio");
        if (combo)
        {
            combo->setCurrentByIndex(0); //unconstrained
        }
    }

    mUpdateDimensions = TRUE;
>>>>>>> e1623bb2
}

void LLPreviewTexture::updateImageID()
{
<<<<<<< HEAD
	const LLViewerInventoryItem *item = static_cast<const LLViewerInventoryItem*>(getItem());
	if(item)
	{
		mImageID = item->getAssetUUID();

		// here's the old logic...
		//mShowKeepDiscard = item->getPermissions().getCreator() != gAgent.getID();
		// here's the new logic... 'cos we hate disappearing buttons.
		mShowKeepDiscard = true;

		mCopyToInv = false;
		LLPermissions perm(item->getPermissions());
		mIsCopyable = perm.allowCopyBy(gAgent.getID(), gAgent.getGroupID()) && perm.allowTransferTo(gAgent.getID());
		mIsFullPerm = item->checkPermissionsSet(PERM_ITEM_UNRESTRICTED);
	}
	else // not an item, assume it's an asset id
	{
		mImageID = mItemUUID;
		mShowKeepDiscard = false;
		mCopyToInv = true;
		mIsCopyable = true;
		mIsFullPerm = true;
	}
=======
    const LLViewerInventoryItem *item = static_cast<const LLViewerInventoryItem*>(getItem());
    if(item)
    {
        mImageID = item->getAssetUUID();

        // here's the old logic...
        //mShowKeepDiscard = item->getPermissions().getCreator() != gAgent.getID();
        // here's the new logic... 'cos we hate disappearing buttons.
        mShowKeepDiscard = TRUE;

        mCopyToInv = FALSE;
        LLPermissions perm(item->getPermissions());
        mIsCopyable = perm.allowCopyBy(gAgent.getID(), gAgent.getGroupID()) && perm.allowTransferTo(gAgent.getID());
        mIsFullPerm = item->checkPermissionsSet(PERM_ITEM_UNRESTRICTED);
    }
    else // not an item, assume it's an asset id
    {
        mImageID = mItemUUID;
        mShowKeepDiscard = FALSE;
        mCopyToInv = TRUE;
        mIsCopyable = TRUE;
        mIsFullPerm = TRUE;
    }
>>>>>>> e1623bb2

}

/* virtual */
void LLPreviewTexture::setObjectID(const LLUUID& object_id)
{
    mObjectUUID = object_id;

    const LLUUID old_image_id = mImageID;

    // Update what image we're pointing to, such as if we just specified the mObjectID
    // that this mItemID is part of.
    updateImageID();

    // If the imageID has changed, start over and reload the new image.
    if (mImageID != old_image_id)
    {
        mAssetStatus = PREVIEW_ASSET_UNLOADED;
        loadAsset();
    }
    refreshFromItem();
}<|MERGE_RESOLUTION|>--- conflicted
+++ resolved
@@ -1,1043 +1,743 @@
-/**
- * @file llpreviewtexture.cpp
- * @brief LLPreviewTexture class implementation
- *
- * $LicenseInfo:firstyear=2002&license=viewerlgpl$
- * Second Life Viewer Source Code
- * Copyright (C) 2010, Linden Research, Inc.
- *
- * This library is free software; you can redistribute it and/or
- * modify it under the terms of the GNU Lesser General Public
- * License as published by the Free Software Foundation;
- * version 2.1 of the License only.
- *
- * This library is distributed in the hope that it will be useful,
- * but WITHOUT ANY WARRANTY; without even the implied warranty of
- * MERCHANTABILITY or FITNESS FOR A PARTICULAR PURPOSE.  See the GNU
- * Lesser General Public License for more details.
- *
- * You should have received a copy of the GNU Lesser General Public
- * License along with this library; if not, write to the Free Software
- * Foundation, Inc., 51 Franklin Street, Fifth Floor, Boston, MA  02110-1301  USA
- *
- * Linden Research, Inc., 945 Battery Street, San Francisco, CA  94111  USA
- * $/LicenseInfo$
- */
-
-#include "llviewerprecompiledheaders.h"
-
-#include "llwindow.h"
-
-#include "llpreviewtexture.h"
-
-#include "llagent.h"
-#include "llbutton.h"
-#include "llcombobox.h"
-#include "llfilepicker.h"
-#include "llfloaterreg.h"
-#include "llimagetga.h"
-#include "llimagepng.h"
-#include "llinventory.h"
-#include "llinventorymodel.h"
-#include "llnotificationsutil.h"
-#include "llresmgr.h"
-#include "lltrans.h"
-#include "lltextbox.h"
-#include "lltextureview.h"
-#include "llui.h"
-#include "llviewerinventory.h"
-#include "llviewermenufile.h" // LLFilePickerReplyThread
-#include "llviewertexture.h"
-#include "llviewertexturelist.h"
-#include "lluictrlfactory.h"
-#include "llviewercontrol.h"
-#include "llviewerwindow.h"
-#include "lllineeditor.h"
-
-#include <boost/lexical_cast.hpp>
-
-const S32 CLIENT_RECT_VPAD = 4;
-
-const F32 SECONDS_TO_SHOW_FILE_SAVED_MSG = 8.f;
-
-const F32 PREVIEW_TEXTURE_MAX_ASPECT = 200.f;
-const F32 PREVIEW_TEXTURE_MIN_ASPECT = 0.005f;
-
-
-LLPreviewTexture::LLPreviewTexture(const LLSD& key)
-<<<<<<< HEAD
-	: LLPreview(key),
-	  mLoadingFullImage( false ),
-      mSavingMultiple(false),
-	  mShowKeepDiscard(false),
-	  mCopyToInv(false),
-	  mIsCopyable(false),
-	  mIsFullPerm(false),
-	  mUpdateDimensions(true),
-	  mLastHeight(0),
-	  mLastWidth(0),
-	  mAspectRatio(0.f),
-	  mPreviewToSave(false),
-	  mImage(NULL),
-	  mImageOldBoostLevel(LLGLTexture::BOOST_NONE)
-{
-	updateImageID();
-	if (key.has("save_as"))
-	{
-		mPreviewToSave = true;
-	}
-=======
-    : LLPreview(key),
-      mLoadingFullImage( FALSE ),
-      mShowKeepDiscard(FALSE),
-      mCopyToInv(FALSE),
-      mIsCopyable(FALSE),
-      mIsFullPerm(FALSE),
-      mUpdateDimensions(TRUE),
-      mLastHeight(0),
-      mLastWidth(0),
-      mAspectRatio(0.f),
-      mPreviewToSave(FALSE),
-      mImage(NULL),
-      mImageOldBoostLevel(LLGLTexture::BOOST_NONE)
-{
-    updateImageID();
-    if (key.has("save_as"))
-    {
-        mPreviewToSave = TRUE;
-    }
->>>>>>> e1623bb2
-}
-
-LLPreviewTexture::~LLPreviewTexture()
-{
-    LLLoadedCallbackEntry::cleanUpCallbackList(&mCallbackTextureList) ;
-
-    if( mLoadingFullImage )
-    {
-        getWindow()->decBusyCount();
-    }
-
-    if (mImage.notNull())
-    {
-        mImage->setBoostLevel(mImageOldBoostLevel);
-        mImage = NULL;
-    }
-}
-
-void LLPreviewTexture::populateRatioList()
-{
-    // Fill in ratios list with common aspect ratio values
-    mRatiosList.clear();
-    mRatiosList.push_back(LLTrans::getString("Unconstrained"));
-    mRatiosList.push_back("1:1");
-    mRatiosList.push_back("4:3");
-    mRatiosList.push_back("10:7");
-    mRatiosList.push_back("3:2");
-    mRatiosList.push_back("16:10");
-    mRatiosList.push_back("16:9");
-    mRatiosList.push_back("2:1");
-
-    // Now fill combo box with provided list
-    LLComboBox* combo = getChild<LLComboBox>("combo_aspect_ratio");
-    combo->removeall();
-
-    for (std::vector<std::string>::const_iterator it = mRatiosList.begin(); it != mRatiosList.end(); ++it)
-    {
-        combo->add(*it);
-    }
-}
-
-// virtual
-bool LLPreviewTexture::postBuild()
-{
-    if (mCopyToInv)
-    {
-        getChild<LLButton>("Keep")->setLabel(getString("Copy"));
-        childSetAction("Keep",LLPreview::onBtnCopyToInv,this);
-        getChildView("Discard")->setVisible( false);
-    }
-    else if (mShowKeepDiscard)
-    {
-        childSetAction("Keep",onKeepBtn,this);
-        childSetAction("Discard",onDiscardBtn,this);
-    }
-    else
-    {
-        getChildView("Keep")->setVisible( false);
-        getChildView("Discard")->setVisible( false);
-    }
-
-    childSetAction("save_tex_btn", LLPreviewTexture::onSaveAsBtn, this);
-    getChildView("save_tex_btn")->setVisible( true);
-    getChildView("save_tex_btn")->setEnabled(canSaveAs());
-
-    const LLInventoryItem* item = getItem();
-    if (item)
-    {
-        if (!mCopyToInv)
-        {
-            childSetCommitCallback("desc", LLPreview::onText, this);
-            getChild<LLUICtrl>("desc")->setValue(item->getDescription());
-            getChild<LLLineEditor>("desc")->setPrevalidate(&LLTextValidate::validateASCIIPrintableNoPipe);
-        }
-        bool source_library = mObjectUUID.isNull() && gInventory.isObjectDescendentOf(item->getUUID(), gInventory.getLibraryRootFolderID());
-        if (source_library)
-        {
-            getChildView("Discard")->setEnabled(false);
-        }
-    }
-
-    // Fill in ratios list and combo box with common aspect ratio values
-    populateRatioList();
-
-    childSetCommitCallback("combo_aspect_ratio", onAspectRatioCommit, this);
-
-    LLComboBox* combo = getChild<LLComboBox>("combo_aspect_ratio");
-    combo->setCurrentByIndex(0);
-
-    return LLPreview::postBuild();
-}
-
-// static
-void LLPreviewTexture::onSaveAsBtn(void* data)
-{
-    LLPreviewTexture* self = (LLPreviewTexture*)data;
-    self->saveAs();
-}
-
-void LLPreviewTexture::draw()
-{
-    updateDimensions();
-
-    LLPreview::draw();
-
-    if (!isMinimized())
-    {
-        LLGLSUIDefault gls_ui;
-        gGL.getTexUnit(0)->unbind(LLTexUnit::TT_TEXTURE);
-
-        const LLRect& border = mClientRect;
-        LLRect interior = mClientRect;
-        interior.stretch( -PREVIEW_BORDER_WIDTH );
-
-        // ...border
-        gl_rect_2d( border, LLColor4(0.f, 0.f, 0.f, 1.f));
-        gl_rect_2d_checkerboard( interior );
-
-        if ( mImage.notNull() )
-        {
-            // Draw the texture
-            gGL.diffuseColor3f( 1.f, 1.f, 1.f );
-            gl_draw_scaled_image(interior.mLeft,
-                                interior.mBottom,
-                                interior.getWidth(),
-                                interior.getHeight(),
-                                mImage);
-
-            // Pump the texture priority
-            F32 pixel_area = mLoadingFullImage ? (F32)MAX_IMAGE_AREA  : (F32)(interior.getWidth() * interior.getHeight() );
-            mImage->addTextureStats( pixel_area );
-
-            // Don't bother decoding more than we can display, unless
-            // we're loading the full image.
-            if (!mLoadingFullImage)
-            {
-                S32 int_width = interior.getWidth();
-                S32 int_height = interior.getHeight();
-                mImage->setKnownDrawSize(int_width, int_height);
-            }
-            else
-            {
-                // Don't use this feature
-                mImage->setKnownDrawSize(0, 0);
-            }
-
-            if( mLoadingFullImage )
-            {
-                LLFontGL::getFontSansSerif()->renderUTF8(LLTrans::getString("Receiving"), 0,
-                    interior.mLeft + 4,
-                    interior.mBottom + 4,
-                    LLColor4::white, LLFontGL::LEFT, LLFontGL::BOTTOM,
-                    LLFontGL::NORMAL,
-                    LLFontGL::DROP_SHADOW);
-
-                F32 data_progress = mImage->getDownloadProgress() ;
-
-                // Draw the progress bar.
-                const S32 BAR_HEIGHT = 12;
-                const S32 BAR_LEFT_PAD = 80;
-                S32 left = interior.mLeft + 4 + BAR_LEFT_PAD;
-                S32 bar_width = getRect().getWidth() - left - RESIZE_HANDLE_WIDTH - 2;
-                S32 top = interior.mBottom + 4 + BAR_HEIGHT;
-                S32 right = left + bar_width;
-                S32 bottom = top - BAR_HEIGHT;
-
-                LLColor4 background_color(0.f, 0.f, 0.f, 0.75f);
-                LLColor4 decoded_color(0.f, 1.f, 0.f, 1.0f);
-                LLColor4 downloaded_color(0.f, 0.5f, 0.f, 1.0f);
-
-                gl_rect_2d(left, top, right, bottom, background_color);
-
-                if (data_progress > 0.0f)
-                {
-                    // Downloaded bytes
-                    right = left + llfloor(data_progress * (F32)bar_width);
-                    if (right > left)
-                    {
-                        gl_rect_2d(left, top, right, bottom, downloaded_color);
-                    }
-                }
-            }
-            else
-            if( !mSavedFileTimer.hasExpired() )
-            {
-                LLFontGL::getFontSansSerif()->renderUTF8(LLTrans::getString("FileSaved"), 0,
-                    interior.mLeft + 4,
-                    interior.mBottom + 4,
-                    LLColor4::white, LLFontGL::LEFT, LLFontGL::BOTTOM,
-                    LLFontGL::NORMAL,
-                    LLFontGL::DROP_SHADOW);
-            }
-        }
-    }
-
-}
-
-
-// virtual
-bool LLPreviewTexture::canSaveAs() const
-{
-    return mIsFullPerm && !mLoadingFullImage && mImage.notNull() && !mImage->isMissingAsset();
-}
-
-
-// virtual
-void LLPreviewTexture::saveAs()
-{
-    if( mLoadingFullImage )
-        return;
-
-    std::string filename = getItem() ? LLDir::getScrubbedFileName(getItem()->getName()) : LLStringUtil::null;
-    LLFilePickerReplyThread::startPicker(boost::bind(&LLPreviewTexture::saveTextureToFile, this, _1), LLFilePicker::FFSAVE_TGAPNG, filename);
-}
-
-void LLPreviewTexture::saveTextureToFile(const std::vector<std::string>& filenames)
-{
-<<<<<<< HEAD
-	const LLInventoryItem* item = getItem();
-	if (item && mPreviewToSave)
-	{
-		mPreviewToSave = false;
-		LLFloaterReg::showTypedInstance<LLPreviewTexture>("preview_texture", item->getUUID());
-	}
-
-	// remember the user-approved/edited file name.
-	mSaveFileName = filenames[0];
-    mSavingMultiple = false;
-	mLoadingFullImage = true;
-	getWindow()->incBusyCount();
-
-    LL_DEBUGS("FileSaveAs") << "Scheduling saving file to " << mSaveFileName << LL_ENDL;
-
-	mImage->forceToSaveRawImage(0);//re-fetch the raw image if the old one is removed.
-	mImage->setLoadedCallback(LLPreviewTexture::onFileLoadedForSave,
-		0, true, false, new LLUUID(mItemUUID), &mCallbackTextureList);
-=======
-    const LLInventoryItem* item = getItem();
-    if (item && mPreviewToSave)
-    {
-        mPreviewToSave = FALSE;
-        LLFloaterReg::showTypedInstance<LLPreviewTexture>("preview_texture", item->getUUID());
-    }
-
-    // remember the user-approved/edited file name.
-    mSaveFileName = filenames[0];
-    mLoadingFullImage = TRUE;
-    getWindow()->incBusyCount();
-
-    mImage->forceToSaveRawImage(0);//re-fetch the raw image if the old one is removed.
-    mImage->setLoadedCallback(LLPreviewTexture::onFileLoadedForSave,
-        0, TRUE, FALSE, new LLUUID(mItemUUID), &mCallbackTextureList);
->>>>>>> e1623bb2
-}
-
-
-void LLPreviewTexture::saveMultipleToFile(const std::string& file_name)
-{
-<<<<<<< HEAD
-    std::string texture_location(gSavedSettings.getString("TextureSaveLocation"));	
-    std::string texture_name = LLDir::getScrubbedFileName(file_name.empty() ? getItem()->getName() : file_name);
-=======
-    std::string texture_location(gSavedSettings.getString("TextureSaveLocation"));
-    std::string texture_name = file_name.empty() ? getItem()->getName() : file_name;
-
-    std::string filepath;
-    S32 i = 0;
-    S32 err = 0;
-    std::string extension(".png");
-    do
-    {
-        filepath = texture_location;
-        filepath += gDirUtilp->getDirDelimiter();
-        filepath += texture_name;
-
-        if (i != 0)
-        {
-            filepath += llformat("_%.3d", i);
-        }
->>>>>>> e1623bb2
-
-    mSaveFileName = texture_location + gDirUtilp->getDirDelimiter() + texture_name + ".png";
-
-<<<<<<< HEAD
-    mSavingMultiple = true;
-    mLoadingFullImage = true;
-=======
-        llstat stat_info;
-        err = LLFile::stat( filepath, &stat_info );
-        i++;
-    } while (-1 != err);  // Search until the file is not found (i.e., stat() gives an error).
-
-
-    mSaveFileName = filepath;
-    mLoadingFullImage = TRUE;
->>>>>>> e1623bb2
-    getWindow()->incBusyCount();
-
-    LL_DEBUGS("FileSaveAs") << "Scheduling saving file to " << mSaveFileName << LL_ENDL;
-
-    mImage->forceToSaveRawImage(0);//re-fetch the raw image if the old one is removed.
-    mImage->setLoadedCallback(LLPreviewTexture::onFileLoadedForSave,
-        0, true, false, new LLUUID(mItemUUID), &mCallbackTextureList);
-}
-
-// virtual
-void LLPreviewTexture::reshape(S32 width, S32 height, bool called_from_parent)
-{
-    LLPreview::reshape(width, height, called_from_parent);
-
-    LLRect dim_rect(getChildView("dimensions")->getRect());
-
-    S32 horiz_pad = 2 * (LLPANEL_BORDER_WIDTH + PREVIEW_PAD) + PREVIEW_RESIZE_HANDLE_SIZE;
-
-    // add space for dimensions and aspect ratio
-    S32 info_height = dim_rect.mTop + CLIENT_RECT_VPAD;
-    if (getChild<LLLayoutPanel>("buttons_panel")->getVisible())
-    {
-        info_height += getChild<LLLayoutPanel>("buttons_panel")->getRect().getHeight();
-    }
-    LLRect client_rect(horiz_pad, getRect().getHeight(), getRect().getWidth() - horiz_pad, 0);
-    client_rect.mTop -= (PREVIEW_HEADER_SIZE + CLIENT_RECT_VPAD);
-    client_rect.mBottom += PREVIEW_BORDER + CLIENT_RECT_VPAD + info_height ;
-
-    S32 client_width = client_rect.getWidth();
-    S32 client_height = client_rect.getHeight();
-
-    if (mAspectRatio > 0.f)
-    {
-        if(mAspectRatio > 1.f)
-        {
-            client_height = llceil((F32)client_width / mAspectRatio);
-            if(client_height > client_rect.getHeight())
-            {
-                client_height = client_rect.getHeight();
-                client_width = llceil((F32)client_height * mAspectRatio);
-            }
-        }
-        else//mAspectRatio < 1.f
-        {
-            client_width = llceil((F32)client_height * mAspectRatio);
-            if(client_width > client_rect.getWidth())
-            {
-                client_width = client_rect.getWidth();
-                client_height = llceil((F32)client_width / mAspectRatio);
-            }
-        }
-    }
-
-    mClientRect.setLeftTopAndSize(client_rect.getCenterX() - (client_width / 2), client_rect.getCenterY() +  (client_height / 2), client_width, client_height);
-
-}
-
-// virtual
-void LLPreviewTexture::onFocusReceived()
-{
-    LLPreview::onFocusReceived();
-}
-
-void LLPreviewTexture::openToSave()
-{
-<<<<<<< HEAD
-	mPreviewToSave = true;
-=======
-    mPreviewToSave = TRUE;
->>>>>>> e1623bb2
-}
-
-void LLPreviewTexture::hideCtrlButtons()
-{
-    getChildView("desc txt")->setVisible(false);
-    getChildView("desc")->setVisible(false);
-    getChild<LLLayoutStack>("preview_stack")->collapsePanel(getChild<LLLayoutPanel>("buttons_panel"), true);
-    getChild<LLLayoutPanel>("buttons_panel")->setVisible(false);
-    getChild<LLComboBox>("combo_aspect_ratio")->setCurrentByIndex(0); //unconstrained
-    reshape(getRect().getWidth(), getRect().getHeight());
-}
-
-// static
-<<<<<<< HEAD
-void LLPreviewTexture::onFileLoadedForSave(bool success, 
-					   LLViewerFetchedTexture *src_vi,
-					   LLImageRaw* src, 
-					   LLImageRaw* aux_src, 
-					   S32 discard_level,
-					   bool final,
-					   void* userdata)
-{
-	LLUUID* item_uuid = (LLUUID*) userdata;
-
-	LLPreviewTexture* self = LLFloaterReg::findTypedInstance<LLPreviewTexture>("preview_texture", *item_uuid);
-
-	if( final || !success )
-	{
-		delete item_uuid;
-
-		if( self )
-		{
-			self->getWindow()->decBusyCount();
-			self->mLoadingFullImage = false;
-		}
-	}
-
-	if( self && final && success )
-	{
-        LL_DEBUGS("FileSaveAs") << "Saving file to " << self->mSaveFileName << LL_ENDL;
-		const U32 ext_length = 3;
-		std::string extension = self->mSaveFileName.substr( self->mSaveFileName.length() - ext_length);
-
-        std::string filepath;
-        if (self->mSavingMultiple)
-        {
-            std::string part_path = self->mSaveFileName.substr(0, self->mSaveFileName.length() - ext_length - 1);
-
-            S32 i = 0;
-            S32 err = 0;
-            do
-            {
-                filepath = part_path;
-
-                if (i != 0)
-                {
-                    filepath += llformat("_%.3d", i);
-                }
-
-                filepath += ".";
-                filepath += extension;
-
-                llstat stat_info;
-                err = LLFile::stat(filepath, &stat_info);
-                i++;
-            } while (-1 != err);  // Search until the file is not found (i.e., stat() gives an error).
-        }
-        else
-        {
-            filepath = self->mSaveFileName;
-        }
-
-		LLStringUtil::toLower(extension);
-		// We only support saving in PNG or TGA format
-		LLPointer<LLImageFormatted> image;
-		if(extension == "png")
-		{
-			image = new LLImagePNG;
-		}
-		else if(extension == "tga")
-		{
-			image = new LLImageTGA;
-		}
-
-		if( image && !image->encode( src, 0 ) )
-		{
-			LLSD args;
-			args["FILE"] = filepath;
-			LLNotificationsUtil::add("CannotEncodeFile", args);
-		}
-		else if( image && !image->save(filepath) )
-		{
-			LLSD args;
-			args["FILE"] = filepath;
-			LLNotificationsUtil::add("CannotWriteFile", args);
-		}
-		else
-		{
-			self->mSavedFileTimer.reset();
-			self->mSavedFileTimer.setTimerExpirySec( SECONDS_TO_SHOW_FILE_SAVED_MSG );
-		}
-        LL_DEBUGS("FileSaveAs") << "Done saving file to " << filepath << LL_ENDL;
-
-		self->mSaveFileName.clear();
-	}
-
-	if( self && !success )
-	{
-		LLNotificationsUtil::add("CannotDownloadFile");
-	}
-=======
-void LLPreviewTexture::onFileLoadedForSave(BOOL success,
-                       LLViewerFetchedTexture *src_vi,
-                       LLImageRaw* src,
-                       LLImageRaw* aux_src,
-                       S32 discard_level,
-                       BOOL final,
-                       void* userdata)
-{
-    LLUUID* item_uuid = (LLUUID*) userdata;
-
-    LLPreviewTexture* self = LLFloaterReg::findTypedInstance<LLPreviewTexture>("preview_texture", *item_uuid);
-
-    if( final || !success )
-    {
-        delete item_uuid;
-
-        if( self )
-        {
-            self->getWindow()->decBusyCount();
-            self->mLoadingFullImage = FALSE;
-        }
-    }
-
-    if( self && final && success )
-    {
-        const U32 ext_length = 3;
-        std::string extension = self->mSaveFileName.substr( self->mSaveFileName.length() - ext_length);
-        LLStringUtil::toLower(extension);
-        // We only support saving in PNG or TGA format
-        LLPointer<LLImageFormatted> image;
-        if(extension == "png")
-        {
-            image = new LLImagePNG;
-        }
-        else if(extension == "tga")
-        {
-            image = new LLImageTGA;
-        }
-
-        if( image && !image->encode( src, 0 ) )
-        {
-            LLSD args;
-            args["FILE"] = self->mSaveFileName;
-            LLNotificationsUtil::add("CannotEncodeFile", args);
-        }
-        else if( image && !image->save( self->mSaveFileName ) )
-        {
-            LLSD args;
-            args["FILE"] = self->mSaveFileName;
-            LLNotificationsUtil::add("CannotWriteFile", args);
-        }
-        else
-        {
-            self->mSavedFileTimer.reset();
-            self->mSavedFileTimer.setTimerExpirySec( SECONDS_TO_SHOW_FILE_SAVED_MSG );
-        }
-
-        self->mSaveFileName.clear();
-    }
-
-    if( self && !success )
-    {
-        LLNotificationsUtil::add("CannotDownloadFile");
-    }
->>>>>>> e1623bb2
-
-}
-
-
-// It takes a while until we get height and width information.
-// When we receive it, reshape the window accordingly.
-void LLPreviewTexture::updateDimensions()
-{
-<<<<<<< HEAD
-	if (!mImage)
-	{
-		return;
-	}
-	if ((mImage->getFullWidth() * mImage->getFullHeight()) == 0)
-	{
-		return;
-	}
-
-	S32 img_width = mImage->getFullWidth();
-	S32 img_height = mImage->getFullHeight();
-
-	if (mAssetStatus != PREVIEW_ASSET_LOADED
-		|| mLastWidth != img_width
-		|| mLastHeight != img_height)
-	{
-		mAssetStatus = PREVIEW_ASSET_LOADED;
-		// Asset has been fully loaded, adjust aspect ratio
-		adjustAspectRatio();
-	}
-
-
-	// Update the width/height display every time
-	getChild<LLUICtrl>("dimensions")->setTextArg("[WIDTH]",  llformat("%d", img_width));
-	getChild<LLUICtrl>("dimensions")->setTextArg("[HEIGHT]", llformat("%d", img_height));
-
-	mLastHeight = img_height;
-	mLastWidth = img_width;
-
-	// Reshape the floater only when required
-	if (mUpdateDimensions)
-	{
-		mUpdateDimensions = false;
-		
-		//reshape floater
-		reshape(getRect().getWidth(), getRect().getHeight());
-
-		gFloaterView->adjustToFitScreen(this, false);
-
-		LLRect dim_rect(getChildView("dimensions")->getRect());
-		LLRect aspect_label_rect(getChildView("aspect_ratio")->getRect());
-		getChildView("aspect_ratio")->setVisible( dim_rect.mRight < aspect_label_rect.mLeft);
-	}
-=======
-    if (!mImage)
-    {
-        return;
-    }
-    if ((mImage->getFullWidth() * mImage->getFullHeight()) == 0)
-    {
-        return;
-    }
-
-    S32 img_width = mImage->getFullWidth();
-    S32 img_height = mImage->getFullHeight();
-
-    if (mAssetStatus != PREVIEW_ASSET_LOADED
-        || mLastWidth != img_width
-        || mLastHeight != img_height)
-    {
-        mAssetStatus = PREVIEW_ASSET_LOADED;
-        // Asset has been fully loaded, adjust aspect ratio
-        adjustAspectRatio();
-    }
-
-
-    // Update the width/height display every time
-    getChild<LLUICtrl>("dimensions")->setTextArg("[WIDTH]",  llformat("%d", img_width));
-    getChild<LLUICtrl>("dimensions")->setTextArg("[HEIGHT]", llformat("%d", img_height));
-
-    mLastHeight = img_height;
-    mLastWidth = img_width;
-
-    // Reshape the floater only when required
-    if (mUpdateDimensions)
-    {
-        mUpdateDimensions = FALSE;
-
-        //reshape floater
-        reshape(getRect().getWidth(), getRect().getHeight());
-
-        gFloaterView->adjustToFitScreen(this, FALSE);
-
-        LLRect dim_rect(getChildView("dimensions")->getRect());
-        LLRect aspect_label_rect(getChildView("aspect_ratio")->getRect());
-        getChildView("aspect_ratio")->setVisible( dim_rect.mRight < aspect_label_rect.mLeft);
-    }
->>>>>>> e1623bb2
-}
-
-
-// Return true if everything went fine, false if we somewhat modified the ratio as we bumped on border values
-bool LLPreviewTexture::setAspectRatio(const F32 width, const F32 height)
-{
-<<<<<<< HEAD
-	mUpdateDimensions = true;
-
-	// We don't allow negative width or height. Also, if height is positive but too small, we reset to default
-	// A default 0.f value for mAspectRatio means "unconstrained" in the rest of the code
-	if ((width <= 0.f) || (height <= F_APPROXIMATELY_ZERO))
-	{
-		mAspectRatio = 0.f;
-		return false;
-	}
-	
-	// Compute and store the ratio
-	F32 ratio = width / height;
-	mAspectRatio = llclamp(ratio, PREVIEW_TEXTURE_MIN_ASPECT, PREVIEW_TEXTURE_MAX_ASPECT);
-	
-	// Return false if we clamped the value, true otherwise
-	return (ratio == mAspectRatio);
-=======
-    mUpdateDimensions = TRUE;
-
-    // We don't allow negative width or height. Also, if height is positive but too small, we reset to default
-    // A default 0.f value for mAspectRatio means "unconstrained" in the rest of the code
-    if ((width <= 0.f) || (height <= F_APPROXIMATELY_ZERO))
-    {
-        mAspectRatio = 0.f;
-        return false;
-    }
-
-    // Compute and store the ratio
-    F32 ratio = width / height;
-    mAspectRatio = llclamp(ratio, PREVIEW_TEXTURE_MIN_ASPECT, PREVIEW_TEXTURE_MAX_ASPECT);
-
-    // Return false if we clamped the value, true otherwise
-    return (ratio == mAspectRatio);
->>>>>>> e1623bb2
-}
-
-
-void LLPreviewTexture::onAspectRatioCommit(LLUICtrl* ctrl, void* userdata)
-{
-    LLPreviewTexture* self = (LLPreviewTexture*) userdata;
-
-    std::string ratio(ctrl->getValue().asString());
-    std::string::size_type separator(ratio.find_first_of(":/\\"));
-
-    if (std::string::npos == separator) {
-        // If there's no separator assume we want an unconstrained ratio
-        self->setAspectRatio( 0.f, 0.f );
-        return;
-    }
-
-    F32 width, height;
-    std::istringstream numerator(ratio.substr(0, separator));
-    std::istringstream denominator(ratio.substr(separator + 1));
-    numerator >> width;
-    denominator >> height;
-
-    self->setAspectRatio( width, height );
-}
-
-void LLPreviewTexture::loadAsset()
-{
-<<<<<<< HEAD
-	mImage = LLViewerTextureManager::getFetchedTexture(mImageID, FTT_DEFAULT, MIPMAP_TRUE, LLGLTexture::BOOST_NONE, LLViewerTexture::LOD_TEXTURE);
-	mImageOldBoostLevel = mImage->getBoostLevel();
-	mImage->setBoostLevel(LLGLTexture::BOOST_PREVIEW);
-	mImage->forceToSaveRawImage(0) ;
-	mAssetStatus = PREVIEW_ASSET_LOADING;
-	mUpdateDimensions = true;
-	updateDimensions();
-	getChildView("save_tex_btn")->setEnabled(canSaveAs());
-	if (mObjectUUID.notNull())
-	{
-		// check that we can copy inworld items into inventory
-		getChildView("Keep")->setEnabled(mIsCopyable);
-	}
-	else
-	{
-		// check that we can remove item
-		bool source_library = gInventory.isObjectDescendentOf(mItemUUID, gInventory.getLibraryRootFolderID());
-		if (source_library)
-		{
-			getChildView("Discard")->setEnabled(false);
-		}
-	}
-=======
-    mImage = LLViewerTextureManager::getFetchedTexture(mImageID, FTT_DEFAULT, MIPMAP_TRUE, LLGLTexture::BOOST_NONE, LLViewerTexture::LOD_TEXTURE);
-    mImageOldBoostLevel = mImage->getBoostLevel();
-    mImage->setBoostLevel(LLGLTexture::BOOST_PREVIEW);
-    mImage->forceToSaveRawImage(0) ;
-    mAssetStatus = PREVIEW_ASSET_LOADING;
-    mUpdateDimensions = TRUE;
-    updateDimensions();
-    getChildView("save_tex_btn")->setEnabled(canSaveAs());
-    if (mObjectUUID.notNull())
-    {
-        // check that we can copy inworld items into inventory
-        getChildView("Keep")->setEnabled(mIsCopyable);
-    }
-    else
-    {
-        // check that we can remove item
-        BOOL source_library = gInventory.isObjectDescendentOf(mItemUUID, gInventory.getLibraryRootFolderID());
-        if (source_library)
-        {
-            getChildView("Discard")->setEnabled(false);
-        }
-    }
->>>>>>> e1623bb2
-}
-
-LLPreview::EAssetStatus LLPreviewTexture::getAssetStatus()
-{
-    if (mImage.notNull() && (mImage->getFullWidth() * mImage->getFullHeight() > 0))
-    {
-        mAssetStatus = PREVIEW_ASSET_LOADED;
-    }
-    return mAssetStatus;
-}
-
-void LLPreviewTexture::adjustAspectRatio()
-{
-    S32 w = mImage->getFullWidth();
-    S32 h = mImage->getFullHeight();
-
-    // Determine aspect ratio of the image
-    S32 tmp;
-    while (h != 0)
-    {
-        tmp = w % h;
-        w = h;
-        h = tmp;
-    }
-<<<<<<< HEAD
-	S32 divisor = w;
-	S32 num = mImage->getFullWidth() / divisor;
-	S32 denom = mImage->getFullHeight() / divisor;
-
-	if (setAspectRatio(num, denom))
-	{
-		// Select corresponding ratio entry in the combo list
-		LLComboBox* combo = getChild<LLComboBox>("combo_aspect_ratio");
-		if (combo)
-		{
-			std::ostringstream ratio;
-			ratio << num << ":" << denom;
-			std::vector<std::string>::const_iterator found = std::find(mRatiosList.begin(), mRatiosList.end(), ratio.str());
-			if (found == mRatiosList.end())
-			{
-				// No existing ratio found, create an element that will show image at original ratio
-				populateRatioList(); // makes sure previous custom ratio is cleared
-				std::string ratio = std::to_string(num)+":" + std::to_string(denom);
-				mRatiosList.push_back(ratio);
-				combo->add(ratio);
-				combo->setCurrentByIndex(mRatiosList.size()- 1);
-			}
-			else
-			{
-				combo->setCurrentByIndex(found - mRatiosList.begin());
-			}
-		}
-	}
-	else
-	{
-		// Aspect ratio was set to unconstrained or was clamped
-		LLComboBox* combo = getChild<LLComboBox>("combo_aspect_ratio");
-		if (combo)
-		{
-			combo->setCurrentByIndex(0); //unconstrained
-		}
-	}
-
-	mUpdateDimensions = true;
-=======
-    S32 divisor = w;
-    S32 num = mImage->getFullWidth() / divisor;
-    S32 denom = mImage->getFullHeight() / divisor;
-
-    if (setAspectRatio(num, denom))
-    {
-        // Select corresponding ratio entry in the combo list
-        LLComboBox* combo = getChild<LLComboBox>("combo_aspect_ratio");
-        if (combo)
-        {
-            std::ostringstream ratio;
-            ratio << num << ":" << denom;
-            std::vector<std::string>::const_iterator found = std::find(mRatiosList.begin(), mRatiosList.end(), ratio.str());
-            if (found == mRatiosList.end())
-            {
-                // No existing ratio found, create an element that will show image at original ratio
-                populateRatioList(); // makes sure previous custom ratio is cleared
-                std::string ratio = std::to_string(num)+":" + std::to_string(denom);
-                mRatiosList.push_back(ratio);
-                combo->add(ratio);
-                combo->setCurrentByIndex(mRatiosList.size()- 1);
-            }
-            else
-            {
-                combo->setCurrentByIndex(found - mRatiosList.begin());
-            }
-        }
-    }
-    else
-    {
-        // Aspect ratio was set to unconstrained or was clamped
-        LLComboBox* combo = getChild<LLComboBox>("combo_aspect_ratio");
-        if (combo)
-        {
-            combo->setCurrentByIndex(0); //unconstrained
-        }
-    }
-
-    mUpdateDimensions = TRUE;
->>>>>>> e1623bb2
-}
-
-void LLPreviewTexture::updateImageID()
-{
-<<<<<<< HEAD
-	const LLViewerInventoryItem *item = static_cast<const LLViewerInventoryItem*>(getItem());
-	if(item)
-	{
-		mImageID = item->getAssetUUID();
-
-		// here's the old logic...
-		//mShowKeepDiscard = item->getPermissions().getCreator() != gAgent.getID();
-		// here's the new logic... 'cos we hate disappearing buttons.
-		mShowKeepDiscard = true;
-
-		mCopyToInv = false;
-		LLPermissions perm(item->getPermissions());
-		mIsCopyable = perm.allowCopyBy(gAgent.getID(), gAgent.getGroupID()) && perm.allowTransferTo(gAgent.getID());
-		mIsFullPerm = item->checkPermissionsSet(PERM_ITEM_UNRESTRICTED);
-	}
-	else // not an item, assume it's an asset id
-	{
-		mImageID = mItemUUID;
-		mShowKeepDiscard = false;
-		mCopyToInv = true;
-		mIsCopyable = true;
-		mIsFullPerm = true;
-	}
-=======
-    const LLViewerInventoryItem *item = static_cast<const LLViewerInventoryItem*>(getItem());
-    if(item)
-    {
-        mImageID = item->getAssetUUID();
-
-        // here's the old logic...
-        //mShowKeepDiscard = item->getPermissions().getCreator() != gAgent.getID();
-        // here's the new logic... 'cos we hate disappearing buttons.
-        mShowKeepDiscard = TRUE;
-
-        mCopyToInv = FALSE;
-        LLPermissions perm(item->getPermissions());
-        mIsCopyable = perm.allowCopyBy(gAgent.getID(), gAgent.getGroupID()) && perm.allowTransferTo(gAgent.getID());
-        mIsFullPerm = item->checkPermissionsSet(PERM_ITEM_UNRESTRICTED);
-    }
-    else // not an item, assume it's an asset id
-    {
-        mImageID = mItemUUID;
-        mShowKeepDiscard = FALSE;
-        mCopyToInv = TRUE;
-        mIsCopyable = TRUE;
-        mIsFullPerm = TRUE;
-    }
->>>>>>> e1623bb2
-
-}
-
-/* virtual */
-void LLPreviewTexture::setObjectID(const LLUUID& object_id)
-{
-    mObjectUUID = object_id;
-
-    const LLUUID old_image_id = mImageID;
-
-    // Update what image we're pointing to, such as if we just specified the mObjectID
-    // that this mItemID is part of.
-    updateImageID();
-
-    // If the imageID has changed, start over and reload the new image.
-    if (mImageID != old_image_id)
-    {
-        mAssetStatus = PREVIEW_ASSET_UNLOADED;
-        loadAsset();
-    }
-    refreshFromItem();
-}+/**
+ * @file llpreviewtexture.cpp
+ * @brief LLPreviewTexture class implementation
+ *
+ * $LicenseInfo:firstyear=2002&license=viewerlgpl$
+ * Second Life Viewer Source Code
+ * Copyright (C) 2010, Linden Research, Inc.
+ *
+ * This library is free software; you can redistribute it and/or
+ * modify it under the terms of the GNU Lesser General Public
+ * License as published by the Free Software Foundation;
+ * version 2.1 of the License only.
+ *
+ * This library is distributed in the hope that it will be useful,
+ * but WITHOUT ANY WARRANTY; without even the implied warranty of
+ * MERCHANTABILITY or FITNESS FOR A PARTICULAR PURPOSE.  See the GNU
+ * Lesser General Public License for more details.
+ *
+ * You should have received a copy of the GNU Lesser General Public
+ * License along with this library; if not, write to the Free Software
+ * Foundation, Inc., 51 Franklin Street, Fifth Floor, Boston, MA  02110-1301  USA
+ *
+ * Linden Research, Inc., 945 Battery Street, San Francisco, CA  94111  USA
+ * $/LicenseInfo$
+ */
+
+#include "llviewerprecompiledheaders.h"
+
+#include "llwindow.h"
+
+#include "llpreviewtexture.h"
+
+#include "llagent.h"
+#include "llbutton.h"
+#include "llcombobox.h"
+#include "llfilepicker.h"
+#include "llfloaterreg.h"
+#include "llimagetga.h"
+#include "llimagepng.h"
+#include "llinventory.h"
+#include "llinventorymodel.h"
+#include "llnotificationsutil.h"
+#include "llresmgr.h"
+#include "lltrans.h"
+#include "lltextbox.h"
+#include "lltextureview.h"
+#include "llui.h"
+#include "llviewerinventory.h"
+#include "llviewermenufile.h" // LLFilePickerReplyThread
+#include "llviewertexture.h"
+#include "llviewertexturelist.h"
+#include "lluictrlfactory.h"
+#include "llviewercontrol.h"
+#include "llviewerwindow.h"
+#include "lllineeditor.h"
+
+#include <boost/lexical_cast.hpp>
+
+const S32 CLIENT_RECT_VPAD = 4;
+
+const F32 SECONDS_TO_SHOW_FILE_SAVED_MSG = 8.f;
+
+const F32 PREVIEW_TEXTURE_MAX_ASPECT = 200.f;
+const F32 PREVIEW_TEXTURE_MIN_ASPECT = 0.005f;
+
+
+LLPreviewTexture::LLPreviewTexture(const LLSD& key)
+    : LLPreview(key),
+      mLoadingFullImage( false ),
+      mSavingMultiple(false),
+      mShowKeepDiscard(false),
+      mCopyToInv(false),
+      mIsCopyable(false),
+      mIsFullPerm(false),
+      mUpdateDimensions(true),
+      mLastHeight(0),
+      mLastWidth(0),
+      mAspectRatio(0.f),
+      mPreviewToSave(false),
+      mImage(NULL),
+      mImageOldBoostLevel(LLGLTexture::BOOST_NONE)
+{
+    updateImageID();
+    if (key.has("save_as"))
+    {
+        mPreviewToSave = true;
+    }
+}
+
+LLPreviewTexture::~LLPreviewTexture()
+{
+    LLLoadedCallbackEntry::cleanUpCallbackList(&mCallbackTextureList) ;
+
+    if( mLoadingFullImage )
+    {
+        getWindow()->decBusyCount();
+    }
+
+    if (mImage.notNull())
+    {
+        mImage->setBoostLevel(mImageOldBoostLevel);
+        mImage = NULL;
+    }
+}
+
+void LLPreviewTexture::populateRatioList()
+{
+    // Fill in ratios list with common aspect ratio values
+    mRatiosList.clear();
+    mRatiosList.push_back(LLTrans::getString("Unconstrained"));
+    mRatiosList.push_back("1:1");
+    mRatiosList.push_back("4:3");
+    mRatiosList.push_back("10:7");
+    mRatiosList.push_back("3:2");
+    mRatiosList.push_back("16:10");
+    mRatiosList.push_back("16:9");
+    mRatiosList.push_back("2:1");
+
+    // Now fill combo box with provided list
+    LLComboBox* combo = getChild<LLComboBox>("combo_aspect_ratio");
+    combo->removeall();
+
+    for (std::vector<std::string>::const_iterator it = mRatiosList.begin(); it != mRatiosList.end(); ++it)
+    {
+        combo->add(*it);
+    }
+}
+
+// virtual
+bool LLPreviewTexture::postBuild()
+{
+    if (mCopyToInv)
+    {
+        getChild<LLButton>("Keep")->setLabel(getString("Copy"));
+        childSetAction("Keep",LLPreview::onBtnCopyToInv,this);
+        getChildView("Discard")->setVisible( false);
+    }
+    else if (mShowKeepDiscard)
+    {
+        childSetAction("Keep",onKeepBtn,this);
+        childSetAction("Discard",onDiscardBtn,this);
+    }
+    else
+    {
+        getChildView("Keep")->setVisible( false);
+        getChildView("Discard")->setVisible( false);
+    }
+
+    childSetAction("save_tex_btn", LLPreviewTexture::onSaveAsBtn, this);
+    getChildView("save_tex_btn")->setVisible( true);
+    getChildView("save_tex_btn")->setEnabled(canSaveAs());
+
+    const LLInventoryItem* item = getItem();
+    if (item)
+    {
+        if (!mCopyToInv)
+        {
+            childSetCommitCallback("desc", LLPreview::onText, this);
+            getChild<LLUICtrl>("desc")->setValue(item->getDescription());
+            getChild<LLLineEditor>("desc")->setPrevalidate(&LLTextValidate::validateASCIIPrintableNoPipe);
+        }
+        bool source_library = mObjectUUID.isNull() && gInventory.isObjectDescendentOf(item->getUUID(), gInventory.getLibraryRootFolderID());
+        if (source_library)
+        {
+            getChildView("Discard")->setEnabled(false);
+        }
+    }
+
+    // Fill in ratios list and combo box with common aspect ratio values
+    populateRatioList();
+
+    childSetCommitCallback("combo_aspect_ratio", onAspectRatioCommit, this);
+
+    LLComboBox* combo = getChild<LLComboBox>("combo_aspect_ratio");
+    combo->setCurrentByIndex(0);
+
+    return LLPreview::postBuild();
+}
+
+// static
+void LLPreviewTexture::onSaveAsBtn(void* data)
+{
+    LLPreviewTexture* self = (LLPreviewTexture*)data;
+    self->saveAs();
+}
+
+void LLPreviewTexture::draw()
+{
+    updateDimensions();
+
+    LLPreview::draw();
+
+    if (!isMinimized())
+    {
+        LLGLSUIDefault gls_ui;
+        gGL.getTexUnit(0)->unbind(LLTexUnit::TT_TEXTURE);
+
+        const LLRect& border = mClientRect;
+        LLRect interior = mClientRect;
+        interior.stretch( -PREVIEW_BORDER_WIDTH );
+
+        // ...border
+        gl_rect_2d( border, LLColor4(0.f, 0.f, 0.f, 1.f));
+        gl_rect_2d_checkerboard( interior );
+
+        if ( mImage.notNull() )
+        {
+            // Draw the texture
+            gGL.diffuseColor3f( 1.f, 1.f, 1.f );
+            gl_draw_scaled_image(interior.mLeft,
+                                interior.mBottom,
+                                interior.getWidth(),
+                                interior.getHeight(),
+                                mImage);
+
+            // Pump the texture priority
+            F32 pixel_area = mLoadingFullImage ? (F32)MAX_IMAGE_AREA  : (F32)(interior.getWidth() * interior.getHeight() );
+            mImage->addTextureStats( pixel_area );
+
+            // Don't bother decoding more than we can display, unless
+            // we're loading the full image.
+            if (!mLoadingFullImage)
+            {
+                S32 int_width = interior.getWidth();
+                S32 int_height = interior.getHeight();
+                mImage->setKnownDrawSize(int_width, int_height);
+            }
+            else
+            {
+                // Don't use this feature
+                mImage->setKnownDrawSize(0, 0);
+            }
+
+            if( mLoadingFullImage )
+            {
+                LLFontGL::getFontSansSerif()->renderUTF8(LLTrans::getString("Receiving"), 0,
+                    interior.mLeft + 4,
+                    interior.mBottom + 4,
+                    LLColor4::white, LLFontGL::LEFT, LLFontGL::BOTTOM,
+                    LLFontGL::NORMAL,
+                    LLFontGL::DROP_SHADOW);
+
+                F32 data_progress = mImage->getDownloadProgress() ;
+
+                // Draw the progress bar.
+                const S32 BAR_HEIGHT = 12;
+                const S32 BAR_LEFT_PAD = 80;
+                S32 left = interior.mLeft + 4 + BAR_LEFT_PAD;
+                S32 bar_width = getRect().getWidth() - left - RESIZE_HANDLE_WIDTH - 2;
+                S32 top = interior.mBottom + 4 + BAR_HEIGHT;
+                S32 right = left + bar_width;
+                S32 bottom = top - BAR_HEIGHT;
+
+                LLColor4 background_color(0.f, 0.f, 0.f, 0.75f);
+                LLColor4 decoded_color(0.f, 1.f, 0.f, 1.0f);
+                LLColor4 downloaded_color(0.f, 0.5f, 0.f, 1.0f);
+
+                gl_rect_2d(left, top, right, bottom, background_color);
+
+                if (data_progress > 0.0f)
+                {
+                    // Downloaded bytes
+                    right = left + llfloor(data_progress * (F32)bar_width);
+                    if (right > left)
+                    {
+                        gl_rect_2d(left, top, right, bottom, downloaded_color);
+                    }
+                }
+            }
+            else
+            if( !mSavedFileTimer.hasExpired() )
+            {
+                LLFontGL::getFontSansSerif()->renderUTF8(LLTrans::getString("FileSaved"), 0,
+                    interior.mLeft + 4,
+                    interior.mBottom + 4,
+                    LLColor4::white, LLFontGL::LEFT, LLFontGL::BOTTOM,
+                    LLFontGL::NORMAL,
+                    LLFontGL::DROP_SHADOW);
+            }
+        }
+    }
+
+}
+
+
+// virtual
+bool LLPreviewTexture::canSaveAs() const
+{
+    return mIsFullPerm && !mLoadingFullImage && mImage.notNull() && !mImage->isMissingAsset();
+}
+
+
+// virtual
+void LLPreviewTexture::saveAs()
+{
+    if( mLoadingFullImage )
+        return;
+
+    std::string filename = getItem() ? LLDir::getScrubbedFileName(getItem()->getName()) : LLStringUtil::null;
+    LLFilePickerReplyThread::startPicker(boost::bind(&LLPreviewTexture::saveTextureToFile, this, _1), LLFilePicker::FFSAVE_TGAPNG, filename);
+}
+
+void LLPreviewTexture::saveTextureToFile(const std::vector<std::string>& filenames)
+{
+    const LLInventoryItem* item = getItem();
+    if (item && mPreviewToSave)
+    {
+        mPreviewToSave = false;
+        LLFloaterReg::showTypedInstance<LLPreviewTexture>("preview_texture", item->getUUID());
+    }
+
+    // remember the user-approved/edited file name.
+    mSaveFileName = filenames[0];
+    mSavingMultiple = false;
+    mLoadingFullImage = true;
+    getWindow()->incBusyCount();
+
+    LL_DEBUGS("FileSaveAs") << "Scheduling saving file to " << mSaveFileName << LL_ENDL;
+
+    mImage->forceToSaveRawImage(0);//re-fetch the raw image if the old one is removed.
+    mImage->setLoadedCallback(LLPreviewTexture::onFileLoadedForSave,
+        0, true, false, new LLUUID(mItemUUID), &mCallbackTextureList);
+}
+
+
+void LLPreviewTexture::saveMultipleToFile(const std::string& file_name)
+{
+    std::string texture_location(gSavedSettings.getString("TextureSaveLocation"));
+    std::string texture_name = LLDir::getScrubbedFileName(file_name.empty() ? getItem()->getName() : file_name);
+
+    mSaveFileName = texture_location + gDirUtilp->getDirDelimiter() + texture_name + ".png";
+
+    mSavingMultiple = true;
+    mLoadingFullImage = true;
+    getWindow()->incBusyCount();
+
+    LL_DEBUGS("FileSaveAs") << "Scheduling saving file to " << mSaveFileName << LL_ENDL;
+
+    mImage->forceToSaveRawImage(0);//re-fetch the raw image if the old one is removed.
+    mImage->setLoadedCallback(LLPreviewTexture::onFileLoadedForSave,
+        0, true, false, new LLUUID(mItemUUID), &mCallbackTextureList);
+}
+
+// virtual
+void LLPreviewTexture::reshape(S32 width, S32 height, bool called_from_parent)
+{
+    LLPreview::reshape(width, height, called_from_parent);
+
+    LLRect dim_rect(getChildView("dimensions")->getRect());
+
+    S32 horiz_pad = 2 * (LLPANEL_BORDER_WIDTH + PREVIEW_PAD) + PREVIEW_RESIZE_HANDLE_SIZE;
+
+    // add space for dimensions and aspect ratio
+    S32 info_height = dim_rect.mTop + CLIENT_RECT_VPAD;
+    if (getChild<LLLayoutPanel>("buttons_panel")->getVisible())
+    {
+        info_height += getChild<LLLayoutPanel>("buttons_panel")->getRect().getHeight();
+    }
+    LLRect client_rect(horiz_pad, getRect().getHeight(), getRect().getWidth() - horiz_pad, 0);
+    client_rect.mTop -= (PREVIEW_HEADER_SIZE + CLIENT_RECT_VPAD);
+    client_rect.mBottom += PREVIEW_BORDER + CLIENT_RECT_VPAD + info_height ;
+
+    S32 client_width = client_rect.getWidth();
+    S32 client_height = client_rect.getHeight();
+
+    if (mAspectRatio > 0.f)
+    {
+        if(mAspectRatio > 1.f)
+        {
+            client_height = llceil((F32)client_width / mAspectRatio);
+            if(client_height > client_rect.getHeight())
+            {
+                client_height = client_rect.getHeight();
+                client_width = llceil((F32)client_height * mAspectRatio);
+            }
+        }
+        else//mAspectRatio < 1.f
+        {
+            client_width = llceil((F32)client_height * mAspectRatio);
+            if(client_width > client_rect.getWidth())
+            {
+                client_width = client_rect.getWidth();
+                client_height = llceil((F32)client_width / mAspectRatio);
+            }
+        }
+    }
+
+    mClientRect.setLeftTopAndSize(client_rect.getCenterX() - (client_width / 2), client_rect.getCenterY() +  (client_height / 2), client_width, client_height);
+
+}
+
+// virtual
+void LLPreviewTexture::onFocusReceived()
+{
+    LLPreview::onFocusReceived();
+}
+
+void LLPreviewTexture::openToSave()
+{
+    mPreviewToSave = true;
+}
+
+void LLPreviewTexture::hideCtrlButtons()
+{
+    getChildView("desc txt")->setVisible(false);
+    getChildView("desc")->setVisible(false);
+    getChild<LLLayoutStack>("preview_stack")->collapsePanel(getChild<LLLayoutPanel>("buttons_panel"), true);
+    getChild<LLLayoutPanel>("buttons_panel")->setVisible(false);
+    getChild<LLComboBox>("combo_aspect_ratio")->setCurrentByIndex(0); //unconstrained
+    reshape(getRect().getWidth(), getRect().getHeight());
+}
+
+// static
+void LLPreviewTexture::onFileLoadedForSave(bool success,
+                       LLViewerFetchedTexture *src_vi,
+                       LLImageRaw* src,
+                       LLImageRaw* aux_src,
+                       S32 discard_level,
+                       bool final,
+                       void* userdata)
+{
+    LLUUID* item_uuid = (LLUUID*) userdata;
+
+    LLPreviewTexture* self = LLFloaterReg::findTypedInstance<LLPreviewTexture>("preview_texture", *item_uuid);
+
+    if( final || !success )
+    {
+        delete item_uuid;
+
+        if( self )
+        {
+            self->getWindow()->decBusyCount();
+            self->mLoadingFullImage = false;
+        }
+    }
+
+    if( self && final && success )
+    {
+        LL_DEBUGS("FileSaveAs") << "Saving file to " << self->mSaveFileName << LL_ENDL;
+        const U32 ext_length = 3;
+        std::string extension = self->mSaveFileName.substr( self->mSaveFileName.length() - ext_length);
+
+        std::string filepath;
+        if (self->mSavingMultiple)
+        {
+            std::string part_path = self->mSaveFileName.substr(0, self->mSaveFileName.length() - ext_length - 1);
+
+            S32 i = 0;
+            S32 err = 0;
+            do
+            {
+                filepath = part_path;
+
+                if (i != 0)
+                {
+                    filepath += llformat("_%.3d", i);
+                }
+
+                filepath += ".";
+                filepath += extension;
+
+                llstat stat_info;
+                err = LLFile::stat(filepath, &stat_info);
+                i++;
+            } while (-1 != err);  // Search until the file is not found (i.e., stat() gives an error).
+        }
+        else
+        {
+            filepath = self->mSaveFileName;
+        }
+
+        LLStringUtil::toLower(extension);
+        // We only support saving in PNG or TGA format
+        LLPointer<LLImageFormatted> image;
+        if(extension == "png")
+        {
+            image = new LLImagePNG;
+        }
+        else if(extension == "tga")
+        {
+            image = new LLImageTGA;
+        }
+
+        if( image && !image->encode( src, 0 ) )
+        {
+            LLSD args;
+            args["FILE"] = filepath;
+            LLNotificationsUtil::add("CannotEncodeFile", args);
+        }
+        else if( image && !image->save(filepath) )
+        {
+            LLSD args;
+            args["FILE"] = filepath;
+            LLNotificationsUtil::add("CannotWriteFile", args);
+        }
+        else
+        {
+            self->mSavedFileTimer.reset();
+            self->mSavedFileTimer.setTimerExpirySec( SECONDS_TO_SHOW_FILE_SAVED_MSG );
+        }
+        LL_DEBUGS("FileSaveAs") << "Done saving file to " << filepath << LL_ENDL;
+
+        self->mSaveFileName.clear();
+    }
+
+    if( self && !success )
+    {
+        LLNotificationsUtil::add("CannotDownloadFile");
+    }
+
+}
+
+
+// It takes a while until we get height and width information.
+// When we receive it, reshape the window accordingly.
+void LLPreviewTexture::updateDimensions()
+{
+    if (!mImage)
+    {
+        return;
+    }
+    if ((mImage->getFullWidth() * mImage->getFullHeight()) == 0)
+    {
+        return;
+    }
+
+    S32 img_width = mImage->getFullWidth();
+    S32 img_height = mImage->getFullHeight();
+
+    if (mAssetStatus != PREVIEW_ASSET_LOADED
+        || mLastWidth != img_width
+        || mLastHeight != img_height)
+    {
+        mAssetStatus = PREVIEW_ASSET_LOADED;
+        // Asset has been fully loaded, adjust aspect ratio
+        adjustAspectRatio();
+    }
+
+
+    // Update the width/height display every time
+    getChild<LLUICtrl>("dimensions")->setTextArg("[WIDTH]",  llformat("%d", img_width));
+    getChild<LLUICtrl>("dimensions")->setTextArg("[HEIGHT]", llformat("%d", img_height));
+
+    mLastHeight = img_height;
+    mLastWidth = img_width;
+
+    // Reshape the floater only when required
+    if (mUpdateDimensions)
+    {
+        mUpdateDimensions = false;
+
+        //reshape floater
+        reshape(getRect().getWidth(), getRect().getHeight());
+
+        gFloaterView->adjustToFitScreen(this, false);
+
+        LLRect dim_rect(getChildView("dimensions")->getRect());
+        LLRect aspect_label_rect(getChildView("aspect_ratio")->getRect());
+        getChildView("aspect_ratio")->setVisible( dim_rect.mRight < aspect_label_rect.mLeft);
+    }
+}
+
+
+// Return true if everything went fine, false if we somewhat modified the ratio as we bumped on border values
+bool LLPreviewTexture::setAspectRatio(const F32 width, const F32 height)
+{
+    mUpdateDimensions = true;
+
+    // We don't allow negative width or height. Also, if height is positive but too small, we reset to default
+    // A default 0.f value for mAspectRatio means "unconstrained" in the rest of the code
+    if ((width <= 0.f) || (height <= F_APPROXIMATELY_ZERO))
+    {
+        mAspectRatio = 0.f;
+        return false;
+    }
+
+    // Compute and store the ratio
+    F32 ratio = width / height;
+    mAspectRatio = llclamp(ratio, PREVIEW_TEXTURE_MIN_ASPECT, PREVIEW_TEXTURE_MAX_ASPECT);
+
+    // Return false if we clamped the value, true otherwise
+    return (ratio == mAspectRatio);
+}
+
+
+void LLPreviewTexture::onAspectRatioCommit(LLUICtrl* ctrl, void* userdata)
+{
+    LLPreviewTexture* self = (LLPreviewTexture*) userdata;
+
+    std::string ratio(ctrl->getValue().asString());
+    std::string::size_type separator(ratio.find_first_of(":/\\"));
+
+    if (std::string::npos == separator) {
+        // If there's no separator assume we want an unconstrained ratio
+        self->setAspectRatio( 0.f, 0.f );
+        return;
+    }
+
+    F32 width, height;
+    std::istringstream numerator(ratio.substr(0, separator));
+    std::istringstream denominator(ratio.substr(separator + 1));
+    numerator >> width;
+    denominator >> height;
+
+    self->setAspectRatio( width, height );
+}
+
+void LLPreviewTexture::loadAsset()
+{
+    mImage = LLViewerTextureManager::getFetchedTexture(mImageID, FTT_DEFAULT, MIPMAP_TRUE, LLGLTexture::BOOST_NONE, LLViewerTexture::LOD_TEXTURE);
+    mImageOldBoostLevel = mImage->getBoostLevel();
+    mImage->setBoostLevel(LLGLTexture::BOOST_PREVIEW);
+    mImage->forceToSaveRawImage(0) ;
+    mAssetStatus = PREVIEW_ASSET_LOADING;
+    mUpdateDimensions = true;
+    updateDimensions();
+    getChildView("save_tex_btn")->setEnabled(canSaveAs());
+    if (mObjectUUID.notNull())
+    {
+        // check that we can copy inworld items into inventory
+        getChildView("Keep")->setEnabled(mIsCopyable);
+    }
+    else
+    {
+        // check that we can remove item
+        bool source_library = gInventory.isObjectDescendentOf(mItemUUID, gInventory.getLibraryRootFolderID());
+        if (source_library)
+        {
+            getChildView("Discard")->setEnabled(false);
+        }
+    }
+}
+
+LLPreview::EAssetStatus LLPreviewTexture::getAssetStatus()
+{
+    if (mImage.notNull() && (mImage->getFullWidth() * mImage->getFullHeight() > 0))
+    {
+        mAssetStatus = PREVIEW_ASSET_LOADED;
+    }
+    return mAssetStatus;
+}
+
+void LLPreviewTexture::adjustAspectRatio()
+{
+    S32 w = mImage->getFullWidth();
+    S32 h = mImage->getFullHeight();
+
+    // Determine aspect ratio of the image
+    S32 tmp;
+    while (h != 0)
+    {
+        tmp = w % h;
+        w = h;
+        h = tmp;
+    }
+    S32 divisor = w;
+    S32 num = mImage->getFullWidth() / divisor;
+    S32 denom = mImage->getFullHeight() / divisor;
+
+    if (setAspectRatio(num, denom))
+    {
+        // Select corresponding ratio entry in the combo list
+        LLComboBox* combo = getChild<LLComboBox>("combo_aspect_ratio");
+        if (combo)
+        {
+            std::ostringstream ratio;
+            ratio << num << ":" << denom;
+            std::vector<std::string>::const_iterator found = std::find(mRatiosList.begin(), mRatiosList.end(), ratio.str());
+            if (found == mRatiosList.end())
+            {
+                // No existing ratio found, create an element that will show image at original ratio
+                populateRatioList(); // makes sure previous custom ratio is cleared
+                std::string ratio = std::to_string(num)+":" + std::to_string(denom);
+                mRatiosList.push_back(ratio);
+                combo->add(ratio);
+                combo->setCurrentByIndex(mRatiosList.size()- 1);
+            }
+            else
+            {
+                combo->setCurrentByIndex(found - mRatiosList.begin());
+            }
+        }
+    }
+    else
+    {
+        // Aspect ratio was set to unconstrained or was clamped
+        LLComboBox* combo = getChild<LLComboBox>("combo_aspect_ratio");
+        if (combo)
+        {
+            combo->setCurrentByIndex(0); //unconstrained
+        }
+    }
+
+    mUpdateDimensions = true;
+}
+
+void LLPreviewTexture::updateImageID()
+{
+    const LLViewerInventoryItem *item = static_cast<const LLViewerInventoryItem*>(getItem());
+    if(item)
+    {
+        mImageID = item->getAssetUUID();
+
+        // here's the old logic...
+        //mShowKeepDiscard = item->getPermissions().getCreator() != gAgent.getID();
+        // here's the new logic... 'cos we hate disappearing buttons.
+        mShowKeepDiscard = true;
+
+        mCopyToInv = false;
+        LLPermissions perm(item->getPermissions());
+        mIsCopyable = perm.allowCopyBy(gAgent.getID(), gAgent.getGroupID()) && perm.allowTransferTo(gAgent.getID());
+        mIsFullPerm = item->checkPermissionsSet(PERM_ITEM_UNRESTRICTED);
+    }
+    else // not an item, assume it's an asset id
+    {
+        mImageID = mItemUUID;
+        mShowKeepDiscard = false;
+        mCopyToInv = true;
+        mIsCopyable = true;
+        mIsFullPerm = true;
+    }
+
+}
+
+/* virtual */
+void LLPreviewTexture::setObjectID(const LLUUID& object_id)
+{
+    mObjectUUID = object_id;
+
+    const LLUUID old_image_id = mImageID;
+
+    // Update what image we're pointing to, such as if we just specified the mObjectID
+    // that this mItemID is part of.
+    updateImageID();
+
+    // If the imageID has changed, start over and reload the new image.
+    if (mImageID != old_image_id)
+    {
+        mAssetStatus = PREVIEW_ASSET_UNLOADED;
+        loadAsset();
+    }
+    refreshFromItem();
+}