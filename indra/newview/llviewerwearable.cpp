--- conflicted
+++ resolved
@@ -320,15 +320,9 @@
 
 	if (!viewer_avatar->isValid()) return;
 
-<<<<<<< HEAD
 	if (viewer_avatar->getRegion() &&
 		(viewer_avatar->getRegion()->getCentralBakeVersion()>0) &&
 		!viewer_avatar->isUsingLocalAppearance())
-=======
-	// *TODO: Check with Vir on this:
-#if 0
-	if (!viewer_avatar->isUsingLocalAppearance())
->>>>>>> 637fb26d
 	{
 		return;
 	}
@@ -479,115 +473,10 @@
 	mItemID = item_id;
 }
 
-<<<<<<< HEAD
-
-LLLocalTextureObject* LLViewerWearable::getLocalTextureObject(S32 index)
-{
-	te_map_t::iterator iter = mTEMap.find(index);
-	if( iter != mTEMap.end() )
-	{
-		LLLocalTextureObject* lto = iter->second;
-		return lto;
-	}
-	return NULL;
-}
-
-const LLLocalTextureObject* LLViewerWearable::getLocalTextureObject(S32 index) const
-{
-	te_map_t::const_iterator iter = mTEMap.find(index);
-	if( iter != mTEMap.end() )
-	{
-		const LLLocalTextureObject* lto = iter->second;
-		return lto;
-	}
-	return NULL;
-}
-
-std::vector<LLLocalTextureObject*> LLViewerWearable::getLocalTextureListSeq()
-{
-	std::vector<LLLocalTextureObject*> result;
-
-	for(te_map_t::const_iterator iter = mTEMap.begin();
-		iter != mTEMap.end(); iter++)
-	{
-		LLLocalTextureObject* lto = iter->second;
-		result.push_back(lto);
-	}
-
-	return result;
-}
-
-void LLViewerWearable::setLocalTextureObject(S32 index, LLLocalTextureObject &lto)
-{
-	if( mTEMap.find(index) != mTEMap.end() )
-	{
-		mTEMap.erase(index);
-	}
-	mTEMap[index] = new LLLocalTextureObject(lto);
-}
-
-void LLViewerWearable::setVisualParams()
-{
-	for (visual_param_index_map_t::const_iterator iter = mVisualParamIndexMap.begin();
-		 iter != mVisualParamIndexMap.end(); iter++)
-	{
-		S32 id = iter->first;
-		LLVisualParam *wearable_param = iter->second;
-		F32 value = wearable_param->getWeight();
-		if (gAgentAvatarp->isUsingLocalAppearance())
-		{
-			gAgentAvatarp->setVisualParamWeight(id, value, FALSE);
-		}
-	}
-}
-
 void LLViewerWearable::revertValues()
 {
-	// FIXME DRANO - this triggers changes to driven params on avatar, potentially clobbering baked appearance.
-
-	//update saved settings so wearable is no longer dirty
-	// non-driver params first
-	for (param_map_t::const_iterator iter = mSavedVisualParamMap.begin(); iter != mSavedVisualParamMap.end(); iter++)
-	{
-		S32 id = iter->first;
-		F32 value = iter->second;
-		LLVisualParam *param = getVisualParam(id);
-		if(param &&  !dynamic_cast<LLDriverParam*>(param) )
-		{
-			setVisualParamWeight(id, value, TRUE);
-		}
-	}
-
-	//then driver params
-	for (param_map_t::const_iterator iter = mSavedVisualParamMap.begin(); iter != mSavedVisualParamMap.end(); iter++)
-	{
-		S32 id = iter->first;
-		F32 value = iter->second;
-		LLVisualParam *param = getVisualParam(id);
-		if(param &&  dynamic_cast<LLDriverParam*>(param) )
-		{
-			setVisualParamWeight(id, value, TRUE);
-		}
-	}
-
-	// make sure that saved values are sane
-	for (param_map_t::const_iterator iter = mSavedVisualParamMap.begin(); iter != mSavedVisualParamMap.end(); iter++)
-	{
-		S32 id = iter->first;
-		LLVisualParam *param = getVisualParam(id);
-		if( param )
-		{
-			mSavedVisualParamMap[id] = param->getWeight();
-		}
-	}
-
-	syncImages(mSavedTEMap, mTEMap);
-
-=======
-void LLViewerWearable::revertValues()
-{
 	LLWearable::revertValues();
->>>>>>> 637fb26d
+
 
 	LLSidepanelAppearance *panel = dynamic_cast<LLSidepanelAppearance*>(LLFloaterSidePanelContainer::getPanel("appearance"));
 	if( panel )
