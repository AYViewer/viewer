--- conflicted
+++ resolved
@@ -686,10 +686,6 @@
 	{
 		if (folder_count)
 		{
-<<<<<<< HEAD
-			std::string url = region->getCapability("FetchInventoryDescendents2");   			
-			if ( !url.empty() )
-=======
 			std::string url = region->getCapability("FetchInventoryDescendents2");   
 			if ( !url.empty() )
 			{
@@ -700,22 +696,12 @@
 				LLHTTPClient::post(url, folder_request_body, fetcher, 300.0);
 			}
 			if (folder_request_body_lib["folders"].size())
->>>>>>> 70c1e219
-			{
-				mFetchCount++;
-				if (folder_request_body["folders"].size())
-				{
-					LLInventoryModelFetchDescendentsResponder *fetcher = new LLInventoryModelFetchDescendentsResponder(folder_request_body, recursive_cats);
-					LLHTTPClient::post(url, folder_request_body, fetcher, 300.0);
-				}
-				if (folder_request_body_lib["folders"].size())
-				{
-					std::string url_lib = gAgent.getRegion()->getCapability("FetchLibDescendents2");
-
-					LLInventoryModelFetchDescendentsResponder *fetcher = new LLInventoryModelFetchDescendentsResponder(folder_request_body_lib, recursive_cats);
-					LLHTTPClient::post(url_lib, folder_request_body_lib, fetcher, 300.0);
-				}
-			}					
+			{
+				std::string url_lib = gAgent.getRegion()->getCapability("FetchLibDescendents2");
+
+				LLInventoryModelFetchDescendentsResponder *fetcher = new LLInventoryModelFetchDescendentsResponder(folder_request_body_lib, recursive_cats);
+				LLHTTPClient::post(url_lib, folder_request_body_lib, fetcher, 300.0);
+			}
 		}
 		}
 		if (item_count)
