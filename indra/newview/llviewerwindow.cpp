--- conflicted
+++ resolved
@@ -1972,10 +1972,7 @@
 	{
 		gMorphView->setVisible(FALSE);
 	}
-<<<<<<< HEAD
-=======
 	llinfos << "Global views cleaned." << llendl ;
->>>>>>> 289d756e
 	
 	// DEV-40930: Clear sModalStack. Otherwise, any LLModalDialog left open
 	// will crump with LL_ERRS.
@@ -1988,26 +1985,17 @@
 	{
 		delete LLNavigationBar::getInstance();
 	}
-<<<<<<< HEAD
-=======
 	llinfos << "LLNavigationBar destroyed." << llendl ;
->>>>>>> 289d756e
 	
 	// destroy menus after instantiating navbar above, as it needs
 	// access to gMenuHolder
 	cleanup_menus();
-<<<<<<< HEAD
-=======
 	llinfos << "menus destroyed." << llendl ;
->>>>>>> 289d756e
 	
 	// Delete all child views.
 	delete mRootView;
 	mRootView = NULL;
-<<<<<<< HEAD
-=======
 	llinfos << "RootView deleted." << llendl ;
->>>>>>> 289d756e
 	
 	// Automatically deleted as children of mRootView.  Fix the globals.
 	gStatusBar = NULL;
