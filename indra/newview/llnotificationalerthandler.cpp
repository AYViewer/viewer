/** 
 * @file llnotificationalerthandler.cpp
 * @brief Notification Handler Class for Alert Notifications
 *
 * $LicenseInfo:firstyear=2000&license=viewerlgpl$
 * Second Life Viewer Source Code
 * Copyright (C) 2010, Linden Research, Inc.
 * 
 * This library is free software; you can redistribute it and/or
 * modify it under the terms of the GNU Lesser General Public
 * License as published by the Free Software Foundation;
 * version 2.1 of the License only.
 * 
 * This library is distributed in the hope that it will be useful,
 * but WITHOUT ANY WARRANTY; without even the implied warranty of
 * MERCHANTABILITY or FITNESS FOR A PARTICULAR PURPOSE.  See the GNU
 * Lesser General Public License for more details.
 * 
 * You should have received a copy of the GNU Lesser General Public
 * License along with this library; if not, write to the Free Software
 * Foundation, Inc., 51 Franklin Street, Fifth Floor, Boston, MA  02110-1301  USA
 * 
 * Linden Research, Inc., 945 Battery Street, San Francisco, CA  94111  USA
 * $/LicenseInfo$
 */


#include "llviewerprecompiledheaders.h" // must be first include

#include "llnotificationhandler.h"

#include "llnotifications.h"
#include "llprogressview.h"
#include "lltoastnotifypanel.h"
#include "llviewercontrol.h"
#include "llviewerwindow.h"

#include "lltoastalertpanel.h"

using namespace LLNotificationsUI;

//--------------------------------------------------------------------------
LLAlertHandler::LLAlertHandler(const std::string& name, const std::string& notification_type, bool is_modal) 
:	LLSysHandler(name, notification_type),
	mIsModal(is_modal)
{
	LLScreenChannelBase::Params p;
	p.id = LLUUID(gSavedSettings.getString("AlertChannelUUID"));
	p.display_toasts_always = true;
	p.toast_align = NA_CENTRE;
	p.channel_align = CA_CENTRE;

	// Getting a Channel for our notifications
	mChannel = LLChannelManager::getInstance()->getChannel(p)->getHandle();
	mChannel.get()->setCanStoreToasts(false);
}

//--------------------------------------------------------------------------
LLAlertHandler::~LLAlertHandler()
{
}

//--------------------------------------------------------------------------
void LLAlertHandler::initChannel()
{
	S32 channel_right_bound = gViewerWindow->getWorldViewRectScaled().getWidth() / 2;
	mChannel.get()->init(channel_right_bound, channel_right_bound);
}

//--------------------------------------------------------------------------
bool LLAlertHandler::processNotification(const LLNotificationPtr& notification)
{
	if(mChannel.isDead())
	{
		return false;
	}

	// arrange a channel on a screen
	if(!mChannel.get()->getVisible())
	{
		initChannel();
	}

	if (notification->canLogToIM() && notification->hasFormElements())
	{
<<<<<<< HEAD
		if (LLHandlerUtil::canSpawnSessionAndLogToIM(notification))
		{
			const std::string name = LLHandlerUtil::getSubstitutionName(notification);

			LLUUID from_id = notification->getPayload()["from_id"];

			// firstly create session...
			LLHandlerUtil::spawnIMSession(name, from_id);

			// ...then log message to have IM Well notified about new message
			LLHandlerUtil::logToIMP2P(notification);
		}

		LLToastAlertPanel* alert_dialog = new LLToastAlertPanel(notification, mIsModal);
		LLToast::Params p;
		p.notif_id = notification->getID();
		p.notification = notification;
		p.panel = dynamic_cast<LLToastPanel*>(alert_dialog);
		p.enable_hide_btn = false;
		p.can_fade = false;
		p.is_modal = mIsModal;
		p.on_delete_toast = boost::bind(&LLAlertHandler::onDeleteToast, this, _1);

		// Show alert in middle of progress view (during teleport) (EXT-1093)
		LLProgressView* progress = gViewerWindow->getProgressView();
		LLRect rc = progress && progress->getVisible() ? progress->getRect() : gViewerWindow->getWorldViewRectScaled();
		mChannel.get()->updatePositionAndSize(rc);

		LLScreenChannel* channel = dynamic_cast<LLScreenChannel*>(mChannel.get());
		if(channel)
			channel->addToast(p);
	}
	else if (notify["sigtype"].asString() == "change")
	{
		LLToastAlertPanel* alert_dialog = new LLToastAlertPanel(notification, mIsModal);
		LLScreenChannel* channel = dynamic_cast<LLScreenChannel*>(mChannel.get());
		if(channel)
			channel->modifyToastByNotificationID(notification->getID(), (LLToastPanel*)alert_dialog);
	}
	else
	{
		LLScreenChannel* channel = dynamic_cast<LLScreenChannel*>(mChannel.get());
		if(channel)
			channel->killToastByNotificationID(notification->getID());
=======
		const std::string name = LLHandlerUtil::getSubstitutionName(notification);

		LLUUID from_id = notification->getPayload()["from_id"];

		// firstly create session...
		LLHandlerUtil::spawnIMSession(name, from_id);

		// ...then log message to have IM Well notified about new message
		LLHandlerUtil::logToIMP2P(notification);
>>>>>>> db316f83
	}

	LLToastAlertPanel* alert_dialog = new LLToastAlertPanel(notification, mIsModal);
	LLToast::Params p;
	p.notif_id = notification->getID();
	p.notification = notification;
	p.panel = dynamic_cast<LLToastPanel*>(alert_dialog);
	p.enable_hide_btn = false;
	p.can_fade = false;
	p.is_modal = mIsModal;
	p.on_delete_toast = boost::bind(&LLAlertHandler::onDeleteToast, this, _1);

	// Show alert in middle of progress view (during teleport) (EXT-1093)
	LLProgressView* progress = gViewerWindow->getProgressView();
	LLRect rc = progress && progress->getVisible() ? progress->getRect() : gViewerWindow->getWorldViewRectScaled();
	mChannel->updatePositionAndSize(rc);

	LLScreenChannel* channel = dynamic_cast<LLScreenChannel*>(mChannel);
	if(channel)
		channel->addToast(p);
	
	return false;
}

void LLAlertHandler::onChange( LLNotificationPtr notification )
{
	LLToastAlertPanel* alert_dialog = new LLToastAlertPanel(notification, mIsModal);
	LLScreenChannel* channel = dynamic_cast<LLScreenChannel*>(mChannel);
	if(channel)
		channel->modifyToastByNotificationID(notification->getID(), (LLToastPanel*)alert_dialog);
}<|MERGE_RESOLUTION|>--- conflicted
+++ resolved
@@ -82,9 +82,6 @@
 	}
 
 	if (notification->canLogToIM() && notification->hasFormElements())
-	{
-<<<<<<< HEAD
-		if (LLHandlerUtil::canSpawnSessionAndLogToIM(notification))
 		{
 			const std::string name = LLHandlerUtil::getSubstitutionName(notification);
 
@@ -115,58 +112,14 @@
 		LLScreenChannel* channel = dynamic_cast<LLScreenChannel*>(mChannel.get());
 		if(channel)
 			channel->addToast(p);
-	}
-	else if (notify["sigtype"].asString() == "change")
-	{
-		LLToastAlertPanel* alert_dialog = new LLToastAlertPanel(notification, mIsModal);
-		LLScreenChannel* channel = dynamic_cast<LLScreenChannel*>(mChannel.get());
-		if(channel)
-			channel->modifyToastByNotificationID(notification->getID(), (LLToastPanel*)alert_dialog);
-	}
-	else
-	{
-		LLScreenChannel* channel = dynamic_cast<LLScreenChannel*>(mChannel.get());
-		if(channel)
-			channel->killToastByNotificationID(notification->getID());
-=======
-		const std::string name = LLHandlerUtil::getSubstitutionName(notification);
-
-		LLUUID from_id = notification->getPayload()["from_id"];
-
-		// firstly create session...
-		LLHandlerUtil::spawnIMSession(name, from_id);
-
-		// ...then log message to have IM Well notified about new message
-		LLHandlerUtil::logToIMP2P(notification);
->>>>>>> db316f83
-	}
-
-	LLToastAlertPanel* alert_dialog = new LLToastAlertPanel(notification, mIsModal);
-	LLToast::Params p;
-	p.notif_id = notification->getID();
-	p.notification = notification;
-	p.panel = dynamic_cast<LLToastPanel*>(alert_dialog);
-	p.enable_hide_btn = false;
-	p.can_fade = false;
-	p.is_modal = mIsModal;
-	p.on_delete_toast = boost::bind(&LLAlertHandler::onDeleteToast, this, _1);
-
-	// Show alert in middle of progress view (during teleport) (EXT-1093)
-	LLProgressView* progress = gViewerWindow->getProgressView();
-	LLRect rc = progress && progress->getVisible() ? progress->getRect() : gViewerWindow->getWorldViewRectScaled();
-	mChannel->updatePositionAndSize(rc);
-
-	LLScreenChannel* channel = dynamic_cast<LLScreenChannel*>(mChannel);
-	if(channel)
-		channel->addToast(p);
 	
 	return false;
-}
+	}
 
 void LLAlertHandler::onChange( LLNotificationPtr notification )
 {
 	LLToastAlertPanel* alert_dialog = new LLToastAlertPanel(notification, mIsModal);
-	LLScreenChannel* channel = dynamic_cast<LLScreenChannel*>(mChannel);
+	LLScreenChannel* channel = dynamic_cast<LLScreenChannel*>(mChannel.get());
 	if(channel)
 		channel->modifyToastByNotificationID(notification->getID(), (LLToastPanel*)alert_dialog);
 }