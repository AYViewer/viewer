--- conflicted
+++ resolved
@@ -377,12 +377,8 @@
     }
 
     // update status of all current speakers
-<<<<<<< HEAD
-    bool voice_channel_active = (!mVoiceChannel && LLVoiceClient::getInstance()->inProximalChannel()) || (mVoiceChannel && mVoiceChannel->isActive());
-=======
     LLVoiceClient* voice_client = LLVoiceClient::getInstance();
     bool voice_channel_active = (!mVoiceChannel && voice_client->inProximalChannel()) || (mVoiceChannel && mVoiceChannel->isActive());
->>>>>>> 5cff84ff
     for (speaker_map_t::iterator speaker_it = mSpeakers.begin(); speaker_it != mSpeakers.end(); speaker_it++)
     {
         LLUUID speaker_id = speaker_it->first;
@@ -390,13 +386,8 @@
 
         if (voice_channel_active && voice_client->getVoiceEnabled(speaker_id))
         {
-<<<<<<< HEAD
-            speakerp->mSpeechVolume = LLVoiceClient::getInstance()->getCurrentPower(speaker_id);
-            bool moderator_muted_voice = LLVoiceClient::getInstance()->getIsModeratorMuted(speaker_id);
-=======
             speakerp->mSpeechVolume = voice_client->getCurrentPower(speaker_id);
-            BOOL moderator_muted_voice = voice_client->getIsModeratorMuted(speaker_id);
->>>>>>> 5cff84ff
+            bool moderator_muted_voice = voice_client->getIsModeratorMuted(speaker_id);
             if (moderator_muted_voice != speakerp->mModeratorMutedVoice)
             {
                 speakerp->mModeratorMutedVoice = moderator_muted_voice;
