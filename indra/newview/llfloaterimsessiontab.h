/**
 * @file llfloaterimsessiontab.h
 * @brief LLFloaterIMSessionTab class implements the common behavior of LNearbyChatBar
 * @brief and LLFloaterIMSession for hosting both in LLIMContainer
 *
 * $LicenseInfo:firstyear=2012&license=viewerlgpl$
 * Second Life Viewer Source Code
 * Copyright (C) 2012, Linden Research, Inc.
 *
 * This library is free software; you can redistribute it and/or
 * modify it under the terms of the GNU Lesser General Public
 * License as published by the Free Software Foundation;
 * version 2.1 of the License only.
 *
 * This library is distributed in the hope that it will be useful,
 * but WITHOUT ANY WARRANTY; without even the implied warranty of
 * MERCHANTABILITY or FITNESS FOR A PARTICULAR PURPOSE.  See the GNU
 * Lesser General Public License for more details.
 *
 * You should have received a copy of the GNU Lesser General Public
 * License along with this library; if not, write to the Free Software
 * Foundation, Inc., 51 Franklin Street, Fifth Floor, Boston, MA  02110-1301  USA
 *
 * Linden Research, Inc., 945 Battery Street, San Francisco, CA  94111  USA
 * $/LicenseInfo$
 */

#ifndef LL_FLOATERIMSESSIONTAB_H
#define LL_FLOATERIMSESSIONTAB_H

#include "lllayoutstack.h"
#include "llparticipantlist.h"
#include "lltransientdockablefloater.h"
#include "llviewercontrol.h"
#include "lleventtimer.h"
#include "llimview.h"
#include "llconversationmodel.h"
#include "llconversationview.h"
#include "lltexteditor.h"

class LLPanelChatControlPanel;
class LLChatEntry;
class LLChatHistory;
class LLPanelEmojiComplete;

class LLFloaterIMSessionTab
    : public LLTransientDockableFloater
{
    using super = LLTransientDockableFloater;

public:
<<<<<<< HEAD
	LOG_CLASS(LLFloaterIMSessionTab);

	LLFloaterIMSessionTab(const LLSD& session_id);
	~LLFloaterIMSessionTab();

	// reload all message with new settings of visual modes
	static void processChatHistoryStyleUpdate(bool clean_messages = false);
	static void reloadEmptyFloaters();

	/**
	 * Returns true if chat is displayed in multi tabbed floater
	 *         false if chat is displayed in multiple windows
	 */
	static bool isChatMultiTab();

	// add conversation to container
	static void addToHost(const LLUUID& session_id);

	bool isHostAttached() {return mIsHostAttached;}
	void setHostAttached(bool is_attached) {mIsHostAttached = is_attached;}

	static LLFloaterIMSessionTab* findConversation(const LLUUID& uuid);
	static LLFloaterIMSessionTab* getConversation(const LLUUID& uuid);

	bool isNearbyChat() {return mIsNearbyChat;}

	// LLFloater overrides
	/*virtual*/ void onOpen(const LLSD& key);
	/*virtual*/ bool postBuild();
	/*virtual*/ void draw();
	/*virtual*/ void setVisible(bool visible);
	/*virtual*/ void setFocus(bool focus);
	/*virtual*/ void closeFloater(bool app_quitting = false);
	
	// Handle the left hand participant list widgets
	void addConversationViewParticipant(LLConversationItem* item, bool update_view = true);
	void removeConversationViewParticipant(const LLUUID& participant_id);
	void updateConversationViewParticipant(const LLUUID& participant_id);
	void refreshConversation();
	void buildConversationViewParticipant();

	void setSortOrder(const LLConversationSort& order);
	virtual void onTearOffClicked();
	void updateGearBtn();
	void initBtns();
	virtual void updateMessages() {}
	LLConversationItem* getCurSelectedViewModelItem();
	void forceReshape();
	virtual bool handleKeyHere( KEY key, MASK mask );
	bool isMessagePaneExpanded(){return mMessagePaneExpanded;}
	void setMessagePaneExpanded(bool expanded){mMessagePaneExpanded = expanded;}
	void restoreFloater();
	void saveCollapsedState();

	void updateChatIcon(const LLUUID& id);

	LLView* getChatHistory();
=======
    LOG_CLASS(LLFloaterIMSessionTab);

    LLFloaterIMSessionTab(const LLSD& session_id);
    ~LLFloaterIMSessionTab();

    // reload all message with new settings of visual modes
    static void processChatHistoryStyleUpdate(bool clean_messages = false);
    static void reloadEmptyFloaters();

    /**
     * Returns true if chat is displayed in multi tabbed floater
     *         false if chat is displayed in multiple windows
     */
    static bool isChatMultiTab();

    // add conversation to container
    static void addToHost(const LLUUID& session_id);

    bool isHostAttached() {return mIsHostAttached;}
    void setHostAttached(bool is_attached) {mIsHostAttached = is_attached;}

    static LLFloaterIMSessionTab* findConversation(const LLUUID& uuid);
    static LLFloaterIMSessionTab* getConversation(const LLUUID& uuid);

    bool isNearbyChat() {return mIsNearbyChat;}

    // LLFloater overrides
    /*virtual*/ void onOpen(const LLSD& key);
    /*virtual*/ BOOL postBuild();
    /*virtual*/ void draw();
    /*virtual*/ void setVisible(BOOL visible);
    /*virtual*/ void setFocus(BOOL focus);
    /*virtual*/ void closeFloater(bool app_quitting = false);

    // Handle the left hand participant list widgets
    void addConversationViewParticipant(LLConversationItem* item, bool update_view = true);
    void removeConversationViewParticipant(const LLUUID& participant_id);
    void updateConversationViewParticipant(const LLUUID& participant_id);
    void refreshConversation();
    void buildConversationViewParticipant();

    void setSortOrder(const LLConversationSort& order);
    virtual void onTearOffClicked();
    void updateGearBtn();
    void initBtns();
    virtual void updateMessages() {}
    LLConversationItem* getCurSelectedViewModelItem();
    void forceReshape();
    virtual BOOL handleKeyHere( KEY key, MASK mask );
    bool isMessagePaneExpanded(){return mMessagePaneExpanded;}
    void setMessagePaneExpanded(bool expanded){mMessagePaneExpanded = expanded;}
    void restoreFloater();
    void saveCollapsedState();

    void updateChatIcon(const LLUUID& id);

    LLView* getChatHistory();
>>>>>>> e1623bb2

protected:

    // callback for click on any items of the visual states menu
    void onIMSessionMenuItemClicked(const LLSD& userdata);

    // callback for check/uncheck of the expanded/collapse mode's switcher
    bool onIMCompactExpandedMenuItemCheck(const LLSD& userdata);

    //
    bool onIMShowModesMenuItemCheck(const LLSD& userdata);
    bool onIMShowModesMenuItemEnable(const LLSD& userdata);
    static void onSlide(LLFloaterIMSessionTab *self);
    static void onCollapseToLine(LLFloaterIMSessionTab *self);
    void reshapeFloater(bool collapse);

    // refresh a visual state of the Call button
    void updateCallBtnState(bool callIsActive);

    void hideOrShowTitle(); // toggle the floater's drag handle
    void hideAllStandardButtons();

    /// Update floater header and toolbar buttons when hosted/torn off state is toggled.
    void updateHeaderAndToolbar();

    // Update the input field help text and other places that need the session name
    virtual void updateSessionName(const std::string& name);

    // set the enable/disable state for the Call button
    virtual void enableDisableCallBtn();

    // process focus events to set a currently active session
    /* virtual */ void onFocusReceived();
    /* virtual */ void onFocusLost();

    // prepare chat's params and out one message to chatHistory
    void appendMessage(const LLChat& chat, const LLSD& args = LLSD());

    std::string appendTime();
    void assignResizeLimits();

    void updateUsedEmojis(LLWString text);

    S32  mFloaterExtraWidth;

    bool mIsNearbyChat;
    bool mIsP2PChat;

    bool mMessagePaneExpanded;
    bool mIsParticipantListExpanded;
    S32 mMinFloaterHeight;

    LLIMModel::LLIMSession* mSession;

    // Participants list: model and view
    LLConversationViewParticipant* createConversationViewParticipant(LLConversationItem* item);

    LLUUID mSessionID;
    LLLayoutStack* mBodyStack;
    LLLayoutStack* mParticipantListAndHistoryStack;
    LLLayoutPanel* mParticipantListPanel;   // add the widgets to that see mConversationsListPanel
    LLLayoutPanel* mRightPartPanel;
    LLLayoutPanel* mContentPanel;
    LLLayoutPanel* mToolbarPanel;
    LLLayoutPanel* mInputButtonPanel;
    LLLayoutPanel* mEmojiRecentPanel;
    LLTextBox* mEmojiRecentEmptyText;
    LLPanel* mEmojiRecentContainer;
    LLPanelEmojiComplete* mEmojiRecentIconsCtrl;
    LLParticipantList* getParticipantList();
    conversations_widgets_map mConversationsWidgets;
    LLConversationViewModel mConversationViewModel;
    LLFolderView* mConversationsRoot;
    LLScrollContainer* mScroller;

    LLChatHistory* mChatHistory;
    LLChatEntry* mInputEditor;
    LLLayoutPanel* mChatLayoutPanel;
    LLLayoutStack* mInputPanels;

    LLButton* mExpandCollapseLineBtn;
    LLButton* mExpandCollapseBtn;
    LLButton* mTearOffBtn;
    LLButton* mEmojiRecentPanelToggleBtn;
    LLButton* mEmojiPickerShowBtn;
    LLButton* mCloseBtn;
    LLButton* mGearBtn;
    LLButton* mAddBtn;
    LLButton* mVoiceButton;

private:
    // Handling selection and contextual menu
    void doToSelected(const LLSD& userdata);
    bool enableContextMenuItem(const LLSD& userdata);
    bool checkContextMenuItem(const LLSD& userdata);

    void getSelectedUUIDs(uuid_vec_t& selected_uuids);

    /// Refreshes the floater at a constant rate.
    virtual void refresh() = 0;

    /**
     * Adjusts chat history height to fit vertically with input chat field
     * and avoid overlapping, since input chat field can be vertically expanded.
     * Implementation: chat history bottom "follows" top+top_pad of input chat field
     */
    void reshapeChatLayoutPanel();

    void onInputEditorClicked();

    void onEmojiRecentPanelToggleBtnClicked();
    void onEmojiPickerShowBtnClicked();
    void initEmojiRecentPanel();
    void onEmojiRecentPanelFocusReceived();
    void onEmojiRecentPanelFocusLost();
    void onRecentEmojiPicked(const LLSD& value);

    bool checkIfTornOff();
    bool mIsHostAttached;
    bool mHasVisibleBeenInitialized;

    LLTimer* mRefreshTimer; ///< Defines the rate at which refresh() is called.

    S32 mInputEditorPad;
    S32 mChatLayoutPanelHeight;
    S32 mFloaterHeight;
};


#endif /* LL_FLOATERIMSESSIONTAB_H */<|MERGE_RESOLUTION|>--- conflicted
+++ resolved
@@ -1,298 +1,238 @@
-/**
- * @file llfloaterimsessiontab.h
- * @brief LLFloaterIMSessionTab class implements the common behavior of LNearbyChatBar
- * @brief and LLFloaterIMSession for hosting both in LLIMContainer
- *
- * $LicenseInfo:firstyear=2012&license=viewerlgpl$
- * Second Life Viewer Source Code
- * Copyright (C) 2012, Linden Research, Inc.
- *
- * This library is free software; you can redistribute it and/or
- * modify it under the terms of the GNU Lesser General Public
- * License as published by the Free Software Foundation;
- * version 2.1 of the License only.
- *
- * This library is distributed in the hope that it will be useful,
- * but WITHOUT ANY WARRANTY; without even the implied warranty of
- * MERCHANTABILITY or FITNESS FOR A PARTICULAR PURPOSE.  See the GNU
- * Lesser General Public License for more details.
- *
- * You should have received a copy of the GNU Lesser General Public
- * License along with this library; if not, write to the Free Software
- * Foundation, Inc., 51 Franklin Street, Fifth Floor, Boston, MA  02110-1301  USA
- *
- * Linden Research, Inc., 945 Battery Street, San Francisco, CA  94111  USA
- * $/LicenseInfo$
- */
-
-#ifndef LL_FLOATERIMSESSIONTAB_H
-#define LL_FLOATERIMSESSIONTAB_H
-
-#include "lllayoutstack.h"
-#include "llparticipantlist.h"
-#include "lltransientdockablefloater.h"
-#include "llviewercontrol.h"
-#include "lleventtimer.h"
-#include "llimview.h"
-#include "llconversationmodel.h"
-#include "llconversationview.h"
-#include "lltexteditor.h"
-
-class LLPanelChatControlPanel;
-class LLChatEntry;
-class LLChatHistory;
-class LLPanelEmojiComplete;
-
-class LLFloaterIMSessionTab
-    : public LLTransientDockableFloater
-{
-    using super = LLTransientDockableFloater;
-
-public:
-<<<<<<< HEAD
-	LOG_CLASS(LLFloaterIMSessionTab);
-
-	LLFloaterIMSessionTab(const LLSD& session_id);
-	~LLFloaterIMSessionTab();
-
-	// reload all message with new settings of visual modes
-	static void processChatHistoryStyleUpdate(bool clean_messages = false);
-	static void reloadEmptyFloaters();
-
-	/**
-	 * Returns true if chat is displayed in multi tabbed floater
-	 *         false if chat is displayed in multiple windows
-	 */
-	static bool isChatMultiTab();
-
-	// add conversation to container
-	static void addToHost(const LLUUID& session_id);
-
-	bool isHostAttached() {return mIsHostAttached;}
-	void setHostAttached(bool is_attached) {mIsHostAttached = is_attached;}
-
-	static LLFloaterIMSessionTab* findConversation(const LLUUID& uuid);
-	static LLFloaterIMSessionTab* getConversation(const LLUUID& uuid);
-
-	bool isNearbyChat() {return mIsNearbyChat;}
-
-	// LLFloater overrides
-	/*virtual*/ void onOpen(const LLSD& key);
-	/*virtual*/ bool postBuild();
-	/*virtual*/ void draw();
-	/*virtual*/ void setVisible(bool visible);
-	/*virtual*/ void setFocus(bool focus);
-	/*virtual*/ void closeFloater(bool app_quitting = false);
-	
-	// Handle the left hand participant list widgets
-	void addConversationViewParticipant(LLConversationItem* item, bool update_view = true);
-	void removeConversationViewParticipant(const LLUUID& participant_id);
-	void updateConversationViewParticipant(const LLUUID& participant_id);
-	void refreshConversation();
-	void buildConversationViewParticipant();
-
-	void setSortOrder(const LLConversationSort& order);
-	virtual void onTearOffClicked();
-	void updateGearBtn();
-	void initBtns();
-	virtual void updateMessages() {}
-	LLConversationItem* getCurSelectedViewModelItem();
-	void forceReshape();
-	virtual bool handleKeyHere( KEY key, MASK mask );
-	bool isMessagePaneExpanded(){return mMessagePaneExpanded;}
-	void setMessagePaneExpanded(bool expanded){mMessagePaneExpanded = expanded;}
-	void restoreFloater();
-	void saveCollapsedState();
-
-	void updateChatIcon(const LLUUID& id);
-
-	LLView* getChatHistory();
-=======
-    LOG_CLASS(LLFloaterIMSessionTab);
-
-    LLFloaterIMSessionTab(const LLSD& session_id);
-    ~LLFloaterIMSessionTab();
-
-    // reload all message with new settings of visual modes
-    static void processChatHistoryStyleUpdate(bool clean_messages = false);
-    static void reloadEmptyFloaters();
-
-    /**
-     * Returns true if chat is displayed in multi tabbed floater
-     *         false if chat is displayed in multiple windows
-     */
-    static bool isChatMultiTab();
-
-    // add conversation to container
-    static void addToHost(const LLUUID& session_id);
-
-    bool isHostAttached() {return mIsHostAttached;}
-    void setHostAttached(bool is_attached) {mIsHostAttached = is_attached;}
-
-    static LLFloaterIMSessionTab* findConversation(const LLUUID& uuid);
-    static LLFloaterIMSessionTab* getConversation(const LLUUID& uuid);
-
-    bool isNearbyChat() {return mIsNearbyChat;}
-
-    // LLFloater overrides
-    /*virtual*/ void onOpen(const LLSD& key);
-    /*virtual*/ BOOL postBuild();
-    /*virtual*/ void draw();
-    /*virtual*/ void setVisible(BOOL visible);
-    /*virtual*/ void setFocus(BOOL focus);
-    /*virtual*/ void closeFloater(bool app_quitting = false);
-
-    // Handle the left hand participant list widgets
-    void addConversationViewParticipant(LLConversationItem* item, bool update_view = true);
-    void removeConversationViewParticipant(const LLUUID& participant_id);
-    void updateConversationViewParticipant(const LLUUID& participant_id);
-    void refreshConversation();
-    void buildConversationViewParticipant();
-
-    void setSortOrder(const LLConversationSort& order);
-    virtual void onTearOffClicked();
-    void updateGearBtn();
-    void initBtns();
-    virtual void updateMessages() {}
-    LLConversationItem* getCurSelectedViewModelItem();
-    void forceReshape();
-    virtual BOOL handleKeyHere( KEY key, MASK mask );
-    bool isMessagePaneExpanded(){return mMessagePaneExpanded;}
-    void setMessagePaneExpanded(bool expanded){mMessagePaneExpanded = expanded;}
-    void restoreFloater();
-    void saveCollapsedState();
-
-    void updateChatIcon(const LLUUID& id);
-
-    LLView* getChatHistory();
->>>>>>> e1623bb2
-
-protected:
-
-    // callback for click on any items of the visual states menu
-    void onIMSessionMenuItemClicked(const LLSD& userdata);
-
-    // callback for check/uncheck of the expanded/collapse mode's switcher
-    bool onIMCompactExpandedMenuItemCheck(const LLSD& userdata);
-
-    //
-    bool onIMShowModesMenuItemCheck(const LLSD& userdata);
-    bool onIMShowModesMenuItemEnable(const LLSD& userdata);
-    static void onSlide(LLFloaterIMSessionTab *self);
-    static void onCollapseToLine(LLFloaterIMSessionTab *self);
-    void reshapeFloater(bool collapse);
-
-    // refresh a visual state of the Call button
-    void updateCallBtnState(bool callIsActive);
-
-    void hideOrShowTitle(); // toggle the floater's drag handle
-    void hideAllStandardButtons();
-
-    /// Update floater header and toolbar buttons when hosted/torn off state is toggled.
-    void updateHeaderAndToolbar();
-
-    // Update the input field help text and other places that need the session name
-    virtual void updateSessionName(const std::string& name);
-
-    // set the enable/disable state for the Call button
-    virtual void enableDisableCallBtn();
-
-    // process focus events to set a currently active session
-    /* virtual */ void onFocusReceived();
-    /* virtual */ void onFocusLost();
-
-    // prepare chat's params and out one message to chatHistory
-    void appendMessage(const LLChat& chat, const LLSD& args = LLSD());
-
-    std::string appendTime();
-    void assignResizeLimits();
-
-    void updateUsedEmojis(LLWString text);
-
-    S32  mFloaterExtraWidth;
-
-    bool mIsNearbyChat;
-    bool mIsP2PChat;
-
-    bool mMessagePaneExpanded;
-    bool mIsParticipantListExpanded;
-    S32 mMinFloaterHeight;
-
-    LLIMModel::LLIMSession* mSession;
-
-    // Participants list: model and view
-    LLConversationViewParticipant* createConversationViewParticipant(LLConversationItem* item);
-
-    LLUUID mSessionID;
-    LLLayoutStack* mBodyStack;
-    LLLayoutStack* mParticipantListAndHistoryStack;
-    LLLayoutPanel* mParticipantListPanel;   // add the widgets to that see mConversationsListPanel
-    LLLayoutPanel* mRightPartPanel;
-    LLLayoutPanel* mContentPanel;
-    LLLayoutPanel* mToolbarPanel;
-    LLLayoutPanel* mInputButtonPanel;
-    LLLayoutPanel* mEmojiRecentPanel;
-    LLTextBox* mEmojiRecentEmptyText;
-    LLPanel* mEmojiRecentContainer;
-    LLPanelEmojiComplete* mEmojiRecentIconsCtrl;
-    LLParticipantList* getParticipantList();
-    conversations_widgets_map mConversationsWidgets;
-    LLConversationViewModel mConversationViewModel;
-    LLFolderView* mConversationsRoot;
-    LLScrollContainer* mScroller;
-
-    LLChatHistory* mChatHistory;
-    LLChatEntry* mInputEditor;
-    LLLayoutPanel* mChatLayoutPanel;
-    LLLayoutStack* mInputPanels;
-
-    LLButton* mExpandCollapseLineBtn;
-    LLButton* mExpandCollapseBtn;
-    LLButton* mTearOffBtn;
-    LLButton* mEmojiRecentPanelToggleBtn;
-    LLButton* mEmojiPickerShowBtn;
-    LLButton* mCloseBtn;
-    LLButton* mGearBtn;
-    LLButton* mAddBtn;
-    LLButton* mVoiceButton;
-
-private:
-    // Handling selection and contextual menu
-    void doToSelected(const LLSD& userdata);
-    bool enableContextMenuItem(const LLSD& userdata);
-    bool checkContextMenuItem(const LLSD& userdata);
-
-    void getSelectedUUIDs(uuid_vec_t& selected_uuids);
-
-    /// Refreshes the floater at a constant rate.
-    virtual void refresh() = 0;
-
-    /**
-     * Adjusts chat history height to fit vertically with input chat field
-     * and avoid overlapping, since input chat field can be vertically expanded.
-     * Implementation: chat history bottom "follows" top+top_pad of input chat field
-     */
-    void reshapeChatLayoutPanel();
-
-    void onInputEditorClicked();
-
-    void onEmojiRecentPanelToggleBtnClicked();
-    void onEmojiPickerShowBtnClicked();
-    void initEmojiRecentPanel();
-    void onEmojiRecentPanelFocusReceived();
-    void onEmojiRecentPanelFocusLost();
-    void onRecentEmojiPicked(const LLSD& value);
-
-    bool checkIfTornOff();
-    bool mIsHostAttached;
-    bool mHasVisibleBeenInitialized;
-
-    LLTimer* mRefreshTimer; ///< Defines the rate at which refresh() is called.
-
-    S32 mInputEditorPad;
-    S32 mChatLayoutPanelHeight;
-    S32 mFloaterHeight;
-};
-
-
-#endif /* LL_FLOATERIMSESSIONTAB_H */+/**
+ * @file llfloaterimsessiontab.h
+ * @brief LLFloaterIMSessionTab class implements the common behavior of LNearbyChatBar
+ * @brief and LLFloaterIMSession for hosting both in LLIMContainer
+ *
+ * $LicenseInfo:firstyear=2012&license=viewerlgpl$
+ * Second Life Viewer Source Code
+ * Copyright (C) 2012, Linden Research, Inc.
+ *
+ * This library is free software; you can redistribute it and/or
+ * modify it under the terms of the GNU Lesser General Public
+ * License as published by the Free Software Foundation;
+ * version 2.1 of the License only.
+ *
+ * This library is distributed in the hope that it will be useful,
+ * but WITHOUT ANY WARRANTY; without even the implied warranty of
+ * MERCHANTABILITY or FITNESS FOR A PARTICULAR PURPOSE.  See the GNU
+ * Lesser General Public License for more details.
+ *
+ * You should have received a copy of the GNU Lesser General Public
+ * License along with this library; if not, write to the Free Software
+ * Foundation, Inc., 51 Franklin Street, Fifth Floor, Boston, MA  02110-1301  USA
+ *
+ * Linden Research, Inc., 945 Battery Street, San Francisco, CA  94111  USA
+ * $/LicenseInfo$
+ */
+
+#ifndef LL_FLOATERIMSESSIONTAB_H
+#define LL_FLOATERIMSESSIONTAB_H
+
+#include "lllayoutstack.h"
+#include "llparticipantlist.h"
+#include "lltransientdockablefloater.h"
+#include "llviewercontrol.h"
+#include "lleventtimer.h"
+#include "llimview.h"
+#include "llconversationmodel.h"
+#include "llconversationview.h"
+#include "lltexteditor.h"
+
+class LLPanelChatControlPanel;
+class LLChatEntry;
+class LLChatHistory;
+class LLPanelEmojiComplete;
+
+class LLFloaterIMSessionTab
+    : public LLTransientDockableFloater
+{
+    using super = LLTransientDockableFloater;
+
+public:
+    LOG_CLASS(LLFloaterIMSessionTab);
+
+    LLFloaterIMSessionTab(const LLSD& session_id);
+    ~LLFloaterIMSessionTab();
+
+    // reload all message with new settings of visual modes
+    static void processChatHistoryStyleUpdate(bool clean_messages = false);
+    static void reloadEmptyFloaters();
+
+    /**
+     * Returns true if chat is displayed in multi tabbed floater
+     *         false if chat is displayed in multiple windows
+     */
+    static bool isChatMultiTab();
+
+    // add conversation to container
+    static void addToHost(const LLUUID& session_id);
+
+    bool isHostAttached() {return mIsHostAttached;}
+    void setHostAttached(bool is_attached) {mIsHostAttached = is_attached;}
+
+    static LLFloaterIMSessionTab* findConversation(const LLUUID& uuid);
+    static LLFloaterIMSessionTab* getConversation(const LLUUID& uuid);
+
+    bool isNearbyChat() {return mIsNearbyChat;}
+
+    // LLFloater overrides
+    /*virtual*/ void onOpen(const LLSD& key);
+    /*virtual*/ bool postBuild();
+    /*virtual*/ void draw();
+    /*virtual*/ void setVisible(bool visible);
+    /*virtual*/ void setFocus(bool focus);
+    /*virtual*/ void closeFloater(bool app_quitting = false);
+
+    // Handle the left hand participant list widgets
+    void addConversationViewParticipant(LLConversationItem* item, bool update_view = true);
+    void removeConversationViewParticipant(const LLUUID& participant_id);
+    void updateConversationViewParticipant(const LLUUID& participant_id);
+    void refreshConversation();
+    void buildConversationViewParticipant();
+
+    void setSortOrder(const LLConversationSort& order);
+    virtual void onTearOffClicked();
+    void updateGearBtn();
+    void initBtns();
+    virtual void updateMessages() {}
+    LLConversationItem* getCurSelectedViewModelItem();
+    void forceReshape();
+    virtual bool handleKeyHere( KEY key, MASK mask );
+    bool isMessagePaneExpanded(){return mMessagePaneExpanded;}
+    void setMessagePaneExpanded(bool expanded){mMessagePaneExpanded = expanded;}
+    void restoreFloater();
+    void saveCollapsedState();
+
+    void updateChatIcon(const LLUUID& id);
+
+    LLView* getChatHistory();
+
+protected:
+
+    // callback for click on any items of the visual states menu
+    void onIMSessionMenuItemClicked(const LLSD& userdata);
+
+    // callback for check/uncheck of the expanded/collapse mode's switcher
+    bool onIMCompactExpandedMenuItemCheck(const LLSD& userdata);
+
+    //
+    bool onIMShowModesMenuItemCheck(const LLSD& userdata);
+    bool onIMShowModesMenuItemEnable(const LLSD& userdata);
+    static void onSlide(LLFloaterIMSessionTab *self);
+    static void onCollapseToLine(LLFloaterIMSessionTab *self);
+    void reshapeFloater(bool collapse);
+
+    // refresh a visual state of the Call button
+    void updateCallBtnState(bool callIsActive);
+
+    void hideOrShowTitle(); // toggle the floater's drag handle
+    void hideAllStandardButtons();
+
+    /// Update floater header and toolbar buttons when hosted/torn off state is toggled.
+    void updateHeaderAndToolbar();
+
+    // Update the input field help text and other places that need the session name
+    virtual void updateSessionName(const std::string& name);
+
+    // set the enable/disable state for the Call button
+    virtual void enableDisableCallBtn();
+
+    // process focus events to set a currently active session
+    /* virtual */ void onFocusReceived();
+    /* virtual */ void onFocusLost();
+
+    // prepare chat's params and out one message to chatHistory
+    void appendMessage(const LLChat& chat, const LLSD& args = LLSD());
+
+    std::string appendTime();
+    void assignResizeLimits();
+
+    void updateUsedEmojis(LLWString text);
+
+    S32  mFloaterExtraWidth;
+
+    bool mIsNearbyChat;
+    bool mIsP2PChat;
+
+    bool mMessagePaneExpanded;
+    bool mIsParticipantListExpanded;
+    S32 mMinFloaterHeight;
+
+    LLIMModel::LLIMSession* mSession;
+
+    // Participants list: model and view
+    LLConversationViewParticipant* createConversationViewParticipant(LLConversationItem* item);
+
+    LLUUID mSessionID;
+    LLLayoutStack* mBodyStack;
+    LLLayoutStack* mParticipantListAndHistoryStack;
+    LLLayoutPanel* mParticipantListPanel;   // add the widgets to that see mConversationsListPanel
+    LLLayoutPanel* mRightPartPanel;
+    LLLayoutPanel* mContentPanel;
+    LLLayoutPanel* mToolbarPanel;
+    LLLayoutPanel* mInputButtonPanel;
+    LLLayoutPanel* mEmojiRecentPanel;
+    LLTextBox* mEmojiRecentEmptyText;
+    LLPanel* mEmojiRecentContainer;
+    LLPanelEmojiComplete* mEmojiRecentIconsCtrl;
+    LLParticipantList* getParticipantList();
+    conversations_widgets_map mConversationsWidgets;
+    LLConversationViewModel mConversationViewModel;
+    LLFolderView* mConversationsRoot;
+    LLScrollContainer* mScroller;
+
+    LLChatHistory* mChatHistory;
+    LLChatEntry* mInputEditor;
+    LLLayoutPanel* mChatLayoutPanel;
+    LLLayoutStack* mInputPanels;
+
+    LLButton* mExpandCollapseLineBtn;
+    LLButton* mExpandCollapseBtn;
+    LLButton* mTearOffBtn;
+    LLButton* mEmojiRecentPanelToggleBtn;
+    LLButton* mEmojiPickerShowBtn;
+    LLButton* mCloseBtn;
+    LLButton* mGearBtn;
+    LLButton* mAddBtn;
+    LLButton* mVoiceButton;
+
+private:
+    // Handling selection and contextual menu
+    void doToSelected(const LLSD& userdata);
+    bool enableContextMenuItem(const LLSD& userdata);
+    bool checkContextMenuItem(const LLSD& userdata);
+
+    void getSelectedUUIDs(uuid_vec_t& selected_uuids);
+
+    /// Refreshes the floater at a constant rate.
+    virtual void refresh() = 0;
+
+    /**
+     * Adjusts chat history height to fit vertically with input chat field
+     * and avoid overlapping, since input chat field can be vertically expanded.
+     * Implementation: chat history bottom "follows" top+top_pad of input chat field
+     */
+    void reshapeChatLayoutPanel();
+
+    void onInputEditorClicked();
+
+    void onEmojiRecentPanelToggleBtnClicked();
+    void onEmojiPickerShowBtnClicked();
+    void initEmojiRecentPanel();
+    void onEmojiRecentPanelFocusReceived();
+    void onEmojiRecentPanelFocusLost();
+    void onRecentEmojiPicked(const LLSD& value);
+
+    bool checkIfTornOff();
+    bool mIsHostAttached;
+    bool mHasVisibleBeenInitialized;
+
+    LLTimer* mRefreshTimer; ///< Defines the rate at which refresh() is called.
+
+    S32 mInputEditorPad;
+    S32 mChatLayoutPanelHeight;
+    S32 mFloaterHeight;
+};
+
+
+#endif /* LL_FLOATERIMSESSIONTAB_H */