/**
 * @file llpanelwearing.cpp
 * @brief List of agent's worn items.
 *
 * $LicenseInfo:firstyear=2010&license=viewerlgpl$
 * Second Life Viewer Source Code
 * Copyright (C) 2010, Linden Research, Inc.
 *
 * This library is free software; you can redistribute it and/or
 * modify it under the terms of the GNU Lesser General Public
 * License as published by the Free Software Foundation;
 * version 2.1 of the License only.
 *
 * This library is distributed in the hope that it will be useful,
 * but WITHOUT ANY WARRANTY; without even the implied warranty of
 * MERCHANTABILITY or FITNESS FOR A PARTICULAR PURPOSE.  See the GNU
 * Lesser General Public License for more details.
 *
 * You should have received a copy of the GNU Lesser General Public
 * License along with this library; if not, write to the Free Software
 * Foundation, Inc., 51 Franklin Street, Fifth Floor, Boston, MA  02110-1301  USA
 *
 * Linden Research, Inc., 945 Battery Street, San Francisco, CA  94111  USA
 * $/LicenseInfo$
 */

#include "llviewerprecompiledheaders.h"

#include "llpanelwearing.h"

#include "lltoggleablemenu.h"

#include "llagent.h"
#include "llaccordionctrl.h"
#include "llaccordionctrltab.h"
#include "llappearancemgr.h"
#include "llfloatersidepanelcontainer.h"
#include "llinventoryfunctions.h"
#include "llinventoryicon.h"
#include "llinventorymodel.h"
#include "llinventoryobserver.h"
#include "llmenubutton.h"
#include "lloutfitobserver.h"
#include "llscrolllistctrl.h"
#include "llviewermenu.h"
#include "llviewerregion.h"
#include "llwearableitemslist.h"
#include "llsdserialize.h"
#include "llclipboard.h"

// Context menu and Gear menu helper.
static void edit_outfit()
{
    LLFloaterSidePanelContainer::showPanel("appearance", LLSD().with("type", "edit_outfit"));
}

//////////////////////////////////////////////////////////////////////////

class LLWearingGearMenu
{
public:
    LLWearingGearMenu(LLPanelWearing* panel_wearing)
    :   mMenu(NULL), mPanelWearing(panel_wearing)
    {
        LLUICtrl::CommitCallbackRegistry::ScopedRegistrar registrar;
        LLUICtrl::EnableCallbackRegistry::ScopedRegistrar enable_registrar;

        registrar.add("Gear.TouchAttach", boost::bind(&LLWearingGearMenu::handleMultiple, this, handle_attachment_touch));
        registrar.add("Gear.EditItem", boost::bind(&LLWearingGearMenu::handleMultiple, this, handle_item_edit));
        registrar.add("Gear.EditOutfit", boost::bind(&edit_outfit));
        registrar.add("Gear.TakeOff", boost::bind(&LLPanelWearing::onRemoveItem, mPanelWearing));
        registrar.add("Gear.Copy", boost::bind(&LLPanelWearing::copyToClipboard, mPanelWearing));

        enable_registrar.add("Gear.OnEnable", boost::bind(&LLPanelWearing::isActionEnabled, mPanelWearing, _2));

        mMenu = LLUICtrlFactory::getInstance()->createFromFile<LLToggleableMenu>(
            "menu_wearing_gear.xml", gMenuHolder, LLViewerMenuHolderGL::child_registry_t::instance());
        llassert(mMenu);
    }

    LLToggleableMenu* getMenu() { return mMenu; }

private:
    void handleMultiple(std::function<void(const LLUUID& id)> functor)
    {
        uuid_vec_t selected_item_ids;
        mPanelWearing->getSelectedItemsUUIDs(selected_item_ids);

        for (const LLUUID& item_id : selected_item_ids)
        {
            functor(item_id);
        }
    }

    LLToggleableMenu*       mMenu;
    LLPanelWearing*         mPanelWearing;
};

//////////////////////////////////////////////////////////////////////////

class LLWearingContextMenu : public LLListContextMenu
{
protected:
    /* virtual */ LLContextMenu* createMenu()
    {
        LLUICtrl::CommitCallbackRegistry::ScopedRegistrar registrar;

        registrar.add("Wearing.TouchAttach", boost::bind(handleMultiple, handle_attachment_touch, mUUIDs));
        registrar.add("Wearing.EditItem", boost::bind(handleMultiple, handle_item_edit, mUUIDs));
        registrar.add("Wearing.EditOutfit", boost::bind(&edit_outfit));
        registrar.add("Wearing.ShowOriginal", boost::bind(show_item_original, mUUIDs.front()));
        registrar.add("Wearing.TakeOff",
                      boost::bind(&LLAppearanceMgr::removeItemsFromAvatar, LLAppearanceMgr::getInstance(), mUUIDs, no_op));
        registrar.add("Wearing.Detach",
                      boost::bind(&LLAppearanceMgr::removeItemsFromAvatar, LLAppearanceMgr::getInstance(), mUUIDs, no_op));
        LLContextMenu* menu = createFromFile("menu_wearing_tab.xml");

        updateMenuItemsVisibility(menu);

        return menu;
    }

    void updateMenuItemsVisibility(LLContextMenu* menu)
    {
        bool bp_selected            = false;    // true if body parts selected
        bool clothes_selected       = false;
        bool attachments_selected   = false;

        // See what types of wearables are selected.
        for (uuid_vec_t::const_iterator it = mUUIDs.begin(); it != mUUIDs.end(); ++it)
        {
            LLViewerInventoryItem* item = gInventory.getItem(*it);

            if (!item)
            {
                LL_WARNS() << "Invalid item" << LL_ENDL;
                continue;
            }

            LLAssetType::EType type = item->getType();
            if (type == LLAssetType::AT_CLOTHING)
            {
                clothes_selected = true;
            }
            else if (type == LLAssetType::AT_BODYPART)
            {
                bp_selected = true;
            }
            else if (type == LLAssetType::AT_OBJECT || type == LLAssetType::AT_GESTURE)
            {
                attachments_selected = true;
            }
        }

        // Enable/disable some menu items depending on the selection.
        bool show_touch = !bp_selected && !clothes_selected && attachments_selected;
        bool show_edit = bp_selected || clothes_selected || attachments_selected;
        bool allow_detach = !bp_selected && !clothes_selected && attachments_selected;
        bool allow_take_off = !bp_selected && clothes_selected && !attachments_selected;

        menu->setItemVisible("touch_attach",       show_touch);
        menu->setItemEnabled("touch_attach",       1 == mUUIDs.size() && enable_attachment_touch(mUUIDs.front()));
        menu->setItemVisible("edit_item",          show_edit);
        menu->setItemEnabled("edit_item",          1 == mUUIDs.size() && get_is_item_editable(mUUIDs.front()));
        menu->setItemVisible("take_off",    allow_take_off);
        menu->setItemVisible("detach",      allow_detach);
        menu->setItemVisible("edit_outfit_separator", show_touch | show_edit | allow_take_off || allow_detach);
        menu->setItemVisible("show_original", mUUIDs.size() == 1);
    }
};

//////////////////////////////////////////////////////////////////////////

class LLTempAttachmentsContextMenu : public LLListContextMenu
{
public:
    LLTempAttachmentsContextMenu(LLPanelWearing* panel_wearing)
        :   mPanelWearing(panel_wearing)
    {}
protected:
<<<<<<< HEAD
	/* virtual */ LLContextMenu* createMenu()
	{
		LLUICtrl::CommitCallbackRegistry::ScopedRegistrar registrar;

		registrar.add("Wearing.EditItem", boost::bind(&LLPanelWearing::onEditAttachment, mPanelWearing));
		registrar.add("Wearing.Detach", boost::bind(&LLPanelWearing::onRemoveAttachment, mPanelWearing));
		LLContextMenu* menu = createFromFile("menu_wearing_tab.xml");

		updateMenuItemsVisibility(menu);

		return menu;
	}

	void updateMenuItemsVisibility(LLContextMenu* menu)
	{
		menu->setItemVisible("touch_attach", true);
		menu->setItemEnabled("touch_attach", 1 == mUUIDs.size());
		menu->setItemVisible("edit_item", true);
		menu->setItemEnabled("edit_item", 1 == mUUIDs.size());
		menu->setItemVisible("take_off", false);
		menu->setItemVisible("detach", true);
		menu->setItemVisible("edit_outfit_separator", false);
		menu->setItemVisible("show_original", false);
		menu->setItemVisible("edit_outfit", false);
	}

	LLPanelWearing* 		mPanelWearing;
=======
    /* virtual */ LLContextMenu* createMenu()
    {
        LLUICtrl::CommitCallbackRegistry::ScopedRegistrar registrar;

        registrar.add("Wearing.EditItem", boost::bind(&LLPanelWearing::onEditAttachment, mPanelWearing));
        registrar.add("Wearing.Detach", boost::bind(&LLPanelWearing::onRemoveAttachment, mPanelWearing));
        LLContextMenu* menu = createFromFile("menu_wearing_tab.xml");

        updateMenuItemsVisibility(menu);

        return menu;
    }

    void updateMenuItemsVisibility(LLContextMenu* menu)
    {
        menu->setItemVisible("touch_attach", TRUE);
        menu->setItemEnabled("touch_attach", 1 == mUUIDs.size());
        menu->setItemVisible("edit_item", TRUE);
        menu->setItemEnabled("edit_item", 1 == mUUIDs.size());
        menu->setItemVisible("take_off", FALSE);
        menu->setItemVisible("detach", TRUE);
        menu->setItemVisible("edit_outfit_separator", FALSE);
        menu->setItemVisible("show_original", FALSE);
        menu->setItemVisible("edit_outfit", FALSE);
    }

    LLPanelWearing*         mPanelWearing;
>>>>>>> e1623bb2
};

//////////////////////////////////////////////////////////////////////////

static LLPanelInjector<LLPanelWearing> t_panel_wearing("panel_wearing");

LLPanelWearing::LLPanelWearing()
    :   LLPanelAppearanceTab()
    ,   mCOFItemsList(NULL)
    ,   mIsInitialized(false)
    ,   mAttachmentsChangedConnection()
{
    mGearMenu = new LLWearingGearMenu(this);
    mContextMenu = new LLWearingContextMenu();
    mAttachmentsMenu = new LLTempAttachmentsContextMenu(this);
}

LLPanelWearing::~LLPanelWearing()
{
    delete mGearMenu;
    delete mContextMenu;
    delete mAttachmentsMenu;

    if (mAttachmentsChangedConnection.connected())
    {
        mAttachmentsChangedConnection.disconnect();
    }
}

bool LLPanelWearing::postBuild()
{
    mAccordionCtrl = getChild<LLAccordionCtrl>("wearables_accordion");
    mWearablesTab = getChild<LLAccordionCtrlTab>("tab_wearables");
    mWearablesTab->setIgnoreResizeNotification(true);
    mAttachmentsTab = getChild<LLAccordionCtrlTab>("tab_temp_attachments");
    mAttachmentsTab->setDropDownStateChangedCallback(boost::bind(&LLPanelWearing::onAccordionTabStateChanged, this));

    mCOFItemsList = getChild<LLWearableItemsList>("cof_items_list");
    mCOFItemsList->setRightMouseDownCallback(boost::bind(&LLPanelWearing::onWearableItemsListRightClick, this, _1, _2, _3));

    mTempItemsList = getChild<LLScrollListCtrl>("temp_attachments_list");
    mTempItemsList->setFgUnselectedColor(LLColor4::white);
    mTempItemsList->setRightMouseDownCallback(boost::bind(&LLPanelWearing::onTempAttachmentsListRightClick, this, _1, _2, _3));

    LLMenuButton* menu_gear_btn = getChild<LLMenuButton>("options_gear_btn");

    menu_gear_btn->setMenu(mGearMenu->getMenu());

<<<<<<< HEAD
	return true;
=======
    return TRUE;
>>>>>>> e1623bb2
}

//virtual
void LLPanelWearing::onOpen(const LLSD& /*info*/)
{
    if (!mIsInitialized)
    {
        // *TODO: I'm not sure is this check necessary but it never match while developing.
        if (!gInventory.isInventoryUsable())
            return;

        const LLUUID cof = gInventory.findCategoryUUIDForType(LLFolderType::FT_CURRENT_OUTFIT);

        // *TODO: I'm not sure is this check necessary but it never match while developing.
        LLViewerInventoryCategory* category = gInventory.getCategory(cof);
        if (!category)
            return;

        // Start observing changes in Current Outfit category.
        LLOutfitObserver::instance().addCOFChangedCallback(boost::bind(&LLWearableItemsList::updateList, mCOFItemsList, cof));

        // Fetch Current Outfit contents and refresh the list to display
        // initially fetched items. If not all items are fetched now
        // the observer will refresh the list as soon as the new items
        // arrive.
        category->fetch();

        mCOFItemsList->updateList(cof);

        mIsInitialized = true;
    }
}

void LLPanelWearing::draw()
{
    if (mUpdateTimer.getStarted() && (mUpdateTimer.getElapsedTimeF32() > 0.1))
    {
        mUpdateTimer.stop();
        updateAttachmentsList();
    }
    LLPanel::draw();
}

void LLPanelWearing::onAccordionTabStateChanged()
{
    if(mAttachmentsTab->isExpanded())
    {
        startUpdateTimer();
        mAttachmentsChangedConnection = LLAppearanceMgr::instance().setAttachmentsChangedCallback(boost::bind(&LLPanelWearing::startUpdateTimer, this));
    }
    else
    {
        if (mAttachmentsChangedConnection.connected())
        {
            mAttachmentsChangedConnection.disconnect();
        }
    }
}

void LLPanelWearing::startUpdateTimer()
{
    if (!mUpdateTimer.getStarted())
    {
        mUpdateTimer.start();
    }
    else
    {
        mUpdateTimer.reset();
    }
}

// virtual
void LLPanelWearing::onFilterSubStringChanged(const std::string& new_string, const std::string& old_string)
{
    mCOFItemsList->setFilterSubString(new_string, true);

    mAccordionCtrl->arrange();
}

// virtual
bool LLPanelWearing::isActionEnabled(const LLSD& userdata)
{
    const std::string command_name = userdata.asString();

    if (command_name == "save_outfit")
    {
        bool outfit_locked = LLAppearanceMgr::getInstance()->isOutfitLocked();
        bool outfit_dirty = LLAppearanceMgr::getInstance()->isOutfitDirty();
        // allow save only if outfit isn't locked and is dirty
        return !outfit_locked && outfit_dirty;
    }

    if (command_name == "take_off")
    {
        if (mWearablesTab->isExpanded())
        {
            return hasItemSelected() && canTakeOffSelected();
        }
        else
        {
            LLScrollListItem* item = mTempItemsList->getFirstSelected();
            if (item && item->getUUID().notNull())
            {
                return true;
            }
        }
    }

    uuid_vec_t selected_uuids;
    getSelectedItemsUUIDs(selected_uuids);

    if (command_name == "touch_attach")
    {
        return (1 == selected_uuids.size()) && (enable_attachment_touch(selected_uuids.front()));
    }
    else if (command_name == "edit_item")
    {
        return (1 == selected_uuids.size()) && (get_is_item_editable(selected_uuids.front()));
    }

    return false;
}

void LLPanelWearing::updateAttachmentsList()
{
    std::vector<LLViewerObject*> attachs = LLAgentWearables::getTempAttachments();
    mTempItemsList->deleteAllItems();
    mAttachmentsMap.clear();
    if(!attachs.empty())
    {
        if(!populateAttachmentsList())
        {
            requestAttachmentDetails();
        }
    }
    else
    {
        std::string no_attachments = getString("no_attachments");
        LLSD row;
        row["columns"][0]["column"] = "text";
        row["columns"][0]["value"] = no_attachments;
        row["columns"][0]["font"] = "SansSerifBold";
        mTempItemsList->addElement(row);
    }
}

bool LLPanelWearing::populateAttachmentsList(bool update)
{
    bool populated = true;
    if(mTempItemsList)
    {
        mTempItemsList->deleteAllItems();
        mAttachmentsMap.clear();
        std::vector<LLViewerObject*> attachs = LLAgentWearables::getTempAttachments();

        std::string icon_name = LLInventoryIcon::getIconName(LLAssetType::AT_OBJECT, LLInventoryType::IT_OBJECT);
        for (std::vector<LLViewerObject*>::iterator iter = attachs.begin();
                iter != attachs.end(); ++iter)
        {
            LLViewerObject *attachment = *iter;
            LLSD row;
            row["id"] = attachment->getID();
            row["columns"][0]["column"] = "icon";
            row["columns"][0]["type"] = "icon";
            row["columns"][0]["value"] = icon_name;
            row["columns"][1]["column"] = "text";
            if(mObjectNames.count(attachment->getID()) && !mObjectNames[attachment->getID()].empty())
            {
                row["columns"][1]["value"] = mObjectNames[attachment->getID()];
            }
            else if(update)
            {
                row["columns"][1]["value"] = attachment->getID();
                populated = false;
            }
            else
            {
                row["columns"][1]["value"] = "Loading...";
                populated = false;
            }
            mTempItemsList->addElement(row);
            mAttachmentsMap[attachment->getID()] = attachment;
        }
    }
    return populated;
}

void LLPanelWearing::requestAttachmentDetails()
{
    LLSD body;
    std::string url = gAgent.getRegionCapability("AttachmentResources");
    if (!url.empty())
    {
        LLCoros::instance().launch("LLPanelWearing::getAttachmentLimitsCoro",
        boost::bind(&LLPanelWearing::getAttachmentLimitsCoro, this, url));
    }
}

void LLPanelWearing::getAttachmentLimitsCoro(std::string url)
{
    LLCore::HttpRequest::policy_t httpPolicy(LLCore::HttpRequest::DEFAULT_POLICY_ID);
    LLCoreHttpUtil::HttpCoroutineAdapter::ptr_t
    httpAdapter(new LLCoreHttpUtil::HttpCoroutineAdapter("getAttachmentLimitsCoro", httpPolicy));
    LLCore::HttpRequest::ptr_t httpRequest(new LLCore::HttpRequest);

    LLSD result = httpAdapter->getAndSuspend(httpRequest, url);

    LLSD httpResults = result[LLCoreHttpUtil::HttpCoroutineAdapter::HTTP_RESULTS];
    LLCore::HttpStatus status = LLCoreHttpUtil::HttpCoroutineAdapter::getStatusFromLLSD(httpResults);

    if (!status)
    {
        LL_WARNS() << "Unable to retrieve attachment limits." << LL_ENDL;
        return;
    }

    result.erase(LLCoreHttpUtil::HttpCoroutineAdapter::HTTP_RESULTS);
    setAttachmentDetails(result);
}


void LLPanelWearing::setAttachmentDetails(LLSD content)
{
    mObjectNames.clear();
    S32 number_attachments = content["attachments"].size();
    for(int i = 0; i < number_attachments; i++)
    {
        S32 number_objects = content["attachments"][i]["objects"].size();
        for(int j = 0; j < number_objects; j++)
        {
            LLUUID task_id = content["attachments"][i]["objects"][j]["id"].asUUID();
            std::string name = content["attachments"][i]["objects"][j]["name"].asString();
            mObjectNames[task_id] = name;
        }
    }
    if(!mObjectNames.empty())
    {
        populateAttachmentsList(true);
    }
}

boost::signals2::connection LLPanelWearing::setSelectionChangeCallback(commit_callback_t cb)
{
    if (!mCOFItemsList) return boost::signals2::connection();

    return mCOFItemsList->setCommitCallback(cb);
}

void LLPanelWearing::onWearableItemsListRightClick(LLUICtrl* ctrl, S32 x, S32 y)
{
    LLWearableItemsList* list = dynamic_cast<LLWearableItemsList*>(ctrl);
    if (!list) return;

    uuid_vec_t selected_uuids;

    list->getSelectedUUIDs(selected_uuids);

    mContextMenu->show(ctrl, selected_uuids, x, y);
}

void LLPanelWearing::onTempAttachmentsListRightClick(LLUICtrl* ctrl, S32 x, S32 y)
{
    LLScrollListCtrl* list = dynamic_cast<LLScrollListCtrl*>(ctrl);
    if (!list) return;
    list->selectItemAt(x, y, MASK_NONE);
    uuid_vec_t selected_uuids;

    if(list->getCurrentID().notNull())
    {
        selected_uuids.push_back(list->getCurrentID());
        mAttachmentsMenu->show(ctrl, selected_uuids, x, y);
    }
}

bool LLPanelWearing::hasItemSelected()
{
    return mCOFItemsList->getSelectedItem() != NULL;
}

void LLPanelWearing::getSelectedItemsUUIDs(uuid_vec_t& selected_uuids) const
{
    mCOFItemsList->getSelectedUUIDs(selected_uuids);
}

void LLPanelWearing::onEditAttachment()
{
    LLScrollListItem* item = mTempItemsList->getFirstSelected();
    if (item)
    {
        LLSelectMgr::getInstance()->deselectAll();
        LLSelectMgr::getInstance()->selectObjectAndFamily(mAttachmentsMap[item->getUUID()]);
        handle_object_edit();
    }
}

void LLPanelWearing::onRemoveAttachment()
{
    LLScrollListItem* item = mTempItemsList->getFirstSelected();
    if (item && item->getUUID().notNull())
    {
        LLSelectMgr::getInstance()->deselectAll();
        LLSelectMgr::getInstance()->selectObjectAndFamily(mAttachmentsMap[item->getUUID()]);
        LLSelectMgr::getInstance()->sendDetach();
    }
}

void LLPanelWearing::onRemoveItem()
{
    if (mWearablesTab->isExpanded())
    {
        uuid_vec_t selected_uuids;
        getSelectedItemsUUIDs(selected_uuids);
        LLAppearanceMgr::instance().removeItemsFromAvatar(selected_uuids);
    }
    else
    {
        onRemoveAttachment();
    }
}


void LLPanelWearing::copyToClipboard()
{
    std::string text;
    std::vector<LLSD> data;
    mCOFItemsList->getValues(data);

    for(std::vector<LLSD>::const_iterator iter = data.begin(); iter != data.end();)
    {
        LLSD uuid = (*iter);
        LLViewerInventoryItem* item = gInventory.getItem(uuid);

        iter++;
        if (item != NULL)
        {
            // Append a newline to all but the last line
            text += iter != data.end() ? item->getName() + "\n" : item->getName();
        }
    }

    LLClipboard::instance().copyToClipboard(utf8str_to_wstring(text),0,text.size());
}
// EOF<|MERGE_RESOLUTION|>--- conflicted
+++ resolved
@@ -1,633 +1,599 @@
-/**
- * @file llpanelwearing.cpp
- * @brief List of agent's worn items.
- *
- * $LicenseInfo:firstyear=2010&license=viewerlgpl$
- * Second Life Viewer Source Code
- * Copyright (C) 2010, Linden Research, Inc.
- *
- * This library is free software; you can redistribute it and/or
- * modify it under the terms of the GNU Lesser General Public
- * License as published by the Free Software Foundation;
- * version 2.1 of the License only.
- *
- * This library is distributed in the hope that it will be useful,
- * but WITHOUT ANY WARRANTY; without even the implied warranty of
- * MERCHANTABILITY or FITNESS FOR A PARTICULAR PURPOSE.  See the GNU
- * Lesser General Public License for more details.
- *
- * You should have received a copy of the GNU Lesser General Public
- * License along with this library; if not, write to the Free Software
- * Foundation, Inc., 51 Franklin Street, Fifth Floor, Boston, MA  02110-1301  USA
- *
- * Linden Research, Inc., 945 Battery Street, San Francisco, CA  94111  USA
- * $/LicenseInfo$
- */
-
-#include "llviewerprecompiledheaders.h"
-
-#include "llpanelwearing.h"
-
-#include "lltoggleablemenu.h"
-
-#include "llagent.h"
-#include "llaccordionctrl.h"
-#include "llaccordionctrltab.h"
-#include "llappearancemgr.h"
-#include "llfloatersidepanelcontainer.h"
-#include "llinventoryfunctions.h"
-#include "llinventoryicon.h"
-#include "llinventorymodel.h"
-#include "llinventoryobserver.h"
-#include "llmenubutton.h"
-#include "lloutfitobserver.h"
-#include "llscrolllistctrl.h"
-#include "llviewermenu.h"
-#include "llviewerregion.h"
-#include "llwearableitemslist.h"
-#include "llsdserialize.h"
-#include "llclipboard.h"
-
-// Context menu and Gear menu helper.
-static void edit_outfit()
-{
-    LLFloaterSidePanelContainer::showPanel("appearance", LLSD().with("type", "edit_outfit"));
-}
-
-//////////////////////////////////////////////////////////////////////////
-
-class LLWearingGearMenu
-{
-public:
-    LLWearingGearMenu(LLPanelWearing* panel_wearing)
-    :   mMenu(NULL), mPanelWearing(panel_wearing)
-    {
-        LLUICtrl::CommitCallbackRegistry::ScopedRegistrar registrar;
-        LLUICtrl::EnableCallbackRegistry::ScopedRegistrar enable_registrar;
-
-        registrar.add("Gear.TouchAttach", boost::bind(&LLWearingGearMenu::handleMultiple, this, handle_attachment_touch));
-        registrar.add("Gear.EditItem", boost::bind(&LLWearingGearMenu::handleMultiple, this, handle_item_edit));
-        registrar.add("Gear.EditOutfit", boost::bind(&edit_outfit));
-        registrar.add("Gear.TakeOff", boost::bind(&LLPanelWearing::onRemoveItem, mPanelWearing));
-        registrar.add("Gear.Copy", boost::bind(&LLPanelWearing::copyToClipboard, mPanelWearing));
-
-        enable_registrar.add("Gear.OnEnable", boost::bind(&LLPanelWearing::isActionEnabled, mPanelWearing, _2));
-
-        mMenu = LLUICtrlFactory::getInstance()->createFromFile<LLToggleableMenu>(
-            "menu_wearing_gear.xml", gMenuHolder, LLViewerMenuHolderGL::child_registry_t::instance());
-        llassert(mMenu);
-    }
-
-    LLToggleableMenu* getMenu() { return mMenu; }
-
-private:
-    void handleMultiple(std::function<void(const LLUUID& id)> functor)
-    {
-        uuid_vec_t selected_item_ids;
-        mPanelWearing->getSelectedItemsUUIDs(selected_item_ids);
-
-        for (const LLUUID& item_id : selected_item_ids)
-        {
-            functor(item_id);
-        }
-    }
-
-    LLToggleableMenu*       mMenu;
-    LLPanelWearing*         mPanelWearing;
-};
-
-//////////////////////////////////////////////////////////////////////////
-
-class LLWearingContextMenu : public LLListContextMenu
-{
-protected:
-    /* virtual */ LLContextMenu* createMenu()
-    {
-        LLUICtrl::CommitCallbackRegistry::ScopedRegistrar registrar;
-
-        registrar.add("Wearing.TouchAttach", boost::bind(handleMultiple, handle_attachment_touch, mUUIDs));
-        registrar.add("Wearing.EditItem", boost::bind(handleMultiple, handle_item_edit, mUUIDs));
-        registrar.add("Wearing.EditOutfit", boost::bind(&edit_outfit));
-        registrar.add("Wearing.ShowOriginal", boost::bind(show_item_original, mUUIDs.front()));
-        registrar.add("Wearing.TakeOff",
-                      boost::bind(&LLAppearanceMgr::removeItemsFromAvatar, LLAppearanceMgr::getInstance(), mUUIDs, no_op));
-        registrar.add("Wearing.Detach",
-                      boost::bind(&LLAppearanceMgr::removeItemsFromAvatar, LLAppearanceMgr::getInstance(), mUUIDs, no_op));
-        LLContextMenu* menu = createFromFile("menu_wearing_tab.xml");
-
-        updateMenuItemsVisibility(menu);
-
-        return menu;
-    }
-
-    void updateMenuItemsVisibility(LLContextMenu* menu)
-    {
-        bool bp_selected            = false;    // true if body parts selected
-        bool clothes_selected       = false;
-        bool attachments_selected   = false;
-
-        // See what types of wearables are selected.
-        for (uuid_vec_t::const_iterator it = mUUIDs.begin(); it != mUUIDs.end(); ++it)
-        {
-            LLViewerInventoryItem* item = gInventory.getItem(*it);
-
-            if (!item)
-            {
-                LL_WARNS() << "Invalid item" << LL_ENDL;
-                continue;
-            }
-
-            LLAssetType::EType type = item->getType();
-            if (type == LLAssetType::AT_CLOTHING)
-            {
-                clothes_selected = true;
-            }
-            else if (type == LLAssetType::AT_BODYPART)
-            {
-                bp_selected = true;
-            }
-            else if (type == LLAssetType::AT_OBJECT || type == LLAssetType::AT_GESTURE)
-            {
-                attachments_selected = true;
-            }
-        }
-
-        // Enable/disable some menu items depending on the selection.
-        bool show_touch = !bp_selected && !clothes_selected && attachments_selected;
-        bool show_edit = bp_selected || clothes_selected || attachments_selected;
-        bool allow_detach = !bp_selected && !clothes_selected && attachments_selected;
-        bool allow_take_off = !bp_selected && clothes_selected && !attachments_selected;
-
-        menu->setItemVisible("touch_attach",       show_touch);
-        menu->setItemEnabled("touch_attach",       1 == mUUIDs.size() && enable_attachment_touch(mUUIDs.front()));
-        menu->setItemVisible("edit_item",          show_edit);
-        menu->setItemEnabled("edit_item",          1 == mUUIDs.size() && get_is_item_editable(mUUIDs.front()));
-        menu->setItemVisible("take_off",    allow_take_off);
-        menu->setItemVisible("detach",      allow_detach);
-        menu->setItemVisible("edit_outfit_separator", show_touch | show_edit | allow_take_off || allow_detach);
-        menu->setItemVisible("show_original", mUUIDs.size() == 1);
-    }
-};
-
-//////////////////////////////////////////////////////////////////////////
-
-class LLTempAttachmentsContextMenu : public LLListContextMenu
-{
-public:
-    LLTempAttachmentsContextMenu(LLPanelWearing* panel_wearing)
-        :   mPanelWearing(panel_wearing)
-    {}
-protected:
-<<<<<<< HEAD
-	/* virtual */ LLContextMenu* createMenu()
-	{
-		LLUICtrl::CommitCallbackRegistry::ScopedRegistrar registrar;
-
-		registrar.add("Wearing.EditItem", boost::bind(&LLPanelWearing::onEditAttachment, mPanelWearing));
-		registrar.add("Wearing.Detach", boost::bind(&LLPanelWearing::onRemoveAttachment, mPanelWearing));
-		LLContextMenu* menu = createFromFile("menu_wearing_tab.xml");
-
-		updateMenuItemsVisibility(menu);
-
-		return menu;
-	}
-
-	void updateMenuItemsVisibility(LLContextMenu* menu)
-	{
-		menu->setItemVisible("touch_attach", true);
-		menu->setItemEnabled("touch_attach", 1 == mUUIDs.size());
-		menu->setItemVisible("edit_item", true);
-		menu->setItemEnabled("edit_item", 1 == mUUIDs.size());
-		menu->setItemVisible("take_off", false);
-		menu->setItemVisible("detach", true);
-		menu->setItemVisible("edit_outfit_separator", false);
-		menu->setItemVisible("show_original", false);
-		menu->setItemVisible("edit_outfit", false);
-	}
-
-	LLPanelWearing* 		mPanelWearing;
-=======
-    /* virtual */ LLContextMenu* createMenu()
-    {
-        LLUICtrl::CommitCallbackRegistry::ScopedRegistrar registrar;
-
-        registrar.add("Wearing.EditItem", boost::bind(&LLPanelWearing::onEditAttachment, mPanelWearing));
-        registrar.add("Wearing.Detach", boost::bind(&LLPanelWearing::onRemoveAttachment, mPanelWearing));
-        LLContextMenu* menu = createFromFile("menu_wearing_tab.xml");
-
-        updateMenuItemsVisibility(menu);
-
-        return menu;
-    }
-
-    void updateMenuItemsVisibility(LLContextMenu* menu)
-    {
-        menu->setItemVisible("touch_attach", TRUE);
-        menu->setItemEnabled("touch_attach", 1 == mUUIDs.size());
-        menu->setItemVisible("edit_item", TRUE);
-        menu->setItemEnabled("edit_item", 1 == mUUIDs.size());
-        menu->setItemVisible("take_off", FALSE);
-        menu->setItemVisible("detach", TRUE);
-        menu->setItemVisible("edit_outfit_separator", FALSE);
-        menu->setItemVisible("show_original", FALSE);
-        menu->setItemVisible("edit_outfit", FALSE);
-    }
-
-    LLPanelWearing*         mPanelWearing;
->>>>>>> e1623bb2
-};
-
-//////////////////////////////////////////////////////////////////////////
-
-static LLPanelInjector<LLPanelWearing> t_panel_wearing("panel_wearing");
-
-LLPanelWearing::LLPanelWearing()
-    :   LLPanelAppearanceTab()
-    ,   mCOFItemsList(NULL)
-    ,   mIsInitialized(false)
-    ,   mAttachmentsChangedConnection()
-{
-    mGearMenu = new LLWearingGearMenu(this);
-    mContextMenu = new LLWearingContextMenu();
-    mAttachmentsMenu = new LLTempAttachmentsContextMenu(this);
-}
-
-LLPanelWearing::~LLPanelWearing()
-{
-    delete mGearMenu;
-    delete mContextMenu;
-    delete mAttachmentsMenu;
-
-    if (mAttachmentsChangedConnection.connected())
-    {
-        mAttachmentsChangedConnection.disconnect();
-    }
-}
-
-bool LLPanelWearing::postBuild()
-{
-    mAccordionCtrl = getChild<LLAccordionCtrl>("wearables_accordion");
-    mWearablesTab = getChild<LLAccordionCtrlTab>("tab_wearables");
-    mWearablesTab->setIgnoreResizeNotification(true);
-    mAttachmentsTab = getChild<LLAccordionCtrlTab>("tab_temp_attachments");
-    mAttachmentsTab->setDropDownStateChangedCallback(boost::bind(&LLPanelWearing::onAccordionTabStateChanged, this));
-
-    mCOFItemsList = getChild<LLWearableItemsList>("cof_items_list");
-    mCOFItemsList->setRightMouseDownCallback(boost::bind(&LLPanelWearing::onWearableItemsListRightClick, this, _1, _2, _3));
-
-    mTempItemsList = getChild<LLScrollListCtrl>("temp_attachments_list");
-    mTempItemsList->setFgUnselectedColor(LLColor4::white);
-    mTempItemsList->setRightMouseDownCallback(boost::bind(&LLPanelWearing::onTempAttachmentsListRightClick, this, _1, _2, _3));
-
-    LLMenuButton* menu_gear_btn = getChild<LLMenuButton>("options_gear_btn");
-
-    menu_gear_btn->setMenu(mGearMenu->getMenu());
-
-<<<<<<< HEAD
-	return true;
-=======
-    return TRUE;
->>>>>>> e1623bb2
-}
-
-//virtual
-void LLPanelWearing::onOpen(const LLSD& /*info*/)
-{
-    if (!mIsInitialized)
-    {
-        // *TODO: I'm not sure is this check necessary but it never match while developing.
-        if (!gInventory.isInventoryUsable())
-            return;
-
-        const LLUUID cof = gInventory.findCategoryUUIDForType(LLFolderType::FT_CURRENT_OUTFIT);
-
-        // *TODO: I'm not sure is this check necessary but it never match while developing.
-        LLViewerInventoryCategory* category = gInventory.getCategory(cof);
-        if (!category)
-            return;
-
-        // Start observing changes in Current Outfit category.
-        LLOutfitObserver::instance().addCOFChangedCallback(boost::bind(&LLWearableItemsList::updateList, mCOFItemsList, cof));
-
-        // Fetch Current Outfit contents and refresh the list to display
-        // initially fetched items. If not all items are fetched now
-        // the observer will refresh the list as soon as the new items
-        // arrive.
-        category->fetch();
-
-        mCOFItemsList->updateList(cof);
-
-        mIsInitialized = true;
-    }
-}
-
-void LLPanelWearing::draw()
-{
-    if (mUpdateTimer.getStarted() && (mUpdateTimer.getElapsedTimeF32() > 0.1))
-    {
-        mUpdateTimer.stop();
-        updateAttachmentsList();
-    }
-    LLPanel::draw();
-}
-
-void LLPanelWearing::onAccordionTabStateChanged()
-{
-    if(mAttachmentsTab->isExpanded())
-    {
-        startUpdateTimer();
-        mAttachmentsChangedConnection = LLAppearanceMgr::instance().setAttachmentsChangedCallback(boost::bind(&LLPanelWearing::startUpdateTimer, this));
-    }
-    else
-    {
-        if (mAttachmentsChangedConnection.connected())
-        {
-            mAttachmentsChangedConnection.disconnect();
-        }
-    }
-}
-
-void LLPanelWearing::startUpdateTimer()
-{
-    if (!mUpdateTimer.getStarted())
-    {
-        mUpdateTimer.start();
-    }
-    else
-    {
-        mUpdateTimer.reset();
-    }
-}
-
-// virtual
-void LLPanelWearing::onFilterSubStringChanged(const std::string& new_string, const std::string& old_string)
-{
-    mCOFItemsList->setFilterSubString(new_string, true);
-
-    mAccordionCtrl->arrange();
-}
-
-// virtual
-bool LLPanelWearing::isActionEnabled(const LLSD& userdata)
-{
-    const std::string command_name = userdata.asString();
-
-    if (command_name == "save_outfit")
-    {
-        bool outfit_locked = LLAppearanceMgr::getInstance()->isOutfitLocked();
-        bool outfit_dirty = LLAppearanceMgr::getInstance()->isOutfitDirty();
-        // allow save only if outfit isn't locked and is dirty
-        return !outfit_locked && outfit_dirty;
-    }
-
-    if (command_name == "take_off")
-    {
-        if (mWearablesTab->isExpanded())
-        {
-            return hasItemSelected() && canTakeOffSelected();
-        }
-        else
-        {
-            LLScrollListItem* item = mTempItemsList->getFirstSelected();
-            if (item && item->getUUID().notNull())
-            {
-                return true;
-            }
-        }
-    }
-
-    uuid_vec_t selected_uuids;
-    getSelectedItemsUUIDs(selected_uuids);
-
-    if (command_name == "touch_attach")
-    {
-        return (1 == selected_uuids.size()) && (enable_attachment_touch(selected_uuids.front()));
-    }
-    else if (command_name == "edit_item")
-    {
-        return (1 == selected_uuids.size()) && (get_is_item_editable(selected_uuids.front()));
-    }
-
-    return false;
-}
-
-void LLPanelWearing::updateAttachmentsList()
-{
-    std::vector<LLViewerObject*> attachs = LLAgentWearables::getTempAttachments();
-    mTempItemsList->deleteAllItems();
-    mAttachmentsMap.clear();
-    if(!attachs.empty())
-    {
-        if(!populateAttachmentsList())
-        {
-            requestAttachmentDetails();
-        }
-    }
-    else
-    {
-        std::string no_attachments = getString("no_attachments");
-        LLSD row;
-        row["columns"][0]["column"] = "text";
-        row["columns"][0]["value"] = no_attachments;
-        row["columns"][0]["font"] = "SansSerifBold";
-        mTempItemsList->addElement(row);
-    }
-}
-
-bool LLPanelWearing::populateAttachmentsList(bool update)
-{
-    bool populated = true;
-    if(mTempItemsList)
-    {
-        mTempItemsList->deleteAllItems();
-        mAttachmentsMap.clear();
-        std::vector<LLViewerObject*> attachs = LLAgentWearables::getTempAttachments();
-
-        std::string icon_name = LLInventoryIcon::getIconName(LLAssetType::AT_OBJECT, LLInventoryType::IT_OBJECT);
-        for (std::vector<LLViewerObject*>::iterator iter = attachs.begin();
-                iter != attachs.end(); ++iter)
-        {
-            LLViewerObject *attachment = *iter;
-            LLSD row;
-            row["id"] = attachment->getID();
-            row["columns"][0]["column"] = "icon";
-            row["columns"][0]["type"] = "icon";
-            row["columns"][0]["value"] = icon_name;
-            row["columns"][1]["column"] = "text";
-            if(mObjectNames.count(attachment->getID()) && !mObjectNames[attachment->getID()].empty())
-            {
-                row["columns"][1]["value"] = mObjectNames[attachment->getID()];
-            }
-            else if(update)
-            {
-                row["columns"][1]["value"] = attachment->getID();
-                populated = false;
-            }
-            else
-            {
-                row["columns"][1]["value"] = "Loading...";
-                populated = false;
-            }
-            mTempItemsList->addElement(row);
-            mAttachmentsMap[attachment->getID()] = attachment;
-        }
-    }
-    return populated;
-}
-
-void LLPanelWearing::requestAttachmentDetails()
-{
-    LLSD body;
-    std::string url = gAgent.getRegionCapability("AttachmentResources");
-    if (!url.empty())
-    {
-        LLCoros::instance().launch("LLPanelWearing::getAttachmentLimitsCoro",
-        boost::bind(&LLPanelWearing::getAttachmentLimitsCoro, this, url));
-    }
-}
-
-void LLPanelWearing::getAttachmentLimitsCoro(std::string url)
-{
-    LLCore::HttpRequest::policy_t httpPolicy(LLCore::HttpRequest::DEFAULT_POLICY_ID);
-    LLCoreHttpUtil::HttpCoroutineAdapter::ptr_t
-    httpAdapter(new LLCoreHttpUtil::HttpCoroutineAdapter("getAttachmentLimitsCoro", httpPolicy));
-    LLCore::HttpRequest::ptr_t httpRequest(new LLCore::HttpRequest);
-
-    LLSD result = httpAdapter->getAndSuspend(httpRequest, url);
-
-    LLSD httpResults = result[LLCoreHttpUtil::HttpCoroutineAdapter::HTTP_RESULTS];
-    LLCore::HttpStatus status = LLCoreHttpUtil::HttpCoroutineAdapter::getStatusFromLLSD(httpResults);
-
-    if (!status)
-    {
-        LL_WARNS() << "Unable to retrieve attachment limits." << LL_ENDL;
-        return;
-    }
-
-    result.erase(LLCoreHttpUtil::HttpCoroutineAdapter::HTTP_RESULTS);
-    setAttachmentDetails(result);
-}
-
-
-void LLPanelWearing::setAttachmentDetails(LLSD content)
-{
-    mObjectNames.clear();
-    S32 number_attachments = content["attachments"].size();
-    for(int i = 0; i < number_attachments; i++)
-    {
-        S32 number_objects = content["attachments"][i]["objects"].size();
-        for(int j = 0; j < number_objects; j++)
-        {
-            LLUUID task_id = content["attachments"][i]["objects"][j]["id"].asUUID();
-            std::string name = content["attachments"][i]["objects"][j]["name"].asString();
-            mObjectNames[task_id] = name;
-        }
-    }
-    if(!mObjectNames.empty())
-    {
-        populateAttachmentsList(true);
-    }
-}
-
-boost::signals2::connection LLPanelWearing::setSelectionChangeCallback(commit_callback_t cb)
-{
-    if (!mCOFItemsList) return boost::signals2::connection();
-
-    return mCOFItemsList->setCommitCallback(cb);
-}
-
-void LLPanelWearing::onWearableItemsListRightClick(LLUICtrl* ctrl, S32 x, S32 y)
-{
-    LLWearableItemsList* list = dynamic_cast<LLWearableItemsList*>(ctrl);
-    if (!list) return;
-
-    uuid_vec_t selected_uuids;
-
-    list->getSelectedUUIDs(selected_uuids);
-
-    mContextMenu->show(ctrl, selected_uuids, x, y);
-}
-
-void LLPanelWearing::onTempAttachmentsListRightClick(LLUICtrl* ctrl, S32 x, S32 y)
-{
-    LLScrollListCtrl* list = dynamic_cast<LLScrollListCtrl*>(ctrl);
-    if (!list) return;
-    list->selectItemAt(x, y, MASK_NONE);
-    uuid_vec_t selected_uuids;
-
-    if(list->getCurrentID().notNull())
-    {
-        selected_uuids.push_back(list->getCurrentID());
-        mAttachmentsMenu->show(ctrl, selected_uuids, x, y);
-    }
-}
-
-bool LLPanelWearing::hasItemSelected()
-{
-    return mCOFItemsList->getSelectedItem() != NULL;
-}
-
-void LLPanelWearing::getSelectedItemsUUIDs(uuid_vec_t& selected_uuids) const
-{
-    mCOFItemsList->getSelectedUUIDs(selected_uuids);
-}
-
-void LLPanelWearing::onEditAttachment()
-{
-    LLScrollListItem* item = mTempItemsList->getFirstSelected();
-    if (item)
-    {
-        LLSelectMgr::getInstance()->deselectAll();
-        LLSelectMgr::getInstance()->selectObjectAndFamily(mAttachmentsMap[item->getUUID()]);
-        handle_object_edit();
-    }
-}
-
-void LLPanelWearing::onRemoveAttachment()
-{
-    LLScrollListItem* item = mTempItemsList->getFirstSelected();
-    if (item && item->getUUID().notNull())
-    {
-        LLSelectMgr::getInstance()->deselectAll();
-        LLSelectMgr::getInstance()->selectObjectAndFamily(mAttachmentsMap[item->getUUID()]);
-        LLSelectMgr::getInstance()->sendDetach();
-    }
-}
-
-void LLPanelWearing::onRemoveItem()
-{
-    if (mWearablesTab->isExpanded())
-    {
-        uuid_vec_t selected_uuids;
-        getSelectedItemsUUIDs(selected_uuids);
-        LLAppearanceMgr::instance().removeItemsFromAvatar(selected_uuids);
-    }
-    else
-    {
-        onRemoveAttachment();
-    }
-}
-
-
-void LLPanelWearing::copyToClipboard()
-{
-    std::string text;
-    std::vector<LLSD> data;
-    mCOFItemsList->getValues(data);
-
-    for(std::vector<LLSD>::const_iterator iter = data.begin(); iter != data.end();)
-    {
-        LLSD uuid = (*iter);
-        LLViewerInventoryItem* item = gInventory.getItem(uuid);
-
-        iter++;
-        if (item != NULL)
-        {
-            // Append a newline to all but the last line
-            text += iter != data.end() ? item->getName() + "\n" : item->getName();
-        }
-    }
-
-    LLClipboard::instance().copyToClipboard(utf8str_to_wstring(text),0,text.size());
-}
-// EOF+/**
+ * @file llpanelwearing.cpp
+ * @brief List of agent's worn items.
+ *
+ * $LicenseInfo:firstyear=2010&license=viewerlgpl$
+ * Second Life Viewer Source Code
+ * Copyright (C) 2010, Linden Research, Inc.
+ *
+ * This library is free software; you can redistribute it and/or
+ * modify it under the terms of the GNU Lesser General Public
+ * License as published by the Free Software Foundation;
+ * version 2.1 of the License only.
+ *
+ * This library is distributed in the hope that it will be useful,
+ * but WITHOUT ANY WARRANTY; without even the implied warranty of
+ * MERCHANTABILITY or FITNESS FOR A PARTICULAR PURPOSE.  See the GNU
+ * Lesser General Public License for more details.
+ *
+ * You should have received a copy of the GNU Lesser General Public
+ * License along with this library; if not, write to the Free Software
+ * Foundation, Inc., 51 Franklin Street, Fifth Floor, Boston, MA  02110-1301  USA
+ *
+ * Linden Research, Inc., 945 Battery Street, San Francisco, CA  94111  USA
+ * $/LicenseInfo$
+ */
+
+#include "llviewerprecompiledheaders.h"
+
+#include "llpanelwearing.h"
+
+#include "lltoggleablemenu.h"
+
+#include "llagent.h"
+#include "llaccordionctrl.h"
+#include "llaccordionctrltab.h"
+#include "llappearancemgr.h"
+#include "llfloatersidepanelcontainer.h"
+#include "llinventoryfunctions.h"
+#include "llinventoryicon.h"
+#include "llinventorymodel.h"
+#include "llinventoryobserver.h"
+#include "llmenubutton.h"
+#include "lloutfitobserver.h"
+#include "llscrolllistctrl.h"
+#include "llviewermenu.h"
+#include "llviewerregion.h"
+#include "llwearableitemslist.h"
+#include "llsdserialize.h"
+#include "llclipboard.h"
+
+// Context menu and Gear menu helper.
+static void edit_outfit()
+{
+    LLFloaterSidePanelContainer::showPanel("appearance", LLSD().with("type", "edit_outfit"));
+}
+
+//////////////////////////////////////////////////////////////////////////
+
+class LLWearingGearMenu
+{
+public:
+    LLWearingGearMenu(LLPanelWearing* panel_wearing)
+    :   mMenu(NULL), mPanelWearing(panel_wearing)
+    {
+        LLUICtrl::CommitCallbackRegistry::ScopedRegistrar registrar;
+        LLUICtrl::EnableCallbackRegistry::ScopedRegistrar enable_registrar;
+
+        registrar.add("Gear.TouchAttach", boost::bind(&LLWearingGearMenu::handleMultiple, this, handle_attachment_touch));
+        registrar.add("Gear.EditItem", boost::bind(&LLWearingGearMenu::handleMultiple, this, handle_item_edit));
+        registrar.add("Gear.EditOutfit", boost::bind(&edit_outfit));
+        registrar.add("Gear.TakeOff", boost::bind(&LLPanelWearing::onRemoveItem, mPanelWearing));
+        registrar.add("Gear.Copy", boost::bind(&LLPanelWearing::copyToClipboard, mPanelWearing));
+
+        enable_registrar.add("Gear.OnEnable", boost::bind(&LLPanelWearing::isActionEnabled, mPanelWearing, _2));
+
+        mMenu = LLUICtrlFactory::getInstance()->createFromFile<LLToggleableMenu>(
+            "menu_wearing_gear.xml", gMenuHolder, LLViewerMenuHolderGL::child_registry_t::instance());
+        llassert(mMenu);
+    }
+
+    LLToggleableMenu* getMenu() { return mMenu; }
+
+private:
+    void handleMultiple(std::function<void(const LLUUID& id)> functor)
+    {
+        uuid_vec_t selected_item_ids;
+        mPanelWearing->getSelectedItemsUUIDs(selected_item_ids);
+
+        for (const LLUUID& item_id : selected_item_ids)
+        {
+            functor(item_id);
+        }
+    }
+
+    LLToggleableMenu*       mMenu;
+    LLPanelWearing*         mPanelWearing;
+};
+
+//////////////////////////////////////////////////////////////////////////
+
+class LLWearingContextMenu : public LLListContextMenu
+{
+protected:
+    /* virtual */ LLContextMenu* createMenu()
+    {
+        LLUICtrl::CommitCallbackRegistry::ScopedRegistrar registrar;
+
+        registrar.add("Wearing.TouchAttach", boost::bind(handleMultiple, handle_attachment_touch, mUUIDs));
+        registrar.add("Wearing.EditItem", boost::bind(handleMultiple, handle_item_edit, mUUIDs));
+        registrar.add("Wearing.EditOutfit", boost::bind(&edit_outfit));
+        registrar.add("Wearing.ShowOriginal", boost::bind(show_item_original, mUUIDs.front()));
+        registrar.add("Wearing.TakeOff",
+                      boost::bind(&LLAppearanceMgr::removeItemsFromAvatar, LLAppearanceMgr::getInstance(), mUUIDs, no_op));
+        registrar.add("Wearing.Detach",
+                      boost::bind(&LLAppearanceMgr::removeItemsFromAvatar, LLAppearanceMgr::getInstance(), mUUIDs, no_op));
+        LLContextMenu* menu = createFromFile("menu_wearing_tab.xml");
+
+        updateMenuItemsVisibility(menu);
+
+        return menu;
+    }
+
+    void updateMenuItemsVisibility(LLContextMenu* menu)
+    {
+        bool bp_selected            = false;    // true if body parts selected
+        bool clothes_selected       = false;
+        bool attachments_selected   = false;
+
+        // See what types of wearables are selected.
+        for (uuid_vec_t::const_iterator it = mUUIDs.begin(); it != mUUIDs.end(); ++it)
+        {
+            LLViewerInventoryItem* item = gInventory.getItem(*it);
+
+            if (!item)
+            {
+                LL_WARNS() << "Invalid item" << LL_ENDL;
+                continue;
+            }
+
+            LLAssetType::EType type = item->getType();
+            if (type == LLAssetType::AT_CLOTHING)
+            {
+                clothes_selected = true;
+            }
+            else if (type == LLAssetType::AT_BODYPART)
+            {
+                bp_selected = true;
+            }
+            else if (type == LLAssetType::AT_OBJECT || type == LLAssetType::AT_GESTURE)
+            {
+                attachments_selected = true;
+            }
+        }
+
+        // Enable/disable some menu items depending on the selection.
+        bool show_touch = !bp_selected && !clothes_selected && attachments_selected;
+        bool show_edit = bp_selected || clothes_selected || attachments_selected;
+        bool allow_detach = !bp_selected && !clothes_selected && attachments_selected;
+        bool allow_take_off = !bp_selected && clothes_selected && !attachments_selected;
+
+        menu->setItemVisible("touch_attach",       show_touch);
+        menu->setItemEnabled("touch_attach",       1 == mUUIDs.size() && enable_attachment_touch(mUUIDs.front()));
+        menu->setItemVisible("edit_item",          show_edit);
+        menu->setItemEnabled("edit_item",          1 == mUUIDs.size() && get_is_item_editable(mUUIDs.front()));
+        menu->setItemVisible("take_off",    allow_take_off);
+        menu->setItemVisible("detach",      allow_detach);
+        menu->setItemVisible("edit_outfit_separator", show_touch | show_edit | allow_take_off || allow_detach);
+        menu->setItemVisible("show_original", mUUIDs.size() == 1);
+    }
+};
+
+//////////////////////////////////////////////////////////////////////////
+
+class LLTempAttachmentsContextMenu : public LLListContextMenu
+{
+public:
+    LLTempAttachmentsContextMenu(LLPanelWearing* panel_wearing)
+        :   mPanelWearing(panel_wearing)
+    {}
+protected:
+    /* virtual */ LLContextMenu* createMenu()
+    {
+        LLUICtrl::CommitCallbackRegistry::ScopedRegistrar registrar;
+
+        registrar.add("Wearing.EditItem", boost::bind(&LLPanelWearing::onEditAttachment, mPanelWearing));
+        registrar.add("Wearing.Detach", boost::bind(&LLPanelWearing::onRemoveAttachment, mPanelWearing));
+        LLContextMenu* menu = createFromFile("menu_wearing_tab.xml");
+
+        updateMenuItemsVisibility(menu);
+
+        return menu;
+    }
+
+    void updateMenuItemsVisibility(LLContextMenu* menu)
+    {
+        menu->setItemVisible("touch_attach", true);
+        menu->setItemEnabled("touch_attach", 1 == mUUIDs.size());
+        menu->setItemVisible("edit_item", true);
+        menu->setItemEnabled("edit_item", 1 == mUUIDs.size());
+        menu->setItemVisible("take_off", false);
+        menu->setItemVisible("detach", true);
+        menu->setItemVisible("edit_outfit_separator", false);
+        menu->setItemVisible("show_original", false);
+        menu->setItemVisible("edit_outfit", false);
+    }
+
+    LLPanelWearing*         mPanelWearing;
+};
+
+//////////////////////////////////////////////////////////////////////////
+
+static LLPanelInjector<LLPanelWearing> t_panel_wearing("panel_wearing");
+
+LLPanelWearing::LLPanelWearing()
+    :   LLPanelAppearanceTab()
+    ,   mCOFItemsList(NULL)
+    ,   mIsInitialized(false)
+    ,   mAttachmentsChangedConnection()
+{
+    mGearMenu = new LLWearingGearMenu(this);
+    mContextMenu = new LLWearingContextMenu();
+    mAttachmentsMenu = new LLTempAttachmentsContextMenu(this);
+}
+
+LLPanelWearing::~LLPanelWearing()
+{
+    delete mGearMenu;
+    delete mContextMenu;
+    delete mAttachmentsMenu;
+
+    if (mAttachmentsChangedConnection.connected())
+    {
+        mAttachmentsChangedConnection.disconnect();
+    }
+}
+
+bool LLPanelWearing::postBuild()
+{
+    mAccordionCtrl = getChild<LLAccordionCtrl>("wearables_accordion");
+    mWearablesTab = getChild<LLAccordionCtrlTab>("tab_wearables");
+    mWearablesTab->setIgnoreResizeNotification(true);
+    mAttachmentsTab = getChild<LLAccordionCtrlTab>("tab_temp_attachments");
+    mAttachmentsTab->setDropDownStateChangedCallback(boost::bind(&LLPanelWearing::onAccordionTabStateChanged, this));
+
+    mCOFItemsList = getChild<LLWearableItemsList>("cof_items_list");
+    mCOFItemsList->setRightMouseDownCallback(boost::bind(&LLPanelWearing::onWearableItemsListRightClick, this, _1, _2, _3));
+
+    mTempItemsList = getChild<LLScrollListCtrl>("temp_attachments_list");
+    mTempItemsList->setFgUnselectedColor(LLColor4::white);
+    mTempItemsList->setRightMouseDownCallback(boost::bind(&LLPanelWearing::onTempAttachmentsListRightClick, this, _1, _2, _3));
+
+    LLMenuButton* menu_gear_btn = getChild<LLMenuButton>("options_gear_btn");
+
+    menu_gear_btn->setMenu(mGearMenu->getMenu());
+
+    return true;
+}
+
+//virtual
+void LLPanelWearing::onOpen(const LLSD& /*info*/)
+{
+    if (!mIsInitialized)
+    {
+        // *TODO: I'm not sure is this check necessary but it never match while developing.
+        if (!gInventory.isInventoryUsable())
+            return;
+
+        const LLUUID cof = gInventory.findCategoryUUIDForType(LLFolderType::FT_CURRENT_OUTFIT);
+
+        // *TODO: I'm not sure is this check necessary but it never match while developing.
+        LLViewerInventoryCategory* category = gInventory.getCategory(cof);
+        if (!category)
+            return;
+
+        // Start observing changes in Current Outfit category.
+        LLOutfitObserver::instance().addCOFChangedCallback(boost::bind(&LLWearableItemsList::updateList, mCOFItemsList, cof));
+
+        // Fetch Current Outfit contents and refresh the list to display
+        // initially fetched items. If not all items are fetched now
+        // the observer will refresh the list as soon as the new items
+        // arrive.
+        category->fetch();
+
+        mCOFItemsList->updateList(cof);
+
+        mIsInitialized = true;
+    }
+}
+
+void LLPanelWearing::draw()
+{
+    if (mUpdateTimer.getStarted() && (mUpdateTimer.getElapsedTimeF32() > 0.1))
+    {
+        mUpdateTimer.stop();
+        updateAttachmentsList();
+    }
+    LLPanel::draw();
+}
+
+void LLPanelWearing::onAccordionTabStateChanged()
+{
+    if(mAttachmentsTab->isExpanded())
+    {
+        startUpdateTimer();
+        mAttachmentsChangedConnection = LLAppearanceMgr::instance().setAttachmentsChangedCallback(boost::bind(&LLPanelWearing::startUpdateTimer, this));
+    }
+    else
+    {
+        if (mAttachmentsChangedConnection.connected())
+        {
+            mAttachmentsChangedConnection.disconnect();
+        }
+    }
+}
+
+void LLPanelWearing::startUpdateTimer()
+{
+    if (!mUpdateTimer.getStarted())
+    {
+        mUpdateTimer.start();
+    }
+    else
+    {
+        mUpdateTimer.reset();
+    }
+}
+
+// virtual
+void LLPanelWearing::onFilterSubStringChanged(const std::string& new_string, const std::string& old_string)
+{
+    mCOFItemsList->setFilterSubString(new_string, true);
+
+    mAccordionCtrl->arrange();
+}
+
+// virtual
+bool LLPanelWearing::isActionEnabled(const LLSD& userdata)
+{
+    const std::string command_name = userdata.asString();
+
+    if (command_name == "save_outfit")
+    {
+        bool outfit_locked = LLAppearanceMgr::getInstance()->isOutfitLocked();
+        bool outfit_dirty = LLAppearanceMgr::getInstance()->isOutfitDirty();
+        // allow save only if outfit isn't locked and is dirty
+        return !outfit_locked && outfit_dirty;
+    }
+
+    if (command_name == "take_off")
+    {
+        if (mWearablesTab->isExpanded())
+        {
+            return hasItemSelected() && canTakeOffSelected();
+        }
+        else
+        {
+            LLScrollListItem* item = mTempItemsList->getFirstSelected();
+            if (item && item->getUUID().notNull())
+            {
+                return true;
+            }
+        }
+    }
+
+    uuid_vec_t selected_uuids;
+    getSelectedItemsUUIDs(selected_uuids);
+
+    if (command_name == "touch_attach")
+    {
+        return (1 == selected_uuids.size()) && (enable_attachment_touch(selected_uuids.front()));
+    }
+    else if (command_name == "edit_item")
+    {
+        return (1 == selected_uuids.size()) && (get_is_item_editable(selected_uuids.front()));
+    }
+
+    return false;
+}
+
+void LLPanelWearing::updateAttachmentsList()
+{
+    std::vector<LLViewerObject*> attachs = LLAgentWearables::getTempAttachments();
+    mTempItemsList->deleteAllItems();
+    mAttachmentsMap.clear();
+    if(!attachs.empty())
+    {
+        if(!populateAttachmentsList())
+        {
+            requestAttachmentDetails();
+        }
+    }
+    else
+    {
+        std::string no_attachments = getString("no_attachments");
+        LLSD row;
+        row["columns"][0]["column"] = "text";
+        row["columns"][0]["value"] = no_attachments;
+        row["columns"][0]["font"] = "SansSerifBold";
+        mTempItemsList->addElement(row);
+    }
+}
+
+bool LLPanelWearing::populateAttachmentsList(bool update)
+{
+    bool populated = true;
+    if(mTempItemsList)
+    {
+        mTempItemsList->deleteAllItems();
+        mAttachmentsMap.clear();
+        std::vector<LLViewerObject*> attachs = LLAgentWearables::getTempAttachments();
+
+        std::string icon_name = LLInventoryIcon::getIconName(LLAssetType::AT_OBJECT, LLInventoryType::IT_OBJECT);
+        for (std::vector<LLViewerObject*>::iterator iter = attachs.begin();
+                iter != attachs.end(); ++iter)
+        {
+            LLViewerObject *attachment = *iter;
+            LLSD row;
+            row["id"] = attachment->getID();
+            row["columns"][0]["column"] = "icon";
+            row["columns"][0]["type"] = "icon";
+            row["columns"][0]["value"] = icon_name;
+            row["columns"][1]["column"] = "text";
+            if(mObjectNames.count(attachment->getID()) && !mObjectNames[attachment->getID()].empty())
+            {
+                row["columns"][1]["value"] = mObjectNames[attachment->getID()];
+            }
+            else if(update)
+            {
+                row["columns"][1]["value"] = attachment->getID();
+                populated = false;
+            }
+            else
+            {
+                row["columns"][1]["value"] = "Loading...";
+                populated = false;
+            }
+            mTempItemsList->addElement(row);
+            mAttachmentsMap[attachment->getID()] = attachment;
+        }
+    }
+    return populated;
+}
+
+void LLPanelWearing::requestAttachmentDetails()
+{
+    LLSD body;
+    std::string url = gAgent.getRegionCapability("AttachmentResources");
+    if (!url.empty())
+    {
+        LLCoros::instance().launch("LLPanelWearing::getAttachmentLimitsCoro",
+        boost::bind(&LLPanelWearing::getAttachmentLimitsCoro, this, url));
+    }
+}
+
+void LLPanelWearing::getAttachmentLimitsCoro(std::string url)
+{
+    LLCore::HttpRequest::policy_t httpPolicy(LLCore::HttpRequest::DEFAULT_POLICY_ID);
+    LLCoreHttpUtil::HttpCoroutineAdapter::ptr_t
+    httpAdapter(new LLCoreHttpUtil::HttpCoroutineAdapter("getAttachmentLimitsCoro", httpPolicy));
+    LLCore::HttpRequest::ptr_t httpRequest(new LLCore::HttpRequest);
+
+    LLSD result = httpAdapter->getAndSuspend(httpRequest, url);
+
+    LLSD httpResults = result[LLCoreHttpUtil::HttpCoroutineAdapter::HTTP_RESULTS];
+    LLCore::HttpStatus status = LLCoreHttpUtil::HttpCoroutineAdapter::getStatusFromLLSD(httpResults);
+
+    if (!status)
+    {
+        LL_WARNS() << "Unable to retrieve attachment limits." << LL_ENDL;
+        return;
+    }
+
+    result.erase(LLCoreHttpUtil::HttpCoroutineAdapter::HTTP_RESULTS);
+    setAttachmentDetails(result);
+}
+
+
+void LLPanelWearing::setAttachmentDetails(LLSD content)
+{
+    mObjectNames.clear();
+    S32 number_attachments = content["attachments"].size();
+    for(int i = 0; i < number_attachments; i++)
+    {
+        S32 number_objects = content["attachments"][i]["objects"].size();
+        for(int j = 0; j < number_objects; j++)
+        {
+            LLUUID task_id = content["attachments"][i]["objects"][j]["id"].asUUID();
+            std::string name = content["attachments"][i]["objects"][j]["name"].asString();
+            mObjectNames[task_id] = name;
+        }
+    }
+    if(!mObjectNames.empty())
+    {
+        populateAttachmentsList(true);
+    }
+}
+
+boost::signals2::connection LLPanelWearing::setSelectionChangeCallback(commit_callback_t cb)
+{
+    if (!mCOFItemsList) return boost::signals2::connection();
+
+    return mCOFItemsList->setCommitCallback(cb);
+}
+
+void LLPanelWearing::onWearableItemsListRightClick(LLUICtrl* ctrl, S32 x, S32 y)
+{
+    LLWearableItemsList* list = dynamic_cast<LLWearableItemsList*>(ctrl);
+    if (!list) return;
+
+    uuid_vec_t selected_uuids;
+
+    list->getSelectedUUIDs(selected_uuids);
+
+    mContextMenu->show(ctrl, selected_uuids, x, y);
+}
+
+void LLPanelWearing::onTempAttachmentsListRightClick(LLUICtrl* ctrl, S32 x, S32 y)
+{
+    LLScrollListCtrl* list = dynamic_cast<LLScrollListCtrl*>(ctrl);
+    if (!list) return;
+    list->selectItemAt(x, y, MASK_NONE);
+    uuid_vec_t selected_uuids;
+
+    if(list->getCurrentID().notNull())
+    {
+        selected_uuids.push_back(list->getCurrentID());
+        mAttachmentsMenu->show(ctrl, selected_uuids, x, y);
+    }
+}
+
+bool LLPanelWearing::hasItemSelected()
+{
+    return mCOFItemsList->getSelectedItem() != NULL;
+}
+
+void LLPanelWearing::getSelectedItemsUUIDs(uuid_vec_t& selected_uuids) const
+{
+    mCOFItemsList->getSelectedUUIDs(selected_uuids);
+}
+
+void LLPanelWearing::onEditAttachment()
+{
+    LLScrollListItem* item = mTempItemsList->getFirstSelected();
+    if (item)
+    {
+        LLSelectMgr::getInstance()->deselectAll();
+        LLSelectMgr::getInstance()->selectObjectAndFamily(mAttachmentsMap[item->getUUID()]);
+        handle_object_edit();
+    }
+}
+
+void LLPanelWearing::onRemoveAttachment()
+{
+    LLScrollListItem* item = mTempItemsList->getFirstSelected();
+    if (item && item->getUUID().notNull())
+    {
+        LLSelectMgr::getInstance()->deselectAll();
+        LLSelectMgr::getInstance()->selectObjectAndFamily(mAttachmentsMap[item->getUUID()]);
+        LLSelectMgr::getInstance()->sendDetach();
+    }
+}
+
+void LLPanelWearing::onRemoveItem()
+{
+    if (mWearablesTab->isExpanded())
+    {
+        uuid_vec_t selected_uuids;
+        getSelectedItemsUUIDs(selected_uuids);
+        LLAppearanceMgr::instance().removeItemsFromAvatar(selected_uuids);
+    }
+    else
+    {
+        onRemoveAttachment();
+    }
+}
+
+
+void LLPanelWearing::copyToClipboard()
+{
+    std::string text;
+    std::vector<LLSD> data;
+    mCOFItemsList->getValues(data);
+
+    for(std::vector<LLSD>::const_iterator iter = data.begin(); iter != data.end();)
+    {
+        LLSD uuid = (*iter);
+        LLViewerInventoryItem* item = gInventory.getItem(uuid);
+
+        iter++;
+        if (item != NULL)
+        {
+            // Append a newline to all but the last line
+            text += iter != data.end() ? item->getName() + "\n" : item->getName();
+        }
+    }
+
+    LLClipboard::instance().copyToClipboard(utf8str_to_wstring(text),0,text.size());
+}
+// EOF