--- conflicted
+++ resolved
@@ -1,598 +1,385 @@
-/**
- * @file llviewerparcelmgr.h
- * @brief Viewer-side representation of owned land
- *
- * $LicenseInfo:firstyear=2002&license=viewerlgpl$
- * Second Life Viewer Source Code
- * Copyright (C) 2010, Linden Research, Inc.
- *
- * This library is free software; you can redistribute it and/or
- * modify it under the terms of the GNU Lesser General Public
- * License as published by the Free Software Foundation;
- * version 2.1 of the License only.
- *
- * This library is distributed in the hope that it will be useful,
- * but WITHOUT ANY WARRANTY; without even the implied warranty of
- * MERCHANTABILITY or FITNESS FOR A PARTICULAR PURPOSE.  See the GNU
- * Lesser General Public License for more details.
- *
- * You should have received a copy of the GNU Lesser General Public
- * License along with this library; if not, write to the Free Software
- * Foundation, Inc., 51 Franklin Street, Fifth Floor, Boston, MA  02110-1301  USA
- *
- * Linden Research, Inc., 945 Battery Street, San Francisco, CA  94111  USA
- * $/LicenseInfo$
- */
-
-#ifndef LL_LLVIEWERPARCELMGR_H
-#define LL_LLVIEWERPARCELMGR_H
-
-#include "v3dmath.h"
-#include "llframetimer.h"
-#include "llsingleton.h"
-#include "llparcelselection.h"
-#include "llui.h"
-
-#include <boost/function.hpp>
-#include <boost/signals2.hpp>
-
-class LLUUID;
-class LLMessageSystem;
-class LLParcel;
-class LLViewerTexture;
-class LLViewerRegion;
-
-const F32 DWELL_NAN = -1.0f;    // A dwell having this value will be displayed as Loading...
-
-// Constants for sendLandOwner
-//const U32 NO_NEIGHBOR_JOIN = 0x0;
-//const U32 ALL_NEIGHBOR_JOIN = U32(  NORTH_MASK
-//                            | SOUTH_MASK
-//                            | EAST_MASK
-//                            | WEST_MASK);
-
-// Specify the type of land transfer taking place
-//enum ELandTransferType
-//{
-//  LTT_RELEASE_LAND = 0x1,
-//  LTT_CLAIM_LAND = 0x2,
-//  LTT_BUY_LAND = 0x4,
-//  LTT_DEED_LAND = 0x8,
-//  LTT_FOR_GROUP = 0x16
-//};
-
-// Base class for people who want to "observe" changes in the viewer
-// parcel selection.
-
-//FIXME: this should be done by grabbing a floating parcel selection and observing changes on it, not the parcel mgr
-//--RN
-class LLParcelObserver
-{
-public:
-    virtual ~LLParcelObserver() {};
-    virtual void changed() = 0;
-};
-
-class LLViewerParcelMgr : public LLSingleton<LLViewerParcelMgr>
-{
-    LLSINGLETON(LLViewerParcelMgr);
-    ~LLViewerParcelMgr();
-
-public:
-    typedef boost::function<void (const LLVector3d&, const bool& local)> teleport_finished_callback_t;
-    typedef boost::signals2::signal<void (const LLVector3d&, const bool&)> teleport_finished_signal_t;
-    typedef boost::function<void()> teleport_failed_callback_t;
-    typedef boost::signals2::signal<void()> teleport_failed_signal_t;
-
-    static void cleanupGlobals();
-
-<<<<<<< HEAD
-	bool	selectionEmpty() const;
-	F32		getSelectionWidth() const	{ return F32(mEastNorth.mdV[VX] - mWestSouth.mdV[VX]); }
-	F32		getSelectionHeight() const	{ return F32(mEastNorth.mdV[VY] - mWestSouth.mdV[VY]); }
-	bool	getSelection(LLVector3d &min, LLVector3d &max) { min = mWestSouth; max = mEastNorth; return !selectionEmpty();}
-	LLViewerRegion* getSelectionRegion();
-	F32		getDwelling() const { return mSelectedDwell;}
-
-	void	getDisplayInfo(S32* area, S32* claim, S32* rent, bool* for_sale, F32* dwell);
-=======
-    BOOL    selectionEmpty() const;
-    F32     getSelectionWidth() const   { return F32(mEastNorth.mdV[VX] - mWestSouth.mdV[VX]); }
-    F32     getSelectionHeight() const  { return F32(mEastNorth.mdV[VY] - mWestSouth.mdV[VY]); }
-    BOOL    getSelection(LLVector3d &min, LLVector3d &max) { min = mWestSouth; max = mEastNorth; return !selectionEmpty();}
-    LLViewerRegion* getSelectionRegion();
-    F32     getDwelling() const { return mSelectedDwell;}
-
-    void    getDisplayInfo(S32* area, S32* claim, S32* rent, BOOL* for_sale, F32* dwell);
->>>>>>> e1623bb2
-
-    // Returns selected area
-    S32 getSelectedArea() const;
-
-    void resetSegments(U8* segments);
-
-    // write a rectangle's worth of line segments into the highlight array
-    void writeHighlightSegments(F32 west, F32 south, F32 east, F32 north);
-
-    // Write highlight segments from a packed bitmap of the appropriate
-    // parcel.
-    void writeSegmentsFromBitmap(U8* bitmap, U8* segments);
-
-    void writeAgentParcelFromBitmap(U8* bitmap);
-
-    // Select the collision parcel
-    void selectCollisionParcel();
-
-    // Select the parcel at a specific point
-    LLParcelSelectionHandle selectParcelAt(const LLVector3d& pos_global);
-
-    // Take the current rectangle select, and select the parcel contained
-    // within it.
-    LLParcelSelectionHandle selectParcelInRectangle();
-
-<<<<<<< HEAD
-	// Select a piece of land
-	LLParcelSelectionHandle selectLand(const LLVector3d &corner1, const LLVector3d &corner2, 
-					   bool snap_to_parcel);
-=======
-    // Select a piece of land
-    LLParcelSelectionHandle selectLand(const LLVector3d &corner1, const LLVector3d &corner2,
-                       BOOL snap_to_parcel);
->>>>>>> e1623bb2
-
-    // Clear the selection, and stop drawing the highlight.
-    void    deselectLand();
-    void    deselectUnused();
-
-    void addObserver(LLParcelObserver* observer);
-    void removeObserver(LLParcelObserver* observer);
-    void notifyObservers();
-
-<<<<<<< HEAD
-	void setSelectionVisible(bool visible) { mRenderSelection = visible; }
-
-	bool	isOwnedAt(const LLVector3d& pos_global) const;
-	bool	isOwnedSelfAt(const LLVector3d& pos_global) const;
-	bool	isOwnedOtherAt(const LLVector3d& pos_global) const;
-	bool	isSoundLocal(const LLVector3d &pos_global) const;
-
-	bool	canHearSound(const LLVector3d &pos_global) const;
-=======
-    void setSelectionVisible(BOOL visible) { mRenderSelection = visible; }
-
-    BOOL    isOwnedAt(const LLVector3d& pos_global) const;
-    BOOL    isOwnedSelfAt(const LLVector3d& pos_global) const;
-    BOOL    isOwnedOtherAt(const LLVector3d& pos_global) const;
-    BOOL    isSoundLocal(const LLVector3d &pos_global) const;
-
-    BOOL    canHearSound(const LLVector3d &pos_global) const;
->>>>>>> e1623bb2
-
-    // Returns a reference counted pointer to current parcel selection.
-    // Selection does not change to reflect new selections made by user
-    // Use this when implementing a task UI that refers to a specific
-    // selection.
-    LLParcelSelectionHandle getParcelSelection() const;
-
-    // Returns a reference counted pointer to current parcel selection.
-    // Pointer tracks whatever the user has currently selected.
-    // Use this when implementing an inspector UI.
-    // http://en.wikipedia.org/wiki/Inspector_window
-    LLParcelSelectionHandle getFloatingParcelSelection() const;
-
-    //LLParcel *getParcelSelection() const;
-    LLParcel *getAgentParcel() const;
-    LLParcel *getAgentOrSelectedParcel() const;
-
-<<<<<<< HEAD
-	bool	inAgentParcel(const LLVector3d &pos_global) const;
-
-	// Returns a pointer only when it has valid data.
-	LLParcel*	getHoverParcel() const;
-
-	LLParcel*	getCollisionParcel() const;
-
-	// Can this agent build on the parcel he is on?
-	// Used for parcel property icons in nav bar.
-	bool	allowAgentBuild() const;
-	bool	allowAgentBuild(const LLParcel* parcel) const;
-	
-	// Can this agent speak on the parcel he is on?
-	// Used for parcel property icons in nav bar.
-	bool	allowAgentVoice() const;
-	bool	allowAgentVoice(const LLViewerRegion* region, const LLParcel* parcel) const;
-
-	// Can this agent start flying on this parcel?
-	// Used for parcel property icons in nav bar.
-	bool	allowAgentFly(const LLViewerRegion* region, const LLParcel* parcel) const;
-	
-	// Can this agent be pushed by llPushObject() on this parcel?
-	// Used for parcel property icons in nav bar.
-	bool	allowAgentPush(const LLViewerRegion* region, const LLParcel* parcel) const;
-	
-	// Can scripts written by non-parcel-owners run on the agent's current
-	// parcel?  Used for parcel property icons in nav bar.
-	bool	allowAgentScripts(const LLViewerRegion* region, const LLParcel* parcel) const;
-	
-	// Can the agent be damaged here?
-	// Used for parcel property icons in nav bar.
-	bool	allowAgentDamage(const LLViewerRegion* region, const LLParcel* parcel) const;
-
-	F32		getHoverParcelWidth() const		
-				{ return F32(mHoverEastNorth.mdV[VX] - mHoverWestSouth.mdV[VX]); }
-
-	F32		getHoverParcelHeight() const
-				{ return F32(mHoverEastNorth.mdV[VY] - mHoverWestSouth.mdV[VY]); }
-
-	// UTILITIES
-	void	render();
-	void	renderParcelCollision();
-
-	void	renderRect(	const LLVector3d &west_south_bottom, 
-						const LLVector3d &east_north_top );
-	void	renderOneSegment(F32 x1, F32 y1, F32 x2, F32 y2, F32 height, U8 direction, LLViewerRegion* regionp);
-	void	renderHighlightSegments(const U8* segments, LLViewerRegion* regionp);
-	void	renderCollisionSegments(U8* segments, bool use_pass, LLViewerRegion* regionp);
-=======
-    BOOL    inAgentParcel(const LLVector3d &pos_global) const;
-
-    // Returns a pointer only when it has valid data.
-    LLParcel*   getHoverParcel() const;
-
-    LLParcel*   getCollisionParcel() const;
-
-    // Can this agent build on the parcel he is on?
-    // Used for parcel property icons in nav bar.
-    bool    allowAgentBuild() const;
-    bool    allowAgentBuild(const LLParcel* parcel) const;
-
-    // Can this agent speak on the parcel he is on?
-    // Used for parcel property icons in nav bar.
-    bool    allowAgentVoice() const;
-    bool    allowAgentVoice(const LLViewerRegion* region, const LLParcel* parcel) const;
-
-    // Can this agent start flying on this parcel?
-    // Used for parcel property icons in nav bar.
-    bool    allowAgentFly(const LLViewerRegion* region, const LLParcel* parcel) const;
-
-    // Can this agent be pushed by llPushObject() on this parcel?
-    // Used for parcel property icons in nav bar.
-    bool    allowAgentPush(const LLViewerRegion* region, const LLParcel* parcel) const;
-
-    // Can scripts written by non-parcel-owners run on the agent's current
-    // parcel?  Used for parcel property icons in nav bar.
-    bool    allowAgentScripts(const LLViewerRegion* region, const LLParcel* parcel) const;
-
-    // Can the agent be damaged here?
-    // Used for parcel property icons in nav bar.
-    bool    allowAgentDamage(const LLViewerRegion* region, const LLParcel* parcel) const;
-
-    F32     getHoverParcelWidth() const
-                { return F32(mHoverEastNorth.mdV[VX] - mHoverWestSouth.mdV[VX]); }
-
-    F32     getHoverParcelHeight() const
-                { return F32(mHoverEastNorth.mdV[VY] - mHoverWestSouth.mdV[VY]); }
-
-    // UTILITIES
-    void    render();
-    void    renderParcelCollision();
-
-    void    renderRect( const LLVector3d &west_south_bottom,
-                        const LLVector3d &east_north_top );
-    void    renderOneSegment(F32 x1, F32 y1, F32 x2, F32 y2, F32 height, U8 direction, LLViewerRegion* regionp);
-    void    renderHighlightSegments(const U8* segments, LLViewerRegion* regionp);
-    void    renderCollisionSegments(U8* segments, BOOL use_pass, LLViewerRegion* regionp);
->>>>>>> e1623bb2
-
-    static S32 PARCEL_BAN_LINES_HIDE;
-    static S32 PARCEL_BAN_LINES_ON_COLLISION;
-    static S32 PARCEL_BAN_LINES_ON_PROXIMITY;
-<<<<<<< HEAD
-    void	resetCollisionTimer(); // Ban lines visibility timer
-
-	void	sendParcelGodForceOwner(const LLUUID& owner_id);
-
-	// make the selected parcel a content parcel. 
-	void sendParcelGodForceToContent();
-
-	// Pack information about this parcel and send it to the region
-	// containing the southwest corner of the selection.
-	// If want_reply_to_update, simulator will send back a ParcelProperties
-	// message.
-	void	sendParcelPropertiesUpdate(LLParcel* parcel, bool use_agent_region = false);
-
-	// Takes an Access List flag, like AL_ACCESS or AL_BAN
-	void	sendParcelAccessListUpdate(U32 which);
-	
-	// Takes an Access List flag, like AL_ACCESS or AL_BAN
-	void	sendParcelAccessListRequest(U32 flags);
-
-	// Dwell is not part of the usual parcel update information because the
-	// simulator doesn't actually know the per-parcel dwell.  Ack!  We have
-	// to get it out of the database.
-	void	sendParcelDwellRequest();
-
-	// If the point is outside the current hover parcel, request more data
-	void	setHoverParcel(const LLVector3d& pos_global);
-
-	bool	canAgentBuyParcel(LLParcel*, bool forGroup) const;
-	
-//	void	startClaimLand(bool is_for_group = false);
-	void	startBuyLand(bool is_for_group = false);
-	void	startSellLand();
-	void	startReleaseLand();
-	void	startDivideLand();
-	void	startJoinLand();
-	void	startDeedLandToGroup();
-	void reclaimParcel();
-
-	void	buyPass();
-
-	// Buying Land
-	
-	class ParcelBuyInfo;
-	ParcelBuyInfo* setupParcelBuy(const LLUUID& agent_id,
-								  const LLUUID& session_id,						 
-								  const LLUUID& group_id,
-								  bool is_group_owned,
-								  bool is_claim,
-								  bool remove_contribution);
-		// callers responsibility to call deleteParcelBuy() on return value
-	void sendParcelBuy(ParcelBuyInfo*);
-	void deleteParcelBuy(ParcelBuyInfo* *info);
-					   
-	void sendParcelDeed(const LLUUID& group_id);
-
-	// Send the ParcelRelease message
-	void sendParcelRelease();
-
-	// accessors for mAgentParcel
-	const std::string& getAgentParcelName() const;
-=======
-    void    resetCollisionTimer(); // Ban lines visibility timer
-
-    void    sendParcelGodForceOwner(const LLUUID& owner_id);
-
-    // make the selected parcel a content parcel.
-    void sendParcelGodForceToContent();
-
-    // Pack information about this parcel and send it to the region
-    // containing the southwest corner of the selection.
-    // If want_reply_to_update, simulator will send back a ParcelProperties
-    // message.
-    void    sendParcelPropertiesUpdate(LLParcel* parcel, bool use_agent_region = false);
-
-    // Takes an Access List flag, like AL_ACCESS or AL_BAN
-    void    sendParcelAccessListUpdate(U32 which);
-
-    // Takes an Access List flag, like AL_ACCESS or AL_BAN
-    void    sendParcelAccessListRequest(U32 flags);
-
-    // Dwell is not part of the usual parcel update information because the
-    // simulator doesn't actually know the per-parcel dwell.  Ack!  We have
-    // to get it out of the database.
-    void    sendParcelDwellRequest();
-
-    // If the point is outside the current hover parcel, request more data
-    void    setHoverParcel(const LLVector3d& pos_global);
-
-    bool    canAgentBuyParcel(LLParcel*, bool forGroup) const;
-
-//  void    startClaimLand(BOOL is_for_group = FALSE);
-    void    startBuyLand(BOOL is_for_group = FALSE);
-    void    startSellLand();
-    void    startReleaseLand();
-    void    startDivideLand();
-    void    startJoinLand();
-    void    startDeedLandToGroup();
-    void reclaimParcel();
-
-    void    buyPass();
-
-    // Buying Land
-
-    class ParcelBuyInfo;
-    ParcelBuyInfo* setupParcelBuy(const LLUUID& agent_id,
-                                  const LLUUID& session_id,
-                                  const LLUUID& group_id,
-                                  BOOL is_group_owned,
-                                  BOOL is_claim,
-                                  BOOL remove_contribution);
-        // callers responsibility to call deleteParcelBuy() on return value
-    void sendParcelBuy(ParcelBuyInfo*);
-    void deleteParcelBuy(ParcelBuyInfo* *info);
-
-    void sendParcelDeed(const LLUUID& group_id);
-
-    // Send the ParcelRelease message
-    void sendParcelRelease();
-
-    // accessors for mAgentParcel
-    const std::string& getAgentParcelName() const;
->>>>>>> e1623bb2
-    const S32 getAgentParcelId() const;
-
-    // Create a landmark at the "appropriate" location for the
-    // currently selected parcel.
-    // *NOTE: Taken out 2005-03-21. Phoenix.
-    //void makeLandmarkAtSelection();
-
-    static void onStartMusicResponse(const LLUUID &region_id, const S32 &parcel_id, const std::string &url, const bool &play);
-    static void optionallyStartMusic(const std::string &music_url, const S32 &local_id, const LLUUID &region_id, bool switched_parcel);
-
-    static void processParcelOverlay(LLMessageSystem *msg, void **user_data);
-    static void processParcelProperties(LLMessageSystem *msg, void **user_data);
-    static void processParcelAccessListReply(LLMessageSystem *msg, void **user);
-    static void processParcelDwellReply(LLMessageSystem *msg, void **user);
-
-    void dump();
-
-<<<<<<< HEAD
-	// Whether or not the collision border around the parcel is there because
-	// the agent is banned or not in the allowed group
-	bool isCollisionBanned();
-=======
-    // Whether or not the collision border around the parcel is there because
-    // the agent is banned or not in the allowed group
-    BOOL isCollisionBanned();
->>>>>>> e1623bb2
-
-    boost::signals2::connection setTeleportFinishedCallback(teleport_finished_callback_t cb);
-    boost::signals2::connection setTeleportFailedCallback(teleport_failed_callback_t cb);
-    void onTeleportFinished(bool local, const LLVector3d& new_pos);
-    void onTeleportFailed();
-    bool getTeleportInProgress();
-
-<<<<<<< HEAD
-	static bool isParcelOwnedByAgent(const LLParcel* parcelp, U64 group_proxy_power);
-	static bool isParcelModifiableByAgent(const LLParcel* parcelp, U64 group_proxy_power);
-=======
-    static BOOL isParcelOwnedByAgent(const LLParcel* parcelp, U64 group_proxy_power);
-    static BOOL isParcelModifiableByAgent(const LLParcel* parcelp, U64 group_proxy_power);
->>>>>>> e1623bb2
-
-private:
-    static void sendParcelAccessListUpdate(U32 flags, const std::map<LLUUID, class LLAccessEntry>& entries, LLViewerRegion* region, S32 parcel_local_id);
-    static void sendParcelExperienceUpdate( const U32 flags, uuid_vec_t experience_ids, LLViewerRegion* region, S32 parcel_local_id );
-    static bool releaseAlertCB(const LLSD& notification, const LLSD& response);
-
-    // If the user is claiming land and the current selection
-    // borders a piece of land the user already owns, ask if he
-    // wants to join this land to the other piece.
-    //void  askJoinIfNecessary(ELandTransferType land_transfer_type);
-    //static void joinAlertCB(S32 option, void* data);
-
-    //void buyAskMoney(ELandTransferType land_transfer_type);
-
-    // move land from current owner to it's group.
-    void deedLandToGroup();
-
-    static bool deedAlertCB(const LLSD& notification, const LLSD& response);
-
-    static bool callbackDivideLand(const LLSD& notification, const LLSD& response);
-    static bool callbackJoinLand(const LLSD& notification, const LLSD& response);
-
-<<<<<<< HEAD
-	//void	finishClaim(bool user_to_user_sale, U32 join);
-	LLViewerTexture* getBlockedImage() const;
-	LLViewerTexture* getPassImage() const;
-
-private:
-	bool						mSelected;
-
-	LLParcel*					mCurrentParcel;			// selected parcel info
-	LLParcelSelectionHandle		mCurrentParcelSelection;
-	LLParcelSelectionHandle		mFloatingParcelSelection;
-	S32							mRequestResult;		// result of last parcel request
-	LLVector3d					mWestSouth;
-	LLVector3d					mEastNorth;
-	F32							mSelectedDwell;
-
-	LLParcel					*mAgentParcel;		// info for parcel agent is in
-	S32							mAgentParcelSequenceID;	// incrementing counter to suppress out of order updates
-
-	LLParcel*					mHoverParcel;
-	S32							mHoverRequestResult;
-	LLVector3d					mHoverWestSouth;
-	LLVector3d					mHoverEastNorth;
-
-	std::vector<LLParcelObserver*> mObservers;
-
-	bool						mTeleportInProgress;
-	LLVector3d					mTeleportInProgressPosition;
-	teleport_finished_signal_t	mTeleportFinishedSignal;
-	teleport_failed_signal_t	mTeleportFailedSignal;
-
-	// Array of pieces of parcel edges to potentially draw
-	// Has (parcels_per_edge + 1) * (parcels_per_edge + 1) elements so
-	// we can represent edges of the grid.
-	// WEST_MASK = draw west edge
-	// SOUTH_MASK = draw south edge
-	S32							mParcelsPerEdge;
-	U8*							mHighlightSegments;
-	U8*							mAgentParcelOverlay;
-
-	// Raw data buffer for unpacking parcel overlay chunks
-	// Size = parcels_per_edge * parcels_per_edge / parcel_overlay_chunks
-	static U8*					sPackedOverlay;
-
-	// Watch for pending collisions with a parcel you can't access.
-	// If it's coming, draw the parcel's boundaries.
-	LLParcel*					mCollisionParcel;
-	U8*							mCollisionSegments;
-	bool						mRenderCollision; 
-	bool						mRenderSelection;
-	S32							mCollisionBanned;     
-	LLFrameTimer				mCollisionTimer;
-	LLViewerTexture*			mBlockedImage;
-	LLViewerTexture*			mPassImage;
-
-	// Media
-	S32 						mMediaParcelId;
-	U64 						mMediaRegionId;
-=======
-    //void  finishClaim(BOOL user_to_user_sale, U32 join);
-    LLViewerTexture* getBlockedImage() const;
-    LLViewerTexture* getPassImage() const;
-
-private:
-    BOOL                        mSelected;
-
-    LLParcel*                   mCurrentParcel;         // selected parcel info
-    LLParcelSelectionHandle     mCurrentParcelSelection;
-    LLParcelSelectionHandle     mFloatingParcelSelection;
-    S32                         mRequestResult;     // result of last parcel request
-    LLVector3d                  mWestSouth;
-    LLVector3d                  mEastNorth;
-    F32                         mSelectedDwell;
-
-    LLParcel                    *mAgentParcel;      // info for parcel agent is in
-    S32                         mAgentParcelSequenceID; // incrementing counter to suppress out of order updates
-
-    LLParcel*                   mHoverParcel;
-    S32                         mHoverRequestResult;
-    LLVector3d                  mHoverWestSouth;
-    LLVector3d                  mHoverEastNorth;
-
-    std::vector<LLParcelObserver*> mObservers;
-
-    BOOL                        mTeleportInProgress;
-    LLVector3d                  mTeleportInProgressPosition;
-    teleport_finished_signal_t  mTeleportFinishedSignal;
-    teleport_failed_signal_t    mTeleportFailedSignal;
-
-    // Array of pieces of parcel edges to potentially draw
-    // Has (parcels_per_edge + 1) * (parcels_per_edge + 1) elements so
-    // we can represent edges of the grid.
-    // WEST_MASK = draw west edge
-    // SOUTH_MASK = draw south edge
-    S32                         mParcelsPerEdge;
-    U8*                         mHighlightSegments;
-    U8*                         mAgentParcelOverlay;
-
-    // Raw data buffer for unpacking parcel overlay chunks
-    // Size = parcels_per_edge * parcels_per_edge / parcel_overlay_chunks
-    static U8*                  sPackedOverlay;
-
-    // Watch for pending collisions with a parcel you can't access.
-    // If it's coming, draw the parcel's boundaries.
-    LLParcel*                   mCollisionParcel;
-    U8*                         mCollisionSegments;
-    bool                        mRenderCollision;
-    BOOL                        mRenderSelection;
-    S32                         mCollisionBanned;
-    LLFrameTimer                mCollisionTimer;
-    LLViewerTexture*            mBlockedImage;
-    LLViewerTexture*            mPassImage;
-
-    // Media
-    S32                         mMediaParcelId;
-    U64                         mMediaRegionId;
->>>>>>> e1623bb2
-};
-
-
-void sanitize_corners(const LLVector3d &corner1, const LLVector3d &corner2,
-                        LLVector3d &west_south_bottom, LLVector3d &east_north_top);
-
-#endif+/**
+ * @file llviewerparcelmgr.h
+ * @brief Viewer-side representation of owned land
+ *
+ * $LicenseInfo:firstyear=2002&license=viewerlgpl$
+ * Second Life Viewer Source Code
+ * Copyright (C) 2010, Linden Research, Inc.
+ *
+ * This library is free software; you can redistribute it and/or
+ * modify it under the terms of the GNU Lesser General Public
+ * License as published by the Free Software Foundation;
+ * version 2.1 of the License only.
+ *
+ * This library is distributed in the hope that it will be useful,
+ * but WITHOUT ANY WARRANTY; without even the implied warranty of
+ * MERCHANTABILITY or FITNESS FOR A PARTICULAR PURPOSE.  See the GNU
+ * Lesser General Public License for more details.
+ *
+ * You should have received a copy of the GNU Lesser General Public
+ * License along with this library; if not, write to the Free Software
+ * Foundation, Inc., 51 Franklin Street, Fifth Floor, Boston, MA  02110-1301  USA
+ *
+ * Linden Research, Inc., 945 Battery Street, San Francisco, CA  94111  USA
+ * $/LicenseInfo$
+ */
+
+#ifndef LL_LLVIEWERPARCELMGR_H
+#define LL_LLVIEWERPARCELMGR_H
+
+#include "v3dmath.h"
+#include "llframetimer.h"
+#include "llsingleton.h"
+#include "llparcelselection.h"
+#include "llui.h"
+
+#include <boost/function.hpp>
+#include <boost/signals2.hpp>
+
+class LLUUID;
+class LLMessageSystem;
+class LLParcel;
+class LLViewerTexture;
+class LLViewerRegion;
+
+const F32 DWELL_NAN = -1.0f;    // A dwell having this value will be displayed as Loading...
+
+// Constants for sendLandOwner
+//const U32 NO_NEIGHBOR_JOIN = 0x0;
+//const U32 ALL_NEIGHBOR_JOIN = U32(  NORTH_MASK
+//                            | SOUTH_MASK
+//                            | EAST_MASK
+//                            | WEST_MASK);
+
+// Specify the type of land transfer taking place
+//enum ELandTransferType
+//{
+//  LTT_RELEASE_LAND = 0x1,
+//  LTT_CLAIM_LAND = 0x2,
+//  LTT_BUY_LAND = 0x4,
+//  LTT_DEED_LAND = 0x8,
+//  LTT_FOR_GROUP = 0x16
+//};
+
+// Base class for people who want to "observe" changes in the viewer
+// parcel selection.
+
+//FIXME: this should be done by grabbing a floating parcel selection and observing changes on it, not the parcel mgr
+//--RN
+class LLParcelObserver
+{
+public:
+    virtual ~LLParcelObserver() {};
+    virtual void changed() = 0;
+};
+
+class LLViewerParcelMgr : public LLSingleton<LLViewerParcelMgr>
+{
+    LLSINGLETON(LLViewerParcelMgr);
+    ~LLViewerParcelMgr();
+
+public:
+    typedef boost::function<void (const LLVector3d&, const bool& local)> teleport_finished_callback_t;
+    typedef boost::signals2::signal<void (const LLVector3d&, const bool&)> teleport_finished_signal_t;
+    typedef boost::function<void()> teleport_failed_callback_t;
+    typedef boost::signals2::signal<void()> teleport_failed_signal_t;
+
+    static void cleanupGlobals();
+
+    bool    selectionEmpty() const;
+    F32     getSelectionWidth() const   { return F32(mEastNorth.mdV[VX] - mWestSouth.mdV[VX]); }
+    F32     getSelectionHeight() const  { return F32(mEastNorth.mdV[VY] - mWestSouth.mdV[VY]); }
+    bool    getSelection(LLVector3d &min, LLVector3d &max) { min = mWestSouth; max = mEastNorth; return !selectionEmpty();}
+    LLViewerRegion* getSelectionRegion();
+    F32     getDwelling() const { return mSelectedDwell;}
+
+    void    getDisplayInfo(S32* area, S32* claim, S32* rent, bool* for_sale, F32* dwell);
+
+    // Returns selected area
+    S32 getSelectedArea() const;
+
+    void resetSegments(U8* segments);
+
+    // write a rectangle's worth of line segments into the highlight array
+    void writeHighlightSegments(F32 west, F32 south, F32 east, F32 north);
+
+    // Write highlight segments from a packed bitmap of the appropriate
+    // parcel.
+    void writeSegmentsFromBitmap(U8* bitmap, U8* segments);
+
+    void writeAgentParcelFromBitmap(U8* bitmap);
+
+    // Select the collision parcel
+    void selectCollisionParcel();
+
+    // Select the parcel at a specific point
+    LLParcelSelectionHandle selectParcelAt(const LLVector3d& pos_global);
+
+    // Take the current rectangle select, and select the parcel contained
+    // within it.
+    LLParcelSelectionHandle selectParcelInRectangle();
+
+    // Select a piece of land
+    LLParcelSelectionHandle selectLand(const LLVector3d &corner1, const LLVector3d &corner2,
+                       bool snap_to_parcel);
+
+    // Clear the selection, and stop drawing the highlight.
+    void    deselectLand();
+    void    deselectUnused();
+
+    void addObserver(LLParcelObserver* observer);
+    void removeObserver(LLParcelObserver* observer);
+    void notifyObservers();
+
+    void setSelectionVisible(bool visible) { mRenderSelection = visible; }
+
+    bool    isOwnedAt(const LLVector3d& pos_global) const;
+    bool    isOwnedSelfAt(const LLVector3d& pos_global) const;
+    bool    isOwnedOtherAt(const LLVector3d& pos_global) const;
+    bool    isSoundLocal(const LLVector3d &pos_global) const;
+
+    bool    canHearSound(const LLVector3d &pos_global) const;
+
+    // Returns a reference counted pointer to current parcel selection.
+    // Selection does not change to reflect new selections made by user
+    // Use this when implementing a task UI that refers to a specific
+    // selection.
+    LLParcelSelectionHandle getParcelSelection() const;
+
+    // Returns a reference counted pointer to current parcel selection.
+    // Pointer tracks whatever the user has currently selected.
+    // Use this when implementing an inspector UI.
+    // http://en.wikipedia.org/wiki/Inspector_window
+    LLParcelSelectionHandle getFloatingParcelSelection() const;
+
+    //LLParcel *getParcelSelection() const;
+    LLParcel *getAgentParcel() const;
+    LLParcel *getAgentOrSelectedParcel() const;
+
+    bool    inAgentParcel(const LLVector3d &pos_global) const;
+
+    // Returns a pointer only when it has valid data.
+    LLParcel*   getHoverParcel() const;
+
+    LLParcel*   getCollisionParcel() const;
+
+    // Can this agent build on the parcel he is on?
+    // Used for parcel property icons in nav bar.
+    bool    allowAgentBuild() const;
+    bool    allowAgentBuild(const LLParcel* parcel) const;
+
+    // Can this agent speak on the parcel he is on?
+    // Used for parcel property icons in nav bar.
+    bool    allowAgentVoice() const;
+    bool    allowAgentVoice(const LLViewerRegion* region, const LLParcel* parcel) const;
+
+    // Can this agent start flying on this parcel?
+    // Used for parcel property icons in nav bar.
+    bool    allowAgentFly(const LLViewerRegion* region, const LLParcel* parcel) const;
+
+    // Can this agent be pushed by llPushObject() on this parcel?
+    // Used for parcel property icons in nav bar.
+    bool    allowAgentPush(const LLViewerRegion* region, const LLParcel* parcel) const;
+
+    // Can scripts written by non-parcel-owners run on the agent's current
+    // parcel?  Used for parcel property icons in nav bar.
+    bool    allowAgentScripts(const LLViewerRegion* region, const LLParcel* parcel) const;
+
+    // Can the agent be damaged here?
+    // Used for parcel property icons in nav bar.
+    bool    allowAgentDamage(const LLViewerRegion* region, const LLParcel* parcel) const;
+
+    F32     getHoverParcelWidth() const
+                { return F32(mHoverEastNorth.mdV[VX] - mHoverWestSouth.mdV[VX]); }
+
+    F32     getHoverParcelHeight() const
+                { return F32(mHoverEastNorth.mdV[VY] - mHoverWestSouth.mdV[VY]); }
+
+    // UTILITIES
+    void    render();
+    void    renderParcelCollision();
+
+    void    renderRect( const LLVector3d &west_south_bottom,
+                        const LLVector3d &east_north_top );
+    void    renderOneSegment(F32 x1, F32 y1, F32 x2, F32 y2, F32 height, U8 direction, LLViewerRegion* regionp);
+    void    renderHighlightSegments(const U8* segments, LLViewerRegion* regionp);
+    void    renderCollisionSegments(U8* segments, bool use_pass, LLViewerRegion* regionp);
+
+    static S32 PARCEL_BAN_LINES_HIDE;
+    static S32 PARCEL_BAN_LINES_ON_COLLISION;
+    static S32 PARCEL_BAN_LINES_ON_PROXIMITY;
+    void    resetCollisionTimer(); // Ban lines visibility timer
+
+    void    sendParcelGodForceOwner(const LLUUID& owner_id);
+
+    // make the selected parcel a content parcel.
+    void sendParcelGodForceToContent();
+
+    // Pack information about this parcel and send it to the region
+    // containing the southwest corner of the selection.
+    // If want_reply_to_update, simulator will send back a ParcelProperties
+    // message.
+    void    sendParcelPropertiesUpdate(LLParcel* parcel, bool use_agent_region = false);
+
+    // Takes an Access List flag, like AL_ACCESS or AL_BAN
+    void    sendParcelAccessListUpdate(U32 which);
+
+    // Takes an Access List flag, like AL_ACCESS or AL_BAN
+    void    sendParcelAccessListRequest(U32 flags);
+
+    // Dwell is not part of the usual parcel update information because the
+    // simulator doesn't actually know the per-parcel dwell.  Ack!  We have
+    // to get it out of the database.
+    void    sendParcelDwellRequest();
+
+    // If the point is outside the current hover parcel, request more data
+    void    setHoverParcel(const LLVector3d& pos_global);
+
+    bool    canAgentBuyParcel(LLParcel*, bool forGroup) const;
+
+//  void    startClaimLand(bool is_for_group = false);
+    void    startBuyLand(bool is_for_group = false);
+    void    startSellLand();
+    void    startReleaseLand();
+    void    startDivideLand();
+    void    startJoinLand();
+    void    startDeedLandToGroup();
+    void reclaimParcel();
+
+    void    buyPass();
+
+    // Buying Land
+
+    class ParcelBuyInfo;
+    ParcelBuyInfo* setupParcelBuy(const LLUUID& agent_id,
+                                  const LLUUID& session_id,
+                                  const LLUUID& group_id,
+                                  bool is_group_owned,
+                                  bool is_claim,
+                                  bool remove_contribution);
+        // callers responsibility to call deleteParcelBuy() on return value
+    void sendParcelBuy(ParcelBuyInfo*);
+    void deleteParcelBuy(ParcelBuyInfo* *info);
+
+    void sendParcelDeed(const LLUUID& group_id);
+
+    // Send the ParcelRelease message
+    void sendParcelRelease();
+
+    // accessors for mAgentParcel
+    const std::string& getAgentParcelName() const;
+    const S32 getAgentParcelId() const;
+
+    // Create a landmark at the "appropriate" location for the
+    // currently selected parcel.
+    // *NOTE: Taken out 2005-03-21. Phoenix.
+    //void makeLandmarkAtSelection();
+
+    static void onStartMusicResponse(const LLUUID &region_id, const S32 &parcel_id, const std::string &url, const bool &play);
+    static void optionallyStartMusic(const std::string &music_url, const S32 &local_id, const LLUUID &region_id, bool switched_parcel);
+
+    static void processParcelOverlay(LLMessageSystem *msg, void **user_data);
+    static void processParcelProperties(LLMessageSystem *msg, void **user_data);
+    static void processParcelAccessListReply(LLMessageSystem *msg, void **user);
+    static void processParcelDwellReply(LLMessageSystem *msg, void **user);
+
+    void dump();
+
+    // Whether or not the collision border around the parcel is there because
+    // the agent is banned or not in the allowed group
+    bool isCollisionBanned();
+
+    boost::signals2::connection setTeleportFinishedCallback(teleport_finished_callback_t cb);
+    boost::signals2::connection setTeleportFailedCallback(teleport_failed_callback_t cb);
+    void onTeleportFinished(bool local, const LLVector3d& new_pos);
+    void onTeleportFailed();
+    bool getTeleportInProgress();
+
+    static bool isParcelOwnedByAgent(const LLParcel* parcelp, U64 group_proxy_power);
+    static bool isParcelModifiableByAgent(const LLParcel* parcelp, U64 group_proxy_power);
+
+private:
+    static void sendParcelAccessListUpdate(U32 flags, const std::map<LLUUID, class LLAccessEntry>& entries, LLViewerRegion* region, S32 parcel_local_id);
+    static void sendParcelExperienceUpdate( const U32 flags, uuid_vec_t experience_ids, LLViewerRegion* region, S32 parcel_local_id );
+    static bool releaseAlertCB(const LLSD& notification, const LLSD& response);
+
+    // If the user is claiming land and the current selection
+    // borders a piece of land the user already owns, ask if he
+    // wants to join this land to the other piece.
+    //void  askJoinIfNecessary(ELandTransferType land_transfer_type);
+    //static void joinAlertCB(S32 option, void* data);
+
+    //void buyAskMoney(ELandTransferType land_transfer_type);
+
+    // move land from current owner to it's group.
+    void deedLandToGroup();
+
+    static bool deedAlertCB(const LLSD& notification, const LLSD& response);
+
+    static bool callbackDivideLand(const LLSD& notification, const LLSD& response);
+    static bool callbackJoinLand(const LLSD& notification, const LLSD& response);
+
+    //void  finishClaim(bool user_to_user_sale, U32 join);
+    LLViewerTexture* getBlockedImage() const;
+    LLViewerTexture* getPassImage() const;
+
+private:
+    bool                        mSelected;
+
+    LLParcel*                   mCurrentParcel;         // selected parcel info
+    LLParcelSelectionHandle     mCurrentParcelSelection;
+    LLParcelSelectionHandle     mFloatingParcelSelection;
+    S32                         mRequestResult;     // result of last parcel request
+    LLVector3d                  mWestSouth;
+    LLVector3d                  mEastNorth;
+    F32                         mSelectedDwell;
+
+    LLParcel                    *mAgentParcel;      // info for parcel agent is in
+    S32                         mAgentParcelSequenceID; // incrementing counter to suppress out of order updates
+
+    LLParcel*                   mHoverParcel;
+    S32                         mHoverRequestResult;
+    LLVector3d                  mHoverWestSouth;
+    LLVector3d                  mHoverEastNorth;
+
+    std::vector<LLParcelObserver*> mObservers;
+
+    bool                        mTeleportInProgress;
+    LLVector3d                  mTeleportInProgressPosition;
+    teleport_finished_signal_t  mTeleportFinishedSignal;
+    teleport_failed_signal_t    mTeleportFailedSignal;
+
+    // Array of pieces of parcel edges to potentially draw
+    // Has (parcels_per_edge + 1) * (parcels_per_edge + 1) elements so
+    // we can represent edges of the grid.
+    // WEST_MASK = draw west edge
+    // SOUTH_MASK = draw south edge
+    S32                         mParcelsPerEdge;
+    U8*                         mHighlightSegments;
+    U8*                         mAgentParcelOverlay;
+
+    // Raw data buffer for unpacking parcel overlay chunks
+    // Size = parcels_per_edge * parcels_per_edge / parcel_overlay_chunks
+    static U8*                  sPackedOverlay;
+
+    // Watch for pending collisions with a parcel you can't access.
+    // If it's coming, draw the parcel's boundaries.
+    LLParcel*                   mCollisionParcel;
+    U8*                         mCollisionSegments;
+    bool                        mRenderCollision;
+    bool                        mRenderSelection;
+    S32                         mCollisionBanned;
+    LLFrameTimer                mCollisionTimer;
+    LLViewerTexture*            mBlockedImage;
+    LLViewerTexture*            mPassImage;
+
+    // Media
+    S32                         mMediaParcelId;
+    U64                         mMediaRegionId;
+};
+
+
+void sanitize_corners(const LLVector3d &corner1, const LLVector3d &corner2,
+                        LLVector3d &west_south_bottom, LLVector3d &east_north_top);
+
+#endif