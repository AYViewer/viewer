--- conflicted
+++ resolved
@@ -91,13 +91,8 @@
 	if( mBumpTex.notNull())
 	{
 		mBumpTex = NULL ;
-<<<<<<< HEAD
-		LLImageGL::sGlobalTextureMemoryInBytes -= mWidth * mHeight * 4;
-		LLTexLayerSetBuffer::sGLBumpByteCount -= mWidth * mHeight * 4;
-=======
 		LLImageGL::sGlobalTextureMemoryInBytes -= mFullWidth * mFullHeight * 4;
 		LLTexLayerSetBuffer::sGLBumpByteCount -= mFullWidth * mFullHeight * 4;
->>>>>>> 3ac3a4b2
 	}
 }
 
@@ -114,13 +109,8 @@
 	if( mBumpTex.notNull() )
 	{
 		mBumpTex = NULL ;
-<<<<<<< HEAD
-		LLImageGL::sGlobalTextureMemoryInBytes -= mWidth * mHeight * 4;
-		LLTexLayerSetBuffer::sGLBumpByteCount -= mWidth * mHeight * 4;
-=======
 		LLImageGL::sGlobalTextureMemoryInBytes -= mFullWidth * mFullHeight * 4;
 		LLTexLayerSetBuffer::sGLBumpByteCount -= mFullWidth * mFullHeight * 4;
->>>>>>> 3ac3a4b2
 	}
 
 	LLViewerDynamicTexture::destroyGLTexture() ;
@@ -150,13 +140,8 @@
 
 		gGL.getTexUnit(0)->unbind(LLTexUnit::TT_TEXTURE);
 
-<<<<<<< HEAD
-		LLImageGL::sGlobalTextureMemoryInBytes += mWidth * mHeight * 4;
-		LLTexLayerSetBuffer::sGLBumpByteCount += mWidth * mHeight * 4;
-=======
 		LLImageGL::sGlobalTextureMemoryInBytes += mFullWidth * mFullHeight * 4;
 		LLTexLayerSetBuffer::sGLBumpByteCount += mFullWidth * mFullHeight * 4;
->>>>>>> 3ac3a4b2
 	}
 }
 
