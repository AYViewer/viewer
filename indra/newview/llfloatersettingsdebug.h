/**
 * @file llfloatersettingsdebug.h
 * @brief floater for debugging internal viewer settings
 *
 * $LicenseInfo:firstyear=2022&license=viewerlgpl$
 * Second Life Viewer Source Code
 * Copyright (C) 2022, Linden Research, Inc.
 *
 * This library is free software; you can redistribute it and/or
 * modify it under the terms of the GNU Lesser General Public
 * License as published by the Free Software Foundation;
 * version 2.1 of the License only.
 *
 * This library is distributed in the hope that it will be useful,
 * but WITHOUT ANY WARRANTY; without even the implied warranty of
 * MERCHANTABILITY or FITNESS FOR A PARTICULAR PURPOSE.  See the GNU
 * Lesser General Public License for more details.
 *
 * You should have received a copy of the GNU Lesser General Public
 * License along with this library; if not, write to the Free Software
 * Foundation, Inc., 51 Franklin Street, Fifth Floor, Boston, MA  02110-1301  USA
 *
 * Linden Research, Inc., 945 Battery Street, San Francisco, CA  94111  USA
 * $/LicenseInfo$
 */

#ifndef LLFLOATERDEBUGSETTINGS_H
#define LLFLOATERDEBUGSETTINGS_H

#include "llcontrol.h"
#include "llfloater.h"

class LLScrollListCtrl;

class LLFloaterSettingsDebug
:   public LLFloater
{
    friend class LLFloaterReg;

public:

<<<<<<< HEAD
	virtual bool postBuild();
	virtual void draw();
=======
    virtual BOOL postBuild();
    virtual void draw();
>>>>>>> e1623bb2

    void updateControl(LLControlVariable* control);

    void onCommitSettings();
    void onClickDefault();

    bool matchesSearchFilter(std::string setting_name);
    bool isSettingHidden(LLControlVariable* control);

private:
    // key - selects which settings to show, one of:
    // "all", "base", "account", "skin"
    LLFloaterSettingsDebug(const LLSD& key);
    virtual ~LLFloaterSettingsDebug();

    void updateList(bool skip_selection = false);
    void onSettingSelect();
    void setSearchFilter(const std::string& filter);

    void updateDefaultColumn(LLControlVariable* control);
    void hideUIControls();

    LLScrollListCtrl* mSettingList;

protected:
    class LLTextEditor* mComment;

    std::string mSearchFilter;
};

#endif //LLFLOATERDEBUGSETTINGS_H
<|MERGE_RESOLUTION|>--- conflicted
+++ resolved
@@ -1,79 +1,75 @@
-/**
- * @file llfloatersettingsdebug.h
- * @brief floater for debugging internal viewer settings
- *
- * $LicenseInfo:firstyear=2022&license=viewerlgpl$
- * Second Life Viewer Source Code
- * Copyright (C) 2022, Linden Research, Inc.
- *
- * This library is free software; you can redistribute it and/or
- * modify it under the terms of the GNU Lesser General Public
- * License as published by the Free Software Foundation;
- * version 2.1 of the License only.
- *
- * This library is distributed in the hope that it will be useful,
- * but WITHOUT ANY WARRANTY; without even the implied warranty of
- * MERCHANTABILITY or FITNESS FOR A PARTICULAR PURPOSE.  See the GNU
- * Lesser General Public License for more details.
- *
- * You should have received a copy of the GNU Lesser General Public
- * License along with this library; if not, write to the Free Software
- * Foundation, Inc., 51 Franklin Street, Fifth Floor, Boston, MA  02110-1301  USA
- *
- * Linden Research, Inc., 945 Battery Street, San Francisco, CA  94111  USA
- * $/LicenseInfo$
- */
-
-#ifndef LLFLOATERDEBUGSETTINGS_H
-#define LLFLOATERDEBUGSETTINGS_H
-
-#include "llcontrol.h"
-#include "llfloater.h"
-
-class LLScrollListCtrl;
-
-class LLFloaterSettingsDebug
-:   public LLFloater
-{
-    friend class LLFloaterReg;
-
-public:
-
-<<<<<<< HEAD
-	virtual bool postBuild();
-	virtual void draw();
-=======
-    virtual BOOL postBuild();
-    virtual void draw();
->>>>>>> e1623bb2
-
-    void updateControl(LLControlVariable* control);
-
-    void onCommitSettings();
-    void onClickDefault();
-
-    bool matchesSearchFilter(std::string setting_name);
-    bool isSettingHidden(LLControlVariable* control);
-
-private:
-    // key - selects which settings to show, one of:
-    // "all", "base", "account", "skin"
-    LLFloaterSettingsDebug(const LLSD& key);
-    virtual ~LLFloaterSettingsDebug();
-
-    void updateList(bool skip_selection = false);
-    void onSettingSelect();
-    void setSearchFilter(const std::string& filter);
-
-    void updateDefaultColumn(LLControlVariable* control);
-    void hideUIControls();
-
-    LLScrollListCtrl* mSettingList;
-
-protected:
-    class LLTextEditor* mComment;
-
-    std::string mSearchFilter;
-};
-
-#endif //LLFLOATERDEBUGSETTINGS_H
+/**
+ * @file llfloatersettingsdebug.h
+ * @brief floater for debugging internal viewer settings
+ *
+ * $LicenseInfo:firstyear=2022&license=viewerlgpl$
+ * Second Life Viewer Source Code
+ * Copyright (C) 2022, Linden Research, Inc.
+ *
+ * This library is free software; you can redistribute it and/or
+ * modify it under the terms of the GNU Lesser General Public
+ * License as published by the Free Software Foundation;
+ * version 2.1 of the License only.
+ *
+ * This library is distributed in the hope that it will be useful,
+ * but WITHOUT ANY WARRANTY; without even the implied warranty of
+ * MERCHANTABILITY or FITNESS FOR A PARTICULAR PURPOSE.  See the GNU
+ * Lesser General Public License for more details.
+ *
+ * You should have received a copy of the GNU Lesser General Public
+ * License along with this library; if not, write to the Free Software
+ * Foundation, Inc., 51 Franklin Street, Fifth Floor, Boston, MA  02110-1301  USA
+ *
+ * Linden Research, Inc., 945 Battery Street, San Francisco, CA  94111  USA
+ * $/LicenseInfo$
+ */
+
+#ifndef LLFLOATERDEBUGSETTINGS_H
+#define LLFLOATERDEBUGSETTINGS_H
+
+#include "llcontrol.h"
+#include "llfloater.h"
+
+class LLScrollListCtrl;
+
+class LLFloaterSettingsDebug
+:   public LLFloater
+{
+    friend class LLFloaterReg;
+
+public:
+
+    virtual bool postBuild();
+    virtual void draw();
+
+    void updateControl(LLControlVariable* control);
+
+    void onCommitSettings();
+    void onClickDefault();
+
+    bool matchesSearchFilter(std::string setting_name);
+    bool isSettingHidden(LLControlVariable* control);
+
+private:
+    // key - selects which settings to show, one of:
+    // "all", "base", "account", "skin"
+    LLFloaterSettingsDebug(const LLSD& key);
+    virtual ~LLFloaterSettingsDebug();
+
+    void updateList(bool skip_selection = false);
+    void onSettingSelect();
+    void setSearchFilter(const std::string& filter);
+
+    void updateDefaultColumn(LLControlVariable* control);
+    void hideUIControls();
+
+    LLScrollListCtrl* mSettingList;
+
+protected:
+    class LLTextEditor* mComment;
+
+    std::string mSearchFilter;
+};
+
+#endif //LLFLOATERDEBUGSETTINGS_H
+