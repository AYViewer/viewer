--- conflicted
+++ resolved
@@ -1,16314 +1,8262 @@
-<<<<<<< HEAD
-/**
- * @file llinventorybridge.cpp
- * @brief Implementation of the Inventory-Folder-View-Bridge classes.
- *
- * $LicenseInfo:firstyear=2001&license=viewerlgpl$
- * Second Life Viewer Source Code
- * Copyright (C) 2010, Linden Research, Inc.
- *
- * This library is free software; you can redistribute it and/or
- * modify it under the terms of the GNU Lesser General Public
- * License as published by the Free Software Foundation;
- * version 2.1 of the License only.
- *
- * This library is distributed in the hope that it will be useful,
- * but WITHOUT ANY WARRANTY; without even the implied warranty of
- * MERCHANTABILITY or FITNESS FOR A PARTICULAR PURPOSE.  See the GNU
- * Lesser General Public License for more details.
- *
- * You should have received a copy of the GNU Lesser General Public
- * License along with this library; if not, write to the Free Software
- * Foundation, Inc., 51 Franklin Street, Fifth Floor, Boston, MA  02110-1301  USA
- *
- * Linden Research, Inc., 945 Battery Street, San Francisco, CA  94111  USA
- * $/LicenseInfo$
- */
-
-#include "llviewerprecompiledheaders.h"
-#include "llinventorybridge.h"
-
-// external projects
-#include "lltransfersourceasset.h"
-#include "llavatarnamecache.h"  // IDEVO
-
-#include "llagent.h"
-#include "llagentcamera.h"
-#include "llagentwearables.h"
-#include "llappearancemgr.h"
-#include "llattachmentsmgr.h"
-#include "llavataractions.h"
-#include "llfavoritesbar.h" // management of favorites folder
-#include "llfloateropenobject.h"
-#include "llfloaterreg.h"
-#include "llfloatermarketplacelistings.h"
-#include "llfloatersidepanelcontainer.h"
-#include "llsidepanelinventory.h"
-#include "llfloaterworldmap.h"
-#include "llfolderview.h"
-#include "llfriendcard.h"
-#include "llgesturemgr.h"
-#include "llgiveinventory.h"
-#include "llfloaterimcontainer.h"
-#include "llimview.h"
-#include "llclipboard.h"
-#include "llinventorydefines.h"
-#include "llinventoryfunctions.h"
-#include "llinventoryicon.h"
-#include "llinventorymodel.h"
-#include "llinventorymodelbackgroundfetch.h"
-#include "llinventorypanel.h"
-#include "llmarketplacefunctions.h"
-#include "llnotifications.h"
-#include "llnotificationsutil.h"
-#include "llpreviewanim.h"
-#include "llpreviewgesture.h"
-#include "llpreviewtexture.h"
-#include "llselectmgr.h"
-#include "llsidepanelappearance.h"
-#include "lltooldraganddrop.h"
-#include "lltrans.h"
-#include "llurlaction.h"
-#include "llviewerassettype.h"
-#include "llviewerfoldertype.h"
-#include "llviewermenu.h"
-#include "llviewermessage.h"
-#include "llviewerobjectlist.h"
-#include "llviewerregion.h"
-#include "llviewerwindow.h"
-#include "llvoavatarself.h"
-#include "llwearablelist.h"
-#include "llwearableitemslist.h"
-#include "lllandmarkactions.h"
-#include "llpanellandmarks.h"
-#include "llviewerparcelmgr.h"
-#include "llparcel.h"
-
-#include "llenvironment.h"
-
-#include <boost/shared_ptr.hpp>
-
-void copy_slurl_to_clipboard_callback_inv(const std::string& slurl);
-
-const F32 SOUND_GAIN = 1.0f;
-const F32 FOLDER_LOADING_MESSAGE_DELAY = 0.5f; // Seconds to wait before showing the LOADING... text in folder views
-
-using namespace LLOldEvents;
-
-// Function declarations
-bool confirm_attachment_rez(const LLSD& notification, const LLSD& response);
-void teleport_via_landmark(const LLUUID& asset_id);
-static bool check_category(LLInventoryModel* model,
-                           const LLUUID& cat_id,
-                           LLInventoryPanel* active_panel,
-                           LLInventoryFilter* filter);
-static bool check_item(const LLUUID& item_id,
-                       LLInventoryPanel* active_panel,
-                       LLInventoryFilter* filter);
-
-// Helper functions
-
-bool isAddAction(const std::string& action)
-{
-    return ("wear" == action || "attach" == action || "activate" == action);
-}
-
-bool isRemoveAction(const std::string& action)
-{
-    return ("take_off" == action || "detach" == action);
-}
-
-bool isMarketplaceSendAction(const std::string& action)
-{
-    return ("send_to_marketplace" == action);
-}
-
-bool isPanelActive(const std::string& panel_name)
-{
-    LLInventoryPanel *active_panel = LLInventoryPanel::getActiveInventoryPanel(false);
-    return (active_panel && (active_panel->getName() == panel_name));
-}
-
-// Used by LLFolderBridge as callback for directory fetching recursion
-class LLRightClickInventoryFetchDescendentsObserver : public LLInventoryFetchDescendentsObserver
-{
-public:
-    LLRightClickInventoryFetchDescendentsObserver(const uuid_vec_t& ids) : LLInventoryFetchDescendentsObserver(ids) {}
-    ~LLRightClickInventoryFetchDescendentsObserver() {}
-    virtual void execute(bool clear_observer = false);
-    virtual void done()
-    {
-        execute(true);
-    }
-};
-
-// Used by LLFolderBridge as callback for directory content items fetching
-class LLRightClickInventoryFetchObserver : public LLInventoryFetchItemsObserver
-{
-public:
-    LLRightClickInventoryFetchObserver(const uuid_vec_t& ids) : LLInventoryFetchItemsObserver(ids) { };
-    ~LLRightClickInventoryFetchObserver() {}
-    void execute(bool clear_observer = false)
-    {
-        if (clear_observer)
-        {
-            gInventory.removeObserver(this);
-            delete this;
-        }
-        // we've downloaded all the items, so repaint the dialog
-        LLFolderBridge::staticFolderOptionsMenu();
-    }
-    virtual void done()
-    {
-        execute(true);
-    }
-};
-
-class LLPasteIntoFolderCallback: public LLInventoryCallback
-{
-public:
-    LLPasteIntoFolderCallback(LLHandle<LLInventoryPanel>& handle)
-        : mInventoryPanel(handle)
-    {
-    }
-    ~LLPasteIntoFolderCallback()
-    {
-        processItems();
-    }
-
-    void fire(const LLUUID& inv_item)
-    {
-        mChangedIds.push_back(inv_item);
-    }
-
-    void processItems()
-    {
-        LLInventoryPanel* panel = mInventoryPanel.get();
-        bool has_elements = false;
-        for (LLUUID& inv_item : mChangedIds)
-        {
-            LLInventoryItem* item = gInventory.getItem(inv_item);
-            if (item && panel)
-            {
-                LLUUID root_id = panel->getRootFolderID();
-
-                if (inv_item == root_id)
-                {
-                    return;
-                }
-
-                LLFolderViewItem* item = panel->getItemByID(inv_item);
-                if (item)
-                {
-                    if (!has_elements)
-                    {
-                        panel->clearSelection();
-                        panel->getRootFolder()->clearSelection();
-                        panel->getRootFolder()->requestArrange();
-                        panel->getRootFolder()->update();
-                        has_elements = true;
-                    }
-                    panel->getRootFolder()->changeSelection(item, true);
-                }
-            }
-        }
-
-        if (has_elements)
-        {
-            panel->getRootFolder()->scrollToShowSelection();
-        }
-    }
-private:
-    LLHandle<LLInventoryPanel> mInventoryPanel;
-    std::vector<LLUUID> mChangedIds;
-};
-
-// +=================================================+
-// |        LLInvFVBridge                            |
-// +=================================================+
-
-LLInvFVBridge::LLInvFVBridge(LLInventoryPanel* inventory,
-                             LLFolderView* root,
-                             const LLUUID& uuid) :
-    mUUID(uuid),
-    mRoot(root),
-    mInvType(LLInventoryType::IT_NONE),
-    mIsLink(false),
-    LLFolderViewModelItemInventory(inventory->getRootViewModel())
-{
-    mInventoryPanel = inventory->getInventoryPanelHandle();
-    const LLInventoryObject* obj = getInventoryObject();
-    mIsLink = obj && obj->getIsLinkType();
-}
-
-const std::string& LLInvFVBridge::getName() const
-{
-    const LLInventoryObject* obj = getInventoryObject();
-    if(obj)
-    {
-        return obj->getName();
-    }
-    return LLStringUtil::null;
-}
-
-const std::string& LLInvFVBridge::getDisplayName() const
-{
-    if(mDisplayName.empty())
-    {
-        buildDisplayName();
-    }
-    return mDisplayName;
-}
-
-std::string LLInvFVBridge::getSearchableDescription() const
-{
-    return get_searchable_description(getInventoryModel(), mUUID);
-}
-
-std::string LLInvFVBridge::getSearchableCreatorName() const
-{
-    return get_searchable_creator_name(getInventoryModel(), mUUID);
-}
-
-std::string LLInvFVBridge::getSearchableUUIDString() const
-{
-    return get_searchable_UUID(getInventoryModel(), mUUID);
-}
-
-// Folders have full perms
-PermissionMask LLInvFVBridge::getPermissionMask() const
-{
-    return PERM_ALL;
-}
-
-// virtual
-LLFolderType::EType LLInvFVBridge::getPreferredType() const
-{
-    return LLFolderType::FT_NONE;
-}
-
-
-// Folders don't have creation dates.
-time_t LLInvFVBridge::getCreationDate() const
-{
-    LLInventoryObject* objectp = getInventoryObject();
-    if (objectp)
-    {
-        return objectp->getCreationDate();
-    }
-    return (time_t)0;
-}
-
-void LLInvFVBridge::setCreationDate(time_t creation_date_utc)
-{
-    LLInventoryObject* objectp = getInventoryObject();
-    if (objectp)
-    {
-        objectp->setCreationDate(creation_date_utc);
-    }
-}
-
-
-// Can be destroyed (or moved to trash)
-bool LLInvFVBridge::isItemRemovable(bool check_worn) const
-{
-    return get_is_item_removable(getInventoryModel(), mUUID, check_worn);
-}
-
-// Can be moved to another folder
-bool LLInvFVBridge::isItemMovable() const
-{
-    return true;
-}
-
-bool LLInvFVBridge::isLink() const
-{
-    return mIsLink;
-}
-
-bool LLInvFVBridge::isLibraryItem() const
-{
-    return gInventory.isObjectDescendentOf(getUUID(),gInventory.getLibraryRootFolderID());
-}
-
-/*virtual*/
-/**
- * @brief Adds this item into clipboard storage
- */
-bool LLInvFVBridge::cutToClipboard()
-{
-    const LLInventoryObject* obj = gInventory.getObject(mUUID);
-    if (obj && isItemMovable() && isItemRemovable())
-    {
-        const LLUUID &marketplacelistings_id = gInventory.findCategoryUUIDForType(LLFolderType::FT_MARKETPLACE_LISTINGS);
-        const bool cut_from_marketplacelistings = gInventory.isObjectDescendentOf(mUUID, marketplacelistings_id);
-
-        if (cut_from_marketplacelistings && (LLMarketplaceData::instance().isInActiveFolder(mUUID) ||
-                                             LLMarketplaceData::instance().isListedAndActive(mUUID)))
-        {
-            LLUUID parent_uuid = obj->getParentUUID();
-            bool result = perform_cutToClipboard();
-            gInventory.addChangedMask(LLInventoryObserver::STRUCTURE, parent_uuid);
-            return result;
-        }
-        else
-        {
-            // Otherwise just perform the cut
-            return perform_cutToClipboard();
-        }
-    }
-    return false;
-}
-
-// virtual
-bool LLInvFVBridge::isCutToClipboard()
-{
-    if (LLClipboard::instance().isCutMode())
-    {
-        return LLClipboard::instance().isOnClipboard(mUUID);
-    }
-    return false;
-}
-
-// Callback for cutToClipboard if DAMA required...
-bool LLInvFVBridge::callback_cutToClipboard(const LLSD& notification, const LLSD& response)
-{
-    S32 option = LLNotificationsUtil::getSelectedOption(notification, response);
-    if (option == 0) // YES
-    {
-        return perform_cutToClipboard();
-    }
-    return false;
-}
-
-bool LLInvFVBridge::perform_cutToClipboard()
-{
-    const LLInventoryObject* obj = gInventory.getObject(mUUID);
-    if (obj && isItemMovable() && isItemRemovable())
-    {
-        LLClipboard::instance().setCutMode(true);
-        return LLClipboard::instance().addToClipboard(mUUID);
-    }
-    return false;
-}
-
-bool LLInvFVBridge::copyToClipboard() const
-{
-    const LLInventoryObject* obj = gInventory.getObject(mUUID);
-    if (obj && isItemCopyable())
-    {
-        return LLClipboard::instance().addToClipboard(mUUID);
-    }
-    return false;
-}
-
-void LLInvFVBridge::showProperties()
-{
-    if (isMarketplaceListingsFolder())
-    {
-        LLFloaterReg::showInstance("item_properties", LLSD().with("id",mUUID),true);
-        // Force it to show on top as this floater has a tendency to hide when confirmation dialog shows up
-        LLFloater* floater_properties = LLFloaterReg::findInstance("item_properties", LLSD().with("id",mUUID));
-        if (floater_properties)
-        {
-            floater_properties->setVisibleAndFrontmost();
-        }
-    }
-    else
-    {
-        show_item_profile(mUUID);
-    }
-}
-
-void LLInvFVBridge::navigateToFolder(bool new_window, bool change_mode)
-{
-    if(new_window)
-    {
-        mInventoryPanel.get()->openSingleViewInventory(mUUID);
-    }
-    else
-    {
-        if(change_mode)
-        {
-            LLInventoryPanel::setSFViewAndOpenFolder(mInventoryPanel.get(), mUUID);
-        }
-        else
-        {
-            LLInventorySingleFolderPanel* panel = dynamic_cast<LLInventorySingleFolderPanel*>(mInventoryPanel.get());
-            if (!panel || !getInventoryModel() || mUUID.isNull())
-            {
-                return;
-            }
-
-            panel->changeFolderRoot(mUUID);
-        }
-
-    }
-}
-
-void LLInvFVBridge::removeBatch(std::vector<LLFolderViewModelItem*>& batch)
-{
-    // Deactivate gestures when moving them into Trash
-    LLInvFVBridge* bridge;
-    LLInventoryModel* model = getInventoryModel();
-    LLViewerInventoryItem* item = NULL;
-    LLViewerInventoryCategory* cat = NULL;
-    LLInventoryModel::cat_array_t   descendent_categories;
-    LLInventoryModel::item_array_t  descendent_items;
-    S32 count = batch.size();
-    S32 i,j;
-    for(i = 0; i < count; ++i)
-    {
-        bridge = (LLInvFVBridge*)(batch[i]);
-        if(!bridge || !bridge->isItemRemovable()) continue;
-        item = (LLViewerInventoryItem*)model->getItem(bridge->getUUID());
-        if (item)
-        {
-            if(LLAssetType::AT_GESTURE == item->getType())
-            {
-                LLGestureMgr::instance().deactivateGesture(item->getUUID());
-            }
-        }
-    }
-    for(i = 0; i < count; ++i)
-    {
-        bridge = (LLInvFVBridge*)(batch[i]);
-        if(!bridge || !bridge->isItemRemovable()) continue;
-        cat = (LLViewerInventoryCategory*)model->getCategory(bridge->getUUID());
-        if (cat)
-        {
-            gInventory.collectDescendents( cat->getUUID(), descendent_categories, descendent_items, false );
-            for (j=0; j<descendent_items.size(); j++)
-            {
-                if(LLAssetType::AT_GESTURE == descendent_items[j]->getType())
-                {
-                    LLGestureMgr::instance().deactivateGesture(descendent_items[j]->getUUID());
-                }
-            }
-        }
-    }
-    removeBatchNoCheck(batch);
-    model->checkTrashOverflow();
-}
-
-void  LLInvFVBridge::removeBatchNoCheck(std::vector<LLFolderViewModelItem*>&  batch)
-{
-    // this method moves a bunch of items and folders to the trash. As
-    // per design guidelines for the inventory model, the message is
-    // built and the accounting is performed first. After all of that,
-    // we call LLInventoryModel::moveObject() to move everything
-    // around.
-    LLInvFVBridge* bridge;
-    LLInventoryModel* model = getInventoryModel();
-    if(!model) return;
-    LLMessageSystem* msg = gMessageSystem;
-    const LLUUID trash_id = model->findCategoryUUIDForType(LLFolderType::FT_TRASH);
-    LLViewerInventoryItem* item = NULL;
-    uuid_vec_t move_ids;
-    LLInventoryModel::update_map_t update;
-    bool start_new_message = true;
-    S32 count = batch.size();
-    S32 i;
-
-    // first, hide any 'preview' floaters that correspond to the items
-    // being deleted.
-    for(i = 0; i < count; ++i)
-    {
-        bridge = (LLInvFVBridge*)(batch[i]);
-        if(!bridge || !bridge->isItemRemovable()) continue;
-        item = (LLViewerInventoryItem*)model->getItem(bridge->getUUID());
-        if(item)
-        {
-            LLPreview::hide(item->getUUID());
-        }
-    }
-
-    // do the inventory move to trash
-
-    for(i = 0; i < count; ++i)
-    {
-        bridge = (LLInvFVBridge*)(batch[i]);
-        if(!bridge || !bridge->isItemRemovable()) continue;
-        item = (LLViewerInventoryItem*)model->getItem(bridge->getUUID());
-        if(item)
-        {
-            if(item->getParentUUID() == trash_id) continue;
-            move_ids.push_back(item->getUUID());
-            --update[item->getParentUUID()];
-            ++update[trash_id];
-            if(start_new_message)
-            {
-                start_new_message = false;
-                msg->newMessageFast(_PREHASH_MoveInventoryItem);
-                msg->nextBlockFast(_PREHASH_AgentData);
-                msg->addUUIDFast(_PREHASH_AgentID, gAgent.getID());
-                msg->addUUIDFast(_PREHASH_SessionID, gAgent.getSessionID());
-                msg->addBOOLFast(_PREHASH_Stamp, true);
-            }
-            msg->nextBlockFast(_PREHASH_InventoryData);
-            msg->addUUIDFast(_PREHASH_ItemID, item->getUUID());
-            msg->addUUIDFast(_PREHASH_FolderID, trash_id);
-            msg->addString("NewName", NULL);
-            if(msg->isSendFullFast(_PREHASH_InventoryData))
-            {
-                start_new_message = true;
-                gAgent.sendReliableMessage();
-                gInventory.accountForUpdate(update);
-                update.clear();
-            }
-        }
-    }
-    if(!start_new_message)
-    {
-        start_new_message = true;
-        gAgent.sendReliableMessage();
-        gInventory.accountForUpdate(update);
-        update.clear();
-    }
-
-    for(i = 0; i < count; ++i)
-    {
-        bridge = (LLInvFVBridge*)(batch[i]);
-        if(!bridge || !bridge->isItemRemovable()) continue;
-        LLViewerInventoryCategory* cat = (LLViewerInventoryCategory*)model->getCategory(bridge->getUUID());
-        if(cat)
-        {
-            if(cat->getParentUUID() == trash_id) continue;
-            move_ids.push_back(cat->getUUID());
-            --update[cat->getParentUUID()];
-            ++update[trash_id];
-            if(start_new_message)
-            {
-                start_new_message = false;
-                msg->newMessageFast(_PREHASH_MoveInventoryFolder);
-                msg->nextBlockFast(_PREHASH_AgentData);
-                msg->addUUIDFast(_PREHASH_AgentID, gAgent.getID());
-                msg->addUUIDFast(_PREHASH_SessionID, gAgent.getSessionID());
-                msg->addBOOL("Stamp", true);
-            }
-            msg->nextBlockFast(_PREHASH_InventoryData);
-            msg->addUUIDFast(_PREHASH_FolderID, cat->getUUID());
-            msg->addUUIDFast(_PREHASH_ParentID, trash_id);
-            if(msg->isSendFullFast(_PREHASH_InventoryData))
-            {
-                start_new_message = true;
-                gAgent.sendReliableMessage();
-                gInventory.accountForUpdate(update);
-                update.clear();
-            }
-        }
-    }
-    if(!start_new_message)
-    {
-        gAgent.sendReliableMessage();
-        gInventory.accountForUpdate(update);
-    }
-
-    // move everything.
-    uuid_vec_t::iterator it = move_ids.begin();
-    uuid_vec_t::iterator end = move_ids.end();
-    for(; it != end; ++it)
-    {
-        gInventory.moveObject((*it), trash_id);
-        LLViewerInventoryItem* item = gInventory.getItem(*it);
-        if (item)
-        {
-            model->updateItem(item);
-        }
-    }
-
-    // notify inventory observers.
-    model->notifyObservers();
-}
-
-bool LLInvFVBridge::isClipboardPasteable() const
-{
-    // Return false on degenerated cases: empty clipboard, no inventory, no agent
-    if (!LLClipboard::instance().hasContents() || !isAgentInventory())
-    {
-        return false;
-    }
-    LLInventoryModel* model = getInventoryModel();
-    if (!model)
-    {
-        return false;
-    }
-
-    // In cut mode, whatever is on the clipboard is always pastable
-    if (LLClipboard::instance().isCutMode())
-    {
-        return true;
-    }
-
-    // In normal mode, we need to check each element of the clipboard to know if we can paste or not
-    std::vector<LLUUID> objects;
-    LLClipboard::instance().pasteFromClipboard(objects);
-    S32 count = objects.size();
-    for(S32 i = 0; i < count; i++)
-    {
-        const LLUUID &item_id = objects.at(i);
-
-        // Folders are pastable if all items in there are copyable
-        const LLInventoryCategory *cat = model->getCategory(item_id);
-        if (cat)
-        {
-            LLFolderBridge cat_br(mInventoryPanel.get(), mRoot, item_id);
-            if (!cat_br.isItemCopyable(false))
-            return false;
-            // Skip to the next item in the clipboard
-            continue;
-        }
-
-        // Each item must be copyable to be pastable
-        LLItemBridge item_br(mInventoryPanel.get(), mRoot, item_id);
-        if (!item_br.isItemCopyable(false))
-        {
-            return false;
-        }
-    }
-    return true;
-}
-
-bool LLInvFVBridge::isClipboardPasteableAsLink() const
-{
-    if (!LLClipboard::instance().hasContents() || !isAgentInventory())
-    {
-        return false;
-    }
-    const LLInventoryModel* model = getInventoryModel();
-    if (!model)
-    {
-        return false;
-    }
-
-    std::vector<LLUUID> objects;
-    LLClipboard::instance().pasteFromClipboard(objects);
-    S32 count = objects.size();
-    for(S32 i = 0; i < count; i++)
-    {
-        const LLInventoryItem *item = model->getItem(objects.at(i));
-        if (item)
-        {
-            if (!LLAssetType::lookupCanLink(item->getActualType()))
-            {
-                return false;
-            }
-
-            if (gInventory.isObjectDescendentOf(item->getUUID(), gInventory.getLibraryRootFolderID()))
-            {
-                return false;
-            }
-        }
-        const LLViewerInventoryCategory *cat = model->getCategory(objects.at(i));
-        if (cat && LLFolderType::lookupIsProtectedType(cat->getPreferredType()))
-        {
-            return false;
-        }
-    }
-    return true;
-}
-
-void disable_context_entries_if_present(LLMenuGL& menu,
-                                        const menuentry_vec_t &disabled_entries)
-{
-    const LLView::child_list_t *list = menu.getChildList();
-    for (LLView::child_list_t::const_iterator itor = list->begin();
-         itor != list->end();
-         ++itor)
-    {
-        LLView *menu_item = (*itor);
-        std::string name = menu_item->getName();
-
-        // descend into split menus:
-        LLMenuItemBranchGL* branchp = dynamic_cast<LLMenuItemBranchGL*>(menu_item);
-        if ((name == "More") && branchp)
-        {
-            disable_context_entries_if_present(*branchp->getBranch(), disabled_entries);
-        }
-
-        bool found = false;
-        menuentry_vec_t::const_iterator itor2;
-        for (itor2 = disabled_entries.begin(); itor2 != disabled_entries.end(); ++itor2)
-        {
-            if (*itor2 == name)
-            {
-                found = true;
-                break;
-            }
-        }
-
-        if (found)
-        {
-            menu_item->setVisible(true);
-            // A bit of a hack so we can remember that some UI element explicitly set this to be visible
-            // so that some other UI element from multi-select doesn't later set this invisible.
-            menu_item->pushVisible(true);
-
-            menu_item->setEnabled(false);
-        }
-    }
-}
-void hide_context_entries(LLMenuGL& menu,
-                          const menuentry_vec_t &entries_to_show,
-                          const menuentry_vec_t &disabled_entries)
-{
-    const LLView::child_list_t *list = menu.getChildList();
-
-    // For removing double separators or leading separator.  Start at true so that
-    // if the first element is a separator, it will not be shown.
-    bool is_previous_entry_separator = true;
-
-    for (LLView::child_list_t::const_iterator itor = list->begin();
-         itor != list->end();
-         ++itor)
-    {
-        LLView *menu_item = (*itor);
-        std::string name = menu_item->getName();
-
-        // descend into split menus:
-        LLMenuItemBranchGL* branchp = dynamic_cast<LLMenuItemBranchGL*>(menu_item);
-        if (((name == "More") || (name == "create_new")) && branchp)
-        {
-            hide_context_entries(*branchp->getBranch(), entries_to_show, disabled_entries);
-        }
-
-        bool found = false;
-
-        menuentry_vec_t::const_iterator itor2 = std::find(entries_to_show.begin(), entries_to_show.end(), name);
-        if (itor2 != entries_to_show.end())
-        {
-            found = true;
-        }
-
-        // Don't allow multiple separators in a row (e.g. such as if there are no items
-        // between two separators).
-        if (found)
-        {
-            const bool is_entry_separator = (dynamic_cast<LLMenuItemSeparatorGL *>(menu_item) != NULL);
-            found = !(is_entry_separator && is_previous_entry_separator);
-            is_previous_entry_separator = is_entry_separator;
-        }
-
-        if (!found)
-        {
-            if (!menu_item->getLastVisible())
-            {
-                menu_item->setVisible(false);
-            }
-
-            if (menu_item->getEnabled())
-            {
-                // These should stay enabled unless specifically disabled
-                const menuentry_vec_t exceptions = {
-                    "Detach From Yourself",
-                    "Wearable And Object Wear",
-                    "Wearable Add",
-                };
-
-                menuentry_vec_t::const_iterator itor2 = std::find(exceptions.begin(), exceptions.end(), name);
-                if (itor2 == exceptions.end())
-                {
-                    menu_item->setEnabled(false);
-                }
-            }
-        }
-        else
-        {
-            menu_item->setVisible(true);
-            // A bit of a hack so we can remember that some UI element explicitly set this to be visible
-            // so that some other UI element from multi-select doesn't later set this invisible.
-            menu_item->pushVisible(true);
-
-            bool enabled = true;
-            for (itor2 = disabled_entries.begin(); enabled && (itor2 != disabled_entries.end()); ++itor2)
-            {
-                enabled &= (*itor2 != name);
-            }
-
-            menu_item->setEnabled(enabled);
-        }
-    }
-}
-
-// Helper for commonly-used entries
-void LLInvFVBridge::getClipboardEntries(bool show_asset_id,
-                                        menuentry_vec_t &items,
-                                        menuentry_vec_t &disabled_items, U32 flags)
-{
-    const LLInventoryObject *obj = getInventoryObject();
-    bool single_folder_root = (mRoot == NULL);
-
-    if (obj)
-    {
-
-        if (obj->getType() != LLAssetType::AT_CATEGORY)
-        {
-            items.push_back(std::string("Copy Separator"));
-        }
-        items.push_back(std::string("Copy"));
-        if (!isItemCopyable())
-        {
-            disabled_items.push_back(std::string("Copy"));
-        }
-
-        if (isAgentInventory() && !single_folder_root)
-        {
-            items.push_back(std::string("New folder from selected"));
-            items.push_back(std::string("Subfolder Separator"));
-            std::set<LLUUID> selected_uuid_set = LLAvatarActions::getInventorySelectedUUIDs();
-            uuid_vec_t ids;
-            std::copy(selected_uuid_set.begin(), selected_uuid_set.end(), std::back_inserter(ids));
-            if (!is_only_items_selected(ids) && !is_only_cats_selected(ids))
-            {
-                disabled_items.push_back(std::string("New folder from selected"));
-            }
-        }
-
-        if (obj->getIsLinkType())
-        {
-            items.push_back(std::string("Find Original"));
-            if (isLinkedObjectMissing())
-            {
-                disabled_items.push_back(std::string("Find Original"));
-            }
-
-            items.push_back(std::string("Cut"));
-            if (!isItemMovable() || !canMenuCut())
-            {
-                disabled_items.push_back(std::string("Cut"));
-            }
-        }
-        else
-        {
-            if (LLAssetType::lookupCanLink(obj->getType()))
-            {
-                items.push_back(std::string("Find Links"));
-            }
-
-            if (!isInboxFolder() && !single_folder_root)
-            {
-                items.push_back(std::string("Rename"));
-                if (!isItemRenameable() || ((flags & FIRST_SELECTED_ITEM) == 0))
-                {
-                    disabled_items.push_back(std::string("Rename"));
-                }
-            }
-
-            items.push_back(std::string("thumbnail"));
-            if (isLibraryItem())
-            {
-                disabled_items.push_back(std::string("thumbnail"));
-            }
-
-            LLViewerInventoryItem *inv_item = gInventory.getItem(mUUID);
-            if (show_asset_id)
-            {
-                items.push_back(std::string("Copy Asset UUID"));
-
-                bool is_asset_knowable = false;
-
-                if (inv_item)
-                {
-                    is_asset_knowable = LLAssetType::lookupIsAssetIDKnowable(inv_item->getType());
-                }
-                if ( !is_asset_knowable // disable menu item for Inventory items with unknown asset. EXT-5308
-                     || (! ( isItemPermissive() || gAgent.isGodlike() ) )
-                     || (flags & FIRST_SELECTED_ITEM) == 0)
-                {
-                    disabled_items.push_back(std::string("Copy Asset UUID"));
-                }
-            }
-
-            if(!single_folder_root)
-            {
-            items.push_back(std::string("Cut"));
-            if (!isItemMovable() || !canMenuCut())
-            {
-                disabled_items.push_back(std::string("Cut"));
-            }
-
-            if (canListOnMarketplace() && !isMarketplaceListingsFolder() && !isInboxFolder())
-            {
-                items.push_back(std::string("Marketplace Separator"));
-
-                if (gMenuHolder->getChild<LLView>("MarketplaceListings")->getVisible())
-                {
-                    items.push_back(std::string("Marketplace Copy"));
-                    items.push_back(std::string("Marketplace Move"));
-                    if (!canListOnMarketplaceNow())
-                    {
-                        disabled_items.push_back(std::string("Marketplace Copy"));
-                        disabled_items.push_back(std::string("Marketplace Move"));
-                    }
-                }
-            }
-            }
-        }
-    }
-
-    // Don't allow items to be pasted directly into the COF or the inbox
-    if (!isCOFFolder() && !isInboxFolder())
-    {
-        items.push_back(std::string("Paste"));
-    }
-    if (!isClipboardPasteable() || ((flags & FIRST_SELECTED_ITEM) == 0))
-    {
-        disabled_items.push_back(std::string("Paste"));
-    }
-
-    static LLCachedControl<bool> inventory_linking(gSavedSettings, "InventoryLinking", true);
-    if (inventory_linking)
-    {
-        items.push_back(std::string("Paste As Link"));
-        if (!isClipboardPasteableAsLink() || (flags & FIRST_SELECTED_ITEM) == 0)
-        {
-            disabled_items.push_back(std::string("Paste As Link"));
-        }
-    }
-
-    if (obj->getType() != LLAssetType::AT_CATEGORY)
-    {
-        items.push_back(std::string("Paste Separator"));
-    }
-
-    if(!single_folder_root)
-    {
-        addDeleteContextMenuOptions(items, disabled_items);
-    }
-
-    if (!isPanelActive("All Items") && !isPanelActive("comb_single_folder_inv"))
-    {
-        items.push_back(std::string("Show in Main Panel"));
-    }
-}
-
-void LLInvFVBridge::buildContextMenu(LLMenuGL& menu, U32 flags)
-{
-    LL_DEBUGS() << "LLInvFVBridge::buildContextMenu()" << LL_ENDL;
-    menuentry_vec_t items;
-    menuentry_vec_t disabled_items;
-    if(isItemInTrash())
-    {
-        addTrashContextMenuOptions(items, disabled_items);
-    }
-    else
-    {
-        items.push_back(std::string("Share"));
-        if (!canShare())
-        {
-            disabled_items.push_back(std::string("Share"));
-        }
-
-        addOpenRightClickMenuOption(items);
-        items.push_back(std::string("Properties"));
-
-        getClipboardEntries(true, items, disabled_items, flags);
-    }
-    addLinkReplaceMenuOption(items, disabled_items);
-    hide_context_entries(menu, items, disabled_items);
-}
-
-bool get_selection_item_uuids(LLFolderView::selected_items_t& selected_items, uuid_vec_t& ids)
-{
-    uuid_vec_t results;
-    S32 non_item = 0;
-    for(LLFolderView::selected_items_t::iterator it = selected_items.begin(); it != selected_items.end(); ++it)
-    {
-        LLItemBridge *view_model = dynamic_cast<LLItemBridge *>((*it)->getViewModelItem());
-
-        if(view_model && view_model->getUUID().notNull())
-        {
-            results.push_back(view_model->getUUID());
-        }
-        else
-        {
-            non_item++;
-        }
-    }
-    if (non_item == 0)
-    {
-        ids = results;
-        return true;
-    }
-    return false;
-}
-
-void LLInvFVBridge::addTrashContextMenuOptions(menuentry_vec_t &items,
-                                               menuentry_vec_t &disabled_items)
-{
-    const LLInventoryObject *obj = getInventoryObject();
-    if (obj && obj->getIsLinkType())
-    {
-        items.push_back(std::string("Find Original"));
-        if (isLinkedObjectMissing())
-        {
-            disabled_items.push_back(std::string("Find Original"));
-        }
-    }
-    items.push_back(std::string("Purge Item"));
-    if (!isItemRemovable())
-    {
-        disabled_items.push_back(std::string("Purge Item"));
-    }
-    items.push_back(std::string("Restore Item"));
-}
-
-void LLInvFVBridge::addDeleteContextMenuOptions(menuentry_vec_t &items,
-                                                menuentry_vec_t &disabled_items)
-{
-
-    const LLInventoryObject *obj = getInventoryObject();
-
-    // Don't allow delete as a direct option from COF folder.
-    if (obj && obj->getIsLinkType() && isCOFFolder() && get_is_item_worn(mUUID))
-    {
-        return;
-    }
-
-    items.push_back(std::string("Delete"));
-
-    if (isPanelActive("Favorite Items") || !canMenuDelete())
-    {
-        disabled_items.push_back(std::string("Delete"));
-    }
-}
-
-void LLInvFVBridge::addOpenRightClickMenuOption(menuentry_vec_t &items)
-{
-    const LLInventoryObject *obj = getInventoryObject();
-    const bool is_link = (obj && obj->getIsLinkType());
-
-    if (is_link)
-        items.push_back(std::string("Open Original"));
-    else
-        items.push_back(std::string("Open"));
-}
-
-void LLInvFVBridge::addMarketplaceContextMenuOptions(U32 flags,
-                                                menuentry_vec_t &items,
-                                                menuentry_vec_t &disabled_items)
-{
-    S32 depth = depth_nesting_in_marketplace(mUUID);
-    if (depth == 1)
-    {
-        // Options available at the Listing Folder level
-        items.push_back(std::string("Marketplace Create Listing"));
-        items.push_back(std::string("Marketplace Associate Listing"));
-        items.push_back(std::string("Marketplace Check Listing"));
-        items.push_back(std::string("Marketplace List"));
-        items.push_back(std::string("Marketplace Unlist"));
-        if (LLMarketplaceData::instance().isUpdating(mUUID,depth) || ((flags & FIRST_SELECTED_ITEM) == 0))
-        {
-            // During SLM update, disable all marketplace related options
-            // Also disable all if multiple selected items
-            disabled_items.push_back(std::string("Marketplace Create Listing"));
-            disabled_items.push_back(std::string("Marketplace Associate Listing"));
-            disabled_items.push_back(std::string("Marketplace Check Listing"));
-            disabled_items.push_back(std::string("Marketplace List"));
-            disabled_items.push_back(std::string("Marketplace Unlist"));
-        }
-        else
-        {
-            if (gSavedSettings.getBOOL("MarketplaceListingsLogging"))
-            {
-                items.push_back(std::string("Marketplace Get Listing"));
-            }
-            if (LLMarketplaceData::instance().isListed(mUUID))
-            {
-                disabled_items.push_back(std::string("Marketplace Create Listing"));
-                disabled_items.push_back(std::string("Marketplace Associate Listing"));
-                if (LLMarketplaceData::instance().getVersionFolder(mUUID).isNull())
-                {
-                    disabled_items.push_back(std::string("Marketplace List"));
-                    disabled_items.push_back(std::string("Marketplace Unlist"));
-                }
-                else
-                {
-                    if (LLMarketplaceData::instance().getActivationState(mUUID))
-                    {
-                        disabled_items.push_back(std::string("Marketplace List"));
-                    }
-                    else
-                    {
-                        disabled_items.push_back(std::string("Marketplace Unlist"));
-                    }
-                }
-            }
-            else
-            {
-                disabled_items.push_back(std::string("Marketplace List"));
-                disabled_items.push_back(std::string("Marketplace Unlist"));
-                if (gSavedSettings.getBOOL("MarketplaceListingsLogging"))
-                {
-                    disabled_items.push_back(std::string("Marketplace Get Listing"));
-                }
-            }
-        }
-    }
-    if (depth == 2)
-    {
-        // Options available at the Version Folder levels and only for folders
-        LLInventoryCategory* cat = gInventory.getCategory(mUUID);
-        if (cat && LLMarketplaceData::instance().isListed(cat->getParentUUID()))
-        {
-            items.push_back(std::string("Marketplace Activate"));
-            items.push_back(std::string("Marketplace Deactivate"));
-            if (LLMarketplaceData::instance().isUpdating(mUUID,depth) || ((flags & FIRST_SELECTED_ITEM) == 0))
-            {
-                // During SLM update, disable all marketplace related options
-                // Also disable all if multiple selected items
-                disabled_items.push_back(std::string("Marketplace Activate"));
-                disabled_items.push_back(std::string("Marketplace Deactivate"));
-            }
-            else
-            {
-                if (LLMarketplaceData::instance().isVersionFolder(mUUID))
-                {
-                    disabled_items.push_back(std::string("Marketplace Activate"));
-                    if (LLMarketplaceData::instance().getActivationState(mUUID))
-                    {
-                        disabled_items.push_back(std::string("Marketplace Deactivate"));
-                    }
-                }
-                else
-                {
-                    disabled_items.push_back(std::string("Marketplace Deactivate"));
-                }
-            }
-        }
-    }
-
-    items.push_back(std::string("Marketplace Edit Listing"));
-    LLUUID listing_folder_id = nested_parent_id(mUUID,depth);
-    LLUUID version_folder_id = LLMarketplaceData::instance().getVersionFolder(listing_folder_id);
-
-    if (depth >= 2)
-    {
-        // Prevent creation of new folders if the max count has been reached on this version folder (active or not)
-        LLUUID local_version_folder_id = nested_parent_id(mUUID,depth-1);
-        LLInventoryModel::cat_array_t categories;
-        LLInventoryModel::item_array_t items;
-        gInventory.collectDescendents(local_version_folder_id, categories, items, false);
-        LLCachedControl<U32> max_depth(gSavedSettings, "InventoryOutboxMaxFolderDepth", 4);
-        LLCachedControl<U32> max_count(gSavedSettings, "InventoryOutboxMaxFolderCount", 20);
-        if (categories.size() >= max_count
-            || depth > (max_depth + 1))
-        {
-            disabled_items.push_back(std::string("New Folder"));
-        }
-    }
-
-    // Options available at all levels on items and categories
-    if (!LLMarketplaceData::instance().isListed(listing_folder_id) || version_folder_id.isNull())
-    {
-        disabled_items.push_back(std::string("Marketplace Edit Listing"));
-    }
-
-    // Separator
-    items.push_back(std::string("Marketplace Listings Separator"));
-}
-
-void LLInvFVBridge::addLinkReplaceMenuOption(menuentry_vec_t& items, menuentry_vec_t& disabled_items)
-{
-    const LLInventoryObject* obj = getInventoryObject();
-
-    if (isAgentInventory() && obj && obj->getType() != LLAssetType::AT_CATEGORY && obj->getType() != LLAssetType::AT_LINK_FOLDER)
-    {
-        items.push_back(std::string("Replace Links"));
-
-        if (mRoot->getSelectedCount() != 1)
-        {
-            disabled_items.push_back(std::string("Replace Links"));
-        }
-    }
-}
-
-bool LLInvFVBridge::canMenuDelete()
-{
-    return isItemRemovable(false);
-}
-
-bool LLInvFVBridge::canMenuCut()
-{
-    return isItemRemovable(true);
-}
-
-// *TODO: remove this
-bool LLInvFVBridge::startDrag(EDragAndDropType* type, LLUUID* id) const
-{
-    bool rv = false;
-
-    const LLInventoryObject* obj = getInventoryObject();
-
-    if(obj)
-    {
-        *type = LLViewerAssetType::lookupDragAndDropType(obj->getActualType());
-        if(*type == DAD_NONE)
-        {
-            return false;
-        }
-
-        *id = obj->getUUID();
-        //object_ids.push_back(obj->getUUID());
-
-        if (*type == DAD_CATEGORY)
-        {
-            LLInventoryModelBackgroundFetch::instance().start(obj->getUUID());
-        }
-
-        rv = true;
-    }
-
-    return rv;
-}
-
-LLInventoryObject* LLInvFVBridge::getInventoryObject() const
-{
-    LLInventoryObject* obj = NULL;
-    LLInventoryModel* model = getInventoryModel();
-    if(model)
-    {
-        obj = (LLInventoryObject*)model->getObject(mUUID);
-    }
-    return obj;
-}
-
-LLInventoryModel* LLInvFVBridge::getInventoryModel() const
-{
-    LLInventoryPanel* panel = mInventoryPanel.get();
-    return panel ? panel->getModel() : NULL;
-}
-
-LLInventoryFilter* LLInvFVBridge::getInventoryFilter() const
-{
-    LLInventoryPanel* panel = mInventoryPanel.get();
-    return panel ? &(panel->getFilter()) : NULL;
-}
-
-bool LLInvFVBridge::isItemInTrash() const
-{
-    LLInventoryModel* model = getInventoryModel();
-    if(!model) return false;
-    const LLUUID trash_id = model->findCategoryUUIDForType(LLFolderType::FT_TRASH);
-    return model->isObjectDescendentOf(mUUID, trash_id);
-}
-
-bool LLInvFVBridge::isLinkedObjectInTrash() const
-{
-    if (isItemInTrash()) return true;
-
-    const LLInventoryObject *obj = getInventoryObject();
-    if (obj && obj->getIsLinkType())
-    {
-        LLInventoryModel* model = getInventoryModel();
-        if(!model) return false;
-        const LLUUID trash_id = model->findCategoryUUIDForType(LLFolderType::FT_TRASH);
-        return model->isObjectDescendentOf(obj->getLinkedUUID(), trash_id);
-    }
-    return false;
-}
-
-bool LLInvFVBridge::isItemInOutfits() const
-{
-    const LLInventoryModel* model = getInventoryModel();
-    if(!model) return false;
-
-    const LLUUID my_outfits_cat = gInventory.findCategoryUUIDForType(LLFolderType::FT_MY_OUTFITS);
-
-    return isCOFFolder() || (my_outfits_cat == mUUID) || model->isObjectDescendentOf(mUUID, my_outfits_cat);
-}
-
-bool LLInvFVBridge::isLinkedObjectMissing() const
-{
-    const LLInventoryObject *obj = getInventoryObject();
-    if (!obj)
-    {
-        return true;
-    }
-    if (obj->getIsLinkType() && LLAssetType::lookupIsLinkType(obj->getType()))
-    {
-        return true;
-    }
-    return false;
-}
-
-bool LLInvFVBridge::isAgentInventory() const
-{
-    const LLInventoryModel* model = getInventoryModel();
-    if(!model) return false;
-    if(gInventory.getRootFolderID() == mUUID) return true;
-    return model->isObjectDescendentOf(mUUID, gInventory.getRootFolderID());
-}
-
-bool LLInvFVBridge::isCOFFolder() const
-{
-    return LLAppearanceMgr::instance().getIsInCOF(mUUID);
-}
-
-// *TODO : Suppress isInboxFolder() once Merchant Outbox is fully deprecated
-bool LLInvFVBridge::isInboxFolder() const
-{
-    const LLUUID inbox_id = gInventory.findCategoryUUIDForType(LLFolderType::FT_INBOX);
-
-    if (inbox_id.isNull())
-    {
-        return false;
-    }
-
-    return gInventory.isObjectDescendentOf(mUUID, inbox_id);
-}
-
-bool LLInvFVBridge::isMarketplaceListingsFolder() const
-{
-    const LLUUID folder_id = gInventory.findCategoryUUIDForType(LLFolderType::FT_MARKETPLACE_LISTINGS);
-
-    if (folder_id.isNull())
-    {
-        return false;
-    }
-
-    return gInventory.isObjectDescendentOf(mUUID, folder_id);
-}
-
-bool LLInvFVBridge::isItemPermissive() const
-{
-    return false;
-}
-
-// static
-void LLInvFVBridge::changeItemParent(LLInventoryModel* model,
-                                     LLViewerInventoryItem* item,
-                                     const LLUUID& new_parent_id,
-                                     bool restamp)
-{
-    model->changeItemParent(item, new_parent_id, restamp);
-}
-
-// static
-void LLInvFVBridge::changeCategoryParent(LLInventoryModel* model,
-                                         LLViewerInventoryCategory* cat,
-                                         const LLUUID& new_parent_id,
-                                         bool restamp)
-{
-    model->changeCategoryParent(cat, new_parent_id, restamp);
-}
-
-LLInvFVBridge* LLInvFVBridge::createBridge(LLAssetType::EType asset_type,
-                                           LLAssetType::EType actual_asset_type,
-                                           LLInventoryType::EType inv_type,
-                                           LLInventoryPanel* inventory,
-                                           LLFolderViewModelInventory* view_model,
-                                           LLFolderView* root,
-                                           const LLUUID& uuid,
-                                           U32 flags)
-{
-    LLInvFVBridge* new_listener = NULL;
-    switch(asset_type)
-    {
-        case LLAssetType::AT_TEXTURE:
-            if(!(inv_type == LLInventoryType::IT_TEXTURE || inv_type == LLInventoryType::IT_SNAPSHOT))
-            {
-                LL_WARNS() << LLAssetType::lookup(asset_type) << " asset has inventory type " << LLInventoryType::lookupHumanReadable(inv_type) << " on uuid " << uuid << LL_ENDL;
-            }
-            new_listener = new LLTextureBridge(inventory, root, uuid, inv_type);
-            break;
-
-        case LLAssetType::AT_SOUND:
-            if(!(inv_type == LLInventoryType::IT_SOUND))
-            {
-                LL_WARNS() << LLAssetType::lookup(asset_type) << " asset has inventory type " << LLInventoryType::lookupHumanReadable(inv_type) << " on uuid " << uuid << LL_ENDL;
-            }
-            new_listener = new LLSoundBridge(inventory, root, uuid);
-            break;
-
-        case LLAssetType::AT_LANDMARK:
-            if(!(inv_type == LLInventoryType::IT_LANDMARK))
-            {
-                LL_WARNS() << LLAssetType::lookup(asset_type) << " asset has inventory type " << LLInventoryType::lookupHumanReadable(inv_type) << " on uuid " << uuid << LL_ENDL;
-            }
-            new_listener = new LLLandmarkBridge(inventory, root, uuid, flags);
-            break;
-
-        case LLAssetType::AT_CALLINGCARD:
-            if(!(inv_type == LLInventoryType::IT_CALLINGCARD))
-            {
-                LL_WARNS() << LLAssetType::lookup(asset_type) << " asset has inventory type " << LLInventoryType::lookupHumanReadable(inv_type) << " on uuid " << uuid << LL_ENDL;
-            }
-            new_listener = new LLCallingCardBridge(inventory, root, uuid);
-            break;
-
-        case LLAssetType::AT_SCRIPT:
-            if(!(inv_type == LLInventoryType::IT_LSL))
-            {
-                LL_WARNS() << LLAssetType::lookup(asset_type) << " asset has inventory type " << LLInventoryType::lookupHumanReadable(inv_type) << " on uuid " << uuid << LL_ENDL;
-            }
-            new_listener = new LLItemBridge(inventory, root, uuid);
-            break;
-
-        case LLAssetType::AT_OBJECT:
-            if(!(inv_type == LLInventoryType::IT_OBJECT || inv_type == LLInventoryType::IT_ATTACHMENT))
-            {
-                LL_WARNS() << LLAssetType::lookup(asset_type) << " asset has inventory type " << LLInventoryType::lookupHumanReadable(inv_type) << " on uuid " << uuid << LL_ENDL;
-            }
-            new_listener = new LLObjectBridge(inventory, root, uuid, inv_type, flags);
-            break;
-
-        case LLAssetType::AT_NOTECARD:
-            if(!(inv_type == LLInventoryType::IT_NOTECARD))
-            {
-                LL_WARNS() << LLAssetType::lookup(asset_type) << " asset has inventory type " << LLInventoryType::lookupHumanReadable(inv_type) << " on uuid " << uuid << LL_ENDL;
-            }
-            new_listener = new LLNotecardBridge(inventory, root, uuid);
-            break;
-
-        case LLAssetType::AT_ANIMATION:
-            if(!(inv_type == LLInventoryType::IT_ANIMATION))
-            {
-                LL_WARNS() << LLAssetType::lookup(asset_type) << " asset has inventory type " << LLInventoryType::lookupHumanReadable(inv_type) << " on uuid " << uuid << LL_ENDL;
-            }
-            new_listener = new LLAnimationBridge(inventory, root, uuid);
-            break;
-
-        case LLAssetType::AT_GESTURE:
-            if(!(inv_type == LLInventoryType::IT_GESTURE))
-            {
-                LL_WARNS() << LLAssetType::lookup(asset_type) << " asset has inventory type " << LLInventoryType::lookupHumanReadable(inv_type) << " on uuid " << uuid << LL_ENDL;
-            }
-            new_listener = new LLGestureBridge(inventory, root, uuid);
-            break;
-
-        case LLAssetType::AT_LSL_TEXT:
-            if(!(inv_type == LLInventoryType::IT_LSL))
-            {
-                LL_WARNS() << LLAssetType::lookup(asset_type) << " asset has inventory type " << LLInventoryType::lookupHumanReadable(inv_type) << " on uuid " << uuid << LL_ENDL;
-            }
-            new_listener = new LLLSLTextBridge(inventory, root, uuid);
-            break;
-
-        case LLAssetType::AT_CLOTHING:
-        case LLAssetType::AT_BODYPART:
-            if(!(inv_type == LLInventoryType::IT_WEARABLE))
-            {
-                LL_WARNS() << LLAssetType::lookup(asset_type) << " asset has inventory type " << LLInventoryType::lookupHumanReadable(inv_type) << " on uuid " << uuid << LL_ENDL;
-            }
-            new_listener = new LLWearableBridge(inventory, root, uuid, asset_type, inv_type, LLWearableType::inventoryFlagsToWearableType(flags));
-            break;
-        case LLAssetType::AT_CATEGORY:
-            if (actual_asset_type == LLAssetType::AT_LINK_FOLDER)
-            {
-                // Create a link folder handler instead
-                new_listener = new LLLinkFolderBridge(inventory, root, uuid);
-            }
-            else if (actual_asset_type == LLAssetType::AT_MARKETPLACE_FOLDER)
-            {
-                // Create a marketplace folder handler
-                new_listener = new LLMarketplaceFolderBridge(inventory, root, uuid);
-            }
-            else
-            {
-                new_listener = new LLFolderBridge(inventory, root, uuid);
-            }
-            break;
-        case LLAssetType::AT_LINK:
-        case LLAssetType::AT_LINK_FOLDER:
-            // Only should happen for broken links.
-            new_listener = new LLLinkItemBridge(inventory, root, uuid);
-            break;
-        case LLAssetType::AT_UNKNOWN:
-            new_listener = new LLUnknownItemBridge(inventory, root, uuid);
-            break;
-        case LLAssetType::AT_IMAGE_TGA:
-        case LLAssetType::AT_IMAGE_JPEG:
-            //LL_WARNS() << LLAssetType::lookup(asset_type) << " asset type is unhandled for uuid " << uuid << LL_ENDL;
-            break;
-
-        case LLAssetType::AT_SETTINGS:
-            if (inv_type != LLInventoryType::IT_SETTINGS)
-            {
-                LL_WARNS() << LLAssetType::lookup(asset_type) << " asset has inventory type " << LLInventoryType::lookupHumanReadable(inv_type) << " on uuid " << uuid << LL_ENDL;
-            }
-            new_listener = new LLSettingsBridge(inventory, root, uuid, LLSettingsType::fromInventoryFlags(flags));
-            break;
-
-        case LLAssetType::AT_MATERIAL:
-            if (inv_type != LLInventoryType::IT_MATERIAL)
-            {
-                LL_WARNS() << LLAssetType::lookup(asset_type) << " asset has inventory type " << LLInventoryType::lookupHumanReadable(inv_type) << " on uuid " << uuid << LL_ENDL;
-            }
-            new_listener = new LLMaterialBridge(inventory, root, uuid);
-            break;
-
-        default:
-            LL_INFOS_ONCE() << "Unhandled asset type (llassetstorage.h): "
-                    << (S32)asset_type << " (" << LLAssetType::lookup(asset_type) << ")" << LL_ENDL;
-            break;
-    }
-
-    if (new_listener)
-    {
-        new_listener->mInvType = inv_type;
-    }
-
-    return new_listener;
-}
-
-void LLInvFVBridge::purgeItem(LLInventoryModel *model, const LLUUID &uuid)
-{
-    LLInventoryObject* obj = model->getObject(uuid);
-    if (obj)
-    {
-        remove_inventory_object(uuid, NULL);
-    }
-}
-
-void LLInvFVBridge::removeObject(LLInventoryModel *model, const LLUUID &uuid)
-{
-    // Keep track of the parent
-    LLInventoryItem* itemp = model->getItem(uuid);
-    LLUUID parent_id = (itemp ? itemp->getParentUUID() : LLUUID::null);
-    // Remove the object
-    model->removeObject(uuid);
-    // Get the parent updated
-    if (parent_id.notNull())
-    {
-        LLViewerInventoryCategory* parent_cat = model->getCategory(parent_id);
-        model->updateCategory(parent_cat);
-        model->notifyObservers();
-    }
-}
-
-bool LLInvFVBridge::canShare() const
-{
-    bool can_share = false;
-
-    if (isAgentInventory())
-    {
-        const LLInventoryModel* model = getInventoryModel();
-        if (model)
-        {
-            const LLViewerInventoryItem *item = model->getItem(mUUID);
-            if (item)
-            {
-                if (LLInventoryCollectFunctor::itemTransferCommonlyAllowed(item))
-                {
-                    can_share = LLGiveInventory::isInventoryGiveAcceptable(item);
-                }
-            }
-            else
-            {
-                // Categories can be given.
-                can_share = (model->getCategory(mUUID) != NULL);
-            }
-
-            const LLUUID trash_id = gInventory.findCategoryUUIDForType(LLFolderType::FT_TRASH);
-            if ((mUUID == trash_id) || gInventory.isObjectDescendentOf(mUUID, trash_id))
-            {
-                can_share = false;
-            }
-        }
-    }
-
-    return can_share;
-}
-
-bool LLInvFVBridge::canListOnMarketplace() const
-{
-    LLInventoryModel * model = getInventoryModel();
-
-    LLViewerInventoryCategory * cat = model->getCategory(mUUID);
-    if (cat && LLFolderType::lookupIsProtectedType(cat->getPreferredType()))
-    {
-        return false;
-    }
-
-    if (!isAgentInventory())
-    {
-        return false;
-    }
-
-    LLViewerInventoryItem * item = model->getItem(mUUID);
-    if (item)
-    {
-        if (!item->getPermissions().allowOperationBy(PERM_TRANSFER, gAgent.getID()))
-        {
-            return false;
-        }
-
-        if (LLAssetType::AT_CALLINGCARD == item->getType())
-        {
-            return false;
-        }
-    }
-
-    return true;
-}
-
-bool LLInvFVBridge::canListOnMarketplaceNow() const
-{
-    bool can_list = true;
-
-    const LLInventoryObject* obj = getInventoryObject();
-    can_list &= (obj != NULL);
-
-    if (can_list)
-    {
-        const LLUUID& object_id = obj->getLinkedUUID();
-        can_list = object_id.notNull();
-
-        if (can_list)
-        {
-            LLFolderViewFolder * object_folderp =   mInventoryPanel.get() ? mInventoryPanel.get()->getFolderByID(object_id) : NULL;
-            if (object_folderp)
-            {
-                can_list = !static_cast<LLFolderBridge*>(object_folderp->getViewModelItem())->isLoading();
-            }
-        }
-
-        if (can_list)
-        {
-            std::string error_msg;
-            LLInventoryModel* model = getInventoryModel();
-            const LLUUID &marketplacelistings_id = model->findCategoryUUIDForType(LLFolderType::FT_MARKETPLACE_LISTINGS);
-            if (marketplacelistings_id.notNull())
-            {
-                LLViewerInventoryCategory * master_folder = model->getCategory(marketplacelistings_id);
-                LLInventoryCategory *cat = model->getCategory(mUUID);
-                if (cat)
-                {
-                    can_list = can_move_folder_to_marketplace(master_folder, master_folder, cat, error_msg);
-                }
-                else
-                {
-                    LLInventoryItem *item = model->getItem(mUUID);
-                    can_list = (item ? can_move_item_to_marketplace(master_folder, master_folder, item, error_msg) : false);
-                }
-            }
-            else
-            {
-                can_list = false;
-            }
-        }
-    }
-
-    return can_list;
-}
-
-LLToolDragAndDrop::ESource LLInvFVBridge::getDragSource() const
-{
-    if (gInventory.isObjectDescendentOf(getUUID(),   gInventory.getRootFolderID()))
-    {
-        return LLToolDragAndDrop::SOURCE_AGENT;
-    }
-    else if (gInventory.isObjectDescendentOf(getUUID(),   gInventory.getLibraryRootFolderID()))
-    {
-        return LLToolDragAndDrop::SOURCE_LIBRARY;
-    }
-
-    return LLToolDragAndDrop::SOURCE_VIEWER;
-}
-
-
-
-// +=================================================+
-// |        InventoryFVBridgeBuilder                 |
-// +=================================================+
-LLInvFVBridge* LLInventoryFolderViewModelBuilder::createBridge(LLAssetType::EType asset_type,
-                                                        LLAssetType::EType actual_asset_type,
-                                                        LLInventoryType::EType inv_type,
-                                                        LLInventoryPanel* inventory,
-                                                        LLFolderViewModelInventory* view_model,
-                                                        LLFolderView* root,
-                                                        const LLUUID& uuid,
-                                                        U32 flags /* = 0x00 */) const
-{
-    return LLInvFVBridge::createBridge(asset_type,
-                                       actual_asset_type,
-                                       inv_type,
-                                       inventory,
-                                       view_model,
-                                       root,
-                                       uuid,
-                                       flags);
-}
-
-// +=================================================+
-// |        LLItemBridge                             |
-// +=================================================+
-
-void LLItemBridge::performAction(LLInventoryModel* model, std::string action)
-{
-    if ("goto" == action)
-    {
-        gotoItem();
-    }
-
-    if ("open" == action || "open_original" == action)
-    {
-        openItem();
-        return;
-    }
-    else if ("properties" == action)
-    {
-        showProperties();
-        return;
-    }
-    else if ("purge" == action)
-    {
-        purgeItem(model, mUUID);
-        return;
-    }
-    else if ("restoreToWorld" == action)
-    {
-        restoreToWorld();
-        return;
-    }
-    else if ("restore" == action)
-    {
-        restoreItem();
-        return;
-    }
-    else if ("thumbnail" == action)
-    {
-        LLSD data(mUUID);
-        LLFloaterReg::showInstance("change_item_thumbnail", data);
-        return;
-    }
-    else if ("copy_uuid" == action)
-    {
-        // Single item only
-        LLViewerInventoryItem* item = static_cast<LLViewerInventoryItem*>(getItem());
-        if(!item) return;
-        LLUUID asset_id = item->getProtectedAssetUUID();
-        std::string buffer;
-        asset_id.toString(buffer);
-
-        gViewerWindow->getWindow()->copyTextToClipboard(utf8str_to_wstring(buffer));
-        return;
-    }
-    else if ("show_in_main_panel" == action)
-    {
-        LLInventoryPanel::openInventoryPanelAndSetSelection(true, mUUID, true);
-        return;
-    }
-    else if ("cut" == action)
-    {
-        cutToClipboard();
-        return;
-    }
-    else if ("copy" == action)
-    {
-        copyToClipboard();
-        return;
-    }
-    else if ("paste" == action)
-    {
-        LLInventoryItem* itemp = model->getItem(mUUID);
-        if (!itemp) return;
-
-        LLFolderViewItem* folder_view_itemp =   mInventoryPanel.get()->getItemByID(itemp->getParentUUID());
-        if (!folder_view_itemp) return;
-
-        folder_view_itemp->getViewModelItem()->pasteFromClipboard();
-        return;
-    }
-    else if ("paste_link" == action)
-    {
-        // Single item only
-        LLInventoryItem* itemp = model->getItem(mUUID);
-        if (!itemp) return;
-
-        LLFolderViewItem* folder_view_itemp =   mInventoryPanel.get()->getItemByID(itemp->getParentUUID());
-        if (!folder_view_itemp) return;
-
-        folder_view_itemp->getViewModelItem()->pasteLinkFromClipboard();
-        return;
-    }
-    else if (("move_to_marketplace_listings" == action) || ("copy_to_marketplace_listings" == action) || ("copy_or_move_to_marketplace_listings" == action))
-    {
-        LLInventoryItem* itemp = model->getItem(mUUID);
-        if (!itemp) return;
-        const LLUUID &marketplacelistings_id = model->findCategoryUUIDForType(LLFolderType::FT_MARKETPLACE_LISTINGS);
-        // Note: For a single item, if it's not a copy, then it's a move
-        move_item_to_marketplacelistings(itemp, marketplacelistings_id, ("copy_to_marketplace_listings" == action));
-    }
-    else if ("copy_slurl" == action)
-    {
-        LLViewerInventoryItem* item = static_cast<LLViewerInventoryItem*>(getItem());
-        if(item)
-        {
-            LLUUID asset_id = item->getAssetUUID();
-            LLLandmark* landmark = gLandmarkList.getAsset(asset_id);
-            if (landmark)
-            {
-                LLVector3d global_pos;
-                landmark->getGlobalPos(global_pos);
-                LLLandmarkActions::getSLURLfromPosGlobal(global_pos, &copy_slurl_to_clipboard_callback_inv, true);
-            }
-        }
-    }
-    else if ("show_on_map" == action)
-    {
-        doActionOnCurSelectedLandmark(boost::bind(&LLItemBridge::doShowOnMap, this, _1));
-    }
-    else if ("marketplace_edit_listing" == action)
-    {
-        std::string url = LLMarketplaceData::instance().getListingURL(mUUID);
-        LLUrlAction::openURL(url);
-    }
-}
-
-void LLItemBridge::doActionOnCurSelectedLandmark(LLLandmarkList::loaded_callback_t cb)
-{
-    LLViewerInventoryItem* cur_item = getItem();
-    if(cur_item && cur_item->getInventoryType() == LLInventoryType::IT_LANDMARK)
-    {
-        LLLandmark* landmark = LLLandmarkActions::getLandmark(cur_item->getUUID(), cb);
-        if (landmark)
-        {
-            cb(landmark);
-        }
-    }
-}
-
-void LLItemBridge::doShowOnMap(LLLandmark* landmark)
-{
-    LLVector3d landmark_global_pos;
-    // landmark has already been tested for NULL by calling routine
-    if (landmark->getGlobalPos(landmark_global_pos))
-    {
-        LLFloaterWorldMap* worldmap_instance = LLFloaterWorldMap::getInstance();
-        if (!landmark_global_pos.isExactlyZero() && worldmap_instance)
-        {
-            worldmap_instance->trackLocation(landmark_global_pos);
-            LLFloaterReg::showInstance("world_map", "center");
-        }
-    }
-}
-
-void copy_slurl_to_clipboard_callback_inv(const std::string& slurl)
-{
-    gViewerWindow->getWindow()->copyTextToClipboard(utf8str_to_wstring(slurl));
-    LLSD args;
-    args["SLURL"] = slurl;
-    LLNotificationsUtil::add("CopySLURL", args);
-}
-
-void LLItemBridge::selectItem()
-{
-    LLViewerInventoryItem* item = static_cast<LLViewerInventoryItem*>(getItem());
-    if(item && !item->isFinished())
-    {
-        //item->fetchFromServer();
-        LLInventoryModelBackgroundFetch::instance().start(item->getUUID(), false);
-    }
-}
-
-void LLItemBridge::restoreItem()
-{
-    LLViewerInventoryItem* item = static_cast<LLViewerInventoryItem*>(getItem());
-    if(item)
-    {
-        LLInventoryModel* model = getInventoryModel();
-        bool is_snapshot = (item->getInventoryType() == LLInventoryType::IT_SNAPSHOT);
-
-        const LLUUID new_parent = model->findCategoryUUIDForType(is_snapshot? LLFolderType::FT_SNAPSHOT_CATEGORY : LLFolderType::assetTypeToFolderType(item->getType()));
-        // do not restamp on restore.
-        LLInvFVBridge::changeItemParent(model, item, new_parent, false);
-    }
-}
-
-void LLItemBridge::restoreToWorld()
-{
-    //Similar functionality to the drag and drop rez logic
-    bool remove_from_inventory = false;
-
-    LLViewerInventoryItem* itemp = static_cast<LLViewerInventoryItem*>(getItem());
-    if (itemp)
-    {
-        LLMessageSystem* msg = gMessageSystem;
-        msg->newMessage("RezRestoreToWorld");
-        msg->nextBlockFast(_PREHASH_AgentData);
-        msg->addUUIDFast(_PREHASH_AgentID, gAgent.getID());
-        msg->addUUIDFast(_PREHASH_SessionID, gAgent.getSessionID());
-
-        msg->nextBlockFast(_PREHASH_InventoryData);
-        itemp->packMessage(msg);
-        msg->sendReliable(gAgent.getRegionHost());
-
-        //remove local inventory copy, sim will deal with permissions and removing the item
-        //from the actual inventory if its a no-copy etc
-        if(!itemp->getPermissions().allowCopyBy(gAgent.getID()))
-        {
-            remove_from_inventory = true;
-        }
-
-        // Check if it's in the trash. (again similar to the normal rez logic)
-        const LLUUID trash_id = gInventory.findCategoryUUIDForType(LLFolderType::FT_TRASH);
-        if(gInventory.isObjectDescendentOf(itemp->getUUID(), trash_id))
-        {
-            remove_from_inventory = true;
-        }
-    }
-
-    if(remove_from_inventory)
-    {
-        gInventory.deleteObject(itemp->getUUID());
-        gInventory.notifyObservers();
-    }
-}
-
-void LLItemBridge::gotoItem()
-{
-    LLInventoryObject *obj = getInventoryObject();
-    if (obj && obj->getIsLinkType())
-    {
-        show_item_original(obj->getUUID());
-    }
-}
-
-LLUIImagePtr LLItemBridge::getIcon() const
-{
-    LLInventoryObject *obj = getInventoryObject();
-    if (obj)
-    {
-        return LLInventoryIcon::getIcon(obj->getType(),
-                                        LLInventoryType::IT_NONE,
-                                        mIsLink);
-    }
-
-    return LLInventoryIcon::getIcon(LLInventoryType::ICONNAME_OBJECT);
-}
-
-LLUIImagePtr LLItemBridge::getIconOverlay() const
-{
-    if (getItem() && getItem()->getIsLinkType())
-    {
-        return LLUI::getUIImage("Inv_Link");
-    }
-    return NULL;
-}
-
-PermissionMask LLItemBridge::getPermissionMask() const
-{
-    LLViewerInventoryItem* item = getItem();
-    PermissionMask perm_mask = 0;
-    if (item) perm_mask = item->getPermissionMask();
-    return perm_mask;
-}
-
-void LLItemBridge::buildDisplayName() const
-{
-    if(getItem())
-    {
-        mDisplayName.assign(getItem()->getName());
-    }
-    else
-    {
-        mDisplayName.assign(LLStringUtil::null);
-    }
-
-    mSearchableName.assign(mDisplayName);
-    mSearchableName.append(getLabelSuffix());
-    LLStringUtil::toUpper(mSearchableName);
-
-    //Name set, so trigger a sort
-    LLInventorySort sorter = static_cast<LLFolderViewModelInventory&>(mRootViewModel).getSorter();
-    if(mParent && !sorter.isByDate())
-    {
-        mParent->requestSort();
-    }
-}
-
-LLFontGL::StyleFlags LLItemBridge::getLabelStyle() const
-{
-    U8 font = LLFontGL::NORMAL;
-    const LLViewerInventoryItem* item = getItem();
-
-    if (get_is_item_worn(mUUID))
-    {
-        // LL_INFOS() << "BOLD" << LL_ENDL;
-        font |= LLFontGL::BOLD;
-    }
-    else if(item && item->getIsLinkType())
-    {
-        font |= LLFontGL::ITALIC;
-    }
-
-    return (LLFontGL::StyleFlags)font;
-}
-
-std::string LLItemBridge::getLabelSuffix() const
-{
-    // String table is loaded before login screen and inventory items are
-    // loaded after login, so LLTrans should be ready.
-    static std::string NO_COPY = LLTrans::getString("no_copy_lbl");
-    static std::string NO_MOD = LLTrans::getString("no_modify_lbl");
-    static std::string NO_XFER = LLTrans::getString("no_transfer_lbl");
-    static std::string LINK = LLTrans::getString("link");
-    static std::string BROKEN_LINK = LLTrans::getString("broken_link");
-    std::string suffix;
-    LLInventoryItem* item = getItem();
-    if(item)
-    {
-        // Any type can have the link suffix...
-        bool broken_link = LLAssetType::lookupIsLinkType(item->getType());
-        if (broken_link) return BROKEN_LINK;
-
-        bool link = item->getIsLinkType();
-        if (link) return LINK;
-
-        // ...but it's a bit confusing to put nocopy/nomod/etc suffixes on calling cards.
-        if(LLAssetType::AT_CALLINGCARD != item->getType()
-           && item->getPermissions().getOwner() == gAgent.getID())
-        {
-            bool copy = item->getPermissions().allowCopyBy(gAgent.getID());
-            if (!copy)
-            {
-                suffix += " ";
-                suffix += NO_COPY;
-            }
-            bool mod = item->getPermissions().allowModifyBy(gAgent.getID());
-            if (!mod)
-            {
-                suffix += suffix.empty() ? " " : ",";
-                suffix += NO_MOD;
-            }
-            bool xfer = item->getPermissions().allowOperationBy(PERM_TRANSFER,
-                                                                gAgent.getID());
-            if (!xfer)
-            {
-                suffix += suffix.empty() ? " " : ",";
-                suffix += NO_XFER;
-            }
-        }
-    }
-    return suffix;
-}
-
-time_t LLItemBridge::getCreationDate() const
-{
-    LLViewerInventoryItem* item = getItem();
-    if (item)
-    {
-        return item->getCreationDate();
-    }
-    return 0;
-}
-
-
-bool LLItemBridge::isItemRenameable() const
-{
-    LLViewerInventoryItem* item = getItem();
-    if(item)
-    {
-        // (For now) Don't allow calling card rename since that may confuse users as to
-        // what the calling card points to.
-        if (item->getInventoryType() == LLInventoryType::IT_CALLINGCARD)
-        {
-            return false;
-        }
-
-        if (!item->isFinished()) // EXT-8662
-        {
-            return false;
-        }
-
-        if (isInboxFolder())
-        {
-            return false;
-        }
-
-        return (item->getPermissions().allowModifyBy(gAgent.getID()));
-    }
-    return false;
-}
-
-bool LLItemBridge::renameItem(const std::string& new_name)
-{
-    if(!isItemRenameable())
-        return false;
-    LLPreview::dirty(mUUID);
-    LLInventoryModel* model = getInventoryModel();
-    if(!model)
-        return false;
-    LLViewerInventoryItem* item = getItem();
-    if(item && (item->getName() != new_name))
-    {
-        LLSD updates;
-        updates["name"] = new_name;
-        update_inventory_item(item->getUUID(),updates, NULL);
-    }
-    // return false because we either notified observers (& therefore
-    // rebuilt) or we didn't update.
-    return false;
-}
-
-bool LLItemBridge::removeItem()
-{
-    if(!isItemRemovable())
-    {
-        return false;
-    }
-
-    // move it to the trash
-    LLInventoryModel* model = getInventoryModel();
-    if(!model) return false;
-    const LLUUID& trash_id = model->findCategoryUUIDForType(LLFolderType::FT_TRASH);
-    LLViewerInventoryItem* item = getItem();
-    if (!item) return false;
-    if (item->getType() != LLAssetType::AT_LSL_TEXT)
-    {
-        LLPreview::hide(mUUID, true);
-    }
-    // Already in trash
-    if (model->isObjectDescendentOf(mUUID, trash_id)) return false;
-
-    LLNotification::Params params("ConfirmItemDeleteHasLinks");
-    params.functor.function(boost::bind(&LLItemBridge::confirmRemoveItem, this, _1, _2));
-
-    // Check if this item has any links.  If generic inventory linking is enabled,
-    // we can't do this check because we may have items in a folder somewhere that is
-    // not yet in memory, so we don't want false negatives.  (If disabled, then we
-    // know we only have links in the Outfits folder which we explicitly fetch.)
-    static LLCachedControl<bool> inventory_linking(gSavedSettings, "InventoryLinking", true);
-    if (!inventory_linking)
-    {
-        if (!item->getIsLinkType())
-        {
-            LLInventoryModel::item_array_t item_array = gInventory.collectLinksTo(mUUID);
-            const U32 num_links = item_array.size();
-            if (num_links > 0)
-            {
-                // Warn if the user is will break any links when deleting this item.
-                LLNotifications::instance().add(params);
-                return false;
-            }
-        }
-    }
-
-    LLNotifications::instance().forceResponse(params, 0);
-    model->checkTrashOverflow();
-    return true;
-}
-
-bool LLItemBridge::confirmRemoveItem(const LLSD& notification, const LLSD& response)
-{
-    S32 option = LLNotificationsUtil::getSelectedOption(notification, response);
-    if (option != 0) return false;
-
-    LLInventoryModel* model = getInventoryModel();
-    if (!model) return false;
-
-    LLViewerInventoryItem* item = getItem();
-    if (!item) return false;
-
-    const LLUUID& trash_id = model->findCategoryUUIDForType(LLFolderType::FT_TRASH);
-    // if item is not already in trash
-    if(item && !model->isObjectDescendentOf(mUUID, trash_id))
-    {
-        // move to trash, and restamp
-        LLInvFVBridge::changeItemParent(model, item, trash_id, true);
-        // delete was successful
-        return true;
-    }
-    return false;
-}
-
-bool LLItemBridge::isItemCopyable(bool can_copy_as_link) const
-{
-    LLViewerInventoryItem* item = getItem();
-    if (!item)
-    {
-        return false;
-    }
-    // Can't copy worn objects.
-    // Worn objects are tied to their inworld conterparts
-    // Copy of modified worn object will return object with obsolete asset and inventory
-    if (get_is_item_worn(mUUID))
-    {
-        return false;
-    }
-
-    static LLCachedControl<bool> inventory_linking(gSavedSettings, "InventoryLinking", true);
-    return (can_copy_as_link && inventory_linking)
-        || (mIsLink && inventory_linking)
-        || item->getPermissions().allowCopyBy(gAgent.getID());
-}
-
-LLViewerInventoryItem* LLItemBridge::getItem() const
-{
-    LLViewerInventoryItem* item = NULL;
-    LLInventoryModel* model = getInventoryModel();
-    if(model)
-    {
-        item = (LLViewerInventoryItem*)model->getItem(mUUID);
-    }
-    return item;
-}
-
-const LLUUID& LLItemBridge::getThumbnailUUID() const
-{
-    LLViewerInventoryItem* item = NULL;
-    LLInventoryModel* model = getInventoryModel();
-    if(model)
-    {
-        item = (LLViewerInventoryItem*)model->getItem(mUUID);
-    }
-    if (item)
-    {
-        return item->getThumbnailUUID();
-    }
-    return LLUUID::null;
-}
-
-bool LLItemBridge::isItemPermissive() const
-{
-    LLViewerInventoryItem* item = getItem();
-    if(item)
-    {
-        return item->getIsFullPerm();
-    }
-    return false;
-}
-
-// +=================================================+
-// |        LLFolderBridge                           |
-// +=================================================+
-
-LLHandle<LLFolderBridge> LLFolderBridge::sSelf;
-
-// Can be moved to another folder
-bool LLFolderBridge::isItemMovable() const
-{
-    LLInventoryObject* obj = getInventoryObject();
-    if(obj)
-    {
-        // If it's a protected type folder, we can't move it
-        if (LLFolderType::lookupIsProtectedType(((LLInventoryCategory*)obj)->getPreferredType()))
-            return false;
-        return true;
-    }
-    return false;
-}
-
-void LLFolderBridge::selectItem()
-{
-    LLViewerInventoryCategory* cat = gInventory.getCategory(getUUID());
-    if (cat)
-    {
-        cat->fetch();
-    }
-}
-
-void LLFolderBridge::buildDisplayName() const
-{
-    LLFolderType::EType preferred_type = getPreferredType();
-
-    // *TODO: to be removed when database supports multi language. This is a
-    // temporary attempt to display the inventory folder in the user locale.
-    // mantipov: *NOTE: be sure this code is synchronized with LLFriendCardsManager::findChildFolderUUID
-    //      it uses the same way to find localized string
-
-    // HACK: EXT - 6028 ([HARD CODED]? Inventory > Library > "Accessories" folder)
-    // Translation of Accessories folder in Library inventory folder
-    bool accessories = false;
-    if(getName() == "Accessories")
-    {
-        //To ensure that Accessories folder is in Library we have to check its parent folder.
-        //Due to parent LLFolderViewFloder is not set to this item yet we have to check its parent via Inventory Model
-        LLInventoryCategory* cat = gInventory.getCategory(getUUID());
-        if(cat)
-        {
-            const LLUUID& parent_folder_id = cat->getParentUUID();
-            accessories = (parent_folder_id == gInventory.getLibraryRootFolderID());
-        }
-    }
-
-    //"Accessories" inventory category has folder type FT_NONE. So, this folder
-    //can not be detected as protected with LLFolderType::lookupIsProtectedType
-    mDisplayName.assign(getName());
-    if (accessories || LLFolderType::lookupIsProtectedType(preferred_type))
-    {
-        LLTrans::findString(mDisplayName, std::string("InvFolder ") + getName(), LLSD());
-    }
-
-    mSearchableName.assign(mDisplayName);
-    mSearchableName.append(getLabelSuffix());
-    LLStringUtil::toUpper(mSearchableName);
-
-    //Name set, so trigger a sort
-    LLInventorySort sorter = static_cast<LLFolderViewModelInventory&>(mRootViewModel).getSorter();
-    if(mParent && sorter.isFoldersByName())
-    {
-        mParent->requestSort();
-    }
-}
-
-std::string LLFolderBridge::getLabelSuffix() const
-{
-    static LLCachedControl<bool> xui_debug(gSavedSettings, "DebugShowXUINames", 0);
-
-    if (mIsLoading && mTimeSinceRequestStart.getElapsedTimeF32() >= FOLDER_LOADING_MESSAGE_DELAY)
-    {
-        return llformat(" ( %s ) ", LLTrans::getString("LoadingData").c_str());
-    }
-    std::string suffix = "";
-    if (xui_debug)
-    {
-        LLInventoryModel::cat_array_t* cats;
-        LLInventoryModel::item_array_t* items;
-        gInventory.getDirectDescendentsOf(getUUID(), cats, items);
-
-        LLViewerInventoryCategory* cat = gInventory.getCategory(getUUID());
-        if (cat)
-        {
-            LLStringUtil::format_map_t args;
-            args["[FOLDER_COUNT]"] = llformat("%d", cats->size());
-            args["[ITEMS_COUNT]"] = llformat("%d", items->size());
-            args["[VERSION]"] = llformat("%d", cat->getVersion());
-            args["[VIEWER_DESCENDANT_COUNT]"] = llformat("%d", cats->size() + items->size());
-            args["[SERVER_DESCENDANT_COUNT]"] = llformat("%d", cat->getDescendentCount());
-            suffix = " " + LLTrans::getString("InventoryFolderDebug", args);
-        }
-    }
-    else if(mShowDescendantsCount)
-    {
-        LLInventoryModel::cat_array_t cat_array;
-        LLInventoryModel::item_array_t item_array;
-        gInventory.collectDescendents(getUUID(), cat_array, item_array, true);
-        S32 count = item_array.size();
-        if(count > 0)
-        {
-            std::ostringstream oss;
-            oss << count;
-            LLStringUtil::format_map_t args;
-            args["[ITEMS_COUNT]"] = oss.str();
-            suffix = " " + LLTrans::getString("InventoryItemsCount", args);
-        }
-    }
-
-    return LLInvFVBridge::getLabelSuffix() + suffix;
-}
-
-LLFontGL::StyleFlags LLFolderBridge::getLabelStyle() const
-{
-    return LLFontGL::NORMAL;
-}
-
-const LLUUID& LLFolderBridge::getThumbnailUUID() const
-{
-    LLViewerInventoryCategory* cat = getCategory();
-    if (cat)
-    {
-        return cat->getThumbnailUUID();
-    }
-    return LLUUID::null;
-}
-
-void LLFolderBridge::update()
-{
-    // we know we have children but  haven't  fetched them (doesn't obey filter)
-    bool loading = !isUpToDate() && hasChildren() && mFolderViewItem->isOpen();
-
-    if (loading != mIsLoading)
-    {
-        if ( loading )
-        {
-            // Measure how long we've been in the loading state
-            mTimeSinceRequestStart.reset();
-        }
-        mIsLoading = loading;
-
-        mFolderViewItem->refresh();
-    }
-}
-
-// Can be destroyed (or moved to trash)
-bool LLFolderBridge::isItemRemovable(bool check_worn) const
-{
-    if (!get_is_category_and_children_removable(getInventoryModel(), mUUID, check_worn))
-    {
-        return false;
-    }
-
-    if (isMarketplaceListingsFolder()
-        && (!LLMarketplaceData::instance().isSLMDataFetched() || LLMarketplaceData::instance().getActivationState(mUUID)))
-    {
-        return false;
-    }
-
-    return true;
-}
-
-bool LLFolderBridge::isUpToDate() const
-{
-    LLInventoryModel* model = getInventoryModel();
-    if(!model) return false;
-    LLViewerInventoryCategory* category = (LLViewerInventoryCategory*)model->getCategory(mUUID);
-    if( !category )
-    {
-        return false;
-    }
-
-    return category->getVersion() != LLViewerInventoryCategory::VERSION_UNKNOWN;
-}
-
-bool LLFolderBridge::isItemCopyable(bool can_copy_as_link) const
-{
-    if (can_copy_as_link && !LLFolderType::lookupIsProtectedType(getPreferredType()))
-    {
-        // Can copy and paste unprotected folders as links
-        return true;
-    }
-
-    // Folders are copyable if items in them are, recursively, copyable.
-
-    // Get the content of the folder
-    LLInventoryModel::cat_array_t* cat_array;
-    LLInventoryModel::item_array_t* item_array;
-    gInventory.getDirectDescendentsOf(mUUID,cat_array,item_array);
-
-    // Check the items
-    LLInventoryModel::item_array_t item_array_copy = *item_array;
-    for (LLInventoryModel::item_array_t::iterator iter = item_array_copy.begin(); iter != item_array_copy.end(); iter++)
-    {
-        LLInventoryItem* item = *iter;
-        LLItemBridge item_br(mInventoryPanel.get(), mRoot, item->getUUID());
-        if (!item_br.isItemCopyable(false))
-        {
-            return false;
-        }
-    }
-
-    // Check the folders
-    LLInventoryModel::cat_array_t cat_array_copy = *cat_array;
-    for (LLInventoryModel::cat_array_t::iterator iter = cat_array_copy.begin(); iter != cat_array_copy.end(); iter++)
-    {
-        LLViewerInventoryCategory* category = *iter;
-        LLFolderBridge cat_br(mInventoryPanel.get(), mRoot, category->getUUID());
-        if (!cat_br.isItemCopyable(false))
-        {
-            return false;
-        }
-    }
-
-    return true;
-}
-
-bool LLFolderBridge::isClipboardPasteable() const
-{
-    if ( ! LLInvFVBridge::isClipboardPasteable() )
-        return false;
-
-    // Don't allow pasting duplicates to the Calling Card/Friends subfolders, see bug EXT-1599
-    if ( LLFriendCardsManager::instance().isCategoryInFriendFolder( getCategory() ) )
-    {
-        LLInventoryModel* model = getInventoryModel();
-        if ( !model )
-        {
-            return false;
-        }
-
-        std::vector<LLUUID> objects;
-        LLClipboard::instance().pasteFromClipboard(objects);
-        const LLViewerInventoryCategory *current_cat = getCategory();
-
-        // Search for the direct descendent of current Friends subfolder among all pasted items,
-        // and return false if is found.
-        for(S32 i = objects.size() - 1; i >= 0; --i)
-        {
-            const LLUUID &obj_id = objects.at(i);
-            if ( LLFriendCardsManager::instance().isObjDirectDescendentOfCategory(model->getObject(obj_id), current_cat) )
-            {
-                return false;
-            }
-        }
-
-    }
-    return true;
-}
-
-bool LLFolderBridge::isClipboardPasteableAsLink() const
-{
-    // Check normal paste-as-link permissions
-    if (!LLInvFVBridge::isClipboardPasteableAsLink())
-    {
-        return false;
-    }
-
-    const LLInventoryModel* model = getInventoryModel();
-    if (!model)
-    {
-        return false;
-    }
-
-    const LLViewerInventoryCategory *current_cat = getCategory();
-    if (current_cat)
-    {
-        const bool is_in_friend_folder = LLFriendCardsManager::instance().isCategoryInFriendFolder( current_cat );
-        const LLUUID &current_cat_id = current_cat->getUUID();
-        std::vector<LLUUID> objects;
-        LLClipboard::instance().pasteFromClipboard(objects);
-        S32 count = objects.size();
-        for(S32 i = 0; i < count; i++)
-        {
-            const LLUUID &obj_id = objects.at(i);
-            const LLInventoryCategory *cat = model->getCategory(obj_id);
-            if (cat)
-            {
-                const LLUUID &cat_id = cat->getUUID();
-                // Don't allow recursive pasting
-                if ((cat_id == current_cat_id) ||
-                    model->isObjectDescendentOf(current_cat_id, cat_id))
-                {
-                    return false;
-                }
-            }
-            // Don't allow pasting duplicates to the Calling Card/Friends subfolders, see bug EXT-1599
-            if ( is_in_friend_folder )
-            {
-                // If object is direct descendent of current Friends subfolder than return false.
-                // Note: We can't use 'const LLInventoryCategory *cat', because it may be null
-                // in case type of obj_id is LLInventoryItem.
-                if ( LLFriendCardsManager::instance().isObjDirectDescendentOfCategory(model->getObject(obj_id), current_cat) )
-                {
-                    return false;
-                }
-            }
-        }
-    }
-    return true;
-
-}
-
-
-bool LLFolderBridge::dragCategoryIntoFolder(LLInventoryCategory* inv_cat,
-                                            bool drop,
-                                            std::string& tooltip_msg,
-                                            bool is_link,
-                                            bool user_confirm,
-                                            LLPointer<LLInventoryCallback> cb)
-{
-
-    LLInventoryModel* model = getInventoryModel();
-
-    if (!inv_cat) return false; // shouldn't happen, but in case item is incorrectly parented in which case inv_cat will be NULL
-    if (!model) return false;
-    if (!isAgentAvatarValid()) return false;
-    if (!isAgentInventory()) return false; // cannot drag categories into library
-
-    LLInventoryPanel* destination_panel = mInventoryPanel.get();
-    if (!destination_panel) return false;
-
-    LLInventoryFilter* filter = getInventoryFilter();
-    if (!filter) return false;
-
-    const LLUUID &cat_id = inv_cat->getUUID();
-    const LLUUID &current_outfit_id = model->findCategoryUUIDForType(LLFolderType::FT_CURRENT_OUTFIT);
-    const LLUUID &marketplacelistings_id = model->findCategoryUUIDForType(LLFolderType::FT_MARKETPLACE_LISTINGS);
-    const LLUUID from_folder_uuid = inv_cat->getParentUUID();
-
-    const bool move_is_into_current_outfit = (mUUID == current_outfit_id);
-    const bool move_is_into_marketplacelistings = model->isObjectDescendentOf(mUUID, marketplacelistings_id);
-    const bool move_is_from_marketplacelistings = model->isObjectDescendentOf(cat_id, marketplacelistings_id);
-
-    // check to make sure source is agent inventory, and is represented there.
-    LLToolDragAndDrop::ESource source = LLToolDragAndDrop::getInstance()->getSource();
-    const bool is_agent_inventory = (model->getCategory(cat_id) != NULL)
-        && (LLToolDragAndDrop::SOURCE_AGENT == source);
-
-    bool accept = false;
-    U64 filter_types = filter->getFilterTypes();
-    bool use_filter = filter_types && (filter_types&LLInventoryFilter::FILTERTYPE_DATE || (filter_types&LLInventoryFilter::FILTERTYPE_OBJECT)==0);
-
-    if (is_agent_inventory)
-    {
-        const LLUUID &trash_id = model->findCategoryUUIDForType(LLFolderType::FT_TRASH);
-        const LLUUID &landmarks_id = model->findCategoryUUIDForType(LLFolderType::FT_LANDMARK);
-        const LLUUID &my_outifts_id = model->findCategoryUUIDForType(LLFolderType::FT_MY_OUTFITS);
-        const LLUUID &lost_and_found_id = model->findCategoryUUIDForType(LLFolderType::FT_LOST_AND_FOUND);
-
-        const bool move_is_into_trash = (mUUID == trash_id) || model->isObjectDescendentOf(mUUID, trash_id);
-        const bool move_is_into_my_outfits = (mUUID == my_outifts_id) || model->isObjectDescendentOf(mUUID, my_outifts_id);
-        const bool move_is_into_outfit = move_is_into_my_outfits || (getCategory() && getCategory()->getPreferredType()==LLFolderType::FT_OUTFIT);
-        const bool move_is_into_current_outfit = (getCategory() && getCategory()->getPreferredType()==LLFolderType::FT_CURRENT_OUTFIT);
-        const bool move_is_into_landmarks = (mUUID == landmarks_id) || model->isObjectDescendentOf(mUUID, landmarks_id);
-        const bool move_is_into_lost_and_found = model->isObjectDescendentOf(mUUID, lost_and_found_id);
-
-        //--------------------------------------------------------------------------------
-        // Determine if folder can be moved.
-        //
-
-        bool is_movable = true;
-
-        if (is_movable && (marketplacelistings_id == cat_id))
-        {
-            is_movable = false;
-            tooltip_msg = LLTrans::getString("TooltipOutboxCannotMoveRoot");
-        }
-        if (is_movable && move_is_from_marketplacelistings && LLMarketplaceData::instance().getActivationState(cat_id))
-        {
-            // If the incoming folder is listed and active (and is therefore either the listing or the version folder),
-            // then moving is *not* allowed
-            is_movable = false;
-            tooltip_msg = LLTrans::getString("TooltipOutboxDragActive");
-        }
-        if (is_movable && (mUUID == cat_id))
-        {
-            is_movable = false;
-            tooltip_msg = LLTrans::getString("TooltipDragOntoSelf");
-        }
-        if (is_movable && (model->isObjectDescendentOf(mUUID, cat_id)))
-        {
-            is_movable = false;
-            tooltip_msg = LLTrans::getString("TooltipDragOntoOwnChild");
-        }
-        if (is_movable && LLFolderType::lookupIsProtectedType(inv_cat->getPreferredType()))
-        {
-            is_movable = false;
-            // tooltip?
-        }
-
-        U32 max_items_to_wear = gSavedSettings.getU32("WearFolderLimit");
-        if (is_movable && move_is_into_outfit)
-        {
-            if (mUUID == my_outifts_id)
-            {
-                if (source != LLToolDragAndDrop::SOURCE_AGENT || move_is_from_marketplacelistings)
-                {
-                    tooltip_msg = LLTrans::getString("TooltipOutfitNotInInventory");
-                    is_movable = false;
-                }
-                else if (can_move_to_my_outfits(model, inv_cat, max_items_to_wear))
-                {
-                    is_movable = true;
-                }
-                else
-                {
-                    tooltip_msg = LLTrans::getString("TooltipCantCreateOutfit");
-                    is_movable = false;
-                }
-            }
-            else if(getCategory() && getCategory()->getPreferredType() == LLFolderType::FT_NONE)
-            {
-                is_movable = ((inv_cat->getPreferredType() == LLFolderType::FT_NONE) || (inv_cat->getPreferredType() == LLFolderType::FT_OUTFIT));
-            }
-            else
-            {
-                is_movable = false;
-            }
-        }
-        if(is_movable && move_is_into_current_outfit && is_link)
-        {
-            is_movable = false;
-        }
-        if (is_movable && move_is_into_lost_and_found)
-        {
-            is_movable = false;
-        }
-        if (is_movable && (mUUID == model->findCategoryUUIDForType(LLFolderType::FT_FAVORITE)))
-        {
-            is_movable = false;
-            // tooltip?
-        }
-        if (is_movable && (getPreferredType() == LLFolderType::FT_MARKETPLACE_STOCK))
-        {
-            // One cannot move a folder into a stock folder
-            is_movable = false;
-            // tooltip?
-        }
-
-        LLInventoryModel::cat_array_t descendent_categories;
-        LLInventoryModel::item_array_t descendent_items;
-        if (is_movable)
-        {
-            model->collectDescendents(cat_id, descendent_categories, descendent_items, false);
-            for (S32 i=0; i < descendent_categories.size(); ++i)
-            {
-                LLInventoryCategory* category = descendent_categories[i];
-                if(LLFolderType::lookupIsProtectedType(category->getPreferredType()))
-                {
-                    // Can't move "special folders" (e.g. Textures Folder).
-                    is_movable = false;
-                    break;
-                }
-            }
-        }
-        if (is_movable
-            && move_is_into_current_outfit
-            && descendent_items.size() > max_items_to_wear)
-        {
-            LLInventoryModel::cat_array_t cats;
-            LLInventoryModel::item_array_t items;
-            LLFindWearablesEx not_worn(/*is_worn=*/ false, /*include_body_parts=*/ false);
-            gInventory.collectDescendentsIf(cat_id,
-                cats,
-                items,
-                LLInventoryModel::EXCLUDE_TRASH,
-                not_worn);
-
-            if (items.size() > max_items_to_wear)
-            {
-                // Can't move 'large' folders into current outfit: MAINT-4086
-                is_movable = false;
-                LLStringUtil::format_map_t args;
-                args["AMOUNT"] = llformat("%d", max_items_to_wear);
-                tooltip_msg = LLTrans::getString("TooltipTooManyWearables",args);
-            }
-        }
-        if (is_movable && move_is_into_trash)
-        {
-            for (S32 i=0; i < descendent_items.size(); ++i)
-            {
-                LLInventoryItem* item = descendent_items[i];
-                if (get_is_item_worn(item->getUUID()))
-                {
-                    is_movable = false;
-                    break; // It's generally movable, but not into the trash.
-                }
-            }
-        }
-        if (is_movable && move_is_into_landmarks)
-        {
-            for (S32 i=0; i < descendent_items.size(); ++i)
-            {
-                LLViewerInventoryItem* item = descendent_items[i];
-
-                // Don't move anything except landmarks and categories into Landmarks folder.
-                // We use getType() instead of getActua;Type() to allow links to landmarks and folders.
-                if (LLAssetType::AT_LANDMARK != item->getType() && LLAssetType::AT_CATEGORY != item->getType())
-                {
-                    is_movable = false;
-                    break; // It's generally movable, but not into Landmarks.
-                }
-            }
-        }
-
-        if (is_movable && move_is_into_marketplacelistings)
-        {
-            const LLViewerInventoryCategory * master_folder = model->getFirstDescendantOf(marketplacelistings_id, mUUID);
-            LLViewerInventoryCategory * dest_folder = getCategory();
-            S32 bundle_size = (drop ? 1 : LLToolDragAndDrop::instance().getCargoCount());
-            is_movable = can_move_folder_to_marketplace(master_folder, dest_folder, inv_cat, tooltip_msg, bundle_size);
-        }
-
-        if (is_movable && !move_is_into_landmarks)
-        {
-            LLInventoryPanel* active_panel = LLInventoryPanel::getActiveInventoryPanel(false);
-            is_movable = active_panel != NULL;
-
-            // For a folder to pass the filter all its descendants are required to pass.
-            // We make this exception to allow reordering folders within an inventory panel,
-            // which has a filter applied, like Recent tab for example.
-            // There may be folders which are displayed because some of their descendants pass
-            // the filter, but other don't, and thus remain hidden. Without this check,
-            // such folders would not be allowed to be moved within a panel.
-            if (destination_panel == active_panel)
-            {
-                is_movable = true;
-            }
-            else
-            {
-                LLFolderView* active_folder_view = NULL;
-
-                if (is_movable)
-                {
-                    active_folder_view = active_panel->getRootFolder();
-                    is_movable = active_folder_view != NULL;
-                }
-
-                if (is_movable && use_filter)
-                {
-                    // Check whether the folder being dragged from active inventory panel
-                    // passes the filter of the destination panel.
-                    is_movable = check_category(model, cat_id, active_panel, filter);
-                }
-            }
-        }
-        //
-        //--------------------------------------------------------------------------------
-
-        accept = is_movable;
-
-        if (accept && drop)
-        {
-            // Dropping in or out of marketplace needs (sometimes) confirmation
-            if (user_confirm && (move_is_from_marketplacelistings || move_is_into_marketplacelistings))
-            {
-                if (move_is_from_marketplacelistings && (LLMarketplaceData::instance().isInActiveFolder(cat_id) ||
-                                                         LLMarketplaceData::instance().isListedAndActive(cat_id)))
-                {
-                    if (LLMarketplaceData::instance().isListed(cat_id) || LLMarketplaceData::instance().isVersionFolder(cat_id))
-                    {
-                        // Move the active version folder or listing folder itself outside marketplace listings will unlist the listing so ask that question specifically
-                        LLNotificationsUtil::add("ConfirmMerchantUnlist", LLSD(), LLSD(), boost::bind(&LLFolderBridge::callback_dropCategoryIntoFolder, this, _1, _2, inv_cat));
-                    }
-                    else
-                    {
-                        // Any other case will simply modify but not unlist an active listed listing
-                        LLNotificationsUtil::add("ConfirmMerchantActiveChange", LLSD(), LLSD(), boost::bind(&LLFolderBridge::callback_dropCategoryIntoFolder, this, _1, _2, inv_cat));
-                    }
-                    return true;
-                }
-                if (move_is_from_marketplacelistings && LLMarketplaceData::instance().isVersionFolder(cat_id))
-                {
-                    // Moving the version folder from its location will deactivate it. Ask confirmation.
-                    LLNotificationsUtil::add("ConfirmMerchantClearVersion", LLSD(), LLSD(), boost::bind(&LLFolderBridge::callback_dropCategoryIntoFolder, this, _1, _2, inv_cat));
-                    return true;
-                }
-                if (move_is_into_marketplacelistings && LLMarketplaceData::instance().isInActiveFolder(mUUID))
-                {
-                    // Moving something in an active listed listing will modify it. Ask confirmation.
-                    LLNotificationsUtil::add("ConfirmMerchantActiveChange", LLSD(), LLSD(), boost::bind(&LLFolderBridge::callback_dropCategoryIntoFolder, this, _1, _2, inv_cat));
-                    return true;
-                }
-                if (move_is_from_marketplacelistings && LLMarketplaceData::instance().isListed(cat_id))
-                {
-                    // Moving a whole listing folder will result in archival of SLM data. Ask confirmation.
-                    LLNotificationsUtil::add("ConfirmListingCutOrDelete", LLSD(), LLSD(), boost::bind(&LLFolderBridge::callback_dropCategoryIntoFolder, this, _1, _2, inv_cat));
-                    return true;
-                }
-                if (move_is_into_marketplacelistings && !move_is_from_marketplacelistings)
-                {
-                    LLNotificationsUtil::add("ConfirmMerchantMoveInventory", LLSD(), LLSD(), boost::bind(&LLFolderBridge::callback_dropCategoryIntoFolder, this, _1, _2, inv_cat));
-                    return true;
-                }
-            }
-            // Look for any gestures and deactivate them
-            if (move_is_into_trash)
-            {
-                for (S32 i=0; i < descendent_items.size(); i++)
-                {
-                    LLInventoryItem* item = descendent_items[i];
-                    if (item->getType() == LLAssetType::AT_GESTURE
-                        && LLGestureMgr::instance().isGestureActive(item->getUUID()))
-                    {
-                        LLGestureMgr::instance().deactivateGesture(item->getUUID());
-                    }
-                }
-            }
-
-            if (mUUID == my_outifts_id)
-            {
-                // Category can contains objects,
-                // create a new folder and populate it with links to original objects
-                dropToMyOutfits(inv_cat, cb);
-            }
-            // if target is current outfit folder we use link
-            else if (move_is_into_current_outfit &&
-                (inv_cat->getPreferredType() == LLFolderType::FT_NONE ||
-                inv_cat->getPreferredType() == LLFolderType::FT_OUTFIT))
-            {
-                // traverse category and add all contents to currently worn.
-                bool append = true;
-                LLAppearanceMgr::instance().wearInventoryCategory(inv_cat, false, append);
-                if (cb) cb->fire(inv_cat->getUUID());
-            }
-            else if (move_is_into_marketplacelistings)
-            {
-                move_folder_to_marketplacelistings(inv_cat, mUUID);
-                if (cb) cb->fire(inv_cat->getUUID());
-            }
-            else
-            {
-                if (model->isObjectDescendentOf(cat_id, model->findCategoryUUIDForType(LLFolderType::FT_INBOX)))
-                {
-                    set_dad_inbox_object(cat_id);
-                }
-
-                // Reparent the folder and restamp children if it's moving
-                // into trash.
-                LLInvFVBridge::changeCategoryParent(
-                    model,
-                    (LLViewerInventoryCategory*)inv_cat,
-                    mUUID,
-                    move_is_into_trash);
-                if (cb) cb->fire(inv_cat->getUUID());
-            }
-            if (move_is_from_marketplacelistings)
-            {
-                // If we are moving a folder at the listing folder level (i.e. its parent is the marketplace listings folder)
-                if (from_folder_uuid == marketplacelistings_id)
-                {
-                    // Clear the folder from the marketplace in case it is a listing folder
-                    if (LLMarketplaceData::instance().isListed(cat_id))
-                    {
-                        LLMarketplaceData::instance().clearListing(cat_id);
-                    }
-                }
-                else
-                {
-                    // If we move from within an active (listed) listing, checks that it's still valid, if not, unlist
-                    LLUUID version_folder_id = LLMarketplaceData::instance().getActiveFolder(from_folder_uuid);
-                    if (version_folder_id.notNull())
-                    {
-                        LLMarketplaceValidator::getInstance()->validateMarketplaceListings(
-                            version_folder_id,
-                            [version_folder_id](bool result)
-                        {
-                            if (!result)
-                            {
-                                LLMarketplaceData::instance().activateListing(version_folder_id, false);
-                            }
-                        }
-                        );
-                    }
-                    // In all cases, update the listing we moved from so suffix are updated
-                    update_marketplace_category(from_folder_uuid);
-                    if (cb) cb->fire(inv_cat->getUUID());
-                }
-            }
-        }
-    }
-    else if (LLToolDragAndDrop::SOURCE_WORLD == source)
-    {
-        if (move_is_into_marketplacelistings)
-        {
-            tooltip_msg = LLTrans::getString("TooltipOutboxNotInInventory");
-            accept = false;
-        }
-        else
-        {
-            // Todo: fix me. moving from task inventory doesn't have a completion callback,
-            // yet making a copy creates new item id so this doesn't work right
-            std::function<void(S32, void*, const LLMoveInv*)> callback = [cb](S32, void*, const LLMoveInv* move_inv) mutable
-            {
-                two_uuids_list_t::const_iterator move_it;
-                for (move_it = move_inv->mMoveList.begin();
-                     move_it != move_inv->mMoveList.end();
-                     ++move_it)
-                {
-                    if (cb)
-                    {
-                        cb->fire(move_it->second);
-                    }
-                }
-            };
-            accept = move_inv_category_world_to_agent(cat_id, mUUID, drop, callback, NULL, filter);
-        }
-    }
-    else if (LLToolDragAndDrop::SOURCE_LIBRARY == source)
-    {
-        if (move_is_into_marketplacelistings)
-        {
-            tooltip_msg = LLTrans::getString("TooltipOutboxNotInInventory");
-            accept = false;
-        }
-        else
-        {
-            // Accept folders that contain complete outfits.
-            accept = move_is_into_current_outfit && LLAppearanceMgr::instance().getCanMakeFolderIntoOutfit(cat_id);
-        }
-
-        if (accept && drop)
-        {
-            LLAppearanceMgr::instance().wearInventoryCategory(inv_cat, true, false);
-        }
-    }
-
-    return accept;
-}
-
-void warn_move_inventory(LLViewerObject* object, std::shared_ptr<LLMoveInv> move_inv)
-{
-    const char* dialog = NULL;
-    if (object->flagScripted())
-    {
-        dialog = "MoveInventoryFromScriptedObject";
-    }
-    else
-    {
-        dialog = "MoveInventoryFromObject";
-    }
-
-    static LLNotificationPtr notification_ptr;
-    static std::shared_ptr<LLMoveInv> inv_ptr;
-
-    // Notification blocks user from interacting with inventories so everything that comes after first message
-    // is part of this message - don'r show it again
-    // Note: workaround for MAINT-5495 untill proper refactoring and warning system for Drag&Drop can be made.
-    if (notification_ptr == NULL
-        || !notification_ptr->isActive()
-        || LLNotificationsUtil::find(notification_ptr->getID()) == NULL
-        || inv_ptr->mCategoryID != move_inv->mCategoryID
-        || inv_ptr->mObjectID != move_inv->mObjectID)
-    {
-        notification_ptr = LLNotificationsUtil::add(dialog, LLSD(), LLSD(), boost::bind(move_task_inventory_callback, _1, _2, move_inv));
-        inv_ptr = move_inv;
-    }
-    else
-    {
-        // Notification is alive and not responded, operating inv_ptr should be safe so attach new data
-        two_uuids_list_t::iterator move_it;
-        for (move_it = move_inv->mMoveList.begin();
-            move_it != move_inv->mMoveList.end();
-            ++move_it)
-        {
-            inv_ptr->mMoveList.push_back(*move_it);
-        }
-        move_inv.reset();
-    }
-}
-
-// Move/copy all inventory items from the Contents folder of an in-world
-// object to the agent's inventory, inside a given category.
-bool move_inv_category_world_to_agent(const LLUUID& object_id,
-                                      const LLUUID& category_id,
-                                      bool drop,
-                                      std::function<void(S32, void*, const LLMoveInv*)> callback,
-                                      void* user_data,
-                                      LLInventoryFilter* filter)
-{
-    // Make sure the object exists. If we allowed dragging from
-    // anonymous objects, it would be possible to bypass
-    // permissions.
-    // content category has same ID as object itself
-    LLViewerObject* object = gObjectList.findObject(object_id);
-    if(!object)
-    {
-        LL_INFOS() << "Object not found for drop." << LL_ENDL;
-        return false;
-    }
-
-    // this folder is coming from an object, as there is only one folder in an object, the root,
-    // we need to collect the entire contents and handle them as a group
-    LLInventoryObject::object_list_t inventory_objects;
-    object->getInventoryContents(inventory_objects);
-
-    if (inventory_objects.empty())
-    {
-        LL_INFOS() << "Object contents not found for drop." << LL_ENDL;
-        return false;
-    }
-
-    bool accept = false;
-    bool is_move = false;
-    bool use_filter = false;
-    if (filter)
-    {
-        U64 filter_types = filter->getFilterTypes();
-        use_filter = filter_types && (filter_types&LLInventoryFilter::FILTERTYPE_DATE || (filter_types&LLInventoryFilter::FILTERTYPE_OBJECT)==0);
-    }
-
-    // coming from a task. Need to figure out if the person can
-    // move/copy this item.
-    LLInventoryObject::object_list_t::iterator it = inventory_objects.begin();
-    LLInventoryObject::object_list_t::iterator end = inventory_objects.end();
-    for ( ; it != end; ++it)
-    {
-        LLInventoryItem* item = dynamic_cast<LLInventoryItem*>(it->get());
-        if (!item)
-        {
-            LL_WARNS() << "Invalid inventory item for drop" << LL_ENDL;
-            continue;
-        }
-
-        // coming from a task. Need to figure out if the person can
-        // move/copy this item.
-        LLPermissions perm(item->getPermissions());
-        if((perm.allowCopyBy(gAgent.getID(), gAgent.getGroupID())
-            && perm.allowTransferTo(gAgent.getID())))
-//          || gAgent.isGodlike())
-        {
-            accept = true;
-        }
-        else if(object->permYouOwner())
-        {
-            // If the object cannot be copied, but the object the
-            // inventory is owned by the agent, then the item can be
-            // moved from the task to agent inventory.
-            is_move = true;
-            accept = true;
-        }
-
-        if (accept && use_filter)
-        {
-            accept = filter->check(item);
-        }
-
-        if (!accept)
-        {
-            break;
-        }
-    }
-
-    if(drop && accept)
-    {
-        it = inventory_objects.begin();
-        std::shared_ptr<LLMoveInv> move_inv(new LLMoveInv);
-        move_inv->mObjectID = object_id;
-        move_inv->mCategoryID = category_id;
-        move_inv->mCallback = callback;
-        move_inv->mUserData = user_data;
-
-        for ( ; it != end; ++it)
-        {
-            two_uuids_t two(category_id, (*it)->getUUID());
-            move_inv->mMoveList.push_back(two);
-        }
-
-        if(is_move)
-        {
-            // Callback called from within here.
-            warn_move_inventory(object, move_inv);
-        }
-        else
-        {
-            LLNotification::Params params("MoveInventoryFromObject");
-            params.functor.function(boost::bind(move_task_inventory_callback, _1, _2, move_inv));
-            LLNotifications::instance().forceResponse(params, 0);
-        }
-    }
-    return accept;
-}
-
-void LLRightClickInventoryFetchDescendentsObserver::execute(bool clear_observer)
-{
-    // Bail out immediately if no descendents
-    if( mComplete.empty() )
-    {
-        LL_WARNS() << "LLRightClickInventoryFetchDescendentsObserver::done with empty mCompleteFolders" << LL_ENDL;
-        if (clear_observer)
-        {
-        gInventory.removeObserver(this);
-        delete this;
-        }
-        return;
-    }
-
-    // Copy the list of complete fetched folders while "this" is still valid
-    uuid_vec_t completed_folder = mComplete;
-
-    // Clean up, and remove this as an observer now since recursive calls
-    // could notify observers and throw us into an infinite loop.
-    if (clear_observer)
-    {
-        gInventory.removeObserver(this);
-        delete this;
-    }
-
-    for (uuid_vec_t::iterator current_folder = completed_folder.begin(); current_folder != completed_folder.end(); ++current_folder)
-    {
-        // Get the information on the fetched folder items and subfolders and fetch those
-        LLInventoryModel::cat_array_t* cat_array;
-        LLInventoryModel::item_array_t* item_array;
-        gInventory.getDirectDescendentsOf(*current_folder, cat_array, item_array);
-
-        S32 item_count(0);
-        if( item_array )
-        {
-            item_count = item_array->size();
-        }
-
-        S32 cat_count(0);
-        if( cat_array )
-        {
-            cat_count = cat_array->size();
-        }
-
-        // Move to next if current folder empty
-        if ((item_count == 0) && (cat_count == 0))
-        {
-            continue;
-        }
-
-        uuid_vec_t ids;
-        LLRightClickInventoryFetchObserver* outfit = NULL;
-        LLRightClickInventoryFetchDescendentsObserver* categories = NULL;
-
-        // Fetch the items
-        if (item_count)
-        {
-            for (S32 i = 0; i < item_count; ++i)
-            {
-                ids.push_back(item_array->at(i)->getUUID());
-            }
-            outfit = new LLRightClickInventoryFetchObserver(ids);
-        }
-        // Fetch the subfolders
-        if (cat_count)
-        {
-            for (S32 i = 0; i < cat_count; ++i)
-            {
-                ids.push_back(cat_array->at(i)->getUUID());
-            }
-            categories = new LLRightClickInventoryFetchDescendentsObserver(ids);
-        }
-
-        // Perform the item fetch
-        if (outfit)
-        {
-    outfit->startFetch();
-            outfit->execute();              // Not interested in waiting and this will be right 99% of the time.
-            delete outfit;
-//Uncomment the following code for laggy Inventory UI.
-            /*
-             if (outfit->isFinished())
-    {
-    // everything is already here - call done.
-                outfit->execute();
-                delete outfit;
-    }
-    else
-    {
-                // it's all on its way - add an observer, and the inventory
-    // will call done for us when everything is here.
-    gInventory.addObserver(outfit);
-            }
-            */
-        }
-        // Perform the subfolders fetch : this is where we truly recurse down the folder hierarchy
-        if (categories)
-        {
-            categories->startFetch();
-            if (categories->isFinished())
-            {
-                // everything is already here - call done.
-                categories->execute();
-                delete categories;
-            }
-            else
-            {
-                // it's all on its way - add an observer, and the inventory
-                // will call done for us when everything is here.
-                gInventory.addObserver(categories);
-            }
-        }
-    }
-}
-
-
-//~~~~~~~~~~~~~~~~~~~~~~~~~~~~~~~~~~~~~~~~~~~~~~~~~~~~~~~~~~~~~~~~
-// Class LLInventoryWearObserver
-//
-// Observer for "copy and wear" operation to support knowing
-// when the all of the contents have been added to inventory.
-//~~~~~~~~~~~~~~~~~~~~~~~~~~~~~~~~~~~~~~~~~~~~~~~~~~~~~~~~~~~~~~~~
-class LLInventoryCopyAndWearObserver : public LLInventoryObserver
-{
-public:
-    LLInventoryCopyAndWearObserver(const LLUUID& cat_id, int count, bool folder_added=false, bool replace=false) :
-        mCatID(cat_id), mContentsCount(count), mFolderAdded(folder_added), mReplace(replace){}
-    virtual ~LLInventoryCopyAndWearObserver() {}
-    virtual void changed(U32 mask);
-
-protected:
-    LLUUID mCatID;
-    int    mContentsCount;
-    bool   mFolderAdded;
-    bool   mReplace;
-};
-
-
-
-void LLInventoryCopyAndWearObserver::changed(U32 mask)
-{
-    if((mask & (LLInventoryObserver::ADD)) != 0)
-    {
-        if (!mFolderAdded)
-        {
-            const std::set<LLUUID>& changed_items = gInventory.getChangedIDs();
-
-            std::set<LLUUID>::const_iterator id_it = changed_items.begin();
-            std::set<LLUUID>::const_iterator id_end = changed_items.end();
-            for (;id_it != id_end; ++id_it)
-            {
-                if ((*id_it) == mCatID)
-                {
-                    mFolderAdded = true;
-                    break;
-                }
-            }
-        }
-
-        if (mFolderAdded)
-        {
-            LLViewerInventoryCategory* category = gInventory.getCategory(mCatID);
-            if (NULL == category)
-            {
-                LL_WARNS() << "gInventory.getCategory(" << mCatID
-                        << ") was NULL" << LL_ENDL;
-            }
-            else
-            {
-                if (category->getDescendentCount() ==
-                    mContentsCount)
-                {
-                    gInventory.removeObserver(this);
-                    LLAppearanceMgr::instance().wearInventoryCategory(category, false, !mReplace);
-                    delete this;
-                }
-            }
-        }
-
-    }
-}
-
-
-
-void LLFolderBridge::performAction(LLInventoryModel* model, std::string action)
-{
-    if ("open" == action)
-    {
-        LLFolderViewFolder *f = dynamic_cast<LLFolderViewFolder   *>(mInventoryPanel.get()->getItemByID(mUUID));
-        if (f)
-        {
-            f->toggleOpen();
-        }
-
-        return;
-    }
-    else if ("thumbnail" == action)
-    {
-        LLSD data(mUUID);
-        LLFloaterReg::showInstance("change_item_thumbnail", data);
-        return;
-    }
-    else if ("paste" == action)
-    {
-        pasteFromClipboard();
-        return;
-    }
-    else if ("paste_link" == action)
-    {
-        pasteLinkFromClipboard();
-        return;
-    }
-    else if ("properties" == action)
-    {
-        showProperties();
-        return;
-    }
-    else if ("replaceoutfit" == action)
-    {
-        modifyOutfit(false);
-        return;
-    }
-    else if ("addtooutfit" == action)
-    {
-        modifyOutfit(true);
-        return;
-    }
-    else if ("show_in_main_panel" == action)
-    {
-        LLInventoryPanel::openInventoryPanelAndSetSelection(true, mUUID, true);
-        return;
-    }
-    else if ("cut" == action)
-    {
-        cutToClipboard();
-        return;
-    }
-    else if ("copy" == action)
-    {
-        copyToClipboard();
-        return;
-    }
-    else if ("removefromoutfit" == action)
-    {
-        LLInventoryModel* model = getInventoryModel();
-        if(!model) return;
-        LLViewerInventoryCategory* cat = getCategory();
-        if(!cat) return;
-
-        LLAppearanceMgr::instance().takeOffOutfit( cat->getLinkedUUID() );
-        return;
-    }
-    else if ("copyoutfittoclipboard" == action)
-    {
-        copyOutfitToClipboard();
-    }
-    else if ("purge" == action)
-    {
-        purgeItem(model, mUUID);
-        return;
-    }
-    else if ("restore" == action)
-    {
-        restoreItem();
-        return;
-    }
-    else if ("marketplace_list" == action)
-    {
-        if (depth_nesting_in_marketplace(mUUID) == 1)
-        {
-            LLUUID version_folder_id = LLMarketplaceData::instance().getVersionFolder(mUUID);
-            mMessage = "";
-
-            LLMarketplaceValidator::getInstance()->validateMarketplaceListings(
-                version_folder_id,
-                [this](bool result)
-            {
-                // todo: might need to ensure bridge/mUUID exists or this will cause crashes
-                if (!result)
-                {
-                    LLSD subs;
-                    subs["[ERROR_CODE]"] = mMessage;
-                    LLNotificationsUtil::add("MerchantListingFailed", subs);
-                }
-                else
-                {
-                    LLMarketplaceData::instance().activateListing(mUUID, true);
-                }
-            },
-                boost::bind(&LLFolderBridge::gatherMessage, this, _1, _2, _3)
-            );
-        }
-        return;
-    }
-    else if ("marketplace_activate" == action)
-    {
-        if (depth_nesting_in_marketplace(mUUID) == 2)
-        {
-            mMessage = "";
-
-            LLMarketplaceValidator::getInstance()->validateMarketplaceListings(
-                mUUID,
-                [this](bool result)
-            {
-                if (!result)
-                {
-                    LLSD subs;
-                    subs["[ERROR_CODE]"] = mMessage;
-                    LLNotificationsUtil::add("MerchantFolderActivationFailed", subs);
-                }
-                else
-                {
-                    LLInventoryCategory* category = gInventory.getCategory(mUUID);
-                    LLMarketplaceData::instance().setVersionFolder(category->getParentUUID(), mUUID);
-                }
-            },
-                boost::bind(&LLFolderBridge::gatherMessage, this, _1, _2, _3),
-                false,
-                2);
-        }
-        return;
-    }
-    else if ("marketplace_unlist" == action)
-    {
-        if (depth_nesting_in_marketplace(mUUID) == 1)
-        {
-            LLMarketplaceData::instance().activateListing(mUUID,false,1);
-        }
-        return;
-    }
-    else if ("marketplace_deactivate" == action)
-    {
-        if (depth_nesting_in_marketplace(mUUID) == 2)
-        {
-            LLInventoryCategory* category = gInventory.getCategory(mUUID);
-            LLMarketplaceData::instance().setVersionFolder(category->getParentUUID(), LLUUID::null, 1);
-        }
-        return;
-    }
-    else if ("marketplace_create_listing" == action)
-    {
-        mMessage = "";
-
-        // first run vithout fix_hierarchy, second run with fix_hierarchy
-        LLMarketplaceValidator::getInstance()->validateMarketplaceListings(
-            mUUID,
-            [this](bool result)
-        {
-            if (!result)
-            {
-                mMessage = "";
-
-                LLMarketplaceValidator::getInstance()->validateMarketplaceListings(
-                    mUUID,
-                    [this](bool result)
-                {
-                    if (result)
-                    {
-                        LLNotificationsUtil::add("MerchantForceValidateListing");
-                        LLMarketplaceData::instance().createListing(mUUID);
-                    }
-                    else
-                    {
-                        LLSD subs;
-                        subs["[ERROR_CODE]"] = mMessage;
-                        LLNotificationsUtil::add("MerchantListingFailed", subs);
-                    }
-                },
-                    boost::bind(&LLFolderBridge::gatherMessage, this, _1, _2, _3),
-                    true);
-            }
-            else
-            {
-                LLMarketplaceData::instance().createListing(mUUID);
-            }
-        },
-            boost::bind(&LLFolderBridge::gatherMessage, this, _1, _2, _3),
-            false);
-
-        return;
-    }
-    else if ("marketplace_disassociate_listing" == action)
-    {
-        LLMarketplaceData::instance().clearListing(mUUID);
-        return;
-    }
-    else if ("marketplace_get_listing" == action)
-    {
-        // This is used only to exercise the SLM API but won't be shown to end users
-        LLMarketplaceData::instance().getListing(mUUID);
-        return;
-    }
-    else if ("marketplace_associate_listing" == action)
-    {
-        LLFloaterAssociateListing::show(mUUID);
-        return;
-    }
-    else if ("marketplace_check_listing" == action)
-    {
-        LLSD data(mUUID);
-        LLFloaterReg::showInstance("marketplace_validation", data);
-        return;
-    }
-    else if ("marketplace_edit_listing" == action)
-    {
-        std::string url = LLMarketplaceData::instance().getListingURL(mUUID);
-        if (!url.empty())
-        {
-            LLUrlAction::openURL(url);
-        }
-        return;
-    }
-#ifndef LL_RELEASE_FOR_DOWNLOAD
-    else if ("delete_system_folder" == action)
-    {
-        removeSystemFolder();
-    }
-#endif
-    else if (("move_to_marketplace_listings" == action) || ("copy_to_marketplace_listings" == action) || ("copy_or_move_to_marketplace_listings" == action))
-    {
-        LLInventoryCategory * cat = gInventory.getCategory(mUUID);
-        if (!cat) return;
-        const LLUUID &marketplacelistings_id = model->findCategoryUUIDForType(LLFolderType::FT_MARKETPLACE_LISTINGS);
-        move_folder_to_marketplacelistings(cat, marketplacelistings_id, ("move_to_marketplace_listings" != action), (("copy_or_move_to_marketplace_listings" == action)));
-    }
-}
-
-void LLFolderBridge::gatherMessage(std::string& message, S32 depth, LLError::ELevel log_level)
-{
-    if (log_level >= LLError::LEVEL_ERROR)
-    {
-        if (!mMessage.empty())
-        {
-            // Currently, we do not gather all messages as it creates very long alerts
-            // Users can get to the whole list of errors on a listing using the "Check for Errors" audit button or "Check listing" right click menu
-            //mMessage += "\n";
-            return;
-        }
-        // Take the leading spaces out...
-        std::string::size_type start = message.find_first_not_of(" ");
-        // Append the message
-        mMessage += message.substr(start, message.length() - start);
-    }
-}
-
-void LLFolderBridge::copyOutfitToClipboard()
-{
-    std::string text;
-
-    LLInventoryModel::cat_array_t* cat_array;
-    LLInventoryModel::item_array_t* item_array;
-    gInventory.getDirectDescendentsOf(mUUID, cat_array, item_array);
-
-    S32 item_count(0);
-    if( item_array )
-    {
-        item_count = item_array->size();
-    }
-
-    if (item_count)
-    {
-        for (S32 i = 0; i < item_count;)
-        {
-            LLSD uuid =item_array->at(i)->getUUID();
-            LLViewerInventoryItem* item = gInventory.getItem(uuid);
-
-            i++;
-            if (item != NULL)
-            {
-                // Append a newline to all but the last line
-                text += i != item_count ? item->getName() + "\n" : item->getName();
-            }
-        }
-    }
-
-    LLClipboard::instance().copyToClipboard(utf8str_to_wstring(text),0,text.size());
-}
-
-void LLFolderBridge::openItem()
-{
-    LL_DEBUGS() << "LLFolderBridge::openItem()" << LL_ENDL;
-
-    LLInventoryPanel* panel = mInventoryPanel.get();
-    if (!panel)
-    {
-        return;
-    }
-    LLInventoryModel* model = getInventoryModel();
-    if (!model)
-    {
-        return;
-    }
-    if (mUUID.isNull())
-    {
-        return;
-    }
-    panel->onFolderOpening(mUUID);
-    bool fetching_inventory = model->fetchDescendentsOf(mUUID);
-    // Only change folder type if we have the folder contents.
-    if (!fetching_inventory)
-    {
-        // Disabling this for now, it's causing crash when new items are added to folders
-        // since folder type may change before new item item has finished processing.
-        // determineFolderType();
-    }
-}
-
-void LLFolderBridge::closeItem()
-{
-    determineFolderType();
-}
-
-void LLFolderBridge::determineFolderType()
-{
-    if (isUpToDate())
-    {
-        LLInventoryModel* model = getInventoryModel();
-        LLViewerInventoryCategory* category = model->getCategory(mUUID);
-        if (category)
-        {
-            category->determineFolderType();
-        }
-    }
-}
-
-bool LLFolderBridge::isItemRenameable() const
-{
-    return get_is_category_renameable(getInventoryModel(), mUUID);
-}
-
-void LLFolderBridge::restoreItem()
-{
-    LLViewerInventoryCategory* cat;
-    cat = (LLViewerInventoryCategory*)getCategory();
-    if(cat)
-    {
-        LLInventoryModel* model = getInventoryModel();
-        const LLUUID new_parent = model->findCategoryUUIDForType(LLFolderType::assetTypeToFolderType(cat->getType()));
-        // do not restamp children on restore
-        LLInvFVBridge::changeCategoryParent(model, cat, new_parent, false);
-    }
-}
-
-LLFolderType::EType LLFolderBridge::getPreferredType() const
-{
-    LLFolderType::EType preferred_type = LLFolderType::FT_NONE;
-    LLViewerInventoryCategory* cat = getCategory();
-    if(cat)
-    {
-        preferred_type = cat->getPreferredType();
-    }
-
-    return preferred_type;
-}
-
-// Icons for folders are based on the preferred type
-LLUIImagePtr LLFolderBridge::getIcon() const
-{
-    return getFolderIcon(false);
-}
-
-LLUIImagePtr LLFolderBridge::getIconOpen() const
-{
-    return getFolderIcon(true);
-}
-
-LLUIImagePtr LLFolderBridge::getFolderIcon(bool is_open) const
-{
-    LLFolderType::EType preferred_type = getPreferredType();
-    return LLUI::getUIImage(LLViewerFolderType::lookupIconName(preferred_type, is_open));
-}
-
-// static : use by LLLinkFolderBridge to get the closed type icons
-LLUIImagePtr LLFolderBridge::getIcon(LLFolderType::EType preferred_type)
-{
-    return LLUI::getUIImage(LLViewerFolderType::lookupIconName(preferred_type, false));
-}
-
-LLUIImagePtr LLFolderBridge::getIconOverlay() const
-{
-    if (getInventoryObject() && getInventoryObject()->getIsLinkType())
-    {
-        return LLUI::getUIImage("Inv_Link");
-    }
-    return NULL;
-}
-
-bool LLFolderBridge::renameItem(const std::string& new_name)
-{
-
-    LLScrollOnRenameObserver *observer = new LLScrollOnRenameObserver(mUUID, mRoot);
-    gInventory.addObserver(observer);
-
-    rename_category(getInventoryModel(), mUUID, new_name);
-
-    // return false because we either notified observers (& therefore
-    // rebuilt) or we didn't update.
-    return false;
-}
-
-bool LLFolderBridge::removeItem()
-{
-    if(!isItemRemovable())
-    {
-        return false;
-    }
-    const LLViewerInventoryCategory *cat = getCategory();
-
-    LLSD payload;
-    LLSD args;
-    args["FOLDERNAME"] = cat->getName();
-
-    LLNotification::Params params("ConfirmDeleteProtectedCategory");
-    params.payload(payload).substitutions(args).functor.function(boost::bind(&LLFolderBridge::removeItemResponse, this, _1, _2));
-    LLNotifications::instance().forceResponse(params, 0);
-    return true;
-}
-
-
-bool LLFolderBridge::removeSystemFolder()
-{
-    const LLViewerInventoryCategory *cat = getCategory();
-    if (!LLFolderType::lookupIsProtectedType(cat->getPreferredType()))
-    {
-        return false;
-    }
-
-    LLSD payload;
-    LLSD args;
-    args["FOLDERNAME"] = cat->getName();
-
-    LLNotification::Params params("ConfirmDeleteProtectedCategory");
-    params.payload(payload).substitutions(args).functor.function(boost::bind(&LLFolderBridge::removeItemResponse, this, _1, _2));
-    {
-        LLNotifications::instance().add(params);
-    }
-    return true;
-}
-
-bool LLFolderBridge::removeItemResponse(const LLSD& notification, const LLSD& response)
-{
-    S32 option = LLNotification::getSelectedOption(notification, response);
-
-    // if they choose delete, do it.  Otherwise, don't do anything
-    if(option == 0)
-    {
-        // move it to the trash
-        LLPreview::hide(mUUID);
-        getInventoryModel()->removeCategory(mUUID);
-        return true;
-    }
-    return false;
-}
-
-//Recursively update the folder's creation date
-void LLFolderBridge::updateHierarchyCreationDate(time_t date)
-{
-    if(getCreationDate() < date)
-    {
-        setCreationDate(date);
-        if(mParent)
-        {
-            static_cast<LLFolderBridge *>(mParent)->updateHierarchyCreationDate(date);
-        }
-    }
-}
-
-void LLFolderBridge::pasteFromClipboard()
-{
-    LLInventoryModel* model = getInventoryModel();
-    if (model && isClipboardPasteable())
-    {
-        const LLUUID &marketplacelistings_id = model->findCategoryUUIDForType(LLFolderType::FT_MARKETPLACE_LISTINGS);
-        const bool paste_into_marketplacelistings = model->isObjectDescendentOf(mUUID, marketplacelistings_id);
-
-        bool cut_from_marketplacelistings = false;
-        if (LLClipboard::instance().isCutMode())
-        {
-            //Items are not removed from folder on "cut", so we need update listing folder on "paste" operation
-            std::vector<LLUUID> objects;
-            LLClipboard::instance().pasteFromClipboard(objects);
-            for (std::vector<LLUUID>::const_iterator iter = objects.begin(); iter != objects.end(); ++iter)
-            {
-                const LLUUID& item_id = (*iter);
-                if(gInventory.isObjectDescendentOf(item_id, marketplacelistings_id) && (LLMarketplaceData::instance().isInActiveFolder(item_id) ||
-                    LLMarketplaceData::instance().isListedAndActive(item_id)))
-                {
-                    cut_from_marketplacelistings = true;
-                    break;
-                }
-            }
-        }
-        if (cut_from_marketplacelistings || (paste_into_marketplacelistings && !LLMarketplaceData::instance().isListed(mUUID) && LLMarketplaceData::instance().isInActiveFolder(mUUID)))
-        {
-            // Prompt the user if pasting in a marketplace active version listing (note that pasting right under the listing folder root doesn't need a prompt)
-            LLNotificationsUtil::add("ConfirmMerchantActiveChange", LLSD(), LLSD(), boost::bind(&LLFolderBridge::callback_pasteFromClipboard, this, _1, _2));
-        }
-        else
-        {
-            // Otherwise just do the paste
-            perform_pasteFromClipboard();
-        }
-    }
-}
-
-// Callback for pasteFromClipboard if DAMA required...
-void LLFolderBridge::callback_pasteFromClipboard(const LLSD& notification, const LLSD& response)
-{
-    S32 option = LLNotificationsUtil::getSelectedOption(notification, response);
-    if (option == 0) // YES
-    {
-        std::vector<LLUUID> objects;
-        std::set<LLUUID> parent_folders;
-        LLClipboard::instance().pasteFromClipboard(objects);
-        for (std::vector<LLUUID>::const_iterator iter = objects.begin(); iter != objects.end(); ++iter)
-        {
-            const LLInventoryObject* obj = gInventory.getObject(*iter);
-            parent_folders.insert(obj->getParentUUID());
-        }
-        perform_pasteFromClipboard();
-        for (std::set<LLUUID>::const_iterator iter = parent_folders.begin(); iter != parent_folders.end(); ++iter)
-        {
-            gInventory.addChangedMask(LLInventoryObserver::STRUCTURE, *iter);
-        }
-
-    }
-}
-
-void LLFolderBridge::perform_pasteFromClipboard()
-{
-    LLInventoryModel* model = getInventoryModel();
-    if (model && isClipboardPasteable())
-    {
-        const LLUUID &current_outfit_id = model->findCategoryUUIDForType(LLFolderType::FT_CURRENT_OUTFIT);
-        const LLUUID &marketplacelistings_id = model->findCategoryUUIDForType(LLFolderType::FT_MARKETPLACE_LISTINGS);
-        const LLUUID &favorites_id = model->findCategoryUUIDForType(LLFolderType::FT_FAVORITE);
-        const LLUUID &my_outifts_id = model->findCategoryUUIDForType(LLFolderType::FT_MY_OUTFITS);
-        const LLUUID &lost_and_found_id = model->findCategoryUUIDForType(LLFolderType::FT_LOST_AND_FOUND);
-
-        const bool move_is_into_current_outfit = (mUUID == current_outfit_id);
-        const bool move_is_into_my_outfits = (mUUID == my_outifts_id) || model->isObjectDescendentOf(mUUID, my_outifts_id);
-        const bool move_is_into_outfit = move_is_into_my_outfits || (getCategory() && getCategory()->getPreferredType()==LLFolderType::FT_OUTFIT);
-        const bool move_is_into_marketplacelistings = model->isObjectDescendentOf(mUUID, marketplacelistings_id);
-        const bool move_is_into_favorites = (mUUID == favorites_id);
-        const bool move_is_into_lost_and_found = model->isObjectDescendentOf(mUUID, lost_and_found_id);
-
-        std::vector<LLUUID> objects;
-        LLClipboard::instance().pasteFromClipboard(objects);
-
-        LLPointer<LLInventoryCallback> cb = NULL;
-        LLInventoryPanel* panel = mInventoryPanel.get();
-        if (panel->getRootFolder()->isSingleFolderMode() && panel->getRootFolderID() == mUUID)
-        {
-            cb = new LLPasteIntoFolderCallback(mInventoryPanel);
-        }
-
-        LLViewerInventoryCategory * dest_folder = getCategory();
-        if (move_is_into_marketplacelistings)
-        {
-            std::string error_msg;
-            const LLViewerInventoryCategory * master_folder = model->getFirstDescendantOf(marketplacelistings_id, mUUID);
-            int index = 0;
-            for (std::vector<LLUUID>::const_iterator iter = objects.begin(); iter != objects.end(); ++iter)
-            {
-                const LLUUID& item_id = (*iter);
-                LLInventoryItem *item = model->getItem(item_id);
-                LLInventoryCategory *cat = model->getCategory(item_id);
-
-                if (item && !can_move_item_to_marketplace(master_folder, dest_folder, item, error_msg, objects.size() - index, true))
-                {
-                    break;
-                }
-                if (cat && !can_move_folder_to_marketplace(master_folder, dest_folder, cat, error_msg, objects.size() - index, true, true))
-                {
-                    break;
-                }
-                ++index;
-            }
-            if (!error_msg.empty())
-            {
-                LLSD subs;
-                subs["[ERROR_CODE]"] = error_msg;
-                LLNotificationsUtil::add("MerchantPasteFailed", subs);
-                return;
-            }
-        }
-        else
-        {
-            // Check that all items can be moved into that folder : for the moment, only stock folder mismatch is checked
-            for (std::vector<LLUUID>::const_iterator iter = objects.begin(); iter != objects.end(); ++iter)
-            {
-                const LLUUID& item_id = (*iter);
-                LLInventoryItem *item = model->getItem(item_id);
-                LLInventoryCategory *cat = model->getCategory(item_id);
-
-                if ((item && !dest_folder->acceptItem(item)) || (cat && (dest_folder->getPreferredType() == LLFolderType::FT_MARKETPLACE_STOCK)))
-                {
-                    std::string error_msg = LLTrans::getString("TooltipOutboxMixedStock");
-                    LLSD subs;
-                    subs["[ERROR_CODE]"] = error_msg;
-                    LLNotificationsUtil::add("StockPasteFailed", subs);
-                    return;
-                }
-            }
-        }
-
-        const LLUUID parent_id(mUUID);
-
-        for (std::vector<LLUUID>::const_iterator iter = objects.begin();
-             iter != objects.end();
-             ++iter)
-        {
-            const LLUUID& item_id = (*iter);
-
-            LLInventoryItem *item = model->getItem(item_id);
-            LLInventoryObject *obj = model->getObject(item_id);
-            if (obj)
-            {
-
-                if (move_is_into_lost_and_found)
-                {
-                    if (LLAssetType::AT_CATEGORY == obj->getType())
-                    {
-                        return;
-                    }
-                }
-                if (move_is_into_outfit)
-                {
-                    if (!move_is_into_my_outfits && item && can_move_to_outfit(item, move_is_into_current_outfit))
-                    {
-                        dropToOutfit(item, move_is_into_current_outfit, cb);
-                    }
-                    else if (move_is_into_my_outfits && LLAssetType::AT_CATEGORY == obj->getType())
-                    {
-                        LLInventoryCategory* cat = model->getCategory(item_id);
-                        U32 max_items_to_wear = gSavedSettings.getU32("WearFolderLimit");
-                        if (cat && can_move_to_my_outfits(model, cat, max_items_to_wear))
-                        {
-                            dropToMyOutfits(cat, cb);
-                        }
-                        else
-                        {
-                            LLNotificationsUtil::add("MyOutfitsPasteFailed");
-                        }
-                    }
-                    else
-                    {
-                        LLNotificationsUtil::add("MyOutfitsPasteFailed");
-                    }
-                }
-                else if (move_is_into_current_outfit)
-                {
-                    if (item && can_move_to_outfit(item, move_is_into_current_outfit))
-                    {
-                        dropToOutfit(item, move_is_into_current_outfit, cb);
-                    }
-                    else
-                    {
-                        LLNotificationsUtil::add("MyOutfitsPasteFailed");
-                    }
-                }
-                else if (move_is_into_favorites)
-                {
-                    if (item && can_move_to_landmarks(item))
-                    {
-                        if (LLClipboard::instance().isCutMode())
-                        {
-                            LLViewerInventoryItem* viitem = dynamic_cast<LLViewerInventoryItem*>(item);
-                            llassert(viitem);
-                            if (viitem)
-                            {
-                                //changeItemParent() implicity calls dirtyFilter
-                                changeItemParent(model, viitem, parent_id, false);
-                                if (cb) cb->fire(item_id);
-                            }
-                        }
-                        else
-                        {
-                            dropToFavorites(item, cb);
-                        }
-                    }
-                }
-                else if (LLClipboard::instance().isCutMode())
-                {
-                    // Do a move to "paste" a "cut"
-                    // move_inventory_item() is not enough, as we have to update inventory locally too
-                    if (LLAssetType::AT_CATEGORY == obj->getType())
-                    {
-                        LLViewerInventoryCategory* vicat = (LLViewerInventoryCategory *) model->getCategory(item_id);
-                        llassert(vicat);
-                        if (vicat)
-                        {
-                            // Clear the cut folder from the marketplace if it is a listing folder
-                            if (LLMarketplaceData::instance().isListed(item_id))
-                            {
-                                LLMarketplaceData::instance().clearListing(item_id);
-                            }
-                            if (move_is_into_marketplacelistings)
-                            {
-                                move_folder_to_marketplacelistings(vicat, parent_id);
-                            }
-                            else
-                            {
-                                //changeCategoryParent() implicity calls dirtyFilter
-                                changeCategoryParent(model, vicat, parent_id, false);
-                            }
-                            if (cb) cb->fire(item_id);
-                        }
-                    }
-                    else
-                    {
-                        LLViewerInventoryItem* viitem = dynamic_cast<LLViewerInventoryItem*>(item);
-                        llassert(viitem);
-                        if (viitem)
-                        {
-                            if (move_is_into_marketplacelistings)
-                            {
-                                if (!move_item_to_marketplacelistings(viitem, parent_id))
-                                {
-                                    // Stop pasting into the marketplace as soon as we get an error
-                                    break;
-                                }
-                            }
-                            else
-                            {
-                                //changeItemParent() implicity calls dirtyFilter
-                                changeItemParent(model, viitem, parent_id, false);
-                            }
-                            if (cb) cb->fire(item_id);
-                        }
-                    }
-                }
-                else
-                {
-                    // Do a "copy" to "paste" a regular copy clipboard
-                    if (LLAssetType::AT_CATEGORY == obj->getType())
-                    {
-                        LLViewerInventoryCategory* vicat = (LLViewerInventoryCategory *) model->getCategory(item_id);
-                        llassert(vicat);
-                        if (vicat)
-                        {
-                            if (move_is_into_marketplacelistings)
-                            {
-                                move_folder_to_marketplacelistings(vicat, parent_id, true);
-                            }
-                            else
-                            {
-                                copy_inventory_category(model, vicat, parent_id);
-                            }
-                            if (cb) cb->fire(item_id);
-                        }
-                    }
-                    else
-                    {
-                        LLViewerInventoryItem* viitem = dynamic_cast<LLViewerInventoryItem*>(item);
-                        llassert(viitem);
-                        if (viitem)
-                        {
-                            if (move_is_into_marketplacelistings)
-                            {
-                                if (!move_item_to_marketplacelistings(viitem, parent_id, true))
-                                {
-                                    // Stop pasting into the marketplace as soon as we get an error
-                                    break;
-                                }
-                                if (cb) cb->fire(item_id);
-                            }
-                            else if (item->getIsLinkType())
-                            {
-                                link_inventory_object(parent_id,
-                                                      item_id,
-                                                      cb);
-                            }
-                            else
-                            {
-                                copy_inventory_item(
-                                                    gAgent.getID(),
-                                                    item->getPermissions().getOwner(),
-                                                    item->getUUID(),
-                                                    parent_id,
-                                                    std::string(),
-                                                    cb);
-                            }
-                        }
-                    }
-                }
-            }
-        }
-        // Change mode to paste for next paste
-        LLClipboard::instance().setCutMode(false);
-    }
-}
-
-void LLFolderBridge::pasteLinkFromClipboard()
-{
-    LLInventoryModel* model = getInventoryModel();
-    if(model)
-    {
-        const LLUUID &current_outfit_id = model->findCategoryUUIDForType(LLFolderType::FT_CURRENT_OUTFIT);
-        const LLUUID &marketplacelistings_id = model->findCategoryUUIDForType(LLFolderType::FT_MARKETPLACE_LISTINGS);
-        const LLUUID &my_outifts_id = model->findCategoryUUIDForType(LLFolderType::FT_MY_OUTFITS);
-
-        const bool move_is_into_current_outfit = (mUUID == current_outfit_id);
-        const bool move_is_into_my_outfits = (mUUID == my_outifts_id) || model->isObjectDescendentOf(mUUID, my_outifts_id);
-        const bool move_is_into_outfit = move_is_into_my_outfits || (getCategory() && getCategory()->getPreferredType()==LLFolderType::FT_OUTFIT);
-        const bool move_is_into_marketplacelistings = model->isObjectDescendentOf(mUUID, marketplacelistings_id);
-
-        if (move_is_into_marketplacelistings)
-        {
-            // Notify user of failure somehow -- play error sound?  modal dialog?
-            return;
-        }
-
-        const LLUUID parent_id(mUUID);
-
-        std::vector<LLUUID> objects;
-        LLClipboard::instance().pasteFromClipboard(objects);
-
-        LLPointer<LLInventoryCallback> cb = NULL;
-        LLInventoryPanel* panel = mInventoryPanel.get();
-        if (panel->getRootFolder()->isSingleFolderMode())
-        {
-            cb = new LLPasteIntoFolderCallback(mInventoryPanel);
-        }
-
-        for (std::vector<LLUUID>::const_iterator iter = objects.begin();
-             iter != objects.end();
-             ++iter)
-        {
-            const LLUUID &object_id = (*iter);
-            if (move_is_into_current_outfit || move_is_into_outfit)
-            {
-                LLInventoryItem *item = model->getItem(object_id);
-                if (item && can_move_to_outfit(item, move_is_into_current_outfit))
-                {
-                    dropToOutfit(item, move_is_into_current_outfit, cb);
-                }
-            }
-            else if (LLConstPointer<LLInventoryObject> obj = model->getObject(object_id))
-            {
-                link_inventory_object(parent_id, obj, cb);
-            }
-        }
-        // Change mode to paste for next paste
-        LLClipboard::instance().setCutMode(false);
-    }
-}
-
-void LLFolderBridge::staticFolderOptionsMenu()
-{
-    LLFolderBridge* selfp = sSelf.get();
-
-    if (selfp && selfp->mRoot)
-    {
-        selfp->mRoot->updateMenu();
-    }
-}
-
-bool LLFolderBridge::checkFolderForContentsOfType(LLInventoryModel* model, LLInventoryCollectFunctor& is_type)
-{
-    LLInventoryModel::cat_array_t cat_array;
-    LLInventoryModel::item_array_t item_array;
-    model->collectDescendentsIf(mUUID,
-                                cat_array,
-                                item_array,
-                                LLInventoryModel::EXCLUDE_TRASH,
-                                is_type);
-    return !item_array.empty();
-}
-
-void LLFolderBridge::buildContextMenuOptions(U32 flags, menuentry_vec_t&   items, menuentry_vec_t& disabled_items)
-{
-    LLInventoryModel* model = getInventoryModel();
-    llassert(model != NULL);
-
-    const LLUUID &trash_id = model->findCategoryUUIDForType(LLFolderType::FT_TRASH);
-    const LLUUID &lost_and_found_id = model->findCategoryUUIDForType(LLFolderType::FT_LOST_AND_FOUND);
-    const LLUUID &favorites = model->findCategoryUUIDForType(LLFolderType::FT_FAVORITE);
-    const LLUUID &marketplace_listings_id = model->findCategoryUUIDForType(LLFolderType::FT_MARKETPLACE_LISTINGS);
-    const LLUUID &outfits_id = model->findCategoryUUIDForType(LLFolderType::FT_MY_OUTFITS);
-
-    if (outfits_id == mUUID)
-    {
-        items.push_back(std::string("New Outfit"));
-    }
-
-    if (lost_and_found_id == mUUID)
-    {
-        // This is the lost+found folder.
-        items.push_back(std::string("Empty Lost And Found"));
-
-        LLInventoryModel::cat_array_t* cat_array;
-        LLInventoryModel::item_array_t* item_array;
-        gInventory.getDirectDescendentsOf(mUUID, cat_array, item_array);
-        // Enable Empty menu item only when there is something to act upon.
-        if (0 == cat_array->size() && 0 == item_array->size())
-        {
-            disabled_items.push_back(std::string("Empty Lost And Found"));
-        }
-
-        disabled_items.push_back(std::string("New Folder"));
-        disabled_items.push_back(std::string("upload_def"));
-        disabled_items.push_back(std::string("create_new"));
-    }
-    if (favorites == mUUID)
-    {
-        disabled_items.push_back(std::string("New Folder"));
-    }
-    if (isMarketplaceListingsFolder())
-    {
-        addMarketplaceContextMenuOptions(flags, items, disabled_items);
-        if (LLMarketplaceData::instance().isUpdating(mUUID))
-        {
-            disabled_items.push_back(std::string("New Folder"));
-            disabled_items.push_back(std::string("Rename"));
-            disabled_items.push_back(std::string("Cut"));
-            disabled_items.push_back(std::string("Copy"));
-            disabled_items.push_back(std::string("Paste"));
-            disabled_items.push_back(std::string("Delete"));
-        }
-    }
-    if (getPreferredType() == LLFolderType::FT_MARKETPLACE_STOCK)
-    {
-        disabled_items.push_back(std::string("New Folder"));
-        disabled_items.push_back(std::string("upload_def"));
-        disabled_items.push_back(std::string("create_new"));
-    }
-    if (marketplace_listings_id == mUUID)
-    {
-        disabled_items.push_back(std::string("New Folder"));
-        disabled_items.push_back(std::string("Rename"));
-        disabled_items.push_back(std::string("Cut"));
-        disabled_items.push_back(std::string("Delete"));
-    }
-
-    if (isPanelActive("Favorite Items"))
-    {
-        disabled_items.push_back(std::string("Delete"));
-    }
-    if(trash_id == mUUID)
-    {
-        bool is_recent_panel = isPanelActive("Recent Items");
-
-        // This is the trash.
-        items.push_back(std::string("Empty Trash"));
-
-        LLInventoryModel::cat_array_t* cat_array;
-        LLInventoryModel::item_array_t* item_array;
-        gInventory.getDirectDescendentsOf(mUUID, cat_array, item_array);
-        LLViewerInventoryCategory *trash = getCategory();
-        // Enable Empty menu item only when there is something to act upon.
-        // Also don't enable menu if folder isn't fully fetched
-        if ((0 == cat_array->size() && 0 == item_array->size())
-            || is_recent_panel
-            || !trash
-            || trash->getVersion() == LLViewerInventoryCategory::VERSION_UNKNOWN
-            || trash->getDescendentCount() == LLViewerInventoryCategory::VERSION_UNKNOWN
-            || gAgentAvatarp->hasAttachmentsInTrash())
-        {
-            disabled_items.push_back(std::string("Empty Trash"));
-        }
-
-        items.push_back(std::string("thumbnail"));
-    }
-    else if(isItemInTrash())
-    {
-        // This is a folder in the trash.
-        items.clear(); // clear any items that used to exist
-        addTrashContextMenuOptions(items, disabled_items);
-    }
-    else if(isAgentInventory()) // do not allow creating in library
-    {
-        LLViewerInventoryCategory *cat = getCategory();
-        // BAP removed protected check to re-enable standard ops in untyped folders.
-        // Not sure what the right thing is to do here.
-        if (!isCOFFolder() && cat && (cat->getPreferredType() != LLFolderType::FT_OUTFIT))
-        {
-            if (!isInboxFolder() // don't allow creation in inbox
-                && outfits_id != mUUID)
-            {
-                bool menu_items_added = false;
-                // Do not allow to create 2-level subfolder in the Calling Card/Friends folder. EXT-694.
-                if (!LLFriendCardsManager::instance().isCategoryInFriendFolder(cat))
-                {
-                    items.push_back(std::string("New Folder"));
-                    menu_items_added = true;
-                }
-                if (!isMarketplaceListingsFolder())
-                {
-                    items.push_back(std::string("upload_def"));
-                    items.push_back(std::string("create_new"));
-                    items.push_back(std::string("New Script"));
-                    items.push_back(std::string("New Note"));
-                    items.push_back(std::string("New Gesture"));
-                    items.push_back(std::string("New Material"));
-                    items.push_back(std::string("New Clothes"));
-                    items.push_back(std::string("New Body Parts"));
-                    items.push_back(std::string("New Settings"));
-                    if (!LLEnvironment::instance().isInventoryEnabled())
-                    {
-                        disabled_items.push_back("New Settings");
-                    }
-                }
-                else
-                {
-                    items.push_back(std::string("New Listing Folder"));
-                }
-                if (menu_items_added)
-                {
-                    items.push_back(std::string("Create Separator"));
-                }
-            }
-            getClipboardEntries(false, items, disabled_items, flags);
-        }
-        else
-        {
-            // Want some but not all of the items from getClipboardEntries for outfits.
-            if (cat && (cat->getPreferredType() == LLFolderType::FT_OUTFIT))
-            {
-                items.push_back(std::string("Rename"));
-                items.push_back(std::string("thumbnail"));
-
-                addDeleteContextMenuOptions(items, disabled_items);
-                // EXT-4030: disallow deletion of currently worn outfit
-                const LLViewerInventoryItem *base_outfit_link = LLAppearanceMgr::instance().getBaseOutfitLink();
-                if (base_outfit_link && (cat == base_outfit_link->getLinkedCategory()))
-                {
-                    disabled_items.push_back(std::string("Delete"));
-                }
-            }
-        }
-
-        if (model->findCategoryUUIDForType(LLFolderType::FT_CURRENT_OUTFIT) == mUUID)
-        {
-            items.push_back(std::string("Copy outfit list to clipboard"));
-            addOpenFolderMenuOptions(flags, items);
-        }
-
-        //Added by aura to force inventory pull on right-click to display folder options correctly. 07-17-06
-        mCallingCards = mWearables = false;
-
-        LLIsType is_callingcard(LLAssetType::AT_CALLINGCARD);
-        if (checkFolderForContentsOfType(model, is_callingcard))
-        {
-            mCallingCards=true;
-        }
-
-        LLFindWearables is_wearable;
-        LLIsType is_object( LLAssetType::AT_OBJECT );
-        LLIsType is_gesture( LLAssetType::AT_GESTURE );
-
-        if (checkFolderForContentsOfType(model, is_wearable) ||
-            checkFolderForContentsOfType(model, is_object)   ||
-            checkFolderForContentsOfType(model, is_gesture)    )
-        {
-            mWearables=true;
-        }
-    }
-    else
-    {
-        // Mark wearables and allow copy from library
-        LLInventoryModel* model = getInventoryModel();
-        if(!model) return;
-        const LLInventoryCategory* category = model->getCategory(mUUID);
-        if (!category) return;
-        LLFolderType::EType type = category->getPreferredType();
-        const bool is_system_folder = LLFolderType::lookupIsProtectedType(type);
-
-        LLFindWearables is_wearable;
-        LLIsType is_object(LLAssetType::AT_OBJECT);
-        LLIsType is_gesture(LLAssetType::AT_GESTURE);
-
-        if (checkFolderForContentsOfType(model, is_wearable) ||
-            checkFolderForContentsOfType(model, is_object) ||
-            checkFolderForContentsOfType(model, is_gesture))
-        {
-            mWearables = true;
-        }
-
-        if (!is_system_folder)
-        {
-            items.push_back(std::string("Copy"));
-            if (!isItemCopyable())
-            {
-                // For some reason there are items in library that can't be copied directly
-                disabled_items.push_back(std::string("Copy"));
-            }
-        }
-    }
-
-    // Preemptively disable system folder removal if more than one item selected.
-    if ((flags & FIRST_SELECTED_ITEM) == 0)
-    {
-        disabled_items.push_back(std::string("Delete System Folder"));
-    }
-
-    if (isAgentInventory() && !isMarketplaceListingsFolder())
-    {
-        items.push_back(std::string("Share"));
-        if (!canShare())
-        {
-            disabled_items.push_back(std::string("Share"));
-        }
-    }
-
-
-
-    // Add menu items that are dependent on the contents of the folder.
-    LLViewerInventoryCategory* category = (LLViewerInventoryCategory *) model->getCategory(mUUID);
-    if (category && (marketplace_listings_id != mUUID))
-    {
-        uuid_vec_t folders;
-        folders.push_back(category->getUUID());
-
-        sSelf = getHandle();
-        LLRightClickInventoryFetchDescendentsObserver* fetch = new LLRightClickInventoryFetchDescendentsObserver(folders);
-        fetch->startFetch();
-        if (fetch->isFinished())
-        {
-            // Do not call execute() or done() here as if the folder is here, there's likely no point drilling down
-            // This saves lots of time as buildContextMenu() is called a lot
-            delete fetch;
-            buildContextMenuFolderOptions(flags, items, disabled_items);
-        }
-        else
-        {
-            // it's all on its way - add an observer, and the inventory will call done for us when everything is here.
-            gInventory.addObserver(fetch);
-        }
-    }
-}
-
-void LLFolderBridge::buildContextMenuFolderOptions(U32 flags,   menuentry_vec_t& items, menuentry_vec_t& disabled_items)
-{
-    // Build folder specific options back up
-    LLInventoryModel* model = getInventoryModel();
-    if(!model) return;
-
-    const LLInventoryCategory* category = model->getCategory(mUUID);
-    if(!category) return;
-
-    const LLUUID trash_id = model->findCategoryUUIDForType(LLFolderType::FT_TRASH);
-    if ((trash_id == mUUID) || isItemInTrash())
-    {
-        addOpenFolderMenuOptions(flags, items);
-        return;
-    }
-
-    if (!canMenuDelete())
-    {
-        disabled_items.push_back(std::string("Delete"));
-    }
-    if (isMarketplaceListingsFolder()) return;
-
-    LLFolderType::EType type = category->getPreferredType();
-    const bool is_system_folder = LLFolderType::lookupIsProtectedType(type);
-    // BAP change once we're no longer treating regular categories as ensembles.
-    const bool is_agent_inventory = isAgentInventory();
-
-    // Only enable calling-card related options for non-system folders.
-    if (!is_system_folder && is_agent_inventory && (mRoot != NULL))
-    {
-        LLIsType is_callingcard(LLAssetType::AT_CALLINGCARD);
-        if (mCallingCards || checkFolderForContentsOfType(model, is_callingcard))
-        {
-            items.push_back(std::string("Calling Card Separator"));
-            items.push_back(std::string("Conference Chat Folder"));
-            items.push_back(std::string("IM All Contacts In Folder"));
-        }
-
-        if (((flags & ITEM_IN_MULTI_SELECTION) == 0) && hasChildren() && (type != LLFolderType::FT_OUTFIT))
-        {
-            items.push_back(std::string("Ungroup folder items"));
-        }
-    }
-    else
-    {
-        disabled_items.push_back(std::string("New folder from selected"));
-    }
-
-    //skip the rest options in single-folder mode
-    if (mRoot == NULL)
-    {
-        return;
-    }
-
-    addOpenFolderMenuOptions(flags, items);
-
-#ifndef LL_RELEASE_FOR_DOWNLOAD
-    if (LLFolderType::lookupIsProtectedType(type) && is_agent_inventory)
-    {
-        items.push_back(std::string("Delete System Folder"));
-    }
-#endif
-
-    // wearables related functionality for folders.
-    //is_wearable
-    LLFindWearables is_wearable;
-    LLIsType is_object( LLAssetType::AT_OBJECT );
-    LLIsType is_gesture( LLAssetType::AT_GESTURE );
-
-    if (mWearables ||
-        checkFolderForContentsOfType(model, is_wearable)  ||
-        checkFolderForContentsOfType(model, is_object) ||
-        checkFolderForContentsOfType(model, is_gesture) )
-    {
-        // Only enable add/replace outfit for non-system folders.
-        if (!is_system_folder)
-        {
-            // Adding an outfit onto another (versus replacing) doesn't make sense.
-            if (type != LLFolderType::FT_OUTFIT)
-            {
-                items.push_back(std::string("Add To Outfit"));
-                if (!LLAppearanceMgr::instance().getCanAddToCOF(mUUID))
-                {
-                    disabled_items.push_back(std::string("Add To Outfit"));
-                }
-            }
-
-            items.push_back(std::string("Replace Outfit"));
-            if (!LLAppearanceMgr::instance().getCanReplaceCOF(mUUID))
-            {
-                disabled_items.push_back(std::string("Replace Outfit"));
-            }
-        }
-        if (is_agent_inventory)
-        {
-            items.push_back(std::string("Folder Wearables Separator"));
-            // Note: If user tries to unwear "My Inventory", it's going to deactivate everything including gestures
-            // Might be safer to disable this for "My Inventory"
-            items.push_back(std::string("Remove From Outfit"));
-            if (type != LLFolderType::FT_ROOT_INVENTORY // Unless COF is empty, whih shouldn't be, warrantied to have worn items
-                && !LLAppearanceMgr::getCanRemoveFromCOF(mUUID)) // expensive from root!
-            {
-                disabled_items.push_back(std::string("Remove From Outfit"));
-            }
-        }
-        items.push_back(std::string("Outfit Separator"));
-
-    }
-}
-
-// Flags unused
-void LLFolderBridge::buildContextMenu(LLMenuGL& menu, U32 flags)
-{
-    sSelf.markDead();
-
-    // fetch contents of this folder, as context menu can depend on contents
-    // still, user would have to open context menu again to see the changes
-    gInventory.fetchDescendentsOf(getUUID());
-
-
-    menuentry_vec_t items;
-    menuentry_vec_t disabled_items;
-
-    LL_DEBUGS() << "LLFolderBridge::buildContextMenu()" << LL_ENDL;
-
-    LLInventoryModel* model = getInventoryModel();
-    if(!model) return;
-
-    buildContextMenuOptions(flags, items, disabled_items);
-    hide_context_entries(menu, items, disabled_items);
-
-    // Reposition the menu, in case we're adding items to an existing menu.
-    menu.needsArrange();
-    menu.arrangeAndClear();
-}
-
-void LLFolderBridge::addOpenFolderMenuOptions(U32 flags, menuentry_vec_t& items)
-{
-    if ((flags & ITEM_IN_MULTI_SELECTION) == 0)
-    {
-        items.push_back(std::string("open_in_new_window"));
-        items.push_back(std::string("Open Folder Separator"));
-        items.push_back(std::string("Copy Separator"));
-        if(isPanelActive("comb_single_folder_inv"))
-        {
-            items.push_back(std::string("open_in_current_window"));
-        }
-    }
-}
-
-bool LLFolderBridge::hasChildren() const
-{
-    LLInventoryModel* model = getInventoryModel();
-    if(!model) return false;
-    LLInventoryModel::EHasChildren has_children;
-    has_children = gInventory.categoryHasChildren(mUUID);
-    return has_children != LLInventoryModel::CHILDREN_NO;
-}
-
-bool LLFolderBridge::dragOrDrop(MASK mask, bool drop,
-                                EDragAndDropType cargo_type,
-                                void* cargo_data,
-                                std::string& tooltip_msg)
-{
-    LLInventoryItem* inv_item = (LLInventoryItem*)cargo_data;
-
-    static LLPointer<LLInventoryCallback> drop_cb = NULL;
-    LLInventoryPanel* panel = mInventoryPanel.get();
-    LLToolDragAndDrop* drop_tool = LLToolDragAndDrop::getInstance();
-    if (drop
-        && panel->getRootFolder()->isSingleFolderMode()
-        && panel->getRootFolderID() == mUUID
-        && drop_tool->getCargoIndex() == 0)
-    {
-        drop_cb = new LLPasteIntoFolderCallback(mInventoryPanel);
-    }
-
-
-    //LL_INFOS() << "LLFolderBridge::dragOrDrop()" << LL_ENDL;
-    bool accept = false;
-    switch(cargo_type)
-    {
-        case DAD_TEXTURE:
-        case DAD_SOUND:
-        case DAD_CALLINGCARD:
-        case DAD_LANDMARK:
-        case DAD_SCRIPT:
-        case DAD_CLOTHING:
-        case DAD_OBJECT:
-        case DAD_NOTECARD:
-        case DAD_BODYPART:
-        case DAD_ANIMATION:
-        case DAD_GESTURE:
-        case DAD_MESH:
-        case DAD_SETTINGS:
-        case DAD_MATERIAL:
-            accept = dragItemIntoFolder(inv_item, drop, tooltip_msg, true, drop_cb);
-            break;
-        case DAD_LINK:
-            // DAD_LINK type might mean one of two asset types: AT_LINK or AT_LINK_FOLDER.
-            // If we have an item of AT_LINK_FOLDER type we should process the linked
-            // category being dragged or dropped into folder.
-            if (inv_item && LLAssetType::AT_LINK_FOLDER == inv_item->getActualType())
-            {
-                LLInventoryCategory* linked_category = gInventory.getCategory(inv_item->getLinkedUUID());
-                if (linked_category)
-                {
-                    accept = dragCategoryIntoFolder((LLInventoryCategory*)linked_category, drop, tooltip_msg, true, true, drop_cb);
-                }
-            }
-            else
-            {
-                accept = dragItemIntoFolder(inv_item, drop, tooltip_msg, true, drop_cb);
-            }
-            break;
-        case DAD_CATEGORY:
-            if (LLFriendCardsManager::instance().isAnyFriendCategory(mUUID))
-            {
-                accept = false;
-            }
-            else
-            {
-                accept = dragCategoryIntoFolder((LLInventoryCategory*)cargo_data, drop, tooltip_msg, false, true, drop_cb);
-            }
-            break;
-        case DAD_ROOT_CATEGORY:
-        case DAD_NONE:
-            break;
-        default:
-            LL_WARNS() << "Unhandled cargo type for drag&drop " << cargo_type << LL_ENDL;
-            break;
-    }
-
-    if (!drop || drop_tool->getCargoIndex() + 1 == drop_tool->getCargoCount())
-    {
-        drop_cb = NULL;
-    }
-    return accept;
-}
-
-LLViewerInventoryCategory* LLFolderBridge::getCategory() const
-{
-    LLViewerInventoryCategory* cat = NULL;
-    LLInventoryModel* model = getInventoryModel();
-    if(model)
-    {
-        cat = (LLViewerInventoryCategory*)model->getCategory(mUUID);
-    }
-    return cat;
-}
-
-
-// static
-void LLFolderBridge::pasteClipboard(void* user_data)
-{
-    LLFolderBridge* self = (LLFolderBridge*)user_data;
-    if(self) self->pasteFromClipboard();
-}
-
-void LLFolderBridge::createNewShirt(void* user_data)
-{
-    LLFolderBridge::createWearable((LLFolderBridge*)user_data, LLWearableType::WT_SHIRT);
-}
-
-void LLFolderBridge::createNewPants(void* user_data)
-{
-    LLFolderBridge::createWearable((LLFolderBridge*)user_data, LLWearableType::WT_PANTS);
-}
-
-void LLFolderBridge::createNewShoes(void* user_data)
-{
-    LLFolderBridge::createWearable((LLFolderBridge*)user_data, LLWearableType::WT_SHOES);
-}
-
-void LLFolderBridge::createNewSocks(void* user_data)
-{
-    LLFolderBridge::createWearable((LLFolderBridge*)user_data, LLWearableType::WT_SOCKS);
-}
-
-void LLFolderBridge::createNewJacket(void* user_data)
-{
-    LLFolderBridge::createWearable((LLFolderBridge*)user_data, LLWearableType::WT_JACKET);
-}
-
-void LLFolderBridge::createNewSkirt(void* user_data)
-{
-    LLFolderBridge::createWearable((LLFolderBridge*)user_data, LLWearableType::WT_SKIRT);
-}
-
-void LLFolderBridge::createNewGloves(void* user_data)
-{
-    LLFolderBridge::createWearable((LLFolderBridge*)user_data, LLWearableType::WT_GLOVES);
-}
-
-void LLFolderBridge::createNewUndershirt(void* user_data)
-{
-    LLFolderBridge::createWearable((LLFolderBridge*)user_data, LLWearableType::WT_UNDERSHIRT);
-}
-
-void LLFolderBridge::createNewUnderpants(void* user_data)
-{
-    LLFolderBridge::createWearable((LLFolderBridge*)user_data, LLWearableType::WT_UNDERPANTS);
-}
-
-void LLFolderBridge::createNewShape(void* user_data)
-{
-    LLFolderBridge::createWearable((LLFolderBridge*)user_data, LLWearableType::WT_SHAPE);
-}
-
-void LLFolderBridge::createNewSkin(void* user_data)
-{
-    LLFolderBridge::createWearable((LLFolderBridge*)user_data, LLWearableType::WT_SKIN);
-}
-
-void LLFolderBridge::createNewHair(void* user_data)
-{
-    LLFolderBridge::createWearable((LLFolderBridge*)user_data, LLWearableType::WT_HAIR);
-}
-
-void LLFolderBridge::createNewEyes(void* user_data)
-{
-    LLFolderBridge::createWearable((LLFolderBridge*)user_data, LLWearableType::WT_EYES);
-}
-
-EInventorySortGroup LLFolderBridge::getSortGroup() const
-{
-    LLFolderType::EType preferred_type = getPreferredType();
-
-    if (preferred_type == LLFolderType::FT_TRASH)
-    {
-        return SG_TRASH_FOLDER;
-    }
-
-    if(LLFolderType::lookupIsProtectedType(preferred_type))
-    {
-        return SG_SYSTEM_FOLDER;
-    }
-
-    return SG_NORMAL_FOLDER;
-}
-
-
-// static
-void LLFolderBridge::createWearable(LLFolderBridge* bridge, LLWearableType::EType type)
-{
-    if(!bridge) return;
-    LLUUID parent_id = bridge->getUUID();
-    LLAgentWearables::createWearable(type, false, parent_id);
-}
-
-void LLFolderBridge::modifyOutfit(bool append)
-{
-    LLInventoryModel* model = getInventoryModel();
-    if(!model) return;
-    LLViewerInventoryCategory* cat = getCategory();
-    if(!cat) return;
-
-    // checking amount of items to wear
-    U32 max_items = gSavedSettings.getU32("WearFolderLimit");
-    LLInventoryModel::cat_array_t cats;
-    LLInventoryModel::item_array_t items;
-    LLFindWearablesEx not_worn(/*is_worn=*/ false, /*include_body_parts=*/ false);
-    gInventory.collectDescendentsIf(cat->getUUID(),
-        cats,
-        items,
-        LLInventoryModel::EXCLUDE_TRASH,
-        not_worn);
-
-    if (items.size() > max_items)
-    {
-        LLSD args;
-        args["AMOUNT"] = llformat("%d", max_items);
-        LLNotificationsUtil::add("TooManyWearables", args);
-        return;
-    }
-
-    if (isAgentInventory())
-    {
-        LLAppearanceMgr::instance().wearInventoryCategory(cat, false, append);
-    }
-    else
-    {
-        // Library, we need to copy content first
-        LLAppearanceMgr::instance().wearInventoryCategory(cat, true, append);
-    }
-}
-
-//static
-void LLFolderBridge::onCanDeleteIdle(void* user_data)
-{
-    LLFolderBridge* self = (LLFolderBridge*)user_data;
-
-    // we really need proper onidle mechanics that returns available time
-    const F32 EXPIRY_SECONDS = 0.008f;
-    LLTimer timer;
-    timer.setTimerExpirySec(EXPIRY_SECONDS);
-
-    LLInventoryModel* model = self->getInventoryModel();
-    if (model)
-    {
-        switch (self->mCanDeleteFolderState)
-        {
-            case CDS_INIT_FOLDER_CHECK:
-                // Can still be expensive, split it further?
-                model->collectDescendents(
-                    self->mUUID,
-                    self->mFoldersToCheck,
-                    self->mItemsToCheck,
-                    LLInventoryModel::EXCLUDE_TRASH);
-                self->mCanDeleteFolderState = CDS_PROCESSING_ITEMS;
-                break;
-
-            case CDS_PROCESSING_ITEMS:
-                while (!timer.hasExpired() && !self->mItemsToCheck.empty())
-                {
-                    LLViewerInventoryItem* item = self->mItemsToCheck.back().get();
-                    if (item)
-                    {
-                        if (LLAppearanceMgr::instance().getIsProtectedCOFItem(item))
-                        {
-                            if (get_is_item_worn(item))
-                            {
-                                // At the moment we disable 'cut' if category has worn items (do we need to?)
-                                // but allow 'delete' to happen since it will prompt user to detach
-                                self->mCanCut = false;
-                            }
-                        }
-
-                        if (!item->getIsLinkType() && get_is_item_worn(item))
-                        {
-                            self->mCanCut = false;
-                        }
-                    }
-                    self->mItemsToCheck.pop_back();
-                }
-                self->mCanDeleteFolderState = CDS_PROCESSING_FOLDERS;
-                break;
-            case CDS_PROCESSING_FOLDERS:
-                {
-                    const LLViewerInventoryItem* base_outfit_link = LLAppearanceMgr::instance().getBaseOutfitLink();
-                    LLViewerInventoryCategory* outfit_linked_category = base_outfit_link ? base_outfit_link->getLinkedCategory() : nullptr;
-
-                    while (!timer.hasExpired() && !self->mFoldersToCheck.empty())
-                    {
-                        LLViewerInventoryCategory* cat = self->mFoldersToCheck.back().get();
-                        if (cat)
-                        {
-                            const LLFolderType::EType folder_type = cat->getPreferredType();
-                            if (LLFolderType::lookupIsProtectedType(folder_type))
-                            {
-                                self->mCanCut = false;
-                                self->mCanDelete = false;
-                                self->completeDeleteProcessing();
-                                break;
-                            }
-
-                            // Can't delete the outfit that is currently being worn.
-                            if (folder_type == LLFolderType::FT_OUTFIT)
-                            {
-                                if (cat == outfit_linked_category)
-                                {
-                                    self->mCanCut = false;
-                                    self->mCanDelete = false;
-                                    self->completeDeleteProcessing();
-                                    break;
-                                }
-                            }
-                        }
-                        self->mFoldersToCheck.pop_back();
-                    }
-                }
-                self->mCanDeleteFolderState = CDS_DONE;
-                break;
-            case CDS_DONE:
-                self->completeDeleteProcessing();
-                break;
-        }
-    }
-}
-
-bool LLFolderBridge::canMenuDelete()
-{
-    LLInventoryModel* model = getInventoryModel();
-    if (!model) return false;
-    LLViewerInventoryCategory* category = (LLViewerInventoryCategory*)model->getCategory(mUUID);
-    if (!category)
-    {
-        return false;
-    }
-
-    S32 version = category->getVersion();
-    if (mLastCheckedVersion == version)
-    {
-        return mCanDelete;
-    }
-
-    initCanDeleteProcessing(model, version);
-    return false;
-}
-
-bool LLFolderBridge::canMenuCut()
-{
-    LLInventoryModel* model = getInventoryModel();
-    if (!model) return false;
-    LLViewerInventoryCategory* category = (LLViewerInventoryCategory*)model->getCategory(mUUID);
-    if (!category)
-    {
-        return false;
-    }
-
-    S32 version = category->getVersion();
-    if (mLastCheckedVersion == version)
-    {
-        return mCanCut;
-    }
-
-    initCanDeleteProcessing(model, version);
-    return false;
-}
-
-void LLFolderBridge::initCanDeleteProcessing(LLInventoryModel* model, S32 version)
-{
-    if (mCanDeleteFolderState == CDS_DONE
-        || mInProgressVersion != version)
-    {
-        if (get_is_category_removable(model, mUUID))
-        {
-            // init recursive check of content
-            mInProgressVersion = version;
-            mCanCut = true;
-            mCanDelete = true;
-            mCanDeleteFolderState = CDS_INIT_FOLDER_CHECK;
-            mFoldersToCheck.clear();
-            mItemsToCheck.clear();
-            gIdleCallbacks.addFunction(onCanDeleteIdle, this);
-        }
-        else
-        {
-            // no check needed
-            mCanDelete = false;
-            mCanCut = false;
-            mLastCheckedVersion = version;
-            mCanDeleteFolderState = CDS_DONE;
-            mFoldersToCheck.clear();
-            mItemsToCheck.clear();
-        }
-    }
-}
-
-void LLFolderBridge::completeDeleteProcessing()
-{
-    LLInventoryModel* model = getInventoryModel();
-    LLViewerInventoryCategory* category = model ? (LLViewerInventoryCategory*)model->getCategory(mUUID) : nullptr;
-    if (model && category && category->getVersion() == mInProgressVersion)
-    {
-        mLastCheckedVersion = mInProgressVersion;
-        mCanDeleteFolderState = CDS_DONE;
-        gIdleCallbacks.deleteFunction(onCanDeleteIdle, this);
-    }
-    else
-    {
-        mCanDelete = false;
-        mCanCut = false;
-        mLastCheckedVersion = LLViewerInventoryCategory::VERSION_UNKNOWN;
-        mCanDeleteFolderState = CDS_DONE;
-    }
-
-    if (mRoot)
-    {
-        mRoot->updateMenu();
-    }
-}
-
-
-// +=================================================+
-// |        LLMarketplaceFolderBridge                |
-// +=================================================+
-
-// LLMarketplaceFolderBridge is a specialized LLFolderBridge for use in Marketplace Inventory panels
-LLMarketplaceFolderBridge::LLMarketplaceFolderBridge(LLInventoryPanel* inventory,
-                          LLFolderView* root,
-                          const LLUUID& uuid) :
-LLFolderBridge(inventory, root, uuid)
-{
-    m_depth = depth_nesting_in_marketplace(mUUID);
-    m_stockCountCache = COMPUTE_STOCK_NOT_EVALUATED;
-}
-
-LLUIImagePtr LLMarketplaceFolderBridge::getIcon() const
-{
-    return getMarketplaceFolderIcon(false);
-}
-
-LLUIImagePtr LLMarketplaceFolderBridge::getIconOpen() const
-{
-    return getMarketplaceFolderIcon(true);
-}
-
-LLUIImagePtr LLMarketplaceFolderBridge::getMarketplaceFolderIcon(bool is_open) const
-{
-    LLFolderType::EType preferred_type = getPreferredType();
-    if (!LLMarketplaceData::instance().isUpdating(getUUID()))
-    {
-        // Skip computation (expensive) if we're waiting for updates. Use the old value in that case.
-        m_depth = depth_nesting_in_marketplace(mUUID);
-    }
-    if ((preferred_type == LLFolderType::FT_NONE) && (m_depth == 2))
-    {
-        // We override the type when in the marketplace listings folder and only for version folder
-        preferred_type = LLFolderType::FT_MARKETPLACE_VERSION;
-    }
-    return LLUI::getUIImage(LLViewerFolderType::lookupIconName(preferred_type, is_open));
-}
-
-std::string LLMarketplaceFolderBridge::getLabelSuffix() const
-{
-    if (mIsLoading && mTimeSinceRequestStart.getElapsedTimeF32() >= FOLDER_LOADING_MESSAGE_DELAY)
-    {
-        return llformat(" ( %s ) ", LLTrans::getString("LoadingData").c_str());
-    }
-
-    std::string suffix = "";
-    // Listing folder case
-    if (LLMarketplaceData::instance().isListed(getUUID()))
-    {
-        suffix = llformat("%d",LLMarketplaceData::instance().getListingID(getUUID()));
-        if (suffix.empty())
-        {
-            suffix = LLTrans::getString("MarketplaceNoID");
-        }
-        suffix = " (" +  suffix + ")";
-        if (LLMarketplaceData::instance().getActivationState(getUUID()))
-        {
-            suffix += " (" +  LLTrans::getString("MarketplaceLive") + ")";
-        }
-    }
-    // Version folder case
-    else if (LLMarketplaceData::instance().isVersionFolder(getUUID()))
-    {
-        suffix += " (" +  LLTrans::getString("MarketplaceActive") + ")";
-    }
-    // Add stock amount
-    bool updating = LLMarketplaceData::instance().isUpdating(getUUID());
-    if (!updating)
-    {
-        // Skip computation (expensive) if we're waiting for update anyway. Use the old value in that case.
-        m_stockCountCache = compute_stock_count(getUUID());
-    }
-    if (m_stockCountCache == 0)
-    {
-        suffix += " (" +  LLTrans::getString("MarketplaceNoStock") + ")";
-    }
-    else if (m_stockCountCache != COMPUTE_STOCK_INFINITE)
-    {
-        if (getPreferredType() == LLFolderType::FT_MARKETPLACE_STOCK)
-        {
-            suffix += " (" +  LLTrans::getString("MarketplaceStock");
-        }
-        else
-        {
-            suffix += " (" +  LLTrans::getString("MarketplaceMax");
-        }
-        if (m_stockCountCache == COMPUTE_STOCK_NOT_EVALUATED)
-        {
-            suffix += "=" + LLTrans::getString("MarketplaceUpdating") + ")";
-        }
-        else
-        {
-            suffix +=  "=" + llformat("%d", m_stockCountCache) + ")";
-        }
-    }
-    // Add updating suffix
-    if (updating)
-    {
-        suffix += " (" +  LLTrans::getString("MarketplaceUpdating") + ")";
-    }
-    return LLInvFVBridge::getLabelSuffix() + suffix;
-}
-
-LLFontGL::StyleFlags LLMarketplaceFolderBridge::getLabelStyle() const
-{
-    return (LLMarketplaceData::instance().getActivationState(getUUID()) ? LLFontGL::BOLD : LLFontGL::NORMAL);
-}
-
-
-
-
-// helper stuff
-bool move_task_inventory_callback(const LLSD& notification, const LLSD& response, std::shared_ptr<LLMoveInv> move_inv)
-{
-    LLFloaterOpenObject::LLCatAndWear* cat_and_wear = (LLFloaterOpenObject::LLCatAndWear* )move_inv->mUserData;
-    LLViewerObject* object = gObjectList.findObject(move_inv->mObjectID);
-    S32 option = LLNotificationsUtil::getSelectedOption(notification, response);
-
-    if(option == 0 && object)
-    {
-        if (cat_and_wear && cat_and_wear->mWear) // && !cat_and_wear->mFolderResponded)
-        {
-            LLInventoryObject::object_list_t inventory_objects;
-            object->getInventoryContents(inventory_objects);
-            int contents_count = inventory_objects.size();
-            LLInventoryCopyAndWearObserver* inventoryObserver = new LLInventoryCopyAndWearObserver(cat_and_wear->mCatID, contents_count, cat_and_wear->mFolderResponded,
-                                                                                                    cat_and_wear->mReplace);
-
-            gInventory.addObserver(inventoryObserver);
-        }
-
-        two_uuids_list_t::iterator move_it;
-        for (move_it = move_inv->mMoveList.begin();
-             move_it != move_inv->mMoveList.end();
-             ++move_it)
-        {
-            object->moveInventory(move_it->first, move_it->second);
-        }
-
-        // update the UI.
-        dialog_refresh_all();
-    }
-
-    if (move_inv->mCallback)
-    {
-        move_inv->mCallback(option, move_inv->mUserData, move_inv.get());
-    }
-
-    move_inv.reset(); //since notification will persist
-    return false;
-}
-
-void drop_to_favorites_cb(const LLUUID& id, LLPointer<LLInventoryCallback> cb1, LLPointer<LLInventoryCallback> cb2)
-{
-    cb1->fire(id);
-    cb2->fire(id);
-}
-
-LLFolderBridge::LLFolderBridge(LLInventoryPanel* inventory,
-                               LLFolderView* root,
-                               const LLUUID& uuid)
-    : LLInvFVBridge(inventory, root, uuid)
-    , mCallingCards(false)
-    , mWearables(false)
-    , mIsLoading(false)
-    , mShowDescendantsCount(false)
-    , mCanDeleteFolderState(CDS_DONE)
-    , mLastCheckedVersion(S32_MIN)
-    , mInProgressVersion(S32_MIN)
-    , mCanDelete(false)
-    , mCanCut(false)
-{
-}
-
-LLFolderBridge::~LLFolderBridge()
-{
-    gIdleCallbacks.deleteFunction(onCanDeleteIdle, this);
-}
-
-void LLFolderBridge::dropToFavorites(LLInventoryItem* inv_item, LLPointer<LLInventoryCallback> cb)
-{
-    // use callback to rearrange favorite landmarks after adding
-    // to have new one placed before target (on which it was dropped). See EXT-4312.
-    LLPointer<AddFavoriteLandmarkCallback> cb_fav = new AddFavoriteLandmarkCallback();
-    LLInventoryPanel* panel = mInventoryPanel.get();
-    LLFolderViewItem* drag_over_item = panel ? panel->getRootFolder()->getDraggingOverItem() : NULL;
-    LLFolderViewModelItemInventory* view_model = drag_over_item ? static_cast<LLFolderViewModelItemInventory*>(drag_over_item->getViewModelItem()) : NULL;
-    if (view_model)
-    {
-        cb_fav.get()->setTargetLandmarkId(view_model->getUUID());
-    }
-
-    LLPointer <LLInventoryCallback> callback = cb_fav;
-    if (cb)
-    {
-        callback = new LLBoostFuncInventoryCallback(boost::bind(drop_to_favorites_cb, _1, cb, cb_fav));
-    }
-
-    copy_inventory_item(
-        gAgent.getID(),
-        inv_item->getPermissions().getOwner(),
-        inv_item->getUUID(),
-        mUUID,
-        std::string(),
-        callback);
-}
-
-void LLFolderBridge::dropToOutfit(LLInventoryItem* inv_item, bool move_is_into_current_outfit, LLPointer<LLInventoryCallback> cb)
-{
-    if((inv_item->getInventoryType() == LLInventoryType::IT_TEXTURE) || (inv_item->getInventoryType() == LLInventoryType::IT_SNAPSHOT))
-    {
-        const LLUUID &my_outifts_id = getInventoryModel()->findCategoryUUIDForType(LLFolderType::FT_MY_OUTFITS);
-        if(mUUID != my_outifts_id)
-        {
-            // Legacy: prior to thumbnails images in outfits were used for outfit gallery.
-            LLNotificationsUtil::add("ThumbnailOutfitPhoto");
-        }
-        return;
-    }
-
-    // BAP - should skip if dup.
-    if (move_is_into_current_outfit)
-    {
-        LLAppearanceMgr::instance().wearItemOnAvatar(inv_item->getUUID(), true, true);
-    }
-    else
-    {
-        LLPointer<LLInventoryCallback> cb = NULL;
-        link_inventory_object(mUUID, LLConstPointer<LLInventoryObject>(inv_item), cb);
-    }
-}
-
-void LLFolderBridge::dropToMyOutfits(LLInventoryCategory* inv_cat, LLPointer<LLInventoryCallback> cb)
-{
-    // make a folder in the My Outfits directory.
-    const LLUUID dest_id = getInventoryModel()->findCategoryUUIDForType(LLFolderType::FT_MY_OUTFITS);
-
-    // Note: creation will take time, so passing folder id to callback is slightly unreliable,
-    // but so is collecting and passing descendants' ids
-    inventory_func_type func = boost::bind(&LLFolderBridge::outfitFolderCreatedCallback, this, inv_cat->getUUID(), _1, cb);
-    gInventory.createNewCategory(dest_id,
-                                 LLFolderType::FT_OUTFIT,
-                                 inv_cat->getName(),
-                                 func,
-                                 inv_cat->getThumbnailUUID());
-}
-
-void LLFolderBridge::outfitFolderCreatedCallback(LLUUID cat_source_id, LLUUID cat_dest_id, LLPointer<LLInventoryCallback> cb)
-{
-    LLInventoryModel::cat_array_t* categories;
-    LLInventoryModel::item_array_t* items;
-    getInventoryModel()->getDirectDescendentsOf(cat_source_id, categories, items);
-
-    LLInventoryObject::const_object_list_t link_array;
-
-
-    LLInventoryModel::item_array_t::iterator iter = items->begin();
-    LLInventoryModel::item_array_t::iterator end = items->end();
-    while (iter!=end)
-    {
-        const LLViewerInventoryItem* item = (*iter);
-        // By this point everything is supposed to be filtered,
-        // but there was a delay to create folder so something could have changed
-        LLInventoryType::EType inv_type = item->getInventoryType();
-        if ((inv_type == LLInventoryType::IT_WEARABLE) ||
-            (inv_type == LLInventoryType::IT_GESTURE) ||
-            (inv_type == LLInventoryType::IT_ATTACHMENT) ||
-            (inv_type == LLInventoryType::IT_OBJECT) ||
-            (inv_type == LLInventoryType::IT_SNAPSHOT) ||
-            (inv_type == LLInventoryType::IT_TEXTURE))
-        {
-            link_array.push_back(LLConstPointer<LLInventoryObject>(item));
-        }
-        iter++;
-    }
-
-    if (!link_array.empty())
-    {
-        link_inventory_array(cat_dest_id, link_array, cb);
-    }
-}
-
-// Callback for drop item if DAMA required...
-void LLFolderBridge::callback_dropItemIntoFolder(const LLSD& notification, const LLSD& response, LLInventoryItem* inv_item)
-{
-    S32 option = LLNotificationsUtil::getSelectedOption(notification, response);
-    if (option == 0) // YES
-    {
-        std::string tooltip_msg;
-        dragItemIntoFolder(inv_item, true, tooltip_msg, false);
-    }
-}
-
-// Callback for drop category if DAMA required...
-void LLFolderBridge::callback_dropCategoryIntoFolder(const LLSD& notification, const LLSD& response, LLInventoryCategory* inv_category)
-{
-    S32 option = LLNotificationsUtil::getSelectedOption(notification, response);
-    if (option == 0) // YES
-    {
-        std::string tooltip_msg;
-        dragCategoryIntoFolder(inv_category, true, tooltip_msg, false, false);
-    }
-}
-
-// This is used both for testing whether an item can be dropped
-// into the folder, as well as performing the actual drop, depending
-// if drop == true.
-bool LLFolderBridge::dragItemIntoFolder(LLInventoryItem* inv_item,
-                                        bool drop,
-                                        std::string& tooltip_msg,
-                                        bool user_confirm,
-                                        LLPointer<LLInventoryCallback> cb)
-{
-    LLInventoryModel* model = getInventoryModel();
-
-    if (!model || !inv_item) return false;
-    if (!isAgentInventory()) return false; // cannot drag into library
-    if (!isAgentAvatarValid()) return false;
-
-    LLInventoryPanel* destination_panel = mInventoryPanel.get();
-    if (!destination_panel) return false;
-
-    LLInventoryFilter* filter = getInventoryFilter();
-    if (!filter) return false;
-
-    const LLUUID &current_outfit_id = model->findCategoryUUIDForType(LLFolderType::FT_CURRENT_OUTFIT);
-    const LLUUID &favorites_id = model->findCategoryUUIDForType(LLFolderType::FT_FAVORITE);
-    const LLUUID &landmarks_id = model->findCategoryUUIDForType(LLFolderType::FT_LANDMARK);
-    const LLUUID &marketplacelistings_id = model->findCategoryUUIDForType(LLFolderType::FT_MARKETPLACE_LISTINGS);
-    const LLUUID &my_outifts_id = model->findCategoryUUIDForType(LLFolderType::FT_MY_OUTFITS);
-    const LLUUID from_folder_uuid = inv_item->getParentUUID();
-
-    const bool move_is_into_current_outfit = (mUUID == current_outfit_id);
-    const bool move_is_into_favorites = (mUUID == favorites_id);
-    const bool move_is_into_my_outfits = (mUUID == my_outifts_id) || model->isObjectDescendentOf(mUUID, my_outifts_id);
-    const bool move_is_into_outfit = move_is_into_my_outfits || (getCategory() && getCategory()->getPreferredType()==LLFolderType::FT_OUTFIT);
-    const bool move_is_into_landmarks = (mUUID == landmarks_id) || model->isObjectDescendentOf(mUUID, landmarks_id);
-    const bool move_is_into_marketplacelistings = model->isObjectDescendentOf(mUUID, marketplacelistings_id);
-    const bool move_is_from_marketplacelistings = model->isObjectDescendentOf(inv_item->getUUID(), marketplacelistings_id);
-
-    LLToolDragAndDrop::ESource source = LLToolDragAndDrop::getInstance()->getSource();
-    bool accept = false;
-    U64 filter_types = filter->getFilterTypes();
-    // We shouldn't allow to drop non recent items into recent tab (or some similar transactions)
-    // while we are allowing to interact with regular filtered inventory
-    bool use_filter = filter_types && (filter_types&LLInventoryFilter::FILTERTYPE_DATE || (filter_types&LLInventoryFilter::FILTERTYPE_OBJECT)==0);
-    LLViewerObject* object = NULL;
-    if(LLToolDragAndDrop::SOURCE_AGENT == source)
-    {
-        const LLUUID &trash_id = model->findCategoryUUIDForType(LLFolderType::FT_TRASH);
-
-        const bool move_is_into_trash = (mUUID == trash_id) || model->isObjectDescendentOf(mUUID, trash_id);
-        const bool move_is_outof_current_outfit = LLAppearanceMgr::instance().getIsInCOF(inv_item->getUUID());
-
-        //--------------------------------------------------------------------------------
-        // Determine if item can be moved.
-        //
-
-        bool is_movable = true;
-
-        switch (inv_item->getActualType())
-        {
-            case LLAssetType::AT_CATEGORY:
-                is_movable = !LLFolderType::lookupIsProtectedType(((LLInventoryCategory*)inv_item)->getPreferredType());
-                break;
-            default:
-                break;
-        }
-        // Can't explicitly drag things out of the COF.
-        if (move_is_outof_current_outfit)
-        {
-            is_movable = false;
-        }
-        if (move_is_into_trash)
-        {
-            is_movable &= inv_item->getIsLinkType() || !get_is_item_worn(inv_item->getUUID());
-        }
-        if (is_movable)
-        {
-            // Don't allow creating duplicates in the Calling Card/Friends
-            // subfolders, see bug EXT-1599. Check is item direct descendent
-            // of target folder and forbid item's movement if it so.
-            // Note: isItemDirectDescendentOfCategory checks if
-            // passed category is in the Calling Card/Friends folder
-            is_movable &= !LLFriendCardsManager::instance().isObjDirectDescendentOfCategory(inv_item, getCategory());
-        }
-
-        //
-        //--------------------------------------------------------------------------------
-
-        //--------------------------------------------------------------------------------
-        // Determine if item can be moved & dropped
-        // Note: if user_confirm is false, we already went through those accept logic test and can skip them
-
-        accept = true;
-
-        if (user_confirm && !is_movable)
-        {
-            accept = false;
-        }
-        else if (user_confirm && (mUUID == inv_item->getParentUUID()) && !move_is_into_favorites)
-        {
-            accept = false;
-        }
-        else if (user_confirm && (move_is_into_current_outfit || move_is_into_outfit))
-        {
-            accept = can_move_to_outfit(inv_item, move_is_into_current_outfit);
-        }
-        else if (user_confirm && (move_is_into_favorites || move_is_into_landmarks))
-        {
-            accept = can_move_to_landmarks(inv_item);
-        }
-        else if (user_confirm && move_is_into_marketplacelistings)
-        {
-            const LLViewerInventoryCategory * master_folder = model->getFirstDescendantOf(marketplacelistings_id, mUUID);
-            LLViewerInventoryCategory * dest_folder = getCategory();
-            accept = can_move_item_to_marketplace(master_folder, dest_folder, inv_item, tooltip_msg, LLToolDragAndDrop::instance().getCargoCount() - LLToolDragAndDrop::instance().getCargoIndex());
-        }
-
-        // Check that the folder can accept this item based on folder/item type compatibility (e.g. stock folder compatibility)
-        if (user_confirm && accept)
-        {
-            LLViewerInventoryCategory * dest_folder = getCategory();
-            accept = dest_folder->acceptItem(inv_item);
-        }
-
-        LLInventoryPanel* active_panel = LLInventoryPanel::getActiveInventoryPanel(false);
-
-        // Check whether the item being dragged from active inventory panel
-        // passes the filter of the destination panel.
-        if (user_confirm && accept && active_panel && use_filter)
-        {
-            LLFolderViewItem* fv_item =   active_panel->getItemByID(inv_item->getUUID());
-            if (!fv_item) return false;
-
-            accept = filter->check(fv_item->getViewModelItem());
-        }
-
-        if (accept && drop)
-        {
-            if (inv_item->getType() == LLAssetType::AT_GESTURE
-                && LLGestureMgr::instance().isGestureActive(inv_item->getUUID()) && move_is_into_trash)
-            {
-                LLGestureMgr::instance().deactivateGesture(inv_item->getUUID());
-            }
-            // If an item is being dragged between windows, unselect everything in the active window
-            // so that we don't follow the selection to its new location (which is very annoying).
-                        // RN: a better solution would be to deselect automatically when an   item is moved
-            // and then select any item that is dropped only in the panel that it   is dropped in
-            if (active_panel && (destination_panel != active_panel))
-            {
-                active_panel->unSelectAll();
-            }
-            // Dropping in or out of marketplace needs (sometimes) confirmation
-            if (user_confirm && (move_is_from_marketplacelistings || move_is_into_marketplacelistings))
-            {
-                if ((move_is_from_marketplacelistings && (LLMarketplaceData::instance().isInActiveFolder(inv_item->getUUID())
-                                                       || LLMarketplaceData::instance().isListedAndActive(inv_item->getUUID()))) ||
-                    (move_is_into_marketplacelistings && LLMarketplaceData::instance().isInActiveFolder(mUUID)))
-                {
-                    LLNotificationsUtil::add("ConfirmMerchantActiveChange", LLSD(), LLSD(), boost::bind(&LLFolderBridge::callback_dropItemIntoFolder, this, _1, _2, inv_item));
-                    return true;
-                }
-                if (move_is_into_marketplacelistings && !move_is_from_marketplacelistings)
-                {
-                    LLNotificationsUtil::add("ConfirmMerchantMoveInventory", LLSD(), LLSD(), boost::bind(&LLFolderBridge::callback_dropItemIntoFolder, this, _1, _2, inv_item));
-                    return true;
-                }
-            }
-
-            //--------------------------------------------------------------------------------
-            // Destination folder logic
-            //
-
-            // REORDER
-            // (only reorder the item in Favorites folder)
-            if ((mUUID == inv_item->getParentUUID()) && move_is_into_favorites)
-            {
-                LLFolderViewItem* itemp = destination_panel->getRootFolder()->getDraggingOverItem();
-                if (itemp)
-                {
-                    LLUUID srcItemId = inv_item->getUUID();
-                    LLUUID destItemId = static_cast<LLFolderViewModelItemInventory*>(itemp->getViewModelItem())->getUUID();
-                    LLFavoritesOrderStorage::instance().rearrangeFavoriteLandmarks(srcItemId, destItemId);
-                }
-            }
-
-            // FAVORITES folder
-            // (copy the item)
-            else if (move_is_into_favorites)
-            {
-                dropToFavorites(inv_item, cb);
-            }
-            // CURRENT OUTFIT or OUTFIT folder
-            // (link the item)
-            else if (move_is_into_current_outfit || move_is_into_outfit)
-            {
-                dropToOutfit(inv_item, move_is_into_current_outfit, cb);
-            }
-            // MARKETPLACE LISTINGS folder
-            // Move the item
-            else if (move_is_into_marketplacelistings)
-            {
-                move_item_to_marketplacelistings(inv_item, mUUID);
-                if (cb) cb->fire(inv_item->getUUID());
-            }
-            // NORMAL or TRASH folder
-            // (move the item, restamp if into trash)
-            else
-            {
-                // set up observer to select item once drag and drop from inbox is complete
-                if (gInventory.isObjectDescendentOf(inv_item->getUUID(), gInventory.findCategoryUUIDForType(LLFolderType::FT_INBOX)))
-                {
-                    set_dad_inbox_object(inv_item->getUUID());
-                }
-
-                LLInvFVBridge::changeItemParent(
-                    model,
-                    (LLViewerInventoryItem*)inv_item,
-                    mUUID,
-                    move_is_into_trash);
-                if (cb) cb->fire(inv_item->getUUID());
-            }
-
-            if (move_is_from_marketplacelistings)
-            {
-                // If we move from an active (listed) listing, checks that it's still valid, if not, unlist
-                LLUUID version_folder_id = LLMarketplaceData::instance().getActiveFolder(from_folder_uuid);
-                if (version_folder_id.notNull())
-                {
-                    LLMarketplaceValidator::getInstance()->validateMarketplaceListings(
-                        version_folder_id,
-                        [version_folder_id](bool result)
-                    {
-                        if (!result)
-                        {
-                            LLMarketplaceData::instance().activateListing(version_folder_id, false);
-                        }
-                    });
-                }
-            }
-
-            //
-            //--------------------------------------------------------------------------------
-        }
-    }
-    else if (LLToolDragAndDrop::SOURCE_WORLD == source)
-    {
-        // Make sure the object exists. If we allowed dragging from
-        // anonymous objects, it would be possible to bypass
-        // permissions.
-        object = gObjectList.findObject(inv_item->getParentUUID());
-        if (!object)
-        {
-            LL_INFOS() << "Object not found for drop." << LL_ENDL;
-            return false;
-        }
-
-        // coming from a task. Need to figure out if the person can
-        // move/copy this item.
-        LLPermissions perm(inv_item->getPermissions());
-        bool is_move = false;
-        if ((perm.allowCopyBy(gAgent.getID(), gAgent.getGroupID())
-            && perm.allowTransferTo(gAgent.getID())))
-            // || gAgent.isGodlike())
-        {
-            accept = true;
-        }
-        else if(object->permYouOwner())
-        {
-            // If the object cannot be copied, but the object the
-            // inventory is owned by the agent, then the item can be
-            // moved from the task to agent inventory.
-            is_move = true;
-            accept = true;
-        }
-
-        // Don't allow placing an original item into Current Outfit or an outfit folder
-        // because they must contain only links to wearable items.
-        // *TODO: Probably we should create a link to an item if it was dragged to outfit or COF.
-        if (move_is_into_current_outfit || move_is_into_outfit)
-        {
-            accept = false;
-        }
-        // Don't allow to move a single item to Favorites or Landmarks
-        // if it is not a landmark or a link to a landmark.
-        else if ((move_is_into_favorites || move_is_into_landmarks)
-                 && !can_move_to_landmarks(inv_item))
-        {
-            accept = false;
-        }
-        else if (move_is_into_marketplacelistings)
-        {
-            tooltip_msg = LLTrans::getString("TooltipOutboxNotInInventory");
-            accept = false;
-        }
-
-        // Check whether the item being dragged from in world
-        // passes the filter of the destination panel.
-        if (accept && use_filter)
-        {
-            accept = filter->check(inv_item);
-        }
-
-        if (accept && drop)
-        {
-            LLUUID item_id = inv_item->getUUID();
-            std::shared_ptr<LLMoveInv> move_inv (new LLMoveInv());
-            move_inv->mObjectID = inv_item->getParentUUID();
-            two_uuids_t item_pair(mUUID, item_id);
-            move_inv->mMoveList.push_back(item_pair);
-            if (cb)
-            {
-                move_inv->mCallback = [item_id, cb](S32, void*, const LLMoveInv* move_inv) mutable
-                    { cb->fire(item_id); };
-            }
-            move_inv->mUserData = NULL;
-            if(is_move)
-            {
-                warn_move_inventory(object, move_inv);
-            }
-            else
-            {
-                // store dad inventory item to select added one later. See EXT-4347
-                set_dad_inventory_item(inv_item, mUUID);
-
-                LLNotification::Params params("MoveInventoryFromObject");
-                params.functor.function(boost::bind(move_task_inventory_callback, _1, _2, move_inv));
-                LLNotifications::instance().forceResponse(params, 0);
-            }
-        }
-    }
-    else if(LLToolDragAndDrop::SOURCE_NOTECARD == source)
-    {
-        if (move_is_into_marketplacelistings)
-        {
-            tooltip_msg = LLTrans::getString("TooltipOutboxNotInInventory");
-            accept = false;
-        }
-        else if ((inv_item->getActualType() == LLAssetType::AT_SETTINGS) && !LLEnvironment::instance().isInventoryEnabled())
-        {
-            tooltip_msg = LLTrans::getString("NoEnvironmentSettings");
-            accept = false;
-        }
-        else
-        {
-            // Don't allow placing an original item from a notecard to Current Outfit or an outfit folder
-            // because they must contain only links to wearable items.
-            accept = !(move_is_into_current_outfit || move_is_into_outfit);
-        }
-
-        // Check whether the item being dragged from notecard
-        // passes the filter of the destination panel.
-        if (accept && use_filter)
-        {
-            accept = filter->check(inv_item);
-        }
-
-        if (accept && drop)
-        {
-            copy_inventory_from_notecard(mUUID,  // Drop to the chosen destination folder
-                                         LLToolDragAndDrop::getInstance()->getObjectID(),
-                                         LLToolDragAndDrop::getInstance()->getSourceID(),
-                                         inv_item);
-        }
-    }
-    else if(LLToolDragAndDrop::SOURCE_LIBRARY == source)
-    {
-        LLViewerInventoryItem* item = (LLViewerInventoryItem*)inv_item;
-        if(item && item->isFinished())
-        {
-            accept = true;
-
-            if (move_is_into_marketplacelistings)
-            {
-                tooltip_msg = LLTrans::getString("TooltipOutboxNotInInventory");
-                accept = false;
-            }
-            else if (move_is_into_current_outfit || move_is_into_outfit)
-            {
-                accept = can_move_to_outfit(inv_item, move_is_into_current_outfit);
-            }
-            // Don't allow to move a single item to Favorites or Landmarks
-            // if it is not a landmark or a link to a landmark.
-            else if (move_is_into_favorites || move_is_into_landmarks)
-            {
-                accept = can_move_to_landmarks(inv_item);
-            }
-
-            LLInventoryPanel* active_panel = LLInventoryPanel::getActiveInventoryPanel(false);
-
-            // Check whether the item being dragged from the library
-            // passes the filter of the destination panel.
-            if (accept && active_panel && use_filter)
-            {
-                LLFolderViewItem* fv_item =   active_panel->getItemByID(inv_item->getUUID());
-                if (!fv_item) return false;
-
-                accept = filter->check(fv_item->getViewModelItem());
-            }
-
-            if (accept && drop)
-            {
-                // FAVORITES folder
-                // (copy the item)
-                if (move_is_into_favorites)
-                {
-                    dropToFavorites(inv_item, cb);
-                }
-                // CURRENT OUTFIT or OUTFIT folder
-                // (link the item)
-                else if (move_is_into_current_outfit || move_is_into_outfit)
-                {
-                    dropToOutfit(inv_item, move_is_into_current_outfit, cb);
-                }
-                else
-                {
-                    copy_inventory_item(
-                        gAgent.getID(),
-                        inv_item->getPermissions().getOwner(),
-                        inv_item->getUUID(),
-                        mUUID,
-                        std::string(),
-                        cb);
-                }
-            }
-        }
-    }
-    else
-    {
-        LL_WARNS() << "unhandled drag source" << LL_ENDL;
-    }
-    return accept;
-}
-
-// static
-bool check_category(LLInventoryModel* model,
-                    const LLUUID& cat_id,
-                    LLInventoryPanel* active_panel,
-                    LLInventoryFilter* filter)
-{
-    if (!model || !active_panel || !filter)
-        return false;
-
-    if (!filter->checkFolder(cat_id))
-    {
-        return false;
-    }
-
-    LLInventoryModel::cat_array_t descendent_categories;
-    LLInventoryModel::item_array_t descendent_items;
-    model->collectDescendents(cat_id, descendent_categories, descendent_items, true);
-
-    S32 num_descendent_categories = descendent_categories.size();
-    S32 num_descendent_items = descendent_items.size();
-
-    if (num_descendent_categories + num_descendent_items == 0)
-    {
-        // Empty folder should be checked as any other folder view item.
-        // If we are filtering by date the folder should not pass because
-        // it doesn't have its own creation date. See LLInvFVBridge::getCreationDate().
-        return check_item(cat_id, active_panel, filter);
-    }
-
-    for (S32 i = 0; i < num_descendent_categories; ++i)
-    {
-        LLInventoryCategory* category = descendent_categories[i];
-        if(!check_category(model, category->getUUID(), active_panel, filter))
-        {
-            return false;
-        }
-    }
-
-    for (S32 i = 0; i < num_descendent_items; ++i)
-    {
-        LLViewerInventoryItem* item = descendent_items[i];
-        if(!check_item(item->getUUID(), active_panel, filter))
-        {
-            return false;
-        }
-    }
-
-    return true;
-}
-
-// static
-bool check_item(const LLUUID& item_id,
-                LLInventoryPanel* active_panel,
-                LLInventoryFilter* filter)
-{
-    if (!active_panel || !filter) return false;
-
-    LLFolderViewItem* fv_item = active_panel->getItemByID(item_id);
-    if (!fv_item) return false;
-
-    return filter->check(fv_item->getViewModelItem());
-}
-
-// +=================================================+
-// |        LLTextureBridge                          |
-// +=================================================+
-
-LLUIImagePtr LLTextureBridge::getIcon() const
-{
-    return LLInventoryIcon::getIcon(LLAssetType::AT_TEXTURE, mInvType);
-}
-
-void LLTextureBridge::openItem()
-{
-    LLViewerInventoryItem* item = getItem();
-
-    if (item)
-    {
-        LLInvFVBridgeAction::doAction(item->getType(),mUUID,getInventoryModel());
-    }
-}
-
-bool LLTextureBridge::canSaveTexture(void)
-{
-    const LLInventoryModel* model = getInventoryModel();
-    if(!model)
-    {
-        return false;
-    }
-
-    const LLViewerInventoryItem *item = model->getItem(mUUID);
-    if (item)
-    {
-        return item->checkPermissionsSet(PERM_ITEM_UNRESTRICTED);
-    }
-    return false;
-}
-
-void LLTextureBridge::buildContextMenu(LLMenuGL& menu, U32 flags)
-{
-    LL_DEBUGS() << "LLTextureBridge::buildContextMenu()" << LL_ENDL;
-    menuentry_vec_t items;
-    menuentry_vec_t disabled_items;
-    if(isItemInTrash())
-    {
-        addTrashContextMenuOptions(items, disabled_items);
-    }
-    else if (isMarketplaceListingsFolder())
-    {
-        addMarketplaceContextMenuOptions(flags, items, disabled_items);
-        items.push_back(std::string("Properties"));
-        getClipboardEntries(false, items, disabled_items, flags);
-    }
-    else
-    {
-        items.push_back(std::string("Share"));
-        if (!canShare())
-        {
-            disabled_items.push_back(std::string("Share"));
-        }
-
-        addOpenRightClickMenuOption(items);
-        items.push_back(std::string("Properties"));
-
-        getClipboardEntries(true, items, disabled_items, flags);
-
-        items.push_back(std::string("Texture Separator"));
-
-        if ((flags & ITEM_IN_MULTI_SELECTION) != 0)
-        {
-            items.push_back(std::string("Save Selected As"));
-        }
-        else
-        {
-            items.push_back(std::string("Save As"));
-            if (!canSaveTexture())
-            {
-                disabled_items.push_back(std::string("Save As"));
-            }
-        }
-
-    }
-    addLinkReplaceMenuOption(items, disabled_items);
-    hide_context_entries(menu, items, disabled_items);
-}
-
-// virtual
-void LLTextureBridge::performAction(LLInventoryModel* model, std::string action)
-{
-    if ("save_as" == action)
-    {
-        LLPreviewTexture* preview_texture = LLFloaterReg::getTypedInstance<LLPreviewTexture>("preview_texture", mUUID);
-        if (preview_texture)
-        {
-            preview_texture->openToSave();
-            preview_texture->saveAs();
-        }
-    }
-    else if ("save_selected_as" == action)
-    {
-        openItem();
-        if (canSaveTexture())
-        {
-            LLPreviewTexture* preview_texture = LLFloaterReg::getTypedInstance<LLPreviewTexture>("preview_texture", mUUID);
-            if (preview_texture)
-            {
-                preview_texture->saveMultipleToFile(mFileName);
-            }
-        }
-        else
-        {
-            LL_WARNS() << "You don't have permission to save " << getName() << " to disk." << LL_ENDL;
-        }
-
-    }
-    else LLItemBridge::performAction(model, action);
-}
-
-// +=================================================+
-// |        LLSoundBridge                            |
-// +=================================================+
-
-void LLSoundBridge::openItem()
-{
-    const LLViewerInventoryItem* item = getItem();
-    if (item)
-    {
-        LLInvFVBridgeAction::doAction(item->getType(),mUUID,getInventoryModel());
-    }
-}
-
-void LLSoundBridge::openSoundPreview(void* which)
-{
-    LLSoundBridge *me = (LLSoundBridge *)which;
-    LLFloaterReg::showInstance("preview_sound", LLSD(me->mUUID), TAKE_FOCUS_YES);
-}
-
-void LLSoundBridge::buildContextMenu(LLMenuGL& menu, U32 flags)
-{
-    LL_DEBUGS() << "LLSoundBridge::buildContextMenu()" << LL_ENDL;
-    menuentry_vec_t items;
-    menuentry_vec_t disabled_items;
-
-    if (isMarketplaceListingsFolder())
-    {
-        addMarketplaceContextMenuOptions(flags, items, disabled_items);
-        items.push_back(std::string("Properties"));
-        getClipboardEntries(false, items, disabled_items, flags);
-    }
-    else
-    {
-        if (isItemInTrash())
-        {
-            addTrashContextMenuOptions(items, disabled_items);
-        }
-        else
-        {
-            items.push_back(std::string("Share"));
-            if (!canShare())
-            {
-                disabled_items.push_back(std::string("Share"));
-            }
-            items.push_back(std::string("Sound Open"));
-            items.push_back(std::string("Properties"));
-
-            getClipboardEntries(true, items, disabled_items, flags);
-        }
-
-        items.push_back(std::string("Sound Separator"));
-        items.push_back(std::string("Sound Play"));
-    }
-
-    addLinkReplaceMenuOption(items, disabled_items);
-    hide_context_entries(menu, items, disabled_items);
-}
-
-void LLSoundBridge::performAction(LLInventoryModel* model, std::string action)
-{
-    if ("sound_play" == action)
-    {
-        LLViewerInventoryItem* item = getItem();
-        if(item)
-        {
-            send_sound_trigger(item->getAssetUUID(), SOUND_GAIN);
-        }
-    }
-    else if ("open" == action)
-    {
-        openSoundPreview((void*)this);
-    }
-    else LLItemBridge::performAction(model, action);
-}
-
-// +=================================================+
-// |        LLLandmarkBridge                         |
-// +=================================================+
-
-LLLandmarkBridge::LLLandmarkBridge(LLInventoryPanel* inventory,
-                                   LLFolderView* root,
-                                   const LLUUID& uuid,
-                                   U32 flags/* = 0x00*/) :
-    LLItemBridge(inventory, root, uuid)
-{
-    mVisited = false;
-    if (flags & LLInventoryItemFlags::II_FLAGS_LANDMARK_VISITED)
-    {
-        mVisited = true;
-    }
-}
-
-LLUIImagePtr LLLandmarkBridge::getIcon() const
-{
-    return LLInventoryIcon::getIcon(LLAssetType::AT_LANDMARK, LLInventoryType::IT_LANDMARK, mVisited, false);
-}
-
-void LLLandmarkBridge::buildContextMenu(LLMenuGL& menu, U32 flags)
-{
-    menuentry_vec_t items;
-    menuentry_vec_t disabled_items;
-
-    LL_DEBUGS() << "LLLandmarkBridge::buildContextMenu()" << LL_ENDL;
-    if (isMarketplaceListingsFolder())
-    {
-        addMarketplaceContextMenuOptions(flags, items, disabled_items);
-        items.push_back(std::string("Properties"));
-        getClipboardEntries(false, items, disabled_items, flags);
-    }
-    else
-    {
-        if(isItemInTrash())
-        {
-            addTrashContextMenuOptions(items, disabled_items);
-        }
-        else
-        {
-            items.push_back(std::string("Share"));
-            if (!canShare())
-            {
-                disabled_items.push_back(std::string("Share"));
-            }
-            items.push_back(std::string("Landmark Open"));
-            items.push_back(std::string("Properties"));
-
-            getClipboardEntries(true, items, disabled_items, flags);
-        }
-
-        items.push_back(std::string("Landmark Separator"));
-        items.push_back(std::string("url_copy"));
-        items.push_back(std::string("About Landmark"));
-        items.push_back(std::string("show_on_map"));
-    }
-
-    // Disable "About Landmark" menu item for
-    // multiple landmarks selected. Only one landmark
-    // info panel can be shown at a time.
-    if ((flags & FIRST_SELECTED_ITEM) == 0)
-    {
-        disabled_items.push_back(std::string("url_copy"));
-        disabled_items.push_back(std::string("About Landmark"));
-    }
-
-    addLinkReplaceMenuOption(items, disabled_items);
-    hide_context_entries(menu, items, disabled_items);
-}
-
-// Convenience function for the two functions below.
-void teleport_via_landmark(const LLUUID& asset_id)
-{
-    gAgent.teleportViaLandmark( asset_id );
-
-    // we now automatically track the landmark you're teleporting to
-    // because you'll probably arrive at a telehub instead
-    LLFloaterWorldMap* floater_world_map = LLFloaterWorldMap::getInstance();
-    if( floater_world_map )
-    {
-        floater_world_map->trackLandmark( asset_id );
-    }
-}
-
-// virtual
-void LLLandmarkBridge::performAction(LLInventoryModel* model, std::string action)
-{
-    if ("teleport" == action)
-    {
-        LLViewerInventoryItem* item = getItem();
-        if(item)
-        {
-            teleport_via_landmark(item->getAssetUUID());
-        }
-    }
-    else if ("about" == action)
-    {
-        LLViewerInventoryItem* item = getItem();
-        if(item)
-        {
-            LLSD key;
-            key["type"] = "landmark";
-            key["id"] = item->getUUID();
-
-            LLFloaterSidePanelContainer::showPanel("places", key);
-        }
-    }
-    else
-    {
-        LLItemBridge::performAction(model, action);
-    }
-}
-
-static bool open_landmark_callback(const LLSD& notification, const LLSD& response)
-{
-    S32 option = LLNotificationsUtil::getSelectedOption(notification, response);
-
-    LLUUID asset_id = notification["payload"]["asset_id"].asUUID();
-    if (option == 0)
-    {
-        teleport_via_landmark(asset_id);
-    }
-
-    return false;
-}
-static LLNotificationFunctorRegistration open_landmark_callback_reg("TeleportFromLandmark", open_landmark_callback);
-
-
-void LLLandmarkBridge::openItem()
-{
-    LLViewerInventoryItem* item = getItem();
-
-    if (item)
-    {
-        LLInvFVBridgeAction::doAction(item->getType(),mUUID,getInventoryModel());
-    }
-}
-
-
-// +=================================================+
-// |        LLCallingCardObserver                    |
-// +=================================================+
-class LLCallingCardObserver : public LLFriendObserver
-{
-public:
-    LLCallingCardObserver(LLCallingCardBridge* bridge) : mBridgep(bridge) {}
-    virtual ~LLCallingCardObserver() { mBridgep = NULL; }
-    virtual void changed(U32 mask)
-    {
-        if (mask & LLFriendObserver::ONLINE)
-        {
-            mBridgep->refreshFolderViewItem();
-            mBridgep->checkSearchBySuffixChanges();
-        }
-    }
-protected:
-    LLCallingCardBridge* mBridgep;
-};
-
-// +=================================================+
-// |        LLCallingCardBridge                      |
-// +=================================================+
-
-LLCallingCardBridge::LLCallingCardBridge(LLInventoryPanel* inventory,
-                                         LLFolderView* root,
-                                         const LLUUID& uuid ) :
-    LLItemBridge(inventory, root, uuid)
-{
-    mObserver = new LLCallingCardObserver(this);
-    mCreatorUUID = getItem()->getCreatorUUID();
-    LLAvatarTracker::instance().addParticularFriendObserver(mCreatorUUID, mObserver);
-}
-
-LLCallingCardBridge::~LLCallingCardBridge()
-{
-    LLAvatarTracker::instance().removeParticularFriendObserver(mCreatorUUID, mObserver);
-
-    delete mObserver;
-}
-
-void LLCallingCardBridge::refreshFolderViewItem()
-{
-    LLInventoryPanel* panel = mInventoryPanel.get();
-    LLFolderViewItem* itemp = panel ? panel->getItemByID(mUUID) : NULL;
-    if (itemp)
-    {
-        itemp->refresh();
-    }
-}
-
-void LLCallingCardBridge::checkSearchBySuffixChanges()
-{
-    if (!mDisplayName.empty())
-    {
-        // changes in mDisplayName are processed by rename function and here it will be always same
-        // suffixes are also of fixed length, and we are processing change of one at a time,
-        // so it should be safe to use length (note: mSearchableName is capitalized)
-        S32 old_length = mSearchableName.length();
-        S32 new_length = mDisplayName.length() + getLabelSuffix().length();
-        if (old_length == new_length)
-        {
-            return;
-        }
-        mSearchableName.assign(mDisplayName);
-        mSearchableName.append(getLabelSuffix());
-        LLStringUtil::toUpper(mSearchableName);
-        if (new_length<old_length)
-        {
-            LLInventoryFilter* filter = getInventoryFilter();
-            if (filter && mPassedFilter && mSearchableName.find(filter->getFilterSubString()) == std::string::npos)
-            {
-                // string no longer contains substring
-                // we either have to update all parents manually or restart filter.
-                // dirtyFilter will not work here due to obsolete descendants' generations
-                getInventoryFilter()->setModified(LLFolderViewFilter::FILTER_MORE_RESTRICTIVE);
-            }
-        }
-        else
-        {
-            if (getInventoryFilter())
-            {
-                // mSearchableName became longer, we gained additional suffix and need to repeat filter check.
-                dirtyFilter();
-            }
-        }
-    }
-}
-
-// virtual
-void LLCallingCardBridge::performAction(LLInventoryModel* model, std::string action)
-{
-    if ("begin_im" == action)
-    {
-        LLViewerInventoryItem *item = getItem();
-        if (item && (item->getCreatorUUID() != gAgent.getID()) &&
-            (!item->getCreatorUUID().isNull()))
-        {
-            std::string callingcard_name = LLCacheName::getDefaultName();
-            LLAvatarName av_name;
-            if (LLAvatarNameCache::get(item->getCreatorUUID(), &av_name))
-            {
-                callingcard_name = av_name.getCompleteName();
-            }
-            LLUUID session_id = gIMMgr->addSession(callingcard_name, IM_NOTHING_SPECIAL, item->getCreatorUUID());
-            if (session_id != LLUUID::null)
-            {
-                LLFloaterIMContainer::getInstance()->showConversation(session_id);
-            }
-        }
-    }
-    else if ("lure" == action)
-    {
-        LLViewerInventoryItem *item = getItem();
-        if (item && (item->getCreatorUUID() != gAgent.getID()) &&
-            (!item->getCreatorUUID().isNull()))
-        {
-            LLAvatarActions::offerTeleport(item->getCreatorUUID());
-        }
-    }
-    else if ("request_lure" == action)
-    {
-        LLViewerInventoryItem *item = getItem();
-        if (item && (item->getCreatorUUID() != gAgent.getID()) &&
-            (!item->getCreatorUUID().isNull()))
-        {
-            LLAvatarActions::teleportRequest(item->getCreatorUUID());
-        }
-    }
-
-    else LLItemBridge::performAction(model, action);
-}
-
-LLUIImagePtr LLCallingCardBridge::getIcon() const
-{
-    bool online = false;
-    LLViewerInventoryItem* item = getItem();
-    if(item)
-    {
-        online = LLAvatarTracker::instance().isBuddyOnline(item->getCreatorUUID());
-    }
-    return LLInventoryIcon::getIcon(LLAssetType::AT_CALLINGCARD, LLInventoryType::IT_CALLINGCARD, online, false);
-}
-
-std::string LLCallingCardBridge::getLabelSuffix() const
-{
-    LLViewerInventoryItem* item = getItem();
-    if( item && LLAvatarTracker::instance().isBuddyOnline(item->getCreatorUUID()) )
-    {
-        return LLItemBridge::getLabelSuffix() + "  online";
-    }
-    else
-    {
-        return LLItemBridge::getLabelSuffix();
-    }
-}
-
-void LLCallingCardBridge::openItem()
-{
-    LLViewerInventoryItem* item = getItem();
-
-    if (item)
-    {
-        LLInvFVBridgeAction::doAction(item->getType(),mUUID,getInventoryModel());
-    }
-/*
-  LLViewerInventoryItem* item = getItem();
-  if(item && !item->getCreatorUUID().isNull())
-  {
-  LLAvatarActions::showProfile(item->getCreatorUUID());
-  }
-*/
-}
-
-void LLCallingCardBridge::buildContextMenu(LLMenuGL& menu, U32 flags)
-{
-    LL_DEBUGS() << "LLCallingCardBridge::buildContextMenu()" << LL_ENDL;
-    menuentry_vec_t items;
-    menuentry_vec_t disabled_items;
-
-    if(isItemInTrash())
-    {
-        addTrashContextMenuOptions(items, disabled_items);
-    }
-    else if (isMarketplaceListingsFolder())
-    {
-        addMarketplaceContextMenuOptions(flags, items, disabled_items);
-        items.push_back(std::string("Properties"));
-        getClipboardEntries(false, items, disabled_items, flags);
-    }
-    else
-    {
-        items.push_back(std::string("Share"));
-        if (!canShare())
-        {
-            disabled_items.push_back(std::string("Share"));
-        }
-        if ((flags & FIRST_SELECTED_ITEM) == 0)
-        {
-        disabled_items.push_back(std::string("Open"));
-        }
-        addOpenRightClickMenuOption(items);
-        items.push_back(std::string("Properties"));
-
-        getClipboardEntries(true, items, disabled_items, flags);
-
-        LLInventoryItem* item = getItem();
-        bool good_card = (item
-                          && (LLUUID::null != item->getCreatorUUID())
-                          && (item->getCreatorUUID() != gAgent.getID()));
-        bool user_online = false;
-        if (item)
-        {
-            user_online = (LLAvatarTracker::instance().isBuddyOnline(item->getCreatorUUID()));
-        }
-        items.push_back(std::string("Send Instant Message Separator"));
-        items.push_back(std::string("Send Instant Message"));
-        items.push_back(std::string("Offer Teleport..."));
-        items.push_back(std::string("Request Teleport..."));
-        items.push_back(std::string("Conference Chat"));
-
-        if (!good_card)
-        {
-            disabled_items.push_back(std::string("Send Instant Message"));
-        }
-        if (!good_card || !user_online)
-        {
-            disabled_items.push_back(std::string("Offer Teleport..."));
-            disabled_items.push_back(std::string("Request Teleport..."));
-            disabled_items.push_back(std::string("Conference Chat"));
-        }
-    }
-    addLinkReplaceMenuOption(items, disabled_items);
-    hide_context_entries(menu, items, disabled_items);
-}
-
-bool LLCallingCardBridge::dragOrDrop(MASK mask, bool drop,
-                                     EDragAndDropType cargo_type,
-                                     void* cargo_data,
-                                     std::string& tooltip_msg)
-{
-    LLViewerInventoryItem* item = getItem();
-    bool rv = false;
-    if(item)
-    {
-        // check the type
-        switch(cargo_type)
-        {
-            case DAD_TEXTURE:
-            case DAD_SOUND:
-            case DAD_LANDMARK:
-            case DAD_SCRIPT:
-            case DAD_CLOTHING:
-            case DAD_OBJECT:
-            case DAD_NOTECARD:
-            case DAD_BODYPART:
-            case DAD_ANIMATION:
-            case DAD_GESTURE:
-            case DAD_MESH:
-            case DAD_SETTINGS:
-            case DAD_MATERIAL:
-            {
-                LLInventoryItem* inv_item = (LLInventoryItem*)cargo_data;
-                const LLPermissions& perm = inv_item->getPermissions();
-                if(gInventory.getItem(inv_item->getUUID())
-                   && perm.allowOperationBy(PERM_TRANSFER, gAgent.getID()))
-                {
-                    rv = true;
-                    if(drop)
-                    {
-                        LLGiveInventory::doGiveInventoryItem(item->getCreatorUUID(),
-                                                         (LLInventoryItem*)cargo_data);
-                    }
-                }
-                else
-                {
-                    // It's not in the user's inventory (it's probably in
-                    // an object's contents), so disallow dragging it here.
-                    // You can't give something you don't yet have.
-                    rv = false;
-                }
-                break;
-            }
-            case DAD_CATEGORY:
-            {
-                LLInventoryCategory* inv_cat = (LLInventoryCategory*)cargo_data;
-                if( gInventory.getCategory( inv_cat->getUUID() ) )
-                {
-                    rv = true;
-                    if(drop)
-                    {
-                        LLGiveInventory::doGiveInventoryCategory(
-                            item->getCreatorUUID(),
-                            inv_cat);
-                    }
-                }
-                else
-                {
-                    // It's not in the user's inventory (it's probably in
-                    // an object's contents), so disallow dragging it here.
-                    // You can't give something you don't yet have.
-                    rv = false;
-                }
-                break;
-            }
-            default:
-                break;
-        }
-    }
-    return rv;
-}
-
-// +=================================================+
-// |        LLNotecardBridge                         |
-// +=================================================+
-
-void LLNotecardBridge::openItem()
-{
-    LLViewerInventoryItem* item = getItem();
-    if (item)
-    {
-        LLInvFVBridgeAction::doAction(item->getType(),mUUID,getInventoryModel());
-    }
-}
-
-void LLNotecardBridge::buildContextMenu(LLMenuGL& menu, U32 flags)
-{
-    LL_DEBUGS() << "LLNotecardBridge::buildContextMenu()" << LL_ENDL;
-
-    if (isMarketplaceListingsFolder())
-    {
-        menuentry_vec_t items;
-        menuentry_vec_t disabled_items;
-        addMarketplaceContextMenuOptions(flags, items, disabled_items);
-        items.push_back(std::string("Properties"));
-        getClipboardEntries(false, items, disabled_items, flags);
-        hide_context_entries(menu, items, disabled_items);
-    }
-    else
-    {
-        LLItemBridge::buildContextMenu(menu, flags);
-    }
-}
-
-// +=================================================+
-// |        LLGestureBridge                          |
-// +=================================================+
-
-LLFontGL::StyleFlags LLGestureBridge::getLabelStyle() const
-{
-    if( LLGestureMgr::instance().isGestureActive(mUUID) )
-    {
-        return LLFontGL::BOLD;
-    }
-    else
-    {
-        return LLFontGL::NORMAL;
-    }
-}
-
-std::string LLGestureBridge::getLabelSuffix() const
-{
-    if( LLGestureMgr::instance().isGestureActive(mUUID) )
-    {
-        LLStringUtil::format_map_t args;
-        args["[GESLABEL]"] =  LLItemBridge::getLabelSuffix();
-        return  LLTrans::getString("ActiveGesture", args);
-    }
-    else
-    {
-        return LLItemBridge::getLabelSuffix();
-    }
-}
-
-// virtual
-void LLGestureBridge::performAction(LLInventoryModel* model, std::string action)
-{
-    if (isAddAction(action))
-    {
-        LLGestureMgr::instance().activateGesture(mUUID);
-
-        LLViewerInventoryItem* item = gInventory.getItem(mUUID);
-        if (!item) return;
-
-        // Since we just changed the suffix to indicate (active)
-        // the server doesn't need to know, just the viewer.
-        gInventory.updateItem(item);
-        gInventory.notifyObservers();
-    }
-    else if ("deactivate" == action || isRemoveAction(action))
-    {
-        LLGestureMgr::instance().deactivateGesture(mUUID);
-
-        LLViewerInventoryItem* item = gInventory.getItem(mUUID);
-        if (!item) return;
-
-        // Since we just changed the suffix to indicate (active)
-        // the server doesn't need to know, just the viewer.
-        gInventory.updateItem(item);
-        gInventory.notifyObservers();
-    }
-    else if("play" == action)
-    {
-        if(!LLGestureMgr::instance().isGestureActive(mUUID))
-        {
-            // we need to inform server about gesture activating to be consistent with LLPreviewGesture and  LLGestureComboList.
-            bool inform_server = true;
-            bool deactivate_similar = false;
-            LLGestureMgr::instance().setGestureLoadedCallback(mUUID, boost::bind(&LLGestureBridge::playGesture, mUUID));
-            LLViewerInventoryItem* item = gInventory.getItem(mUUID);
-            llassert(item);
-            if (item)
-            {
-                LLGestureMgr::instance().activateGestureWithAsset(mUUID, item->getAssetUUID(), inform_server, deactivate_similar);
-            }
-        }
-        else
-        {
-            playGesture(mUUID);
-        }
-    }
-    else LLItemBridge::performAction(model, action);
-}
-
-void LLGestureBridge::openItem()
-{
-    LLViewerInventoryItem* item = getItem();
-
-    if (item)
-    {
-        LLInvFVBridgeAction::doAction(item->getType(),mUUID,getInventoryModel());
-    }
-/*
-  LLViewerInventoryItem* item = getItem();
-  if (item)
-  {
-  LLPreviewGesture* preview = LLPreviewGesture::show(mUUID, LLUUID::null);
-  preview->setFocus(true);
-  }
-*/
-}
-
-bool LLGestureBridge::removeItem()
-{
-    // Grab class information locally since *this may be deleted
-    // within this function.  Not a great pattern...
-    const LLInventoryModel* model = getInventoryModel();
-    if(!model)
-    {
-        return false;
-    }
-    const LLUUID item_id = mUUID;
-
-    // This will also force close the preview window, if it exists.
-    // This may actually delete *this, if mUUID is in the COF.
-    LLGestureMgr::instance().deactivateGesture(item_id);
-
-    // If deactivateGesture deleted *this, then return out immediately.
-    if (!model->getObject(item_id))
-    {
-        return true;
-    }
-
-    return LLItemBridge::removeItem();
-}
-
-void LLGestureBridge::buildContextMenu(LLMenuGL& menu, U32 flags)
-{
-    LL_DEBUGS() << "LLGestureBridge::buildContextMenu()" << LL_ENDL;
-    menuentry_vec_t items;
-    menuentry_vec_t disabled_items;
-    if(isItemInTrash())
-    {
-        addTrashContextMenuOptions(items, disabled_items);
-    }
-    else if (isMarketplaceListingsFolder())
-    {
-        addMarketplaceContextMenuOptions(flags, items, disabled_items);
-        items.push_back(std::string("Properties"));
-        getClipboardEntries(false, items, disabled_items, flags);
-    }
-    else
-    {
-        items.push_back(std::string("Share"));
-        if (!canShare())
-        {
-            disabled_items.push_back(std::string("Share"));
-        }
-
-        addOpenRightClickMenuOption(items);
-        items.push_back(std::string("Properties"));
-
-        getClipboardEntries(true, items, disabled_items, flags);
-
-        items.push_back(std::string("Gesture Separator"));
-        if (LLGestureMgr::instance().isGestureActive(getUUID()))
-        {
-            items.push_back(std::string("Deactivate"));
-        }
-        else
-        {
-            items.push_back(std::string("Activate"));
-        }
-        items.push_back(std::string("PlayGesture"));
-    }
-    addLinkReplaceMenuOption(items, disabled_items);
-    hide_context_entries(menu, items, disabled_items);
-}
-
-// static
-void LLGestureBridge::playGesture(const LLUUID& item_id)
-{
-    if (LLGestureMgr::instance().isGesturePlaying(item_id))
-    {
-        LLGestureMgr::instance().stopGesture(item_id);
-    }
-    else
-    {
-        LLGestureMgr::instance().playGesture(item_id);
-    }
-}
-
-
-// +=================================================+
-// |        LLAnimationBridge                        |
-// +=================================================+
-
-void LLAnimationBridge::buildContextMenu(LLMenuGL& menu, U32 flags)
-{
-    menuentry_vec_t items;
-    menuentry_vec_t disabled_items;
-
-    LL_DEBUGS() << "LLAnimationBridge::buildContextMenu()" << LL_ENDL;
-    if (isMarketplaceListingsFolder())
-    {
-        addMarketplaceContextMenuOptions(flags, items, disabled_items);
-        items.push_back(std::string("Properties"));
-        getClipboardEntries(false, items, disabled_items, flags);
-    }
-    else
-    {
-        if(isItemInTrash())
-        {
-            addTrashContextMenuOptions(items, disabled_items);
-        }
-        else
-        {
-            items.push_back(std::string("Share"));
-            if (!canShare())
-            {
-                disabled_items.push_back(std::string("Share"));
-            }
-            items.push_back(std::string("Animation Open"));
-            items.push_back(std::string("Properties"));
-
-            getClipboardEntries(true, items, disabled_items, flags);
-        }
-
-        items.push_back(std::string("Animation Separator"));
-        items.push_back(std::string("Animation Play"));
-        items.push_back(std::string("Animation Audition"));
-    }
-
-    addLinkReplaceMenuOption(items, disabled_items);
-    hide_context_entries(menu, items, disabled_items);
-}
-
-// virtual
-void LLAnimationBridge::performAction(LLInventoryModel* model, std::string action)
-{
-    if ((action == "playworld") || (action == "playlocal"))
-    {
-        if (getItem())
-        {
-            LLSD::String activate = "NONE";
-            if ("playworld" == action) activate = "Inworld";
-            if ("playlocal" == action) activate = "Locally";
-
-            LLPreviewAnim* preview = LLFloaterReg::showTypedInstance<LLPreviewAnim>("preview_anim", LLSD(mUUID));
-            if (preview)
-            {
-                preview->play(activate);
-            }
-        }
-    }
-    else
-    {
-        LLItemBridge::performAction(model, action);
-    }
-}
-
-void LLAnimationBridge::openItem()
-{
-    LLViewerInventoryItem* item = getItem();
-
-    if (item)
-    {
-        LLInvFVBridgeAction::doAction(item->getType(),mUUID,getInventoryModel());
-    }
-/*
-  LLViewerInventoryItem* item = getItem();
-  if (item)
-  {
-  LLFloaterReg::showInstance("preview_anim", LLSD(mUUID), TAKE_FOCUS_YES);
-  }
-*/
-}
-
-// +=================================================+
-// |        LLObjectBridge                           |
-// +=================================================+
-
-// static
-LLUUID LLObjectBridge::sContextMenuItemID;
-
-LLObjectBridge::LLObjectBridge(LLInventoryPanel* inventory,
-                               LLFolderView* root,
-                               const LLUUID& uuid,
-                               LLInventoryType::EType type,
-                               U32 flags) :
-    LLItemBridge(inventory, root, uuid)
-{
-    mAttachPt = (flags & 0xff); // low bye of inventory flags
-    mIsMultiObject = is_flag_set(flags, LLInventoryItemFlags::II_FLAGS_OBJECT_HAS_MULTIPLE_ITEMS);
-    mInvType = type;
-}
-
-LLUIImagePtr LLObjectBridge::getIcon() const
-{
-    return LLInventoryIcon::getIcon(LLAssetType::AT_OBJECT, mInvType, mAttachPt, mIsMultiObject);
-}
-
-LLInventoryObject* LLObjectBridge::getObject() const
-{
-    LLInventoryObject* object = NULL;
-    LLInventoryModel* model = getInventoryModel();
-    if(model)
-    {
-        object = (LLInventoryObject*)model->getObject(mUUID);
-    }
-    return object;
-}
-
-LLViewerInventoryItem* LLObjectBridge::getItem() const
-{
-    LLInventoryModel* model = getInventoryModel();
-    if (model)
-    {
-       return model->getItem(mUUID);
-    }
-    return NULL;
-}
-
-LLViewerInventoryCategory* LLObjectBridge::getCategory() const
-{
-    LLInventoryModel* model = getInventoryModel();
-    if (model)
-    {
-        return model->getCategory(mUUID);
-    }
-    return NULL;
-}
-
-// virtual
-void LLObjectBridge::performAction(LLInventoryModel* model, std::string action)
-{
-    if (isAddAction(action))
-    {
-        LLUUID object_id = mUUID;
-        LLViewerInventoryItem* item;
-        item = (LLViewerInventoryItem*)gInventory.getItem(object_id);
-        if(item && gInventory.isObjectDescendentOf(object_id, gInventory.getRootFolderID()))
-        {
-            rez_attachment(item, NULL, true); // Replace if "Wear"ing.
-        }
-        else if(item && item->isFinished())
-        {
-            // must be in library. copy it to our inventory and put it on.
-            LLPointer<LLInventoryCallback> cb = new LLBoostFuncInventoryCallback(boost::bind(rez_attachment_cb, _1, (LLViewerJointAttachment*)0));
-            copy_inventory_item(
-                gAgent.getID(),
-                item->getPermissions().getOwner(),
-                item->getUUID(),
-                LLUUID::null,
-                std::string(),
-                cb);
-        }
-        gFocusMgr.setKeyboardFocus(NULL);
-    }
-    else if ("wear_add" == action)
-    {
-        LLAppearanceMgr::instance().wearItemOnAvatar(mUUID, true, false); // Don't replace if adding.
-    }
-    else if ("touch" == action)
-    {
-        handle_attachment_touch(mUUID);
-    }
-    else if ("edit" == action)
-    {
-        handle_attachment_edit(mUUID);
-    }
-    else if (isRemoveAction(action))
-    {
-        LLAppearanceMgr::instance().removeItemFromAvatar(mUUID);
-    }
-    else LLItemBridge::performAction(model, action);
-}
-
-void LLObjectBridge::openItem()
-{
-    // object double-click action is to wear/unwear object
-    performAction(getInventoryModel(),
-              get_is_item_worn(mUUID) ? "detach" : "attach");
-}
-
-std::string LLObjectBridge::getLabelSuffix() const
-{
-    if (get_is_item_worn(mUUID))
-    {
-        if (!isAgentAvatarValid()) // Error condition, can't figure out attach point
-        {
-            return LLItemBridge::getLabelSuffix() + LLTrans::getString("worn");
-        }
-        std::string attachment_point_name;
-        if (gAgentAvatarp->getAttachedPointName(mUUID, attachment_point_name))
-        {
-            LLStringUtil::format_map_t args;
-            args["[ATTACHMENT_POINT]"] =  LLTrans::getString(attachment_point_name);
-
-            return LLItemBridge::getLabelSuffix() + LLTrans::getString("WornOnAttachmentPoint", args);
-        }
-        else
-        {
-            LLStringUtil::format_map_t args;
-            args["[ATTACHMENT_ERROR]"] =  LLTrans::getString(attachment_point_name);
-            return LLItemBridge::getLabelSuffix() + LLTrans::getString("AttachmentErrorMessage", args);
-        }
-    }
-    return LLItemBridge::getLabelSuffix();
-}
-
-void rez_attachment(LLViewerInventoryItem* item, LLViewerJointAttachment* attachment, bool replace)
-{
-    const LLUUID& item_id = item->getLinkedUUID();
-
-    // Check for duplicate request.
-    if (isAgentAvatarValid() &&
-        gAgentAvatarp->isWearingAttachment(item_id))
-    {
-        LL_WARNS() << "ATT duplicate attachment request, ignoring" << LL_ENDL;
-        return;
-    }
-
-    S32 attach_pt = 0;
-    if (isAgentAvatarValid() && attachment)
-    {
-        for (LLVOAvatar::attachment_map_t::iterator iter = gAgentAvatarp->mAttachmentPoints.begin();
-             iter != gAgentAvatarp->mAttachmentPoints.end(); ++iter)
-        {
-            if (iter->second == attachment)
-            {
-                attach_pt = iter->first;
-                break;
-            }
-        }
-    }
-
-    LLSD payload;
-    payload["item_id"] = item_id; // Wear the base object in case this is a link.
-    payload["attachment_point"] = attach_pt;
-    payload["is_add"] = !replace;
-
-    if (replace &&
-        (attachment && attachment->getNumObjects() > 0))
-    {
-        LLNotificationsUtil::add("ReplaceAttachment", LLSD(), payload, confirm_attachment_rez);
-    }
-    else
-    {
-        LLNotifications::instance().forceResponse(LLNotification::Params("ReplaceAttachment").payload(payload), 0/*YES*/);
-    }
-}
-
-bool confirm_attachment_rez(const LLSD& notification, const LLSD& response)
-{
-    if (!gAgentAvatarp->canAttachMoreObjects())
-    {
-        LLSD args;
-        args["MAX_ATTACHMENTS"] = llformat("%d", gAgentAvatarp->getMaxAttachments());
-        LLNotificationsUtil::add("MaxAttachmentsOnOutfit", args);
-        return false;
-    }
-
-    S32 option = LLNotificationsUtil::getSelectedOption(notification, response);
-    if (option == 0/*YES*/)
-    {
-        LLUUID item_id = notification["payload"]["item_id"].asUUID();
-        LLViewerInventoryItem* itemp = gInventory.getItem(item_id);
-
-        if (itemp)
-        {
-            // Queue up attachments to be sent in next idle tick, this way the
-            // attachments are batched up all into one message versus each attachment
-            // being sent in its own separate attachments message.
-            U8 attachment_pt = notification["payload"]["attachment_point"].asInteger();
-            bool is_add = notification["payload"]["is_add"].asBoolean();
-
-            LL_DEBUGS("Avatar") << "ATT calling addAttachmentRequest " << (itemp ? itemp->getName() : "UNKNOWN") << " id " << item_id << LL_ENDL;
-            LLAttachmentsMgr::instance().addAttachmentRequest(item_id, attachment_pt, is_add);
-        }
-    }
-    return false;
-}
-static LLNotificationFunctorRegistration confirm_replace_attachment_rez_reg("ReplaceAttachment", confirm_attachment_rez);
-
-void LLObjectBridge::buildContextMenu(LLMenuGL& menu, U32 flags)
-{
-    menuentry_vec_t items;
-    menuentry_vec_t disabled_items;
-    if(isItemInTrash())
-    {
-        addTrashContextMenuOptions(items, disabled_items);
-    }
-    else if (isMarketplaceListingsFolder())
-    {
-        addMarketplaceContextMenuOptions(flags, items, disabled_items);
-        items.push_back(std::string("Properties"));
-        getClipboardEntries(false, items, disabled_items, flags);
-    }
-    else
-    {
-        items.push_back(std::string("Share"));
-        if (!canShare())
-        {
-            disabled_items.push_back(std::string("Share"));
-        }
-
-        items.push_back(std::string("Properties"));
-
-        getClipboardEntries(true, items, disabled_items, flags);
-
-        LLObjectBridge::sContextMenuItemID = mUUID;
-
-        LLInventoryItem *item = getItem();
-        if(item)
-        {
-            if (!isAgentAvatarValid()) return;
-
-            if( get_is_item_worn( mUUID ) )
-            {
-                items.push_back(std::string("Wearable And Object Separator"));
-
-                items.push_back(std::string("Attachment Touch"));
-                if ( ((flags & FIRST_SELECTED_ITEM) == 0) || !enable_attachment_touch(mUUID) )
-                {
-                    disabled_items.push_back(std::string("Attachment Touch"));
-                }
-
-                items.push_back(std::string("Wearable Edit"));
-                if ( ((flags & FIRST_SELECTED_ITEM) == 0) || !get_is_item_editable(mUUID) )
-                {
-                    disabled_items.push_back(std::string("Wearable Edit"));
-                }
-
-                items.push_back(std::string("Detach From Yourself"));
-            }
-            else if (!isItemInTrash() && !isLinkedObjectInTrash() && !isLinkedObjectMissing() && !isCOFFolder())
-            {
-                items.push_back(std::string("Wearable And Object Separator"));
-                items.push_back(std::string("Wearable And Object Wear"));
-                items.push_back(std::string("Wearable Add"));
-                items.push_back(std::string("Attach To"));
-                items.push_back(std::string("Attach To HUD"));
-                // commented out for DEV-32347
-                //items.push_back(std::string("Restore to Last Position"));
-
-                if (!gAgentAvatarp->canAttachMoreObjects())
-                {
-                    disabled_items.push_back(std::string("Wearable And Object Wear"));
-                    disabled_items.push_back(std::string("Wearable Add"));
-                    disabled_items.push_back(std::string("Attach To"));
-                    disabled_items.push_back(std::string("Attach To HUD"));
-                }
-                LLMenuGL* attach_menu = menu.findChildMenuByName("Attach To", true);
-                LLMenuGL* attach_hud_menu = menu.findChildMenuByName("Attach To HUD", true);
-                if (attach_menu
-                    && (attach_menu->getChildCount() == 0)
-                    && attach_hud_menu
-                    && (attach_hud_menu->getChildCount() == 0)
-                    && isAgentAvatarValid())
-                {
-                    for (LLVOAvatar::attachment_map_t::iterator iter = gAgentAvatarp->mAttachmentPoints.begin();
-                         iter != gAgentAvatarp->mAttachmentPoints.end(); )
-                    {
-                        LLVOAvatar::attachment_map_t::iterator curiter = iter++;
-                        LLViewerJointAttachment* attachment = curiter->second;
-                        LLMenuItemCallGL::Params p;
-                        std::string submenu_name = attachment->getName();
-                        if (LLTrans::getString(submenu_name) != "")
-                        {
-                            p.name = (" ")+LLTrans::getString(submenu_name)+" ";
-                        }
-                        else
-                        {
-                            p.name = submenu_name;
-                        }
-                        LLSD cbparams;
-                        cbparams["index"] = curiter->first;
-                        cbparams["label"] = p.name;
-                        p.on_click.function_name = "Inventory.AttachObject";
-                        p.on_click.parameter = LLSD(attachment->getName());
-                        p.on_enable.function_name = "Attachment.Label";
-                        p.on_enable.parameter = cbparams;
-                        LLView* parent = attachment->getIsHUDAttachment() ? attach_hud_menu : attach_menu;
-                        LLUICtrlFactory::create<LLMenuItemCallGL>(p, parent);
-                        items.push_back(p.name);
-                    }
-                }
-            }
-        }
-    }
-    addLinkReplaceMenuOption(items, disabled_items);
-    hide_context_entries(menu, items, disabled_items);
-}
-
-bool LLObjectBridge::renameItem(const std::string& new_name)
-{
-    if(!isItemRenameable())
-        return false;
-    LLPreview::dirty(mUUID);
-    LLInventoryModel* model = getInventoryModel();
-    if(!model)
-        return false;
-    LLViewerInventoryItem* item = getItem();
-    if(item && (item->getName() != new_name))
-    {
-        LLPointer<LLViewerInventoryItem> new_item = new LLViewerInventoryItem(item);
-        new_item->rename(new_name);
-        new_item->updateServer(false);
-        model->updateItem(new_item);
-        model->notifyObservers();
-        buildDisplayName();
-
-        if (isAgentAvatarValid())
-        {
-            LLViewerObject* obj = gAgentAvatarp->getWornAttachment( item->getUUID() );
-            if(obj)
-            {
-                LLSelectMgr::getInstance()->deselectAll();
-                LLSelectMgr::getInstance()->addAsIndividual( obj, SELECT_ALL_TES, false );
-                LLSelectMgr::getInstance()->selectionSetObjectName( new_name );
-                LLSelectMgr::getInstance()->deselectAll();
-            }
-        }
-    }
-    // return false because we either notified observers (& therefore
-    // rebuilt) or we didn't update.
-    return false;
-}
-
-// +=================================================+
-// |        LLLSLTextBridge                          |
-// +=================================================+
-
-void LLLSLTextBridge::openItem()
-{
-    LLViewerInventoryItem* item = getItem();
-
-    if (item)
-    {
-        LLInvFVBridgeAction::doAction(item->getType(),mUUID,getInventoryModel());
-    }
-}
-
-// +=================================================+
-// |        LLWearableBridge                         |
-// +=================================================+
-
-LLWearableBridge::LLWearableBridge(LLInventoryPanel* inventory,
-                                   LLFolderView* root,
-                                   const LLUUID& uuid,
-                                   LLAssetType::EType asset_type,
-                                   LLInventoryType::EType inv_type,
-                                   LLWearableType::EType  wearable_type) :
-    LLItemBridge(inventory, root, uuid),
-    mAssetType( asset_type ),
-    mWearableType(wearable_type)
-{
-    mInvType = inv_type;
-}
-
-bool LLWearableBridge::renameItem(const std::string& new_name)
-{
-    if (get_is_item_worn(mUUID))
-    {
-        gAgentWearables.setWearableName( mUUID, new_name );
-    }
-    return LLItemBridge::renameItem(new_name);
-}
-
-std::string LLWearableBridge::getLabelSuffix() const
-{
-    if (get_is_item_worn(mUUID))
-    {
-        // e.g. "(worn)"
-        return LLItemBridge::getLabelSuffix() + LLTrans::getString("worn");
-    }
-    else
-    {
-        return LLItemBridge::getLabelSuffix();
-    }
-}
-
-LLUIImagePtr LLWearableBridge::getIcon() const
-{
-    return LLInventoryIcon::getIcon(mAssetType, mInvType, mWearableType, false);
-}
-
-// virtual
-void LLWearableBridge::performAction(LLInventoryModel* model, std::string action)
-{
-    if (isAddAction(action))
-    {
-        wearOnAvatar();
-    }
-    else if ("wear_add" == action)
-    {
-        wearAddOnAvatar();
-    }
-    else if ("edit" == action)
-    {
-        editOnAvatar();
-        return;
-    }
-    else if (isRemoveAction(action))
-    {
-        removeFromAvatar();
-        return;
-    }
-    else LLItemBridge::performAction(model, action);
-}
-
-void LLWearableBridge::openItem()
-{
-    performAction(getInventoryModel(),
-                  get_is_item_worn(mUUID) ? "take_off" : "wear");
-}
-
-void LLWearableBridge::buildContextMenu(LLMenuGL& menu, U32 flags)
-{
-    LL_DEBUGS() << "LLWearableBridge::buildContextMenu()" << LL_ENDL;
-    menuentry_vec_t items;
-    menuentry_vec_t disabled_items;
-    if(isItemInTrash())
-    {
-        addTrashContextMenuOptions(items, disabled_items);
-    }
-    else if (isMarketplaceListingsFolder())
-    {
-        addMarketplaceContextMenuOptions(flags, items, disabled_items);
-        items.push_back(std::string("Properties"));
-        getClipboardEntries(false, items, disabled_items, flags);
-    }
-    else
-    {   // FWIW, it looks like SUPPRESS_OPEN_ITEM is not set anywhere
-        bool can_open = ((flags & SUPPRESS_OPEN_ITEM) != SUPPRESS_OPEN_ITEM);
-
-        // If we have clothing, don't add "Open" as it's the same action as "Wear"   SL-18976
-        LLViewerInventoryItem* item = getItem();
-        if (can_open && item)
-        {
-            can_open = (item->getType() != LLAssetType::AT_CLOTHING) &&
-                (item->getType() != LLAssetType::AT_BODYPART);
-        }
-        if (isLinkedObjectMissing())
-        {
-            can_open = false;
-        }
-        items.push_back(std::string("Share"));
-        if (!canShare())
-        {
-            disabled_items.push_back(std::string("Share"));
-        }
-
-        if (can_open)
-        {
-            addOpenRightClickMenuOption(items);
-        }
-        else
-        {
-            disabled_items.push_back(std::string("Open"));
-            disabled_items.push_back(std::string("Open Original"));
-        }
-
-        items.push_back(std::string("Properties"));
-
-        getClipboardEntries(true, items, disabled_items, flags);
-
-        items.push_back(std::string("Wearable And Object Separator"));
-        items.push_back(std::string("Wearable Edit"));
-
-        if (((flags & FIRST_SELECTED_ITEM) == 0) || (item && !gAgentWearables.isWearableModifiable(item->getUUID())))
-        {
-            disabled_items.push_back(std::string("Wearable Edit"));
-        }
-        // Don't allow items to be worn if their baseobj is in the trash.
-        if (isLinkedObjectInTrash() || isLinkedObjectMissing() || isCOFFolder())
-        {
-            disabled_items.push_back(std::string("Wearable And Object Wear"));
-            disabled_items.push_back(std::string("Wearable Add"));
-            disabled_items.push_back(std::string("Wearable Edit"));
-        }
-
-        // Disable wear and take off based on whether the item is worn.
-        if(item)
-        {
-            switch (item->getType())
-            {
-                case LLAssetType::AT_CLOTHING:
-                    items.push_back(std::string("Take Off"));
-                    // Fallthrough since clothing and bodypart share wear options
-                case LLAssetType::AT_BODYPART:
-                    if (get_is_item_worn(item->getUUID()))
-                    {
-                        disabled_items.push_back(std::string("Wearable And Object Wear"));
-                        disabled_items.push_back(std::string("Wearable Add"));
-                    }
-                    else
-                    {
-                        items.push_back(std::string("Wearable And Object Wear"));
-                        disabled_items.push_back(std::string("Take Off"));
-                        disabled_items.push_back(std::string("Wearable Edit"));
-                    }
-
-                    if (LLWearableType::getInstance()->getAllowMultiwear(mWearableType))
-                    {
-                        items.push_back(std::string("Wearable Add"));
-                        if (!gAgentWearables.canAddWearable(mWearableType))
-                        {
-                            disabled_items.push_back(std::string("Wearable Add"));
-                        }
-                    }
-                    break;
-                default:
-                    break;
-            }
-        }
-    }
-    addLinkReplaceMenuOption(items, disabled_items);
-    hide_context_entries(menu, items, disabled_items);
-}
-
-// Called from menus
-// static
-bool LLWearableBridge::canWearOnAvatar(void* user_data)
-{
-    LLWearableBridge* self = (LLWearableBridge*)user_data;
-    if(!self) return false;
-    if(!self->isAgentInventory())
-    {
-        LLViewerInventoryItem* item = (LLViewerInventoryItem*)self->getItem();
-        if(!item || !item->isFinished()) return false;
-    }
-    return (!get_is_item_worn(self->mUUID));
-}
-
-// Called from menus
-// static
-void LLWearableBridge::onWearOnAvatar(void* user_data)
-{
-    LLWearableBridge* self = (LLWearableBridge*)user_data;
-    if(!self) return;
-    self->wearOnAvatar();
-}
-
-void LLWearableBridge::wearOnAvatar()
-{
-    // TODO: investigate wearables may not be loaded at this point EXT-8231
-
-    LLViewerInventoryItem* item = getItem();
-    if(item)
-    {
-        LLAppearanceMgr::instance().wearItemOnAvatar(item->getUUID(), true, true);
-    }
-}
-
-void LLWearableBridge::wearAddOnAvatar()
-{
-    // TODO: investigate wearables may not be loaded at this point EXT-8231
-
-    LLViewerInventoryItem* item = getItem();
-    if(item)
-    {
-        LLAppearanceMgr::instance().wearItemOnAvatar(item->getUUID(), true, false);
-    }
-}
-
-// static
-void LLWearableBridge::onWearOnAvatarArrived( LLViewerWearable* wearable, void* userdata )
-{
-    LLUUID* item_id = (LLUUID*) userdata;
-    if(wearable)
-    {
-        LLViewerInventoryItem* item = NULL;
-        item = (LLViewerInventoryItem*)gInventory.getItem(*item_id);
-        if(item)
-        {
-            if(item->getAssetUUID() == wearable->getAssetID())
-            {
-                gAgentWearables.setWearableItem(item, wearable);
-                gInventory.notifyObservers();
-                //self->getFolderItem()->refreshFromRoot();
-            }
-            else
-            {
-                LL_INFOS() << "By the time wearable asset arrived, its inv item already pointed to a different asset." << LL_ENDL;
-            }
-        }
-    }
-    delete item_id;
-}
-
-// static
-// BAP remove the "add" code path once everything is fully COF-ified.
-void LLWearableBridge::onWearAddOnAvatarArrived( LLViewerWearable* wearable, void* userdata )
-{
-    LLUUID* item_id = (LLUUID*) userdata;
-    if(wearable)
-    {
-        LLViewerInventoryItem* item = NULL;
-        item = (LLViewerInventoryItem*)gInventory.getItem(*item_id);
-        if(item)
-        {
-            if(item->getAssetUUID() == wearable->getAssetID())
-            {
-                bool do_append = true;
-                gAgentWearables.setWearableItem(item, wearable, do_append);
-                gInventory.notifyObservers();
-                //self->getFolderItem()->refreshFromRoot();
-            }
-            else
-            {
-                LL_INFOS() << "By the time wearable asset arrived, its inv item already pointed to a different asset." << LL_ENDL;
-            }
-        }
-    }
-    delete item_id;
-}
-
-// static
-bool LLWearableBridge::canEditOnAvatar(void* user_data)
-{
-    LLWearableBridge* self = (LLWearableBridge*)user_data;
-    if(!self) return false;
-
-    return (get_is_item_worn(self->mUUID));
-}
-
-// static
-void LLWearableBridge::onEditOnAvatar(void* user_data)
-{
-    LLWearableBridge* self = (LLWearableBridge*)user_data;
-    if(self)
-    {
-        self->editOnAvatar();
-    }
-}
-
-void LLWearableBridge::editOnAvatar()
-{
-    LLAgentWearables::editWearable(mUUID);
-}
-
-// static
-bool LLWearableBridge::canRemoveFromAvatar(void* user_data)
-{
-    LLWearableBridge* self = (LLWearableBridge*)user_data;
-    if( self && (LLAssetType::AT_BODYPART != self->mAssetType) )
-    {
-        return get_is_item_worn( self->mUUID );
-    }
-    return false;
-}
-
-void LLWearableBridge::removeFromAvatar()
-{
-    LL_WARNS() << "safe to remove?" << LL_ENDL;
-    if (get_is_item_worn(mUUID))
-    {
-        LLAppearanceMgr::instance().removeItemFromAvatar(mUUID);
-    }
-}
-
-
-// +=================================================+
-// |        LLLinkItemBridge                         |
-// +=================================================+
-// For broken item links
-
-std::string LLLinkItemBridge::sPrefix("Link: ");
-
-void LLLinkItemBridge::buildContextMenu(LLMenuGL& menu, U32 flags)
-{
-    // *TODO: Translate
-    LL_DEBUGS() << "LLLink::buildContextMenu()" << LL_ENDL;
-    menuentry_vec_t items;
-    menuentry_vec_t disabled_items;
-
-    items.push_back(std::string("Find Original"));
-    disabled_items.push_back(std::string("Find Original"));
-
-    if(isItemInTrash())
-    {
-        addTrashContextMenuOptions(items, disabled_items);
-    }
-    else
-    {
-        items.push_back(std::string("Properties"));
-        addDeleteContextMenuOptions(items, disabled_items);
-    }
-    addLinkReplaceMenuOption(items, disabled_items);
-    hide_context_entries(menu, items, disabled_items);
-}
-
-// +=================================================+
-// |        LLSettingsBridge                             |
-// +=================================================+
-
-LLSettingsBridge::LLSettingsBridge(LLInventoryPanel* inventory,
-        LLFolderView* root,
-        const LLUUID& uuid,
-        LLSettingsType::type_e settings_type):
-    LLItemBridge(inventory, root, uuid),
-    mSettingsType(settings_type)
-{
-}
-
-LLUIImagePtr LLSettingsBridge::getIcon() const
-{
-    return LLInventoryIcon::getIcon(LLAssetType::AT_SETTINGS, LLInventoryType::IT_SETTINGS, mSettingsType, false);
-}
-
-void LLSettingsBridge::performAction(LLInventoryModel* model, std::string action)
-{
-    if ("apply_settings_local" == action)
-    {
-        // Single item only
-        LLViewerInventoryItem* item = static_cast<LLViewerInventoryItem*>(getItem());
-        if (!item)
-            return;
-        LLUUID asset_id = item->getAssetUUID();
-        LLEnvironment::instance().setEnvironment(LLEnvironment::ENV_LOCAL, asset_id, LLEnvironment::TRANSITION_INSTANT);
-        LLEnvironment::instance().setSelectedEnvironment(LLEnvironment::ENV_LOCAL, LLEnvironment::TRANSITION_INSTANT);
-    }
-    else if ("apply_settings_parcel" == action)
-    {
-        // Single item only
-        LLViewerInventoryItem* item = static_cast<LLViewerInventoryItem*>(getItem());
-        if (!item)
-            return;
-        LLUUID asset_id = item->getAssetUUID();
-        std::string name = item->getName();
-
-        U32 flags(0);
-
-        if (!item->getPermissions().allowOperationBy(PERM_MODIFY, gAgent.getID()))
-            flags |= LLSettingsBase::FLAG_NOMOD;
-        if (!item->getPermissions().allowOperationBy(PERM_TRANSFER, gAgent.getID()))
-            flags |= LLSettingsBase::FLAG_NOTRANS;
-
-        LLParcel *parcel = LLViewerParcelMgr::instance().getAgentOrSelectedParcel();
-        if (!parcel)
-        {
-            LL_WARNS("INVENTORY") << "could not identify parcel." << LL_ENDL;
-            return;
-        }
-        S32 parcel_id = parcel->getLocalID();
-
-        LL_DEBUGS("ENVIRONMENT") << "Applying asset ID " << asset_id << " to parcel " << parcel_id << LL_ENDL;
-        LLEnvironment::instance().updateParcel(parcel_id, asset_id, name, LLEnvironment::NO_TRACK, -1, -1, flags);
-        LLEnvironment::instance().setSharedEnvironment();
-    }
-    else
-        LLItemBridge::performAction(model, action);
-}
-
-void LLSettingsBridge::openItem()
-{
-    LLViewerInventoryItem* item = getItem();
-    if (item)
-    {
-        if (item->getPermissions().getOwner() != gAgent.getID())
-            LLNotificationsUtil::add("NoEditFromLibrary");
-        else
-            LLInvFVBridgeAction::doAction(item->getType(), mUUID, getInventoryModel());
-    }
-}
-
-void LLSettingsBridge::buildContextMenu(LLMenuGL& menu, U32 flags)
-{
-    LL_DEBUGS() << "LLSettingsBridge::buildContextMenu()" << LL_ENDL;
-    menuentry_vec_t items;
-    menuentry_vec_t disabled_items;
-
-    if (isMarketplaceListingsFolder())
-    {
-        menuentry_vec_t items;
-        menuentry_vec_t disabled_items;
-        addMarketplaceContextMenuOptions(flags, items, disabled_items);
-        items.push_back(std::string("Properties"));
-        getClipboardEntries(false, items, disabled_items, flags);
-        hide_context_entries(menu, items, disabled_items);
-    }
-    else if (isItemInTrash())
-    {
-        addTrashContextMenuOptions(items, disabled_items);
-    }
-    else
-    {
-        items.push_back(std::string("Share"));
-        if (!canShare())
-        {
-            disabled_items.push_back(std::string("Share"));
-        }
-
-        addOpenRightClickMenuOption(items);
-        items.push_back(std::string("Properties"));
-
-        getClipboardEntries(true, items, disabled_items, flags);
-
-        items.push_back("Settings Separator");
-        items.push_back("Settings Apply Local");
-
-        items.push_back("Settings Apply Parcel");
-        if (!canUpdateParcel())
-            disabled_items.push_back("Settings Apply Parcel");
-
-        items.push_back("Settings Apply Region");
-        if (!canUpdateRegion())
-            disabled_items.push_back("Settings Apply Region");
-    }
-    addLinkReplaceMenuOption(items, disabled_items);
-    hide_context_entries(menu, items, disabled_items);
-}
-
-bool LLSettingsBridge::renameItem(const std::string& new_name)
-{
-    /*TODO: change internal settings name? */
-    return LLItemBridge::renameItem(new_name);
-}
-
-bool LLSettingsBridge::isItemRenameable() const
-{
-    LLViewerInventoryItem* item = getItem();
-    if (item)
-    {
-        return (item->getPermissions().allowModifyBy(gAgent.getID()));
-    }
-    return false;
-}
-
-bool LLSettingsBridge::canUpdateParcel() const
-{
-    return LLEnvironment::instance().canAgentUpdateParcelEnvironment();
-}
-
-bool LLSettingsBridge::canUpdateRegion() const
-{
-    return LLEnvironment::instance().canAgentUpdateRegionEnvironment();
-}
-
-
-// +=================================================+
-// |        LLMaterialBridge                         |
-// +=================================================+
-
-void LLMaterialBridge::openItem()
-{
-    LLViewerInventoryItem* item = getItem();
-    if (item)
-    {
-        LLInvFVBridgeAction::doAction(item->getType(),mUUID,getInventoryModel());
-    }
-}
-
-void LLMaterialBridge::buildContextMenu(LLMenuGL& menu, U32 flags)
-{
-    LL_DEBUGS() << "LLMaterialBridge::buildContextMenu()" << LL_ENDL;
-
-    if (isMarketplaceListingsFolder())
-    {
-        menuentry_vec_t items;
-        menuentry_vec_t disabled_items;
-        addMarketplaceContextMenuOptions(flags, items, disabled_items);
-        items.push_back(std::string("Properties"));
-        getClipboardEntries(false, items, disabled_items, flags);
-        hide_context_entries(menu, items, disabled_items);
-    }
-    else
-    {
-        LLItemBridge::buildContextMenu(menu, flags);
-    }
-}
-
-
-// +=================================================+
-// |        LLLinkBridge                             |
-// +=================================================+
-// For broken folder links.
-std::string LLLinkFolderBridge::sPrefix("Link: ");
-LLUIImagePtr LLLinkFolderBridge::getIcon() const
-{
-    LLFolderType::EType folder_type = LLFolderType::FT_NONE;
-    const LLInventoryObject *obj = getInventoryObject();
-    if (obj)
-    {
-        LLViewerInventoryCategory* cat = NULL;
-        LLInventoryModel* model = getInventoryModel();
-        if(model)
-        {
-            cat = (LLViewerInventoryCategory*)model->getCategory(obj->getLinkedUUID());
-            if (cat)
-            {
-                folder_type = cat->getPreferredType();
-            }
-        }
-    }
-    return LLFolderBridge::getIcon(folder_type);
-}
-
-void LLLinkFolderBridge::buildContextMenu(LLMenuGL& menu, U32 flags)
-{
-    // *TODO: Translate
-    LL_DEBUGS() << "LLLink::buildContextMenu()" << LL_ENDL;
-    menuentry_vec_t items;
-    menuentry_vec_t disabled_items;
-
-    if (isItemInTrash())
-    {
-        addTrashContextMenuOptions(items, disabled_items);
-    }
-    else
-    {
-        items.push_back(std::string("Find Original"));
-        addDeleteContextMenuOptions(items, disabled_items);
-    }
-    hide_context_entries(menu, items, disabled_items);
-}
-void LLLinkFolderBridge::performAction(LLInventoryModel* model, std::string action)
-{
-    if ("goto" == action)
-    {
-        gotoItem();
-        return;
-    }
-    LLItemBridge::performAction(model,action);
-}
-void LLLinkFolderBridge::gotoItem()
-{
-    LLItemBridge::gotoItem();
-
-    const LLUUID &cat_uuid = getFolderID();
-    if (!cat_uuid.isNull())
-    {
-        LLFolderViewItem *base_folder = LLInventoryPanel::getActiveInventoryPanel()->getItemByID(cat_uuid);
-        if (base_folder)
-        {
-            base_folder->setOpen(true);
-        }
-    }
-}
-const LLUUID &LLLinkFolderBridge::getFolderID() const
-{
-    if (LLViewerInventoryItem *link_item = getItem())
-    {
-        if (const LLViewerInventoryCategory *cat = link_item->getLinkedCategory())
-        {
-            const LLUUID& cat_uuid = cat->getUUID();
-            return cat_uuid;
-        }
-    }
-    return LLUUID::null;
-}
-
-void LLUnknownItemBridge::buildContextMenu(LLMenuGL& menu, U32 flags)
-{
-    menuentry_vec_t items;
-    menuentry_vec_t disabled_items;
-    items.push_back(std::string("Properties"));
-    items.push_back(std::string("Rename"));
-    hide_context_entries(menu, items, disabled_items);
-}
-
-LLUIImagePtr LLUnknownItemBridge::getIcon() const
-{
-    return LLInventoryIcon::getIcon(LLAssetType::AT_UNKNOWN, mInvType);
-}
-
-
-/********************************************************************************
- **
- **                    BRIDGE ACTIONS
- **/
-
-// static
-void LLInvFVBridgeAction::doAction(LLAssetType::EType asset_type,
-                                   const LLUUID& uuid,
-                                   LLInventoryModel* model)
-{
-    // Perform indirection in case of link.
-    const LLUUID& linked_uuid = gInventory.getLinkedItemID(uuid);
-
-    LLInvFVBridgeAction* action = createAction(asset_type,linked_uuid,model);
-    if(action)
-    {
-        action->doIt();
-        delete action;
-    }
-}
-
-// static
-void LLInvFVBridgeAction::doAction(const LLUUID& uuid, LLInventoryModel* model)
-{
-    llassert(model);
-    LLViewerInventoryItem* item = model->getItem(uuid);
-    llassert(item);
-    if (item)
-    {
-        LLAssetType::EType asset_type = item->getType();
-        LLInvFVBridgeAction* action = createAction(asset_type,uuid,model);
-        if(action)
-        {
-            action->doIt();
-            delete action;
-        }
-    }
-}
-
-LLViewerInventoryItem* LLInvFVBridgeAction::getItem() const
-{
-    if (mModel)
-        return (LLViewerInventoryItem*)mModel->getItem(mUUID);
-    return NULL;
-}
-
-class LLTextureBridgeAction: public LLInvFVBridgeAction
-{
-    friend class LLInvFVBridgeAction;
-public:
-    virtual void doIt()
-    {
-        if (getItem())
-        {
-            LLFloaterReg::showInstance("preview_texture", LLSD(mUUID), TAKE_FOCUS_YES);
-        }
-        LLInvFVBridgeAction::doIt();
-    }
-    virtual ~LLTextureBridgeAction(){}
-protected:
-    LLTextureBridgeAction(const LLUUID& id,LLInventoryModel* model) : LLInvFVBridgeAction(id,model) {}
-};
-
-class LLSoundBridgeAction: public LLInvFVBridgeAction
-{
-    friend class LLInvFVBridgeAction;
-public:
-    virtual void doIt()
-    {
-        LLViewerInventoryItem* item = getItem();
-        if (item)
-        {
-            send_sound_trigger(item->getAssetUUID(), SOUND_GAIN);
-        }
-        LLInvFVBridgeAction::doIt();
-    }
-    virtual ~LLSoundBridgeAction(){}
-protected:
-    LLSoundBridgeAction(const LLUUID& id,LLInventoryModel* model) : LLInvFVBridgeAction(id,model) {}
-};
-
-class LLLandmarkBridgeAction: public LLInvFVBridgeAction
-{
-    friend class LLInvFVBridgeAction;
-public:
-    virtual void doIt()
-    {
-        LLViewerInventoryItem* item = getItem();
-        if (item)
-        {
-            // Opening (double-clicking) a landmark immediately teleports,
-            // but warns you the first time.
-            LLSD payload;
-            payload["asset_id"] = item->getAssetUUID();
-
-            LLSD args;
-            args["LOCATION"] = item->getName();
-
-            LLNotificationsUtil::add("TeleportFromLandmark", args, payload);
-        }
-        LLInvFVBridgeAction::doIt();
-    }
-    virtual ~LLLandmarkBridgeAction(){}
-protected:
-    LLLandmarkBridgeAction(const LLUUID& id,LLInventoryModel* model) : LLInvFVBridgeAction(id,model) {}
-};
-
-class LLCallingCardBridgeAction: public LLInvFVBridgeAction
-{
-    friend class LLInvFVBridgeAction;
-public:
-    virtual void doIt()
-    {
-        LLViewerInventoryItem* item = getItem();
-        if (item && item->getCreatorUUID().notNull())
-        {
-            LLAvatarActions::showProfile(item->getCreatorUUID());
-        }
-        LLInvFVBridgeAction::doIt();
-    }
-    virtual ~LLCallingCardBridgeAction(){}
-protected:
-    LLCallingCardBridgeAction(const LLUUID& id,LLInventoryModel* model) : LLInvFVBridgeAction(id,model) {}
-
-};
-
-class LLNotecardBridgeAction
-: public LLInvFVBridgeAction
-{
-    friend class LLInvFVBridgeAction;
-public:
-    virtual void doIt()
-    {
-        LLViewerInventoryItem* item = getItem();
-        if (item)
-        {
-            LLFloaterReg::showInstance("preview_notecard", LLSD(item->getUUID()), TAKE_FOCUS_YES);
-        }
-        LLInvFVBridgeAction::doIt();
-    }
-    virtual ~LLNotecardBridgeAction(){}
-protected:
-    LLNotecardBridgeAction(const LLUUID& id,LLInventoryModel* model) : LLInvFVBridgeAction(id,model) {}
-};
-
-class LLGestureBridgeAction: public LLInvFVBridgeAction
-{
-    friend class LLInvFVBridgeAction;
-public:
-    virtual void doIt()
-    {
-        LLViewerInventoryItem* item = getItem();
-        if (item)
-        {
-            LLPreviewGesture* preview = LLPreviewGesture::show(mUUID, LLUUID::null);
-            preview->setFocus(true);
-        }
-        LLInvFVBridgeAction::doIt();
-    }
-    virtual ~LLGestureBridgeAction(){}
-protected:
-    LLGestureBridgeAction(const LLUUID& id,LLInventoryModel* model) : LLInvFVBridgeAction(id,model) {}
-};
-
-class LLAnimationBridgeAction: public LLInvFVBridgeAction
-{
-    friend class LLInvFVBridgeAction;
-public:
-    virtual void doIt()
-    {
-        LLViewerInventoryItem* item = getItem();
-        if (item)
-        {
-            LLFloaterReg::showInstance("preview_anim", LLSD(mUUID), TAKE_FOCUS_YES);
-        }
-        LLInvFVBridgeAction::doIt();
-    }
-    virtual ~LLAnimationBridgeAction(){}
-protected:
-    LLAnimationBridgeAction(const LLUUID& id,LLInventoryModel* model) : LLInvFVBridgeAction(id,model) {}
-};
-
-class LLObjectBridgeAction: public LLInvFVBridgeAction
-{
-    friend class LLInvFVBridgeAction;
-public:
-    virtual void doIt()
-    {
-        attachOrDetach();
-    }
-    virtual ~LLObjectBridgeAction(){}
-protected:
-    LLObjectBridgeAction(const LLUUID& id,LLInventoryModel* model) : LLInvFVBridgeAction(id,model) {}
-    void attachOrDetach();
-};
-
-void LLObjectBridgeAction::attachOrDetach()
-{
-    if (get_is_item_worn(mUUID))
-    {
-        LLAppearanceMgr::instance().removeItemFromAvatar(mUUID);
-    }
-    else
-    {
-        LLAppearanceMgr::instance().wearItemOnAvatar(mUUID, true, false); // Don't replace if adding.
-    }
-}
-
-class LLLSLTextBridgeAction: public LLInvFVBridgeAction
-{
-    friend class LLInvFVBridgeAction;
-public:
-    virtual void doIt()
-    {
-        LLViewerInventoryItem* item = getItem();
-        if (item)
-        {
-            LLFloaterReg::showInstance("preview_script", LLSD(mUUID), TAKE_FOCUS_YES);
-        }
-        LLInvFVBridgeAction::doIt();
-    }
-    virtual ~LLLSLTextBridgeAction(){}
-protected:
-    LLLSLTextBridgeAction(const LLUUID& id,LLInventoryModel* model) : LLInvFVBridgeAction(id,model) {}
-};
-
-class LLWearableBridgeAction: public LLInvFVBridgeAction
-{
-    friend class LLInvFVBridgeAction;
-public:
-    virtual void doIt()
-    {
-        wearOnAvatar();
-    }
-
-    virtual ~LLWearableBridgeAction(){}
-protected:
-    LLWearableBridgeAction(const LLUUID& id,LLInventoryModel* model) : LLInvFVBridgeAction(id,model) {}
-    bool isItemInTrash() const;
-    // return true if the item is in agent inventory. if false, it
-    // must be lost or in the inventory library.
-    bool isAgentInventory() const;
-    void wearOnAvatar();
-};
-
-bool LLWearableBridgeAction::isItemInTrash() const
-{
-    if(!mModel) return false;
-    const LLUUID trash_id = mModel->findCategoryUUIDForType(LLFolderType::FT_TRASH);
-    return mModel->isObjectDescendentOf(mUUID, trash_id);
-}
-
-bool LLWearableBridgeAction::isAgentInventory() const
-{
-    if(!mModel) return false;
-    if(gInventory.getRootFolderID() == mUUID) return true;
-    return mModel->isObjectDescendentOf(mUUID, gInventory.getRootFolderID());
-}
-
-void LLWearableBridgeAction::wearOnAvatar()
-{
-    // TODO: investigate wearables may not be loaded at this point EXT-8231
-
-    LLViewerInventoryItem* item = getItem();
-    if(item)
-    {
-        if (get_is_item_worn(mUUID))
-        {
-            if(item->getType() != LLAssetType::AT_BODYPART)
-            {
-                LLAppearanceMgr::instance().removeItemFromAvatar(item->getUUID());
-            }
-        }
-        else
-        {
-            LLAppearanceMgr::instance().wearItemOnAvatar(item->getUUID(), true, true);
-        }
-    }
-}
-
-class LLSettingsBridgeAction
-    : public LLInvFVBridgeAction
-{
-    friend class LLInvFVBridgeAction;
-public:
-    virtual void doIt()
-    {
-        LLViewerInventoryItem* item = getItem();
-        if (item)
-        {
-            LLSettingsType::type_e type = item->getSettingsType();
-            switch (type)
-            {
-            case LLSettingsType::ST_SKY:
-                LLFloaterReg::showInstance("env_fixed_environmentent_sky", LLSDMap("inventory_id", item->getUUID()), TAKE_FOCUS_YES);
-                break;
-            case LLSettingsType::ST_WATER:
-                LLFloaterReg::showInstance("env_fixed_environmentent_water", LLSDMap("inventory_id", item->getUUID()), TAKE_FOCUS_YES);
-                break;
-            case LLSettingsType::ST_DAYCYCLE:
-                LLFloaterReg::showInstance("env_edit_extdaycycle", LLSDMap("inventory_id", item->getUUID())("edit_context", "inventory"), TAKE_FOCUS_YES);
-                break;
-            default:
-                break;
-            }
-        }
-        LLInvFVBridgeAction::doIt();
-    }
-    virtual ~LLSettingsBridgeAction(){}
-protected:
-    LLSettingsBridgeAction(const LLUUID& id, LLInventoryModel* model) : LLInvFVBridgeAction(id, model) {}
-};
-
-class LLMaterialBridgeAction : public LLInvFVBridgeAction
-{
-    friend class LLInvFVBridgeAction;
-public:
-    void doIt() override
-    {
-        LLViewerInventoryItem* item = getItem();
-        if (item)
-        {
-            LLFloaterReg::showInstance("material_editor", LLSD(item->getUUID()), TAKE_FOCUS_YES);
-        }
-        LLInvFVBridgeAction::doIt();
-    }
-    ~LLMaterialBridgeAction() = default;
-private:
-    LLMaterialBridgeAction(const LLUUID& id,LLInventoryModel* model) : LLInvFVBridgeAction(id,model) {}
-};
-
-
-LLInvFVBridgeAction* LLInvFVBridgeAction::createAction(LLAssetType::EType asset_type,
-                                                       const LLUUID& uuid,
-                                                       LLInventoryModel* model)
-{
-    LLInvFVBridgeAction* action = NULL;
-    switch(asset_type)
-    {
-        case LLAssetType::AT_TEXTURE:
-            action = new LLTextureBridgeAction(uuid,model);
-            break;
-        case LLAssetType::AT_SOUND:
-            action = new LLSoundBridgeAction(uuid,model);
-            break;
-        case LLAssetType::AT_LANDMARK:
-            action = new LLLandmarkBridgeAction(uuid,model);
-            break;
-        case LLAssetType::AT_CALLINGCARD:
-            action = new LLCallingCardBridgeAction(uuid,model);
-            break;
-        case LLAssetType::AT_OBJECT:
-            action = new LLObjectBridgeAction(uuid,model);
-            break;
-        case LLAssetType::AT_NOTECARD:
-            action = new LLNotecardBridgeAction(uuid,model);
-            break;
-        case LLAssetType::AT_ANIMATION:
-            action = new LLAnimationBridgeAction(uuid,model);
-            break;
-        case LLAssetType::AT_GESTURE:
-            action = new LLGestureBridgeAction(uuid,model);
-            break;
-        case LLAssetType::AT_LSL_TEXT:
-            action = new LLLSLTextBridgeAction(uuid,model);
-            break;
-        case LLAssetType::AT_CLOTHING:
-        case LLAssetType::AT_BODYPART:
-            action = new LLWearableBridgeAction(uuid,model);
-            break;
-        case LLAssetType::AT_SETTINGS:
-            action = new LLSettingsBridgeAction(uuid, model);
-            break;
-        case LLAssetType::AT_MATERIAL:
-            action = new LLMaterialBridgeAction(uuid, model);
-            break;
-        default:
-            break;
-    }
-    return action;
-}
-
-/**                    Bridge Actions
- **
- ********************************************************************************/
-
-/************************************************************************/
-/* Recent Inventory Panel related classes                               */
-/************************************************************************/
-void LLRecentItemsFolderBridge::buildContextMenu(LLMenuGL& menu, U32 flags)
-{
-    menuentry_vec_t disabled_items, items;
-        buildContextMenuOptions(flags, items, disabled_items);
-
-    items.erase(std::remove(items.begin(), items.end(), std::string("New Folder")), items.end());
-
-    hide_context_entries(menu, items, disabled_items);
-}
-
-LLInvFVBridge* LLRecentInventoryBridgeBuilder::createBridge(
-    LLAssetType::EType asset_type,
-    LLAssetType::EType actual_asset_type,
-    LLInventoryType::EType inv_type,
-    LLInventoryPanel* inventory,
-    LLFolderViewModelInventory* view_model,
-    LLFolderView* root,
-    const LLUUID& uuid,
-    U32 flags /*= 0x00*/ ) const
-{
-    LLInvFVBridge* new_listener = NULL;
-    if (asset_type == LLAssetType::AT_CATEGORY
-        && actual_asset_type != LLAssetType::AT_LINK_FOLDER)
-    {
-        new_listener = new LLRecentItemsFolderBridge(inv_type, inventory, root, uuid);
-    }
-    else
-        {
-        new_listener = LLInventoryFolderViewModelBuilder::createBridge(asset_type,
-                actual_asset_type,
-                inv_type,
-                inventory,
-                                                                view_model,
-                root,
-                uuid,
-                flags);
-        }
-    return new_listener;
-}
-
-LLFolderViewGroupedItemBridge::LLFolderViewGroupedItemBridge()
-{
-}
-
-void LLFolderViewGroupedItemBridge::groupFilterContextMenu(folder_view_item_deque& selected_items, LLMenuGL& menu)
-{
-    uuid_vec_t ids;
-    menuentry_vec_t disabled_items;
-    if (get_selection_item_uuids(selected_items, ids))
-    {
-        if (!LLAppearanceMgr::instance().canAddWearables(ids) && canWearSelected(ids))
-        {
-            disabled_items.push_back(std::string("Wearable And Object Wear"));
-            disabled_items.push_back(std::string("Wearable Add"));
-            disabled_items.push_back(std::string("Attach To"));
-            disabled_items.push_back(std::string("Attach To HUD"));
-        }
-    }
-    disable_context_entries_if_present(menu, disabled_items);
-}
-
-bool LLFolderViewGroupedItemBridge::canWearSelected(const uuid_vec_t& item_ids) const
-{
-    for (uuid_vec_t::const_iterator it = item_ids.begin(); it != item_ids.end(); ++it)
-    {
-        const LLViewerInventoryItem* item = gInventory.getItem(*it);
-        if (!item || (item->getType() >= LLAssetType::AT_COUNT) || (item->getType() <= LLAssetType::AT_NONE))
-        {
-            return false;
-        }
-    }
-    return true;
-}
-// EOF
-=======
-/**
- * @file llinventorybridge.cpp
- * @brief Implementation of the Inventory-Folder-View-Bridge classes.
- *
- * $LicenseInfo:firstyear=2001&license=viewerlgpl$
- * Second Life Viewer Source Code
- * Copyright (C) 2010, Linden Research, Inc.
- * 
- * This library is free software; you can redistribute it and/or
- * modify it under the terms of the GNU Lesser General Public
- * License as published by the Free Software Foundation;
- * version 2.1 of the License only.
- * 
- * This library is distributed in the hope that it will be useful,
- * but WITHOUT ANY WARRANTY; without even the implied warranty of
- * MERCHANTABILITY or FITNESS FOR A PARTICULAR PURPOSE.  See the GNU
- * Lesser General Public License for more details.
- * 
- * You should have received a copy of the GNU Lesser General Public
- * License along with this library; if not, write to the Free Software
- * Foundation, Inc., 51 Franklin Street, Fifth Floor, Boston, MA  02110-1301  USA
- * 
- * Linden Research, Inc., 945 Battery Street, San Francisco, CA  94111  USA
- * $/LicenseInfo$
- */
-
-#include "llviewerprecompiledheaders.h"
-#include "llinventorybridge.h"
-
-// external projects
-#include "lltransfersourceasset.h" 
-#include "llavatarnamecache.h"	// IDEVO
-
-#include "llagent.h"
-#include "llagentcamera.h"
-#include "llagentwearables.h"
-#include "llappearancemgr.h"
-#include "llattachmentsmgr.h"
-#include "llavataractions.h" 
-#include "llfavoritesbar.h" // management of favorites folder
-#include "llfloateropenobject.h"
-#include "llfloaterreg.h"
-#include "llfloatermarketplacelistings.h"
-#include "llfloatersidepanelcontainer.h"
-#include "llsidepanelinventory.h"
-#include "llfloaterworldmap.h"
-#include "llfolderview.h"
-#include "llfriendcard.h"
-#include "llgesturemgr.h"
-#include "llgiveinventory.h" 
-#include "llfloaterimcontainer.h"
-#include "llimview.h"
-#include "llclipboard.h"
-#include "llinventorydefines.h"
-#include "llinventoryfunctions.h"
-#include "llinventoryicon.h"
-#include "llinventorymodel.h"
-#include "llinventorymodelbackgroundfetch.h"
-#include "llinventorypanel.h"
-#include "llmarketplacefunctions.h"
-#include "llnotifications.h"
-#include "llnotificationsutil.h"
-#include "llpreviewanim.h"
-#include "llpreviewgesture.h"
-#include "llpreviewtexture.h"
-#include "llselectmgr.h"
-#include "llsidepanelappearance.h"
-#include "lltooldraganddrop.h"
-#include "lltrans.h"
-#include "llurlaction.h"
-#include "llviewerassettype.h"
-#include "llviewerfoldertype.h"
-#include "llviewermenu.h"
-#include "llviewermessage.h"
-#include "llviewerobjectlist.h"
-#include "llviewerregion.h"
-#include "llviewerwindow.h"
-#include "llvoavatarself.h"
-#include "llwearablelist.h"
-#include "llwearableitemslist.h"
-#include "lllandmarkactions.h"
-#include "llpanellandmarks.h"
-#include "llviewerparcelmgr.h"
-#include "llparcel.h"
-
-#include "llenvironment.h"
-
-#include <boost/shared_ptr.hpp>
-
-void copy_slurl_to_clipboard_callback_inv(const std::string& slurl);
-
-const F32 SOUND_GAIN = 1.0f;
-
-using namespace LLOldEvents;
-
-// Function declarations
-bool confirm_attachment_rez(const LLSD& notification, const LLSD& response);
-void teleport_via_landmark(const LLUUID& asset_id);
-static bool check_category(LLInventoryModel* model,
-						   const LLUUID& cat_id,
-						   LLInventoryPanel* active_panel,
-						   LLInventoryFilter* filter);
-static bool check_item(const LLUUID& item_id,
-					   LLInventoryPanel* active_panel,
-					   LLInventoryFilter* filter);
-
-// Helper functions
-
-bool isAddAction(const std::string& action)
-{
-	return ("wear" == action || "attach" == action || "activate" == action);
-}
-
-bool isRemoveAction(const std::string& action)
-{
-	return ("take_off" == action || "detach" == action);
-}
-
-bool isMarketplaceSendAction(const std::string& action)
-{
-	return ("send_to_marketplace" == action);
-}
-
-bool isPanelActive(const std::string& panel_name)
-{
-    LLInventoryPanel *active_panel = LLInventoryPanel::getActiveInventoryPanel(false);
-    return (active_panel && (active_panel->getName() == panel_name));
-}
-
-// Used by LLFolderBridge as callback for directory fetching recursion
-class LLRightClickInventoryFetchDescendentsObserver : public LLInventoryFetchDescendentsObserver
-{
-public:
-	LLRightClickInventoryFetchDescendentsObserver(const uuid_vec_t& ids) : LLInventoryFetchDescendentsObserver(ids) {}
-	~LLRightClickInventoryFetchDescendentsObserver() {}
-	virtual void execute(bool clear_observer = false);
-	virtual void done()
-	{
-		execute(true);
-	}
-};
-
-// Used by LLFolderBridge as callback for directory content items fetching
-class LLRightClickInventoryFetchObserver : public LLInventoryFetchItemsObserver
-{
-public:
-	LLRightClickInventoryFetchObserver(const uuid_vec_t& ids) : LLInventoryFetchItemsObserver(ids) { };
-	~LLRightClickInventoryFetchObserver() {}
-	void execute(bool clear_observer = false)
-	{
-		if (clear_observer)
-		{
-			gInventory.removeObserver(this);
-			delete this;
-		}
-		// we've downloaded all the items, so repaint the dialog
-		LLFolderBridge::staticFolderOptionsMenu();
-	}
-	virtual void done()
-	{
-		execute(true);
-	}
-};
-
-class LLPasteIntoFolderCallback: public LLInventoryCallback
-{
-public:
-    LLPasteIntoFolderCallback(LLHandle<LLInventoryPanel>& handle)
-        : mInventoryPanel(handle)
-    {
-    }
-    ~LLPasteIntoFolderCallback()
-    {
-        processItems();
-    }
-
-    void fire(const LLUUID& inv_item)
-    {
-        mChangedIds.push_back(inv_item);
-    }
-
-    void processItems()
-    {
-        LLInventoryPanel* panel = mInventoryPanel.get();
-        bool has_elements = false;
-        for (LLUUID& inv_item : mChangedIds)
-        {
-            LLInventoryItem* item = gInventory.getItem(inv_item);
-            if (item && panel)
-            {
-                LLUUID root_id = panel->getRootFolderID();
-
-                if (inv_item == root_id)
-                {
-                    return;
-                }
-
-                LLFolderViewItem* item = panel->getItemByID(inv_item);
-                if (item)
-                {
-                    if (!has_elements)
-                    {
-                        panel->clearSelection();
-                        panel->getRootFolder()->clearSelection();
-                        panel->getRootFolder()->requestArrange();
-                        panel->getRootFolder()->update();
-                        has_elements = true;
-                    }
-                    panel->getRootFolder()->changeSelection(item, true);
-                }
-            }
-        }
-
-        if (has_elements)
-        {
-            panel->getRootFolder()->scrollToShowSelection();
-        }
-    }
-private:
-    LLHandle<LLInventoryPanel> mInventoryPanel;
-    std::vector<LLUUID> mChangedIds;
-};
-
-// +=================================================+
-// |        LLInvFVBridge                            |
-// +=================================================+
-
-LLInvFVBridge::LLInvFVBridge(LLInventoryPanel* inventory, 
-							 LLFolderView* root,
-							 const LLUUID& uuid) :
-	mUUID(uuid), 
-	mRoot(root),
-	mInvType(LLInventoryType::IT_NONE),
-	mIsLink(false),
-	LLFolderViewModelItemInventory(inventory->getRootViewModel())
-{
-	mInventoryPanel = inventory->getInventoryPanelHandle();
-	const LLInventoryObject* obj = getInventoryObject();
-	mIsLink = obj && obj->getIsLinkType();
-}
-
-const std::string& LLInvFVBridge::getName() const
-{
-	const LLInventoryObject* obj = getInventoryObject();
-	if(obj)
-	{
-		return obj->getName();
-	}
-	return LLStringUtil::null;
-}
-
-const std::string& LLInvFVBridge::getDisplayName() const
-{
-	if(mDisplayName.empty())
-	{
-		buildDisplayName();
-	}
-	return mDisplayName;
-}
-
-std::string LLInvFVBridge::getSearchableDescription() const
-{
-    return get_searchable_description(getInventoryModel(), mUUID);
-}
-
-std::string LLInvFVBridge::getSearchableCreatorName() const
-{
-    return get_searchable_creator_name(getInventoryModel(), mUUID);
-}
-
-std::string LLInvFVBridge::getSearchableUUIDString() const
-{
-    return get_searchable_UUID(getInventoryModel(), mUUID);
-}
-
-// Folders have full perms
-PermissionMask LLInvFVBridge::getPermissionMask() const
-{
-	return PERM_ALL;
-}
-
-// virtual
-LLFolderType::EType LLInvFVBridge::getPreferredType() const
-{
-	return LLFolderType::FT_NONE;
-}
-
-
-// Folders don't have creation dates.
-time_t LLInvFVBridge::getCreationDate() const
-{
-	LLInventoryObject* objectp = getInventoryObject();
-	if (objectp)
-	{
-		return objectp->getCreationDate();
-	}
-	return (time_t)0;
-}
-
-void LLInvFVBridge::setCreationDate(time_t creation_date_utc)
-{
-	LLInventoryObject* objectp = getInventoryObject();
-	if (objectp)
-	{
-		objectp->setCreationDate(creation_date_utc);
-	}
-}
-
-
-// Can be destroyed (or moved to trash)
-bool LLInvFVBridge::isItemRemovable() const
-{
-	return get_is_item_removable(getInventoryModel(), mUUID);
-}
-
-// Can be moved to another folder
-bool LLInvFVBridge::isItemMovable() const
-{
-	return true;
-}
-
-bool LLInvFVBridge::isLink() const
-{
-	return mIsLink;
-}
-
-bool LLInvFVBridge::isLibraryItem() const
-{
-	return gInventory.isObjectDescendentOf(getUUID(),gInventory.getLibraryRootFolderID());
-}
-
-/*virtual*/
-/**
- * @brief Adds this item into clipboard storage
- */
-bool LLInvFVBridge::cutToClipboard()
-{
-	const LLInventoryObject* obj = gInventory.getObject(mUUID);
-	if (obj && isItemMovable() && isItemRemovable())
-	{
-        const LLUUID &marketplacelistings_id = gInventory.findCategoryUUIDForType(LLFolderType::FT_MARKETPLACE_LISTINGS);
-        const bool cut_from_marketplacelistings = gInventory.isObjectDescendentOf(mUUID, marketplacelistings_id);
-            
-        if (cut_from_marketplacelistings && (LLMarketplaceData::instance().isInActiveFolder(mUUID) ||
-                                             LLMarketplaceData::instance().isListedAndActive(mUUID)))
-        {
-            LLUUID parent_uuid = obj->getParentUUID();
-            bool result = perform_cutToClipboard();
-            gInventory.addChangedMask(LLInventoryObserver::STRUCTURE, parent_uuid);
-            return result;
-        }
-        else
-        {
-            // Otherwise just perform the cut
-            return perform_cutToClipboard();
-        }
-    }
-	return false;
-}
-
-// virtual
-bool LLInvFVBridge::isCutToClipboard()
-{
-    if (LLClipboard::instance().isCutMode())
-    {
-        return LLClipboard::instance().isOnClipboard(mUUID);
-    }
-    return false;
-}
-
-// Callback for cutToClipboard if DAMA required...
-bool LLInvFVBridge::callback_cutToClipboard(const LLSD& notification, const LLSD& response)
-{
-    S32 option = LLNotificationsUtil::getSelectedOption(notification, response);
-    if (option == 0) // YES
-    {
-		return perform_cutToClipboard();
-    }
-    return false;
-}
-
-bool LLInvFVBridge::perform_cutToClipboard()
-{
-	const LLInventoryObject* obj = gInventory.getObject(mUUID);
-	if (obj && isItemMovable() && isItemRemovable())
-	{
-		LLClipboard::instance().setCutMode(true);
-		return LLClipboard::instance().addToClipboard(mUUID);
-	}
-	return false;
-}
-
-bool LLInvFVBridge::copyToClipboard() const
-{
-	const LLInventoryObject* obj = gInventory.getObject(mUUID);
-	if (obj && isItemCopyable())
-	{
-		return LLClipboard::instance().addToClipboard(mUUID);
-	}
-	return false;
-}
-
-void LLInvFVBridge::showProperties()
-{
-	if (isMarketplaceListingsFolder())
-    {
-        LLFloaterReg::showInstance("item_properties", LLSD().with("id",mUUID),true);
-        // Force it to show on top as this floater has a tendency to hide when confirmation dialog shows up
-        LLFloater* floater_properties = LLFloaterReg::findInstance("item_properties", LLSD().with("id",mUUID));
-        if (floater_properties)
-        {
-            floater_properties->setVisibleAndFrontmost();
-        }
-    }
-    else
-    {
-        show_item_profile(mUUID);
-    }
-}
-
-void LLInvFVBridge::navigateToFolder(bool new_window, bool change_mode)
-{
-    if(new_window)
-    {
-        mInventoryPanel.get()->openSingleViewInventory(mUUID);
-    }
-    else
-    {
-        if(change_mode)
-        {
-            LLInventoryPanel::setSFViewAndOpenFolder(mInventoryPanel.get(), mUUID);
-        }
-        else
-        {
-            LLInventorySingleFolderPanel* panel = dynamic_cast<LLInventorySingleFolderPanel*>(mInventoryPanel.get());
-            if (!panel || !getInventoryModel() || mUUID.isNull())
-            {
-                return;
-            }
-
-            panel->changeFolderRoot(mUUID);
-        }
-
-    }
-}
-
-void LLInvFVBridge::removeBatch(std::vector<LLFolderViewModelItem*>& batch)
-{
-	// Deactivate gestures when moving them into Trash
-	LLInvFVBridge* bridge;
-	LLInventoryModel* model = getInventoryModel();
-	LLViewerInventoryItem* item = NULL;
-	LLViewerInventoryCategory* cat = NULL;
-	LLInventoryModel::cat_array_t	descendent_categories;
-	LLInventoryModel::item_array_t	descendent_items;
-	S32 count = batch.size();
-	S32 i,j;
-	for(i = 0; i < count; ++i)
-	{
-		bridge = (LLInvFVBridge*)(batch[i]);
-		if(!bridge || !bridge->isItemRemovable()) continue;
-		item = (LLViewerInventoryItem*)model->getItem(bridge->getUUID());
-		if (item)
-		{
-			if(LLAssetType::AT_GESTURE == item->getType())
-			{
-				LLGestureMgr::instance().deactivateGesture(item->getUUID());
-			}
-		}
-	}
-	for(i = 0; i < count; ++i)
-	{
-		bridge = (LLInvFVBridge*)(batch[i]);
-		if(!bridge || !bridge->isItemRemovable()) continue;
-		cat = (LLViewerInventoryCategory*)model->getCategory(bridge->getUUID());
-		if (cat)
-		{
-			gInventory.collectDescendents( cat->getUUID(), descendent_categories, descendent_items, false );
-			for (j=0; j<descendent_items.size(); j++)
-			{
-				if(LLAssetType::AT_GESTURE == descendent_items[j]->getType())
-				{
-					LLGestureMgr::instance().deactivateGesture(descendent_items[j]->getUUID());
-				}
-			}
-		}
-	}
-	removeBatchNoCheck(batch);
-	model->checkTrashOverflow();
-}
-
-void  LLInvFVBridge::removeBatchNoCheck(std::vector<LLFolderViewModelItem*>&  batch)
-{
-	// this method moves a bunch of items and folders to the trash. As
-	// per design guidelines for the inventory model, the message is
-	// built and the accounting is performed first. After all of that,
-	// we call LLInventoryModel::moveObject() to move everything
-	// around.
-	LLInvFVBridge* bridge;
-	LLInventoryModel* model = getInventoryModel();
-	if(!model) return;
-	LLMessageSystem* msg = gMessageSystem;
-	const LLUUID trash_id = model->findCategoryUUIDForType(LLFolderType::FT_TRASH);
-	LLViewerInventoryItem* item = NULL;
-	uuid_vec_t move_ids;
-	LLInventoryModel::update_map_t update;
-	bool start_new_message = true;
-	S32 count = batch.size();
-	S32 i;
-
-	// first, hide any 'preview' floaters that correspond to the items
-	// being deleted.
-	for(i = 0; i < count; ++i)
-	{
-		bridge = (LLInvFVBridge*)(batch[i]);
-		if(!bridge || !bridge->isItemRemovable()) continue;
-		item = (LLViewerInventoryItem*)model->getItem(bridge->getUUID());
-		if(item)
-		{
-			LLPreview::hide(item->getUUID());
-		}
-	}
-
-	// do the inventory move to trash
-
-	for(i = 0; i < count; ++i)
-	{
-		bridge = (LLInvFVBridge*)(batch[i]);
-		if(!bridge || !bridge->isItemRemovable()) continue;
-		item = (LLViewerInventoryItem*)model->getItem(bridge->getUUID());
-		if(item)
-		{
-			if(item->getParentUUID() == trash_id) continue;
-			move_ids.push_back(item->getUUID());
-			--update[item->getParentUUID()];
-			++update[trash_id];
-			if(start_new_message)
-			{
-				start_new_message = false;
-				msg->newMessageFast(_PREHASH_MoveInventoryItem);
-				msg->nextBlockFast(_PREHASH_AgentData);
-				msg->addUUIDFast(_PREHASH_AgentID, gAgent.getID());
-				msg->addUUIDFast(_PREHASH_SessionID, gAgent.getSessionID());
-				msg->addBOOLFast(_PREHASH_Stamp, true);
-			}
-			msg->nextBlockFast(_PREHASH_InventoryData);
-			msg->addUUIDFast(_PREHASH_ItemID, item->getUUID());
-			msg->addUUIDFast(_PREHASH_FolderID, trash_id);
-			msg->addString("NewName", NULL);
-			if(msg->isSendFullFast(_PREHASH_InventoryData))
-			{
-				start_new_message = true;
-				gAgent.sendReliableMessage();
-				gInventory.accountForUpdate(update);
-				update.clear();
-			}
-		}
-	}
-	if(!start_new_message)
-	{
-		start_new_message = true;
-		gAgent.sendReliableMessage();
-		gInventory.accountForUpdate(update);
-		update.clear();
-	}
-
-	for(i = 0; i < count; ++i)
-	{
-		bridge = (LLInvFVBridge*)(batch[i]);
-		if(!bridge || !bridge->isItemRemovable()) continue;
-		LLViewerInventoryCategory* cat = (LLViewerInventoryCategory*)model->getCategory(bridge->getUUID());
-		if(cat)
-		{
-			if(cat->getParentUUID() == trash_id) continue;
-			move_ids.push_back(cat->getUUID());
-			--update[cat->getParentUUID()];
-			++update[trash_id];
-			if(start_new_message)
-			{
-				start_new_message = false;
-				msg->newMessageFast(_PREHASH_MoveInventoryFolder);
-				msg->nextBlockFast(_PREHASH_AgentData);
-				msg->addUUIDFast(_PREHASH_AgentID, gAgent.getID());
-				msg->addUUIDFast(_PREHASH_SessionID, gAgent.getSessionID());
-				msg->addBOOL("Stamp", true);
-			}
-			msg->nextBlockFast(_PREHASH_InventoryData);
-			msg->addUUIDFast(_PREHASH_FolderID, cat->getUUID());
-			msg->addUUIDFast(_PREHASH_ParentID, trash_id);
-			if(msg->isSendFullFast(_PREHASH_InventoryData))
-			{
-				start_new_message = true;
-				gAgent.sendReliableMessage();
-				gInventory.accountForUpdate(update);
-				update.clear();
-			}
-		}
-	}
-	if(!start_new_message)
-	{
-		gAgent.sendReliableMessage();
-		gInventory.accountForUpdate(update);
-	}
-
-	// move everything.
-	uuid_vec_t::iterator it = move_ids.begin();
-	uuid_vec_t::iterator end = move_ids.end();
-	for(; it != end; ++it)
-	{
-		gInventory.moveObject((*it), trash_id);
-		LLViewerInventoryItem* item = gInventory.getItem(*it);
-		if (item)
-		{
-			model->updateItem(item);
-		}
-	}
-
-	// notify inventory observers.
-	model->notifyObservers();
-}
-
-bool LLInvFVBridge::isClipboardPasteable() const
-{
-	// Return false on degenerated cases: empty clipboard, no inventory, no agent
-	if (!LLClipboard::instance().hasContents() || !isAgentInventory())
-	{
-		return false;
-	}
-	LLInventoryModel* model = getInventoryModel();
-	if (!model)
-	{
-		return false;
-	}
-
-	// In cut mode, whatever is on the clipboard is always pastable
-	if (LLClipboard::instance().isCutMode())
-	{
-		return true;
-	}
-
-	// In normal mode, we need to check each element of the clipboard to know if we can paste or not
-	std::vector<LLUUID> objects;
-	LLClipboard::instance().pasteFromClipboard(objects);
-	S32 count = objects.size();
-	for(S32 i = 0; i < count; i++)
-	{
-		const LLUUID &item_id = objects.at(i);
-
-		// Folders are pastable if all items in there are copyable
-		const LLInventoryCategory *cat = model->getCategory(item_id);
-		if (cat)
-		{
-			LLFolderBridge cat_br(mInventoryPanel.get(), mRoot, item_id);
-			if (!cat_br.isItemCopyable(false))
-			return false;
-			// Skip to the next item in the clipboard
-			continue;
-		}
-
-		// Each item must be copyable to be pastable
-		LLItemBridge item_br(mInventoryPanel.get(), mRoot, item_id);
-		if (!item_br.isItemCopyable(false))
-		{
-			return false;
-		}
-	}
-	return true;
-}
-
-bool LLInvFVBridge::isClipboardPasteableAsLink() const
-{
-	if (!LLClipboard::instance().hasContents() || !isAgentInventory())
-	{
-		return false;
-	}
-	const LLInventoryModel* model = getInventoryModel();
-	if (!model)
-	{
-		return false;
-	}
-
-	std::vector<LLUUID> objects;
-	LLClipboard::instance().pasteFromClipboard(objects);
-	S32 count = objects.size();
-	for(S32 i = 0; i < count; i++)
-	{
-		const LLInventoryItem *item = model->getItem(objects.at(i));
-		if (item)
-		{
-			if (!LLAssetType::lookupCanLink(item->getActualType()))
-			{
-				return false;
-			}
-
-            if (gInventory.isObjectDescendentOf(item->getUUID(), gInventory.getLibraryRootFolderID()))
-            {
-                return false;
-            }
-		}
-		const LLViewerInventoryCategory *cat = model->getCategory(objects.at(i));
-		if (cat && LLFolderType::lookupIsProtectedType(cat->getPreferredType()))
-		{
-			return false;
-		}
-	}
-	return true;
-}
-
-void disable_context_entries_if_present(LLMenuGL& menu,
-                                        const menuentry_vec_t &disabled_entries)
-{
-	const LLView::child_list_t *list = menu.getChildList();
-	for (LLView::child_list_t::const_iterator itor = list->begin(); 
-		 itor != list->end(); 
-		 ++itor)
-	{
-		LLView *menu_item = (*itor);
-		std::string name = menu_item->getName();
-
-		// descend into split menus:
-		LLMenuItemBranchGL* branchp = dynamic_cast<LLMenuItemBranchGL*>(menu_item);
-		if ((name == "More") && branchp)
-		{
-			disable_context_entries_if_present(*branchp->getBranch(), disabled_entries);
-		}
-
-		bool found = false;
-		menuentry_vec_t::const_iterator itor2;
-		for (itor2 = disabled_entries.begin(); itor2 != disabled_entries.end(); ++itor2)
-		{
-			if (*itor2 == name)
-			{
-				found = true;
-				break;
-			}
-		}
-
-        if (found)
-        {
-			menu_item->setVisible(true);
-			// A bit of a hack so we can remember that some UI element explicitly set this to be visible
-			// so that some other UI element from multi-select doesn't later set this invisible.
-			menu_item->pushVisible(true);
-
-			menu_item->setEnabled(false);
-        }
-    }
-}
-void hide_context_entries(LLMenuGL& menu, 
-						  const menuentry_vec_t &entries_to_show,
-						  const menuentry_vec_t &disabled_entries)
-{
-	const LLView::child_list_t *list = menu.getChildList();
-
-	// For removing double separators or leading separator.  Start at true so that
-	// if the first element is a separator, it will not be shown.
-	bool is_previous_entry_separator = true;
-
-	for (LLView::child_list_t::const_iterator itor = list->begin(); 
-		 itor != list->end(); 
-		 ++itor)
-	{
-		LLView *menu_item = (*itor);
-		std::string name = menu_item->getName();
-
-		// descend into split menus:
-		LLMenuItemBranchGL* branchp = dynamic_cast<LLMenuItemBranchGL*>(menu_item);
-        if (((name == "More") || (name == "create_new")) && branchp)
-		{
-			hide_context_entries(*branchp->getBranch(), entries_to_show, disabled_entries);
-		}
-
-		bool found = false;
-
-        std::string myinput;
-        std::vector<std::string> mylist{ "a", "b", "c" };
-
-        menuentry_vec_t::const_iterator itor2 = std::find(entries_to_show.begin(), entries_to_show.end(), name);
-        if (itor2 != entries_to_show.end())
-        {
-            found = true;
-        }
-
-		// Don't allow multiple separators in a row (e.g. such as if there are no items
-		// between two separators).
-		if (found)
-		{
-			const bool is_entry_separator = (dynamic_cast<LLMenuItemSeparatorGL *>(menu_item) != NULL);
-			found = !(is_entry_separator && is_previous_entry_separator);
-			is_previous_entry_separator = is_entry_separator;
-		}
-		
-		if (!found)
-		{
-			if (!menu_item->getLastVisible())
-			{
-				menu_item->setVisible(false);
-			}
-
-            if (menu_item->getEnabled())
-            {
-                // These should stay enabled unless specifically disabled
-                const menuentry_vec_t exceptions = {
-                    "Detach From Yourself",
-                    "Wearable And Object Wear",
-                    "Wearable Add",
-                };
-
-                menuentry_vec_t::const_iterator itor2 = std::find(exceptions.begin(), exceptions.end(), name);
-                if (itor2 == exceptions.end())
-                {
-                    menu_item->setEnabled(false);
-                }
-            }
-		}
-		else
-		{
-			menu_item->setVisible(true);
-			// A bit of a hack so we can remember that some UI element explicitly set this to be visible
-			// so that some other UI element from multi-select doesn't later set this invisible.
-			menu_item->pushVisible(true);
-
-			bool enabled = true;
-			for (itor2 = disabled_entries.begin(); enabled && (itor2 != disabled_entries.end()); ++itor2)
-			{
-				enabled &= (*itor2 != name);
-			}
-
-			menu_item->setEnabled(enabled);
-		}
-	}
-}
-
-// Helper for commonly-used entries
-void LLInvFVBridge::getClipboardEntries(bool show_asset_id,
-										menuentry_vec_t &items,
-										menuentry_vec_t &disabled_items, U32 flags)
-{
-	const LLInventoryObject *obj = getInventoryObject();
-    bool single_folder_root = (mRoot == NULL);
-
-	if (obj)
-	{
-		
-		if (obj->getType() != LLAssetType::AT_CATEGORY)
-		{
-			items.push_back(std::string("Copy Separator"));
-		}
-		items.push_back(std::string("Copy"));
-		if (!isItemCopyable())
-		{
-			disabled_items.push_back(std::string("Copy"));
-		}
-
-        if (isAgentInventory() && !single_folder_root)
-        {
-            items.push_back(std::string("New folder from selected"));
-            items.push_back(std::string("Subfolder Separator"));
-            std::set<LLUUID> selected_uuid_set = LLAvatarActions::getInventorySelectedUUIDs();
-            uuid_vec_t ids;
-            std::copy(selected_uuid_set.begin(), selected_uuid_set.end(), std::back_inserter(ids));
-            if (!is_only_items_selected(ids) && !is_only_cats_selected(ids))
-            {
-                disabled_items.push_back(std::string("New folder from selected"));
-            }
-        }
-
-		if (obj->getIsLinkType())
-		{
-			items.push_back(std::string("Find Original"));
-			if (isLinkedObjectMissing())
-			{
-				disabled_items.push_back(std::string("Find Original"));
-			}
-
-            items.push_back(std::string("Cut"));
-            if (!isItemMovable() || !isItemRemovable())
-            {
-                disabled_items.push_back(std::string("Cut"));
-            }
-		}
-		else
-		{
-			if (LLAssetType::lookupCanLink(obj->getType()))
-			{
-				items.push_back(std::string("Find Links"));
-			}
-
-			if (!isInboxFolder() && !single_folder_root)
-			{
-				items.push_back(std::string("Rename"));
-				if (!isItemRenameable() || ((flags & FIRST_SELECTED_ITEM) == 0))
-				{
-					disabled_items.push_back(std::string("Rename"));
-				}
-			}
-
-            items.push_back(std::string("thumbnail"));
-            if (isLibraryItem())
-            {
-                disabled_items.push_back(std::string("thumbnail"));
-            }
-
-            LLViewerInventoryItem *inv_item = gInventory.getItem(mUUID);
-			if (show_asset_id)
-			{
-				items.push_back(std::string("Copy Asset UUID"));
-
-				bool is_asset_knowable = false;
-
-				if (inv_item)
-				{
-					is_asset_knowable = LLAssetType::lookupIsAssetIDKnowable(inv_item->getType());
-				}
-				if ( !is_asset_knowable // disable menu item for Inventory items with unknown asset. EXT-5308
-					 || (! ( isItemPermissive() || gAgent.isGodlike() ) )
-					 || (flags & FIRST_SELECTED_ITEM) == 0)
-				{
-					disabled_items.push_back(std::string("Copy Asset UUID"));
-				}
-			}
-
-            if(!single_folder_root)
-            {
-			items.push_back(std::string("Cut"));
-			if (!isItemMovable() || !isItemRemovable())
-			{
-				disabled_items.push_back(std::string("Cut"));
-			}
-
-			if (canListOnMarketplace() && !isMarketplaceListingsFolder() && !isInboxFolder())
-			{
-				items.push_back(std::string("Marketplace Separator"));
-
-                if (gMenuHolder->getChild<LLView>("MarketplaceListings")->getVisible())
-                {
-                    items.push_back(std::string("Marketplace Copy"));
-                    items.push_back(std::string("Marketplace Move"));
-                    if (!canListOnMarketplaceNow())
-                    {
-                        disabled_items.push_back(std::string("Marketplace Copy"));
-                        disabled_items.push_back(std::string("Marketplace Move"));
-                    }
-                }
-			}
-            }
-		}
-	}
-
-	// Don't allow items to be pasted directly into the COF or the inbox
-	if (!isCOFFolder() && !isInboxFolder())
-	{
-		items.push_back(std::string("Paste"));
-	}
-	if (!isClipboardPasteable() || ((flags & FIRST_SELECTED_ITEM) == 0))
-	{
-		disabled_items.push_back(std::string("Paste"));
-	}
-
-    static LLCachedControl<bool> inventory_linking(gSavedSettings, "InventoryLinking", true);
-	if (inventory_linking)
-	{
-		items.push_back(std::string("Paste As Link"));
-		if (!isClipboardPasteableAsLink() || (flags & FIRST_SELECTED_ITEM) == 0)
-		{
-			disabled_items.push_back(std::string("Paste As Link"));
-		}
-	}
-
-	if (obj->getType() != LLAssetType::AT_CATEGORY)
-	{
-		items.push_back(std::string("Paste Separator"));
-	}
-
-    if(!single_folder_root)
-    {
-        addDeleteContextMenuOptions(items, disabled_items);
-    }
-
-	if (!isPanelActive("All Items") && !isPanelActive("comb_single_folder_inv"))
-	{
-		items.push_back(std::string("Show in Main Panel"));
-	}
-}
-
-void LLInvFVBridge::buildContextMenu(LLMenuGL& menu, U32 flags)
-{
-	LL_DEBUGS() << "LLInvFVBridge::buildContextMenu()" << LL_ENDL;
-	menuentry_vec_t items;
-	menuentry_vec_t disabled_items;
-	if(isItemInTrash())
-	{
-		addTrashContextMenuOptions(items, disabled_items);
-	}	
-	else
-	{
-		items.push_back(std::string("Share"));
-		if (!canShare())
-		{
-			disabled_items.push_back(std::string("Share"));
-		}
-		
-		addOpenRightClickMenuOption(items);
-		items.push_back(std::string("Properties"));
-
-		getClipboardEntries(true, items, disabled_items, flags);
-	}
-	addLinkReplaceMenuOption(items, disabled_items);
-	hide_context_entries(menu, items, disabled_items);
-}
-
-bool get_selection_item_uuids(LLFolderView::selected_items_t& selected_items, uuid_vec_t& ids)
-{
-	uuid_vec_t results;
-    S32 non_item = 0;
-	for(LLFolderView::selected_items_t::iterator it = selected_items.begin(); it != selected_items.end(); ++it)
-	{
-		LLItemBridge *view_model = dynamic_cast<LLItemBridge *>((*it)->getViewModelItem());
-
-		if(view_model && view_model->getUUID().notNull())
-		{
-			results.push_back(view_model->getUUID());
-		}
-        else
-        {
-            non_item++;
-        }
-	}
-	if (non_item == 0)
-	{
-		ids = results;
-		return true;
-	}
-	return false;
-}
-
-void LLInvFVBridge::addTrashContextMenuOptions(menuentry_vec_t &items,
-											   menuentry_vec_t &disabled_items)
-{
-	const LLInventoryObject *obj = getInventoryObject();
-	if (obj && obj->getIsLinkType())
-	{
-		items.push_back(std::string("Find Original"));
-		if (isLinkedObjectMissing())
-		{
-			disabled_items.push_back(std::string("Find Original"));
-		}
-	}
-	items.push_back(std::string("Purge Item"));
-	if (!isItemRemovable())
-	{
-		disabled_items.push_back(std::string("Purge Item"));
-	}
-	items.push_back(std::string("Restore Item"));
-}
-
-void LLInvFVBridge::addDeleteContextMenuOptions(menuentry_vec_t &items,
-												menuentry_vec_t &disabled_items)
-{
-
-	const LLInventoryObject *obj = getInventoryObject();
-
-	// Don't allow delete as a direct option from COF folder.
-	if (obj && obj->getIsLinkType() && isCOFFolder() && get_is_item_worn(mUUID))
-	{
-		return;
-	}
-
-	items.push_back(std::string("Delete"));
-
-	if (!isItemRemovable() || isPanelActive("Favorite Items"))
-	{
-		disabled_items.push_back(std::string("Delete"));
-	}
-}
-
-void LLInvFVBridge::addOpenRightClickMenuOption(menuentry_vec_t &items)
-{
-	const LLInventoryObject *obj = getInventoryObject();
-	const bool is_link = (obj && obj->getIsLinkType());
-
-	if (is_link)
-		items.push_back(std::string("Open Original"));
-	else
-		items.push_back(std::string("Open"));
-}
-
-void LLInvFVBridge::addMarketplaceContextMenuOptions(U32 flags,
-												menuentry_vec_t &items,
-												menuentry_vec_t &disabled_items)
-{
-    S32 depth = depth_nesting_in_marketplace(mUUID);
-    if (depth == 1)
-    {
-        // Options available at the Listing Folder level
-        items.push_back(std::string("Marketplace Create Listing"));
-        items.push_back(std::string("Marketplace Associate Listing"));
-        items.push_back(std::string("Marketplace Check Listing"));
-        items.push_back(std::string("Marketplace List"));
-        items.push_back(std::string("Marketplace Unlist"));
-        if (LLMarketplaceData::instance().isUpdating(mUUID,depth) || ((flags & FIRST_SELECTED_ITEM) == 0))
-        {
-            // During SLM update, disable all marketplace related options
-            // Also disable all if multiple selected items
-            disabled_items.push_back(std::string("Marketplace Create Listing"));
-            disabled_items.push_back(std::string("Marketplace Associate Listing"));
-            disabled_items.push_back(std::string("Marketplace Check Listing"));
-            disabled_items.push_back(std::string("Marketplace List"));
-            disabled_items.push_back(std::string("Marketplace Unlist"));
-        }
-        else
-        {
-            if (gSavedSettings.getBOOL("MarketplaceListingsLogging"))
-            {
-                items.push_back(std::string("Marketplace Get Listing"));
-            }
-            if (LLMarketplaceData::instance().isListed(mUUID))
-            {
-                disabled_items.push_back(std::string("Marketplace Create Listing"));
-                disabled_items.push_back(std::string("Marketplace Associate Listing"));
-                if (LLMarketplaceData::instance().getVersionFolder(mUUID).isNull())
-                {
-                    disabled_items.push_back(std::string("Marketplace List"));
-                    disabled_items.push_back(std::string("Marketplace Unlist"));
-                }
-                else
-                {
-                    if (LLMarketplaceData::instance().getActivationState(mUUID))
-                    {
-                        disabled_items.push_back(std::string("Marketplace List"));
-                    }
-                    else
-                    {
-                        disabled_items.push_back(std::string("Marketplace Unlist"));
-                    }
-                }
-            }
-            else
-            {
-                disabled_items.push_back(std::string("Marketplace List"));
-                disabled_items.push_back(std::string("Marketplace Unlist"));
-                if (gSavedSettings.getBOOL("MarketplaceListingsLogging"))
-                {
-                    disabled_items.push_back(std::string("Marketplace Get Listing"));
-                }
-            }
-        }
-    }
-    if (depth == 2)
-    {
-        // Options available at the Version Folder levels and only for folders
-        LLInventoryCategory* cat = gInventory.getCategory(mUUID);
-        if (cat && LLMarketplaceData::instance().isListed(cat->getParentUUID()))
-        {
-            items.push_back(std::string("Marketplace Activate"));
-            items.push_back(std::string("Marketplace Deactivate"));
-            if (LLMarketplaceData::instance().isUpdating(mUUID,depth) || ((flags & FIRST_SELECTED_ITEM) == 0))
-            {
-                // During SLM update, disable all marketplace related options
-                // Also disable all if multiple selected items
-                disabled_items.push_back(std::string("Marketplace Activate"));
-                disabled_items.push_back(std::string("Marketplace Deactivate"));
-            }
-            else
-            {
-                if (LLMarketplaceData::instance().isVersionFolder(mUUID))
-                {
-                    disabled_items.push_back(std::string("Marketplace Activate"));
-                    if (LLMarketplaceData::instance().getActivationState(mUUID))
-                    {
-                        disabled_items.push_back(std::string("Marketplace Deactivate"));
-                    }
-                }
-                else
-                {
-                    disabled_items.push_back(std::string("Marketplace Deactivate"));
-                }
-            }
-        }
-    }
-
-    items.push_back(std::string("Marketplace Edit Listing"));
-    LLUUID listing_folder_id = nested_parent_id(mUUID,depth);
-    LLUUID version_folder_id = LLMarketplaceData::instance().getVersionFolder(listing_folder_id);
-
-    if (depth >= 2)
-    {
-        // Prevent creation of new folders if the max count has been reached on this version folder (active or not)
-        LLUUID local_version_folder_id = nested_parent_id(mUUID,depth-1);
-        LLInventoryModel::cat_array_t categories;
-        LLInventoryModel::item_array_t items;
-        gInventory.collectDescendents(local_version_folder_id, categories, items, false);
+/**
+ * @file llinventorybridge.cpp
+ * @brief Implementation of the Inventory-Folder-View-Bridge classes.
+ *
+ * $LicenseInfo:firstyear=2001&license=viewerlgpl$
+ * Second Life Viewer Source Code
+ * Copyright (C) 2010, Linden Research, Inc.
+ *
+ * This library is free software; you can redistribute it and/or
+ * modify it under the terms of the GNU Lesser General Public
+ * License as published by the Free Software Foundation;
+ * version 2.1 of the License only.
+ *
+ * This library is distributed in the hope that it will be useful,
+ * but WITHOUT ANY WARRANTY; without even the implied warranty of
+ * MERCHANTABILITY or FITNESS FOR A PARTICULAR PURPOSE.  See the GNU
+ * Lesser General Public License for more details.
+ *
+ * You should have received a copy of the GNU Lesser General Public
+ * License along with this library; if not, write to the Free Software
+ * Foundation, Inc., 51 Franklin Street, Fifth Floor, Boston, MA  02110-1301  USA
+ *
+ * Linden Research, Inc., 945 Battery Street, San Francisco, CA  94111  USA
+ * $/LicenseInfo$
+ */
+
+#include "llviewerprecompiledheaders.h"
+#include "llinventorybridge.h"
+
+// external projects
+#include "lltransfersourceasset.h"
+#include "llavatarnamecache.h"  // IDEVO
+
+#include "llagent.h"
+#include "llagentcamera.h"
+#include "llagentwearables.h"
+#include "llappearancemgr.h"
+#include "llattachmentsmgr.h"
+#include "llavataractions.h"
+#include "llfavoritesbar.h" // management of favorites folder
+#include "llfloateropenobject.h"
+#include "llfloaterreg.h"
+#include "llfloatermarketplacelistings.h"
+#include "llfloatersidepanelcontainer.h"
+#include "llsidepanelinventory.h"
+#include "llfloaterworldmap.h"
+#include "llfolderview.h"
+#include "llfriendcard.h"
+#include "llgesturemgr.h"
+#include "llgiveinventory.h"
+#include "llfloaterimcontainer.h"
+#include "llimview.h"
+#include "llclipboard.h"
+#include "llinventorydefines.h"
+#include "llinventoryfunctions.h"
+#include "llinventoryicon.h"
+#include "llinventorymodel.h"
+#include "llinventorymodelbackgroundfetch.h"
+#include "llinventorypanel.h"
+#include "llmarketplacefunctions.h"
+#include "llnotifications.h"
+#include "llnotificationsutil.h"
+#include "llpreviewanim.h"
+#include "llpreviewgesture.h"
+#include "llpreviewtexture.h"
+#include "llselectmgr.h"
+#include "llsidepanelappearance.h"
+#include "lltooldraganddrop.h"
+#include "lltrans.h"
+#include "llurlaction.h"
+#include "llviewerassettype.h"
+#include "llviewerfoldertype.h"
+#include "llviewermenu.h"
+#include "llviewermessage.h"
+#include "llviewerobjectlist.h"
+#include "llviewerregion.h"
+#include "llviewerwindow.h"
+#include "llvoavatarself.h"
+#include "llwearablelist.h"
+#include "llwearableitemslist.h"
+#include "lllandmarkactions.h"
+#include "llpanellandmarks.h"
+#include "llviewerparcelmgr.h"
+#include "llparcel.h"
+
+#include "llenvironment.h"
+
+#include <boost/shared_ptr.hpp>
+
+void copy_slurl_to_clipboard_callback_inv(const std::string& slurl);
+
+const F32 SOUND_GAIN = 1.0f;
+const F32 FOLDER_LOADING_MESSAGE_DELAY = 0.5f; // Seconds to wait before showing the LOADING... text in folder views
+
+using namespace LLOldEvents;
+
+// Function declarations
+bool confirm_attachment_rez(const LLSD& notification, const LLSD& response);
+void teleport_via_landmark(const LLUUID& asset_id);
+static bool check_category(LLInventoryModel* model,
+                           const LLUUID& cat_id,
+                           LLInventoryPanel* active_panel,
+                           LLInventoryFilter* filter);
+static bool check_item(const LLUUID& item_id,
+                       LLInventoryPanel* active_panel,
+                       LLInventoryFilter* filter);
+
+// Helper functions
+
+bool isAddAction(const std::string& action)
+{
+    return ("wear" == action || "attach" == action || "activate" == action);
+}
+
+bool isRemoveAction(const std::string& action)
+{
+    return ("take_off" == action || "detach" == action);
+}
+
+bool isMarketplaceSendAction(const std::string& action)
+{
+    return ("send_to_marketplace" == action);
+}
+
+bool isPanelActive(const std::string& panel_name)
+{
+    LLInventoryPanel *active_panel = LLInventoryPanel::getActiveInventoryPanel(false);
+    return (active_panel && (active_panel->getName() == panel_name));
+}
+
+// Used by LLFolderBridge as callback for directory fetching recursion
+class LLRightClickInventoryFetchDescendentsObserver : public LLInventoryFetchDescendentsObserver
+{
+public:
+    LLRightClickInventoryFetchDescendentsObserver(const uuid_vec_t& ids) : LLInventoryFetchDescendentsObserver(ids) {}
+    ~LLRightClickInventoryFetchDescendentsObserver() {}
+    virtual void execute(bool clear_observer = false);
+    virtual void done()
+    {
+        execute(true);
+    }
+};
+
+// Used by LLFolderBridge as callback for directory content items fetching
+class LLRightClickInventoryFetchObserver : public LLInventoryFetchItemsObserver
+{
+public:
+    LLRightClickInventoryFetchObserver(const uuid_vec_t& ids) : LLInventoryFetchItemsObserver(ids) { };
+    ~LLRightClickInventoryFetchObserver() {}
+    void execute(bool clear_observer = false)
+    {
+        if (clear_observer)
+        {
+            gInventory.removeObserver(this);
+            delete this;
+        }
+        // we've downloaded all the items, so repaint the dialog
+        LLFolderBridge::staticFolderOptionsMenu();
+    }
+    virtual void done()
+    {
+        execute(true);
+    }
+};
+
+class LLPasteIntoFolderCallback: public LLInventoryCallback
+{
+public:
+    LLPasteIntoFolderCallback(LLHandle<LLInventoryPanel>& handle)
+        : mInventoryPanel(handle)
+    {
+    }
+    ~LLPasteIntoFolderCallback()
+    {
+        processItems();
+    }
+
+    void fire(const LLUUID& inv_item)
+    {
+        mChangedIds.push_back(inv_item);
+    }
+
+    void processItems()
+    {
+        LLInventoryPanel* panel = mInventoryPanel.get();
+        bool has_elements = false;
+        for (LLUUID& inv_item : mChangedIds)
+        {
+            LLInventoryItem* item = gInventory.getItem(inv_item);
+            if (item && panel)
+            {
+                LLUUID root_id = panel->getRootFolderID();
+
+                if (inv_item == root_id)
+                {
+                    return;
+                }
+
+                LLFolderViewItem* item = panel->getItemByID(inv_item);
+                if (item)
+                {
+                    if (!has_elements)
+                    {
+                        panel->clearSelection();
+                        panel->getRootFolder()->clearSelection();
+                        panel->getRootFolder()->requestArrange();
+                        panel->getRootFolder()->update();
+                        has_elements = true;
+                    }
+                    panel->getRootFolder()->changeSelection(item, true);
+                }
+            }
+        }
+
+        if (has_elements)
+        {
+            panel->getRootFolder()->scrollToShowSelection();
+        }
+    }
+private:
+    LLHandle<LLInventoryPanel> mInventoryPanel;
+    std::vector<LLUUID> mChangedIds;
+};
+
+// +=================================================+
+// |        LLInvFVBridge                            |
+// +=================================================+
+
+LLInvFVBridge::LLInvFVBridge(LLInventoryPanel* inventory,
+                             LLFolderView* root,
+                             const LLUUID& uuid) :
+    mUUID(uuid),
+    mRoot(root),
+    mInvType(LLInventoryType::IT_NONE),
+    mIsLink(false),
+    LLFolderViewModelItemInventory(inventory->getRootViewModel())
+{
+    mInventoryPanel = inventory->getInventoryPanelHandle();
+    const LLInventoryObject* obj = getInventoryObject();
+    mIsLink = obj && obj->getIsLinkType();
+}
+
+const std::string& LLInvFVBridge::getName() const
+{
+    const LLInventoryObject* obj = getInventoryObject();
+    if(obj)
+    {
+        return obj->getName();
+    }
+    return LLStringUtil::null;
+}
+
+const std::string& LLInvFVBridge::getDisplayName() const
+{
+    if(mDisplayName.empty())
+    {
+        buildDisplayName();
+    }
+    return mDisplayName;
+}
+
+std::string LLInvFVBridge::getSearchableDescription() const
+{
+    return get_searchable_description(getInventoryModel(), mUUID);
+}
+
+std::string LLInvFVBridge::getSearchableCreatorName() const
+{
+    return get_searchable_creator_name(getInventoryModel(), mUUID);
+}
+
+std::string LLInvFVBridge::getSearchableUUIDString() const
+{
+    return get_searchable_UUID(getInventoryModel(), mUUID);
+}
+
+// Folders have full perms
+PermissionMask LLInvFVBridge::getPermissionMask() const
+{
+    return PERM_ALL;
+}
+
+// virtual
+LLFolderType::EType LLInvFVBridge::getPreferredType() const
+{
+    return LLFolderType::FT_NONE;
+}
+
+
+// Folders don't have creation dates.
+time_t LLInvFVBridge::getCreationDate() const
+{
+    LLInventoryObject* objectp = getInventoryObject();
+    if (objectp)
+    {
+        return objectp->getCreationDate();
+    }
+    return (time_t)0;
+}
+
+void LLInvFVBridge::setCreationDate(time_t creation_date_utc)
+{
+    LLInventoryObject* objectp = getInventoryObject();
+    if (objectp)
+    {
+        objectp->setCreationDate(creation_date_utc);
+    }
+}
+
+
+// Can be destroyed (or moved to trash)
+bool LLInvFVBridge::isItemRemovable(bool check_worn) const
+{
+    return get_is_item_removable(getInventoryModel(), mUUID, check_worn);
+}
+
+// Can be moved to another folder
+bool LLInvFVBridge::isItemMovable() const
+{
+    return true;
+}
+
+bool LLInvFVBridge::isLink() const
+{
+    return mIsLink;
+}
+
+bool LLInvFVBridge::isLibraryItem() const
+{
+    return gInventory.isObjectDescendentOf(getUUID(),gInventory.getLibraryRootFolderID());
+}
+
+/*virtual*/
+/**
+ * @brief Adds this item into clipboard storage
+ */
+bool LLInvFVBridge::cutToClipboard()
+{
+    const LLInventoryObject* obj = gInventory.getObject(mUUID);
+    if (obj && isItemMovable() && isItemRemovable())
+    {
+        const LLUUID &marketplacelistings_id = gInventory.findCategoryUUIDForType(LLFolderType::FT_MARKETPLACE_LISTINGS);
+        const bool cut_from_marketplacelistings = gInventory.isObjectDescendentOf(mUUID, marketplacelistings_id);
+
+        if (cut_from_marketplacelistings && (LLMarketplaceData::instance().isInActiveFolder(mUUID) ||
+                                             LLMarketplaceData::instance().isListedAndActive(mUUID)))
+        {
+            LLUUID parent_uuid = obj->getParentUUID();
+            bool result = perform_cutToClipboard();
+            gInventory.addChangedMask(LLInventoryObserver::STRUCTURE, parent_uuid);
+            return result;
+        }
+        else
+        {
+            // Otherwise just perform the cut
+            return perform_cutToClipboard();
+        }
+    }
+    return false;
+}
+
+// virtual
+bool LLInvFVBridge::isCutToClipboard()
+{
+    if (LLClipboard::instance().isCutMode())
+    {
+        return LLClipboard::instance().isOnClipboard(mUUID);
+    }
+    return false;
+}
+
+// Callback for cutToClipboard if DAMA required...
+bool LLInvFVBridge::callback_cutToClipboard(const LLSD& notification, const LLSD& response)
+{
+    S32 option = LLNotificationsUtil::getSelectedOption(notification, response);
+    if (option == 0) // YES
+    {
+        return perform_cutToClipboard();
+    }
+    return false;
+}
+
+bool LLInvFVBridge::perform_cutToClipboard()
+{
+    const LLInventoryObject* obj = gInventory.getObject(mUUID);
+    if (obj && isItemMovable() && isItemRemovable())
+    {
+        LLClipboard::instance().setCutMode(true);
+        return LLClipboard::instance().addToClipboard(mUUID);
+    }
+    return false;
+}
+
+bool LLInvFVBridge::copyToClipboard() const
+{
+    const LLInventoryObject* obj = gInventory.getObject(mUUID);
+    if (obj && isItemCopyable())
+    {
+        return LLClipboard::instance().addToClipboard(mUUID);
+    }
+    return false;
+}
+
+void LLInvFVBridge::showProperties()
+{
+    if (isMarketplaceListingsFolder())
+    {
+        LLFloaterReg::showInstance("item_properties", LLSD().with("id",mUUID),true);
+        // Force it to show on top as this floater has a tendency to hide when confirmation dialog shows up
+        LLFloater* floater_properties = LLFloaterReg::findInstance("item_properties", LLSD().with("id",mUUID));
+        if (floater_properties)
+        {
+            floater_properties->setVisibleAndFrontmost();
+        }
+    }
+    else
+    {
+        show_item_profile(mUUID);
+    }
+}
+
+void LLInvFVBridge::navigateToFolder(bool new_window, bool change_mode)
+{
+    if(new_window)
+    {
+        mInventoryPanel.get()->openSingleViewInventory(mUUID);
+    }
+    else
+    {
+        if(change_mode)
+        {
+            LLInventoryPanel::setSFViewAndOpenFolder(mInventoryPanel.get(), mUUID);
+        }
+        else
+        {
+            LLInventorySingleFolderPanel* panel = dynamic_cast<LLInventorySingleFolderPanel*>(mInventoryPanel.get());
+            if (!panel || !getInventoryModel() || mUUID.isNull())
+            {
+                return;
+            }
+
+            panel->changeFolderRoot(mUUID);
+        }
+
+    }
+}
+
+void LLInvFVBridge::removeBatch(std::vector<LLFolderViewModelItem*>& batch)
+{
+    // Deactivate gestures when moving them into Trash
+    LLInvFVBridge* bridge;
+    LLInventoryModel* model = getInventoryModel();
+    LLViewerInventoryItem* item = NULL;
+    LLViewerInventoryCategory* cat = NULL;
+    LLInventoryModel::cat_array_t   descendent_categories;
+    LLInventoryModel::item_array_t  descendent_items;
+    S32 count = batch.size();
+    S32 i,j;
+    for(i = 0; i < count; ++i)
+    {
+        bridge = (LLInvFVBridge*)(batch[i]);
+        if(!bridge || !bridge->isItemRemovable()) continue;
+        item = (LLViewerInventoryItem*)model->getItem(bridge->getUUID());
+        if (item)
+        {
+            if(LLAssetType::AT_GESTURE == item->getType())
+            {
+                LLGestureMgr::instance().deactivateGesture(item->getUUID());
+            }
+        }
+    }
+    for(i = 0; i < count; ++i)
+    {
+        bridge = (LLInvFVBridge*)(batch[i]);
+        if(!bridge || !bridge->isItemRemovable()) continue;
+        cat = (LLViewerInventoryCategory*)model->getCategory(bridge->getUUID());
+        if (cat)
+        {
+            gInventory.collectDescendents( cat->getUUID(), descendent_categories, descendent_items, false );
+            for (j=0; j<descendent_items.size(); j++)
+            {
+                if(LLAssetType::AT_GESTURE == descendent_items[j]->getType())
+                {
+                    LLGestureMgr::instance().deactivateGesture(descendent_items[j]->getUUID());
+                }
+            }
+        }
+    }
+    removeBatchNoCheck(batch);
+    model->checkTrashOverflow();
+}
+
+void  LLInvFVBridge::removeBatchNoCheck(std::vector<LLFolderViewModelItem*>&  batch)
+{
+    // this method moves a bunch of items and folders to the trash. As
+    // per design guidelines for the inventory model, the message is
+    // built and the accounting is performed first. After all of that,
+    // we call LLInventoryModel::moveObject() to move everything
+    // around.
+    LLInvFVBridge* bridge;
+    LLInventoryModel* model = getInventoryModel();
+    if(!model) return;
+    LLMessageSystem* msg = gMessageSystem;
+    const LLUUID trash_id = model->findCategoryUUIDForType(LLFolderType::FT_TRASH);
+    LLViewerInventoryItem* item = NULL;
+    uuid_vec_t move_ids;
+    LLInventoryModel::update_map_t update;
+    bool start_new_message = true;
+    S32 count = batch.size();
+    S32 i;
+
+    // first, hide any 'preview' floaters that correspond to the items
+    // being deleted.
+    for(i = 0; i < count; ++i)
+    {
+        bridge = (LLInvFVBridge*)(batch[i]);
+        if(!bridge || !bridge->isItemRemovable()) continue;
+        item = (LLViewerInventoryItem*)model->getItem(bridge->getUUID());
+        if(item)
+        {
+            LLPreview::hide(item->getUUID());
+        }
+    }
+
+    // do the inventory move to trash
+
+    for(i = 0; i < count; ++i)
+    {
+        bridge = (LLInvFVBridge*)(batch[i]);
+        if(!bridge || !bridge->isItemRemovable()) continue;
+        item = (LLViewerInventoryItem*)model->getItem(bridge->getUUID());
+        if(item)
+        {
+            if(item->getParentUUID() == trash_id) continue;
+            move_ids.push_back(item->getUUID());
+            --update[item->getParentUUID()];
+            ++update[trash_id];
+            if(start_new_message)
+            {
+                start_new_message = false;
+                msg->newMessageFast(_PREHASH_MoveInventoryItem);
+                msg->nextBlockFast(_PREHASH_AgentData);
+                msg->addUUIDFast(_PREHASH_AgentID, gAgent.getID());
+                msg->addUUIDFast(_PREHASH_SessionID, gAgent.getSessionID());
+                msg->addBOOLFast(_PREHASH_Stamp, true);
+            }
+            msg->nextBlockFast(_PREHASH_InventoryData);
+            msg->addUUIDFast(_PREHASH_ItemID, item->getUUID());
+            msg->addUUIDFast(_PREHASH_FolderID, trash_id);
+            msg->addString("NewName", NULL);
+            if(msg->isSendFullFast(_PREHASH_InventoryData))
+            {
+                start_new_message = true;
+                gAgent.sendReliableMessage();
+                gInventory.accountForUpdate(update);
+                update.clear();
+            }
+        }
+    }
+    if(!start_new_message)
+    {
+        start_new_message = true;
+        gAgent.sendReliableMessage();
+        gInventory.accountForUpdate(update);
+        update.clear();
+    }
+
+    for(i = 0; i < count; ++i)
+    {
+        bridge = (LLInvFVBridge*)(batch[i]);
+        if(!bridge || !bridge->isItemRemovable()) continue;
+        LLViewerInventoryCategory* cat = (LLViewerInventoryCategory*)model->getCategory(bridge->getUUID());
+        if(cat)
+        {
+            if(cat->getParentUUID() == trash_id) continue;
+            move_ids.push_back(cat->getUUID());
+            --update[cat->getParentUUID()];
+            ++update[trash_id];
+            if(start_new_message)
+            {
+                start_new_message = false;
+                msg->newMessageFast(_PREHASH_MoveInventoryFolder);
+                msg->nextBlockFast(_PREHASH_AgentData);
+                msg->addUUIDFast(_PREHASH_AgentID, gAgent.getID());
+                msg->addUUIDFast(_PREHASH_SessionID, gAgent.getSessionID());
+                msg->addBOOL("Stamp", true);
+            }
+            msg->nextBlockFast(_PREHASH_InventoryData);
+            msg->addUUIDFast(_PREHASH_FolderID, cat->getUUID());
+            msg->addUUIDFast(_PREHASH_ParentID, trash_id);
+            if(msg->isSendFullFast(_PREHASH_InventoryData))
+            {
+                start_new_message = true;
+                gAgent.sendReliableMessage();
+                gInventory.accountForUpdate(update);
+                update.clear();
+            }
+        }
+    }
+    if(!start_new_message)
+    {
+        gAgent.sendReliableMessage();
+        gInventory.accountForUpdate(update);
+    }
+
+    // move everything.
+    uuid_vec_t::iterator it = move_ids.begin();
+    uuid_vec_t::iterator end = move_ids.end();
+    for(; it != end; ++it)
+    {
+        gInventory.moveObject((*it), trash_id);
+        LLViewerInventoryItem* item = gInventory.getItem(*it);
+        if (item)
+        {
+            model->updateItem(item);
+        }
+    }
+
+    // notify inventory observers.
+    model->notifyObservers();
+}
+
+bool LLInvFVBridge::isClipboardPasteable() const
+{
+    // Return false on degenerated cases: empty clipboard, no inventory, no agent
+    if (!LLClipboard::instance().hasContents() || !isAgentInventory())
+    {
+        return false;
+    }
+    LLInventoryModel* model = getInventoryModel();
+    if (!model)
+    {
+        return false;
+    }
+
+    // In cut mode, whatever is on the clipboard is always pastable
+    if (LLClipboard::instance().isCutMode())
+    {
+        return true;
+    }
+
+    // In normal mode, we need to check each element of the clipboard to know if we can paste or not
+    std::vector<LLUUID> objects;
+    LLClipboard::instance().pasteFromClipboard(objects);
+    S32 count = objects.size();
+    for(S32 i = 0; i < count; i++)
+    {
+        const LLUUID &item_id = objects.at(i);
+
+        // Folders are pastable if all items in there are copyable
+        const LLInventoryCategory *cat = model->getCategory(item_id);
+        if (cat)
+        {
+            LLFolderBridge cat_br(mInventoryPanel.get(), mRoot, item_id);
+            if (!cat_br.isItemCopyable(false))
+            return false;
+            // Skip to the next item in the clipboard
+            continue;
+        }
+
+        // Each item must be copyable to be pastable
+        LLItemBridge item_br(mInventoryPanel.get(), mRoot, item_id);
+        if (!item_br.isItemCopyable(false))
+        {
+            return false;
+        }
+    }
+    return true;
+}
+
+bool LLInvFVBridge::isClipboardPasteableAsLink() const
+{
+    if (!LLClipboard::instance().hasContents() || !isAgentInventory())
+    {
+        return false;
+    }
+    const LLInventoryModel* model = getInventoryModel();
+    if (!model)
+    {
+        return false;
+    }
+
+    std::vector<LLUUID> objects;
+    LLClipboard::instance().pasteFromClipboard(objects);
+    S32 count = objects.size();
+    for(S32 i = 0; i < count; i++)
+    {
+        const LLInventoryItem *item = model->getItem(objects.at(i));
+        if (item)
+        {
+            if (!LLAssetType::lookupCanLink(item->getActualType()))
+            {
+                return false;
+            }
+
+            if (gInventory.isObjectDescendentOf(item->getUUID(), gInventory.getLibraryRootFolderID()))
+            {
+                return false;
+            }
+        }
+        const LLViewerInventoryCategory *cat = model->getCategory(objects.at(i));
+        if (cat && LLFolderType::lookupIsProtectedType(cat->getPreferredType()))
+        {
+            return false;
+        }
+    }
+    return true;
+}
+
+void disable_context_entries_if_present(LLMenuGL& menu,
+                                        const menuentry_vec_t &disabled_entries)
+{
+    const LLView::child_list_t *list = menu.getChildList();
+    for (LLView::child_list_t::const_iterator itor = list->begin();
+         itor != list->end();
+         ++itor)
+    {
+        LLView *menu_item = (*itor);
+        std::string name = menu_item->getName();
+
+        // descend into split menus:
+        LLMenuItemBranchGL* branchp = dynamic_cast<LLMenuItemBranchGL*>(menu_item);
+        if ((name == "More") && branchp)
+        {
+            disable_context_entries_if_present(*branchp->getBranch(), disabled_entries);
+        }
+
+        bool found = false;
+        menuentry_vec_t::const_iterator itor2;
+        for (itor2 = disabled_entries.begin(); itor2 != disabled_entries.end(); ++itor2)
+        {
+            if (*itor2 == name)
+            {
+                found = true;
+                break;
+            }
+        }
+
+        if (found)
+        {
+            menu_item->setVisible(true);
+            // A bit of a hack so we can remember that some UI element explicitly set this to be visible
+            // so that some other UI element from multi-select doesn't later set this invisible.
+            menu_item->pushVisible(true);
+
+            menu_item->setEnabled(false);
+        }
+    }
+}
+void hide_context_entries(LLMenuGL& menu,
+                          const menuentry_vec_t &entries_to_show,
+                          const menuentry_vec_t &disabled_entries)
+{
+    const LLView::child_list_t *list = menu.getChildList();
+
+    // For removing double separators or leading separator.  Start at true so that
+    // if the first element is a separator, it will not be shown.
+    bool is_previous_entry_separator = true;
+
+    for (LLView::child_list_t::const_iterator itor = list->begin();
+         itor != list->end();
+         ++itor)
+    {
+        LLView *menu_item = (*itor);
+        std::string name = menu_item->getName();
+
+        // descend into split menus:
+        LLMenuItemBranchGL* branchp = dynamic_cast<LLMenuItemBranchGL*>(menu_item);
+        if (((name == "More") || (name == "create_new")) && branchp)
+        {
+            hide_context_entries(*branchp->getBranch(), entries_to_show, disabled_entries);
+        }
+
+        bool found = false;
+
+        menuentry_vec_t::const_iterator itor2 = std::find(entries_to_show.begin(), entries_to_show.end(), name);
+        if (itor2 != entries_to_show.end())
+        {
+            found = true;
+        }
+
+        // Don't allow multiple separators in a row (e.g. such as if there are no items
+        // between two separators).
+        if (found)
+        {
+            const bool is_entry_separator = (dynamic_cast<LLMenuItemSeparatorGL *>(menu_item) != NULL);
+            found = !(is_entry_separator && is_previous_entry_separator);
+            is_previous_entry_separator = is_entry_separator;
+        }
+
+        if (!found)
+        {
+            if (!menu_item->getLastVisible())
+            {
+                menu_item->setVisible(false);
+            }
+
+            if (menu_item->getEnabled())
+            {
+                // These should stay enabled unless specifically disabled
+                const menuentry_vec_t exceptions = {
+                    "Detach From Yourself",
+                    "Wearable And Object Wear",
+                    "Wearable Add",
+                };
+
+                menuentry_vec_t::const_iterator itor2 = std::find(exceptions.begin(), exceptions.end(), name);
+                if (itor2 == exceptions.end())
+                {
+                    menu_item->setEnabled(false);
+                }
+            }
+        }
+        else
+        {
+            menu_item->setVisible(true);
+            // A bit of a hack so we can remember that some UI element explicitly set this to be visible
+            // so that some other UI element from multi-select doesn't later set this invisible.
+            menu_item->pushVisible(true);
+
+            bool enabled = true;
+            for (itor2 = disabled_entries.begin(); enabled && (itor2 != disabled_entries.end()); ++itor2)
+            {
+                enabled &= (*itor2 != name);
+            }
+
+            menu_item->setEnabled(enabled);
+        }
+    }
+}
+
+// Helper for commonly-used entries
+void LLInvFVBridge::getClipboardEntries(bool show_asset_id,
+                                        menuentry_vec_t &items,
+                                        menuentry_vec_t &disabled_items, U32 flags)
+{
+    const LLInventoryObject *obj = getInventoryObject();
+    bool single_folder_root = (mRoot == NULL);
+
+    if (obj)
+    {
+
+        if (obj->getType() != LLAssetType::AT_CATEGORY)
+        {
+            items.push_back(std::string("Copy Separator"));
+        }
+        items.push_back(std::string("Copy"));
+        if (!isItemCopyable())
+        {
+            disabled_items.push_back(std::string("Copy"));
+        }
+
+        if (isAgentInventory() && !single_folder_root)
+        {
+            items.push_back(std::string("New folder from selected"));
+            items.push_back(std::string("Subfolder Separator"));
+            std::set<LLUUID> selected_uuid_set = LLAvatarActions::getInventorySelectedUUIDs();
+            uuid_vec_t ids;
+            std::copy(selected_uuid_set.begin(), selected_uuid_set.end(), std::back_inserter(ids));
+            if (!is_only_items_selected(ids) && !is_only_cats_selected(ids))
+            {
+                disabled_items.push_back(std::string("New folder from selected"));
+            }
+        }
+
+        if (obj->getIsLinkType())
+        {
+            items.push_back(std::string("Find Original"));
+            if (isLinkedObjectMissing())
+            {
+                disabled_items.push_back(std::string("Find Original"));
+            }
+
+            items.push_back(std::string("Cut"));
+            if (!isItemMovable() || !canMenuCut())
+            {
+                disabled_items.push_back(std::string("Cut"));
+            }
+        }
+        else
+        {
+            if (LLAssetType::lookupCanLink(obj->getType()))
+            {
+                items.push_back(std::string("Find Links"));
+            }
+
+            if (!isInboxFolder() && !single_folder_root)
+            {
+                items.push_back(std::string("Rename"));
+                if (!isItemRenameable() || ((flags & FIRST_SELECTED_ITEM) == 0))
+                {
+                    disabled_items.push_back(std::string("Rename"));
+                }
+            }
+
+            items.push_back(std::string("thumbnail"));
+            if (isLibraryItem())
+            {
+                disabled_items.push_back(std::string("thumbnail"));
+            }
+
+            LLViewerInventoryItem *inv_item = gInventory.getItem(mUUID);
+            if (show_asset_id)
+            {
+                items.push_back(std::string("Copy Asset UUID"));
+
+                bool is_asset_knowable = false;
+
+                if (inv_item)
+                {
+                    is_asset_knowable = LLAssetType::lookupIsAssetIDKnowable(inv_item->getType());
+                }
+                if ( !is_asset_knowable // disable menu item for Inventory items with unknown asset. EXT-5308
+                     || (! ( isItemPermissive() || gAgent.isGodlike() ) )
+                     || (flags & FIRST_SELECTED_ITEM) == 0)
+                {
+                    disabled_items.push_back(std::string("Copy Asset UUID"));
+                }
+            }
+
+            if(!single_folder_root)
+            {
+            items.push_back(std::string("Cut"));
+            if (!isItemMovable() || !canMenuCut())
+            {
+                disabled_items.push_back(std::string("Cut"));
+            }
+
+            if (canListOnMarketplace() && !isMarketplaceListingsFolder() && !isInboxFolder())
+            {
+                items.push_back(std::string("Marketplace Separator"));
+
+                if (gMenuHolder->getChild<LLView>("MarketplaceListings")->getVisible())
+                {
+                    items.push_back(std::string("Marketplace Copy"));
+                    items.push_back(std::string("Marketplace Move"));
+                    if (!canListOnMarketplaceNow())
+                    {
+                        disabled_items.push_back(std::string("Marketplace Copy"));
+                        disabled_items.push_back(std::string("Marketplace Move"));
+                    }
+                }
+            }
+            }
+        }
+    }
+
+    // Don't allow items to be pasted directly into the COF or the inbox
+    if (!isCOFFolder() && !isInboxFolder())
+    {
+        items.push_back(std::string("Paste"));
+    }
+    if (!isClipboardPasteable() || ((flags & FIRST_SELECTED_ITEM) == 0))
+    {
+        disabled_items.push_back(std::string("Paste"));
+    }
+
+    static LLCachedControl<bool> inventory_linking(gSavedSettings, "InventoryLinking", true);
+    if (inventory_linking)
+    {
+        items.push_back(std::string("Paste As Link"));
+        if (!isClipboardPasteableAsLink() || (flags & FIRST_SELECTED_ITEM) == 0)
+        {
+            disabled_items.push_back(std::string("Paste As Link"));
+        }
+    }
+
+    if (obj->getType() != LLAssetType::AT_CATEGORY)
+    {
+        items.push_back(std::string("Paste Separator"));
+    }
+
+    if(!single_folder_root)
+    {
+        addDeleteContextMenuOptions(items, disabled_items);
+    }
+
+    if (!isPanelActive("All Items") && !isPanelActive("comb_single_folder_inv"))
+    {
+        items.push_back(std::string("Show in Main Panel"));
+    }
+}
+
+void LLInvFVBridge::buildContextMenu(LLMenuGL& menu, U32 flags)
+{
+    LL_DEBUGS() << "LLInvFVBridge::buildContextMenu()" << LL_ENDL;
+    menuentry_vec_t items;
+    menuentry_vec_t disabled_items;
+    if(isItemInTrash())
+    {
+        addTrashContextMenuOptions(items, disabled_items);
+    }
+    else
+    {
+        items.push_back(std::string("Share"));
+        if (!canShare())
+        {
+            disabled_items.push_back(std::string("Share"));
+        }
+
+        addOpenRightClickMenuOption(items);
+        items.push_back(std::string("Properties"));
+
+        getClipboardEntries(true, items, disabled_items, flags);
+    }
+    addLinkReplaceMenuOption(items, disabled_items);
+    hide_context_entries(menu, items, disabled_items);
+}
+
+bool get_selection_item_uuids(LLFolderView::selected_items_t& selected_items, uuid_vec_t& ids)
+{
+    uuid_vec_t results;
+    S32 non_item = 0;
+    for(LLFolderView::selected_items_t::iterator it = selected_items.begin(); it != selected_items.end(); ++it)
+    {
+        LLItemBridge *view_model = dynamic_cast<LLItemBridge *>((*it)->getViewModelItem());
+
+        if(view_model && view_model->getUUID().notNull())
+        {
+            results.push_back(view_model->getUUID());
+        }
+        else
+        {
+            non_item++;
+        }
+    }
+    if (non_item == 0)
+    {
+        ids = results;
+        return true;
+    }
+    return false;
+}
+
+void LLInvFVBridge::addTrashContextMenuOptions(menuentry_vec_t &items,
+                                               menuentry_vec_t &disabled_items)
+{
+    const LLInventoryObject *obj = getInventoryObject();
+    if (obj && obj->getIsLinkType())
+    {
+        items.push_back(std::string("Find Original"));
+        if (isLinkedObjectMissing())
+        {
+            disabled_items.push_back(std::string("Find Original"));
+        }
+    }
+    items.push_back(std::string("Purge Item"));
+    if (!isItemRemovable())
+    {
+        disabled_items.push_back(std::string("Purge Item"));
+    }
+    items.push_back(std::string("Restore Item"));
+}
+
+void LLInvFVBridge::addDeleteContextMenuOptions(menuentry_vec_t &items,
+                                                menuentry_vec_t &disabled_items)
+{
+
+    const LLInventoryObject *obj = getInventoryObject();
+
+    // Don't allow delete as a direct option from COF folder.
+    if (obj && obj->getIsLinkType() && isCOFFolder() && get_is_item_worn(mUUID))
+    {
+        return;
+    }
+
+    items.push_back(std::string("Delete"));
+
+    if (isPanelActive("Favorite Items") || !canMenuDelete())
+    {
+        disabled_items.push_back(std::string("Delete"));
+    }
+}
+
+void LLInvFVBridge::addOpenRightClickMenuOption(menuentry_vec_t &items)
+{
+    const LLInventoryObject *obj = getInventoryObject();
+    const bool is_link = (obj && obj->getIsLinkType());
+
+    if (is_link)
+        items.push_back(std::string("Open Original"));
+    else
+        items.push_back(std::string("Open"));
+}
+
+void LLInvFVBridge::addMarketplaceContextMenuOptions(U32 flags,
+                                                menuentry_vec_t &items,
+                                                menuentry_vec_t &disabled_items)
+{
+    S32 depth = depth_nesting_in_marketplace(mUUID);
+    if (depth == 1)
+    {
+        // Options available at the Listing Folder level
+        items.push_back(std::string("Marketplace Create Listing"));
+        items.push_back(std::string("Marketplace Associate Listing"));
+        items.push_back(std::string("Marketplace Check Listing"));
+        items.push_back(std::string("Marketplace List"));
+        items.push_back(std::string("Marketplace Unlist"));
+        if (LLMarketplaceData::instance().isUpdating(mUUID,depth) || ((flags & FIRST_SELECTED_ITEM) == 0))
+        {
+            // During SLM update, disable all marketplace related options
+            // Also disable all if multiple selected items
+            disabled_items.push_back(std::string("Marketplace Create Listing"));
+            disabled_items.push_back(std::string("Marketplace Associate Listing"));
+            disabled_items.push_back(std::string("Marketplace Check Listing"));
+            disabled_items.push_back(std::string("Marketplace List"));
+            disabled_items.push_back(std::string("Marketplace Unlist"));
+        }
+        else
+        {
+            if (gSavedSettings.getBOOL("MarketplaceListingsLogging"))
+            {
+                items.push_back(std::string("Marketplace Get Listing"));
+            }
+            if (LLMarketplaceData::instance().isListed(mUUID))
+            {
+                disabled_items.push_back(std::string("Marketplace Create Listing"));
+                disabled_items.push_back(std::string("Marketplace Associate Listing"));
+                if (LLMarketplaceData::instance().getVersionFolder(mUUID).isNull())
+                {
+                    disabled_items.push_back(std::string("Marketplace List"));
+                    disabled_items.push_back(std::string("Marketplace Unlist"));
+                }
+                else
+                {
+                    if (LLMarketplaceData::instance().getActivationState(mUUID))
+                    {
+                        disabled_items.push_back(std::string("Marketplace List"));
+                    }
+                    else
+                    {
+                        disabled_items.push_back(std::string("Marketplace Unlist"));
+                    }
+                }
+            }
+            else
+            {
+                disabled_items.push_back(std::string("Marketplace List"));
+                disabled_items.push_back(std::string("Marketplace Unlist"));
+                if (gSavedSettings.getBOOL("MarketplaceListingsLogging"))
+                {
+                    disabled_items.push_back(std::string("Marketplace Get Listing"));
+                }
+            }
+        }
+    }
+    if (depth == 2)
+    {
+        // Options available at the Version Folder levels and only for folders
+        LLInventoryCategory* cat = gInventory.getCategory(mUUID);
+        if (cat && LLMarketplaceData::instance().isListed(cat->getParentUUID()))
+        {
+            items.push_back(std::string("Marketplace Activate"));
+            items.push_back(std::string("Marketplace Deactivate"));
+            if (LLMarketplaceData::instance().isUpdating(mUUID,depth) || ((flags & FIRST_SELECTED_ITEM) == 0))
+            {
+                // During SLM update, disable all marketplace related options
+                // Also disable all if multiple selected items
+                disabled_items.push_back(std::string("Marketplace Activate"));
+                disabled_items.push_back(std::string("Marketplace Deactivate"));
+            }
+            else
+            {
+                if (LLMarketplaceData::instance().isVersionFolder(mUUID))
+                {
+                    disabled_items.push_back(std::string("Marketplace Activate"));
+                    if (LLMarketplaceData::instance().getActivationState(mUUID))
+                    {
+                        disabled_items.push_back(std::string("Marketplace Deactivate"));
+                    }
+                }
+                else
+                {
+                    disabled_items.push_back(std::string("Marketplace Deactivate"));
+                }
+            }
+        }
+    }
+
+    items.push_back(std::string("Marketplace Edit Listing"));
+    LLUUID listing_folder_id = nested_parent_id(mUUID,depth);
+    LLUUID version_folder_id = LLMarketplaceData::instance().getVersionFolder(listing_folder_id);
+
+    if (depth >= 2)
+    {
+        // Prevent creation of new folders if the max count has been reached on this version folder (active or not)
+        LLUUID local_version_folder_id = nested_parent_id(mUUID,depth-1);
+        LLInventoryModel::cat_array_t categories;
+        LLInventoryModel::item_array_t items;
+        gInventory.collectDescendents(local_version_folder_id, categories, items, false);
         static LLCachedControl<U32> max_depth(gSavedSettings, "InventoryOutboxMaxFolderDepth", 4);
         static LLCachedControl<U32> max_count(gSavedSettings, "InventoryOutboxMaxFolderCount", 20);
-        if (categories.size() >= max_count
-            || depth > (max_depth + 1))
-        {
-            disabled_items.push_back(std::string("New Folder"));
-        }
-    }
-    
-    // Options available at all levels on items and categories
-    if (!LLMarketplaceData::instance().isListed(listing_folder_id) || version_folder_id.isNull())
-    {
-        disabled_items.push_back(std::string("Marketplace Edit Listing"));
-    }
-
-    // Separator
-    items.push_back(std::string("Marketplace Listings Separator"));
-}
-
-void LLInvFVBridge::addLinkReplaceMenuOption(menuentry_vec_t& items, menuentry_vec_t& disabled_items)
-{
-	const LLInventoryObject* obj = getInventoryObject();
-
-	if (isAgentInventory() && obj && obj->getType() != LLAssetType::AT_CATEGORY && obj->getType() != LLAssetType::AT_LINK_FOLDER)
-	{
-		items.push_back(std::string("Replace Links"));
-
-		if (mRoot->getSelectedCount() != 1)
-		{
-			disabled_items.push_back(std::string("Replace Links"));
-		}
-	}
-}
-
-// *TODO: remove this
-bool LLInvFVBridge::startDrag(EDragAndDropType* type, LLUUID* id) const
-{
-	bool rv = false;
-
-	const LLInventoryObject* obj = getInventoryObject();
-
-	if(obj)
-	{
-		*type = LLViewerAssetType::lookupDragAndDropType(obj->getActualType());
-		if(*type == DAD_NONE)
-		{
-			return false;
-		}
-
-		*id = obj->getUUID();
-		//object_ids.push_back(obj->getUUID());
-
-		if (*type == DAD_CATEGORY)
-		{
-			LLInventoryModelBackgroundFetch::instance().start(obj->getUUID());
-		}
-
-		rv = true;
-	}
-
-	return rv;
-}
-
-LLInventoryObject* LLInvFVBridge::getInventoryObject() const
-{
-	LLInventoryObject* obj = NULL;
-	LLInventoryModel* model = getInventoryModel();
-	if(model)
-	{
-		obj = (LLInventoryObject*)model->getObject(mUUID);
-	}
-	return obj;
-}
-
-LLInventoryModel* LLInvFVBridge::getInventoryModel() const
-{
-	LLInventoryPanel* panel = mInventoryPanel.get();
-	return panel ? panel->getModel() : NULL;
-}
-
-LLInventoryFilter* LLInvFVBridge::getInventoryFilter() const
-{
-	LLInventoryPanel* panel = mInventoryPanel.get();
-	return panel ? &(panel->getFilter()) : NULL;
-}
-
-bool LLInvFVBridge::isItemInTrash() const
-{
-	LLInventoryModel* model = getInventoryModel();
-	if(!model) return false;
-	const LLUUID trash_id = model->findCategoryUUIDForType(LLFolderType::FT_TRASH);
-	return model->isObjectDescendentOf(mUUID, trash_id);
-}
-
-bool LLInvFVBridge::isLinkedObjectInTrash() const
-{
-	if (isItemInTrash()) return true;
-
-	const LLInventoryObject *obj = getInventoryObject();
-	if (obj && obj->getIsLinkType())
-	{
-		LLInventoryModel* model = getInventoryModel();
-		if(!model) return false;
-		const LLUUID trash_id = model->findCategoryUUIDForType(LLFolderType::FT_TRASH);
-		return model->isObjectDescendentOf(obj->getLinkedUUID(), trash_id);
-	}
-	return false;
-}
-
-bool LLInvFVBridge::isItemInOutfits() const
-{
-    const LLInventoryModel* model = getInventoryModel();
-    if(!model) return false;
-
-    const LLUUID my_outfits_cat = gInventory.findCategoryUUIDForType(LLFolderType::FT_MY_OUTFITS);
-
-    return isCOFFolder() || (my_outfits_cat == mUUID) || model->isObjectDescendentOf(mUUID, my_outfits_cat);
-}
-
-bool LLInvFVBridge::isLinkedObjectMissing() const
-{
-	const LLInventoryObject *obj = getInventoryObject();
-	if (!obj)
-	{
-		return true;
-	}
-	if (obj->getIsLinkType() && LLAssetType::lookupIsLinkType(obj->getType()))
-	{
-		return true;
-	}
-	return false;
-}
-
-bool LLInvFVBridge::isAgentInventory() const
-{
-	const LLInventoryModel* model = getInventoryModel();
-	if(!model) return false;
-	if(gInventory.getRootFolderID() == mUUID) return true;
-	return model->isObjectDescendentOf(mUUID, gInventory.getRootFolderID());
-}
-
-bool LLInvFVBridge::isCOFFolder() const
-{
-	return LLAppearanceMgr::instance().getIsInCOF(mUUID);
-}
-
-// *TODO : Suppress isInboxFolder() once Merchant Outbox is fully deprecated
-bool LLInvFVBridge::isInboxFolder() const
-{
-	const LLUUID inbox_id = gInventory.findCategoryUUIDForType(LLFolderType::FT_INBOX);
-	
-	if (inbox_id.isNull())
-	{
-		return false;
-	}
-	
-	return gInventory.isObjectDescendentOf(mUUID, inbox_id);
-}
-
-bool LLInvFVBridge::isMarketplaceListingsFolder() const
-{
-	const LLUUID folder_id = gInventory.findCategoryUUIDForType(LLFolderType::FT_MARKETPLACE_LISTINGS);
-	
-	if (folder_id.isNull())
-	{
-		return false;
-	}
-	
-	return gInventory.isObjectDescendentOf(mUUID, folder_id);
-}
-
-bool LLInvFVBridge::isItemPermissive() const
-{
-	return false;
-}
-
-// static
-void LLInvFVBridge::changeItemParent(LLInventoryModel* model,
-									 LLViewerInventoryItem* item,
-									 const LLUUID& new_parent_id,
-									 bool restamp)
-{
-	model->changeItemParent(item, new_parent_id, restamp);
-}
-
-// static
-void LLInvFVBridge::changeCategoryParent(LLInventoryModel* model,
-										 LLViewerInventoryCategory* cat,
-										 const LLUUID& new_parent_id,
-										 bool restamp)
-{
-	model->changeCategoryParent(cat, new_parent_id, restamp);
-}
-
-LLInvFVBridge* LLInvFVBridge::createBridge(LLAssetType::EType asset_type,
-										   LLAssetType::EType actual_asset_type,
-										   LLInventoryType::EType inv_type,
-										   LLInventoryPanel* inventory,
-										   LLFolderViewModelInventory* view_model,
-										   LLFolderView* root,
-										   const LLUUID& uuid,
-										   U32 flags)
-{
-	LLInvFVBridge* new_listener = NULL;
-	switch(asset_type)
-	{
-		case LLAssetType::AT_TEXTURE:
-			if(!(inv_type == LLInventoryType::IT_TEXTURE || inv_type == LLInventoryType::IT_SNAPSHOT))
-			{
-				LL_WARNS() << LLAssetType::lookup(asset_type) << " asset has inventory type " << LLInventoryType::lookupHumanReadable(inv_type) << " on uuid " << uuid << LL_ENDL;
-			}
-			new_listener = new LLTextureBridge(inventory, root, uuid, inv_type);
-			break;
-
-		case LLAssetType::AT_SOUND:
-			if(!(inv_type == LLInventoryType::IT_SOUND))
-			{
-				LL_WARNS() << LLAssetType::lookup(asset_type) << " asset has inventory type " << LLInventoryType::lookupHumanReadable(inv_type) << " on uuid " << uuid << LL_ENDL;
-			}
-			new_listener = new LLSoundBridge(inventory, root, uuid);
-			break;
-
-		case LLAssetType::AT_LANDMARK:
-			if(!(inv_type == LLInventoryType::IT_LANDMARK))
-			{
-				LL_WARNS() << LLAssetType::lookup(asset_type) << " asset has inventory type " << LLInventoryType::lookupHumanReadable(inv_type) << " on uuid " << uuid << LL_ENDL;
-			}
-			new_listener = new LLLandmarkBridge(inventory, root, uuid, flags);
-			break;
-
-		case LLAssetType::AT_CALLINGCARD:
-			if(!(inv_type == LLInventoryType::IT_CALLINGCARD))
-			{
-				LL_WARNS() << LLAssetType::lookup(asset_type) << " asset has inventory type " << LLInventoryType::lookupHumanReadable(inv_type) << " on uuid " << uuid << LL_ENDL;
-			}
-			new_listener = new LLCallingCardBridge(inventory, root, uuid);
-			break;
-
-		case LLAssetType::AT_SCRIPT:
-			if(!(inv_type == LLInventoryType::IT_LSL))
-			{
-				LL_WARNS() << LLAssetType::lookup(asset_type) << " asset has inventory type " << LLInventoryType::lookupHumanReadable(inv_type) << " on uuid " << uuid << LL_ENDL;
-			}
-			new_listener = new LLItemBridge(inventory, root, uuid);
-			break;
-
-		case LLAssetType::AT_OBJECT:
-			if(!(inv_type == LLInventoryType::IT_OBJECT || inv_type == LLInventoryType::IT_ATTACHMENT))
-			{
-				LL_WARNS() << LLAssetType::lookup(asset_type) << " asset has inventory type " << LLInventoryType::lookupHumanReadable(inv_type) << " on uuid " << uuid << LL_ENDL;
-			}
-			new_listener = new LLObjectBridge(inventory, root, uuid, inv_type, flags);
-			break;
-
-		case LLAssetType::AT_NOTECARD:
-			if(!(inv_type == LLInventoryType::IT_NOTECARD))
-			{
-				LL_WARNS() << LLAssetType::lookup(asset_type) << " asset has inventory type " << LLInventoryType::lookupHumanReadable(inv_type) << " on uuid " << uuid << LL_ENDL;
-			}
-			new_listener = new LLNotecardBridge(inventory, root, uuid);
-			break;
-
-		case LLAssetType::AT_ANIMATION:
-			if(!(inv_type == LLInventoryType::IT_ANIMATION))
-			{
-				LL_WARNS() << LLAssetType::lookup(asset_type) << " asset has inventory type " << LLInventoryType::lookupHumanReadable(inv_type) << " on uuid " << uuid << LL_ENDL;
-			}
-			new_listener = new LLAnimationBridge(inventory, root, uuid);
-			break;
-
-		case LLAssetType::AT_GESTURE:
-			if(!(inv_type == LLInventoryType::IT_GESTURE))
-			{
-				LL_WARNS() << LLAssetType::lookup(asset_type) << " asset has inventory type " << LLInventoryType::lookupHumanReadable(inv_type) << " on uuid " << uuid << LL_ENDL;
-			}
-			new_listener = new LLGestureBridge(inventory, root, uuid);
-			break;
-
-		case LLAssetType::AT_LSL_TEXT:
-			if(!(inv_type == LLInventoryType::IT_LSL))
-			{
-				LL_WARNS() << LLAssetType::lookup(asset_type) << " asset has inventory type " << LLInventoryType::lookupHumanReadable(inv_type) << " on uuid " << uuid << LL_ENDL;
-			}
-			new_listener = new LLLSLTextBridge(inventory, root, uuid);
-			break;
-
-		case LLAssetType::AT_CLOTHING:
-		case LLAssetType::AT_BODYPART:
-			if(!(inv_type == LLInventoryType::IT_WEARABLE))
-			{
-				LL_WARNS() << LLAssetType::lookup(asset_type) << " asset has inventory type " << LLInventoryType::lookupHumanReadable(inv_type) << " on uuid " << uuid << LL_ENDL;
-			}
-			new_listener = new LLWearableBridge(inventory, root, uuid, asset_type, inv_type, LLWearableType::inventoryFlagsToWearableType(flags));
-			break;
-		case LLAssetType::AT_CATEGORY:
-			if (actual_asset_type == LLAssetType::AT_LINK_FOLDER)
-			{
-				// Create a link folder handler instead
-				new_listener = new LLLinkFolderBridge(inventory, root, uuid);
-			}
-            else if (actual_asset_type == LLAssetType::AT_MARKETPLACE_FOLDER)
-            {
-				// Create a marketplace folder handler
-				new_listener = new LLMarketplaceFolderBridge(inventory, root, uuid);
-            }
-            else
-            {
-                new_listener = new LLFolderBridge(inventory, root, uuid);
-            }
-			break;
-		case LLAssetType::AT_LINK:
-		case LLAssetType::AT_LINK_FOLDER:
-			// Only should happen for broken links.
-			new_listener = new LLLinkItemBridge(inventory, root, uuid);
-			break;
-		case LLAssetType::AT_UNKNOWN:
-			new_listener = new LLUnknownItemBridge(inventory, root, uuid);
-			break;
-		case LLAssetType::AT_IMAGE_TGA:
-		case LLAssetType::AT_IMAGE_JPEG:
-			//LL_WARNS() << LLAssetType::lookup(asset_type) << " asset type is unhandled for uuid " << uuid << LL_ENDL;
-			break;
-
-        case LLAssetType::AT_SETTINGS:
-            if (inv_type != LLInventoryType::IT_SETTINGS)
-            {
-                LL_WARNS() << LLAssetType::lookup(asset_type) << " asset has inventory type " << LLInventoryType::lookupHumanReadable(inv_type) << " on uuid " << uuid << LL_ENDL;
-            }
-            new_listener = new LLSettingsBridge(inventory, root, uuid, LLSettingsType::fromInventoryFlags(flags));
-            break;
-
-        case LLAssetType::AT_MATERIAL:
-            if (inv_type != LLInventoryType::IT_MATERIAL)
-            {
-                LL_WARNS() << LLAssetType::lookup(asset_type) << " asset has inventory type " << LLInventoryType::lookupHumanReadable(inv_type) << " on uuid " << uuid << LL_ENDL;
-            }
-            new_listener = new LLMaterialBridge(inventory, root, uuid);
-            break;
-
-		default:
-			LL_INFOS_ONCE() << "Unhandled asset type (llassetstorage.h): "
-					<< (S32)asset_type << " (" << LLAssetType::lookup(asset_type) << ")" << LL_ENDL;
-			break;
-	}
-
-	if (new_listener)
-	{
-		new_listener->mInvType = inv_type;
-	}
-
-	return new_listener;
-}
-
-void LLInvFVBridge::purgeItem(LLInventoryModel *model, const LLUUID &uuid)
-{
-	LLInventoryObject* obj = model->getObject(uuid);
-	if (obj)
-	{
-		remove_inventory_object(uuid, NULL);
-	}
-}
-
-void LLInvFVBridge::removeObject(LLInventoryModel *model, const LLUUID &uuid)
-{
-    // Keep track of the parent
-    LLInventoryItem* itemp = model->getItem(uuid);
-    LLUUID parent_id = (itemp ? itemp->getParentUUID() : LLUUID::null);
-    // Remove the object
-    model->removeObject(uuid);
-    // Get the parent updated
-    if (parent_id.notNull())
-    {
-        LLViewerInventoryCategory* parent_cat = model->getCategory(parent_id);
-        model->updateCategory(parent_cat);
-        model->notifyObservers();
-    }
-}
-
-bool LLInvFVBridge::canShare() const
-{
-	bool can_share = false;
-
-	if (isAgentInventory())
-	{
-		const LLInventoryModel* model = getInventoryModel();
-		if (model)
-		{
-			const LLViewerInventoryItem *item = model->getItem(mUUID);
-			if (item)
-			{
-				if (LLInventoryCollectFunctor::itemTransferCommonlyAllowed(item)) 
-				{
-					can_share = LLGiveInventory::isInventoryGiveAcceptable(item);
-				}
-			}
-			else
-			{
-				// Categories can be given.
-				can_share = (model->getCategory(mUUID) != NULL);
-			}
-
-			const LLUUID trash_id = gInventory.findCategoryUUIDForType(LLFolderType::FT_TRASH);
-			if ((mUUID == trash_id) || gInventory.isObjectDescendentOf(mUUID, trash_id))
-			{
-				can_share = false;
-			}
-		}
-	}
-
-	return can_share;
-}
-
-bool LLInvFVBridge::canListOnMarketplace() const
-{
-	LLInventoryModel * model = getInventoryModel();
-
-	LLViewerInventoryCategory * cat = model->getCategory(mUUID);
-	if (cat && LLFolderType::lookupIsProtectedType(cat->getPreferredType()))
-	{
-		return false;
-	}
-
-	if (!isAgentInventory())
-	{
-		return false;
-	}
-	
-	LLViewerInventoryItem * item = model->getItem(mUUID);
-	if (item)
-	{
-		if (!item->getPermissions().allowOperationBy(PERM_TRANSFER, gAgent.getID()))
-		{
-			return false;
-		}
-		
-		if (LLAssetType::AT_CALLINGCARD == item->getType())
-		{
-			return false;
-		}
-	}
-
-	return true;
-}
-
-bool LLInvFVBridge::canListOnMarketplaceNow() const
-{
-	bool can_list = true;
-    
-	const LLInventoryObject* obj = getInventoryObject();
-	can_list &= (obj != NULL);
-    
-	if (can_list)
-	{
-		const LLUUID& object_id = obj->getLinkedUUID();
-		can_list = object_id.notNull();
-        
-		if (can_list)
-		{
-			LLFolderViewFolder * object_folderp =   mInventoryPanel.get() ? mInventoryPanel.get()->getFolderByID(object_id) : NULL;
-			if (object_folderp)
-			{
-				can_list = !static_cast<LLFolderBridge*>(object_folderp->getViewModelItem())->isLoading();
-			}
-		}
-		
-		if (can_list)
-		{
-            std::string error_msg;
-            LLInventoryModel* model = getInventoryModel();
-            const LLUUID &marketplacelistings_id = model->findCategoryUUIDForType(LLFolderType::FT_MARKETPLACE_LISTINGS);
-            if (marketplacelistings_id.notNull())
-            {
-                LLViewerInventoryCategory * master_folder = model->getCategory(marketplacelistings_id);
-                LLInventoryCategory *cat = model->getCategory(mUUID);
-                if (cat)
-                {
-                    can_list = can_move_folder_to_marketplace(master_folder, master_folder, cat, error_msg);
-                }
-                else
-                {
-                    LLInventoryItem *item = model->getItem(mUUID);
-                    can_list = (item ? can_move_item_to_marketplace(master_folder, master_folder, item, error_msg) : false);
-                }
-            }
-            else
-            {
-                can_list = false;
-            }
-		}
-	}
-	
-	return can_list;
-}
-
-LLToolDragAndDrop::ESource LLInvFVBridge::getDragSource() const
-{
-	if (gInventory.isObjectDescendentOf(getUUID(),   gInventory.getRootFolderID()))
-	{
-		return LLToolDragAndDrop::SOURCE_AGENT;
-	}
-	else if (gInventory.isObjectDescendentOf(getUUID(),   gInventory.getLibraryRootFolderID()))
-	{
-		return LLToolDragAndDrop::SOURCE_LIBRARY;
-	}
-
-	return LLToolDragAndDrop::SOURCE_VIEWER;
-}
-
-
-
-// +=================================================+
-// |        InventoryFVBridgeBuilder                 |
-// +=================================================+
-LLInvFVBridge* LLInventoryFolderViewModelBuilder::createBridge(LLAssetType::EType asset_type,
-														LLAssetType::EType actual_asset_type,
-														LLInventoryType::EType inv_type,
-														LLInventoryPanel* inventory,
-														LLFolderViewModelInventory* view_model,
-														LLFolderView* root,
-														const LLUUID& uuid,
-														U32 flags /* = 0x00 */) const
-{
-	return LLInvFVBridge::createBridge(asset_type,
-									   actual_asset_type,
-									   inv_type,
-									   inventory,
-									   view_model,
-									   root,
-									   uuid,
-									   flags);
-}
-
-// +=================================================+
-// |        LLItemBridge                             |
-// +=================================================+
-
-void LLItemBridge::performAction(LLInventoryModel* model, std::string action)
-{
-	if ("goto" == action)
-	{
-		gotoItem();
-	}
-
-	if ("open" == action || "open_original" == action)
-	{
-		openItem();
-		return;
-	}
-	else if ("properties" == action)
-	{
-		showProperties();
-		return;
-	}
-	else if ("purge" == action)
-	{
-		purgeItem(model, mUUID);
-		return;
-	}
-	else if ("restoreToWorld" == action)
-	{
-		restoreToWorld();
-		return;
-	}
-	else if ("restore" == action)
-	{
-		restoreItem();
-		return;
-	}
-    else if ("thumbnail" == action)
-    {
-        LLSD data(mUUID);
-        LLFloaterReg::showInstance("change_item_thumbnail", data);
-        return;
-    }
-	else if ("copy_uuid" == action)
-	{
-		// Single item only
-		LLViewerInventoryItem* item = static_cast<LLViewerInventoryItem*>(getItem());
-		if(!item) return;
-		LLUUID asset_id = item->getProtectedAssetUUID();
-		std::string buffer;
-		asset_id.toString(buffer);
-
-		gViewerWindow->getWindow()->copyTextToClipboard(utf8str_to_wstring(buffer));
-		return;
-	}
-	else if ("show_in_main_panel" == action)
-	{
-		LLInventoryPanel::openInventoryPanelAndSetSelection(true, mUUID, true);
-		return;
-	}
-	else if ("cut" == action)
-	{
-		cutToClipboard();
-		return;
-	}
-	else if ("copy" == action)
-	{
-		copyToClipboard();
-		return;
-	}
-	else if ("paste" == action)
-	{
-		LLInventoryItem* itemp = model->getItem(mUUID);
-		if (!itemp) return;
-
-		LLFolderViewItem* folder_view_itemp =   mInventoryPanel.get()->getItemByID(itemp->getParentUUID());
-		if (!folder_view_itemp) return;
-
-		folder_view_itemp->getViewModelItem()->pasteFromClipboard();
-		return;
-	}
-	else if ("paste_link" == action)
-	{
-		// Single item only
-		LLInventoryItem* itemp = model->getItem(mUUID);
-		if (!itemp) return;
-
-		LLFolderViewItem* folder_view_itemp =   mInventoryPanel.get()->getItemByID(itemp->getParentUUID());
-		if (!folder_view_itemp) return;
-
-		folder_view_itemp->getViewModelItem()->pasteLinkFromClipboard();
-		return;
-	}
-	else if (("move_to_marketplace_listings" == action) || ("copy_to_marketplace_listings" == action) || ("copy_or_move_to_marketplace_listings" == action))
-	{
-		LLInventoryItem* itemp = model->getItem(mUUID);
-		if (!itemp) return;
-        const LLUUID &marketplacelistings_id = model->findCategoryUUIDForType(LLFolderType::FT_MARKETPLACE_LISTINGS);
-        // Note: For a single item, if it's not a copy, then it's a move
-        move_item_to_marketplacelistings(itemp, marketplacelistings_id, ("copy_to_marketplace_listings" == action));
-    }
-	else if ("copy_slurl" == action)
-	{
-		LLViewerInventoryItem* item = static_cast<LLViewerInventoryItem*>(getItem());
-		if(item)
-		{
-			LLUUID asset_id = item->getAssetUUID();
-			LLLandmark* landmark = gLandmarkList.getAsset(asset_id);
-			if (landmark)
-			{
-				LLVector3d global_pos;
-				landmark->getGlobalPos(global_pos);
-				LLLandmarkActions::getSLURLfromPosGlobal(global_pos, &copy_slurl_to_clipboard_callback_inv, true);
-			}
-		}
-	}
-	else if ("show_on_map" == action)
-	{
-		doActionOnCurSelectedLandmark(boost::bind(&LLItemBridge::doShowOnMap, this, _1));
-	}
-	else if ("marketplace_edit_listing" == action)
-	{
-        std::string url = LLMarketplaceData::instance().getListingURL(mUUID);
-        LLUrlAction::openURL(url);
-	}
-}
-
-void LLItemBridge::doActionOnCurSelectedLandmark(LLLandmarkList::loaded_callback_t cb)
-{
-	LLViewerInventoryItem* cur_item = getItem();
-	if(cur_item && cur_item->getInventoryType() == LLInventoryType::IT_LANDMARK)
-	{ 
-		LLLandmark* landmark = LLLandmarkActions::getLandmark(cur_item->getUUID(), cb);
-		if (landmark)
-		{
-			cb(landmark);
-		}
-	}
-}
-
-void LLItemBridge::doShowOnMap(LLLandmark* landmark)
-{
-	LLVector3d landmark_global_pos;
-	// landmark has already been tested for NULL by calling routine
-	if (landmark->getGlobalPos(landmark_global_pos))
-	{
-		LLFloaterWorldMap* worldmap_instance = LLFloaterWorldMap::getInstance();
-		if (!landmark_global_pos.isExactlyZero() && worldmap_instance)
-		{
-			worldmap_instance->trackLocation(landmark_global_pos);
-			LLFloaterReg::showInstance("world_map", "center");
-		}
-	}
-}
-
-void copy_slurl_to_clipboard_callback_inv(const std::string& slurl)
-{
-	gViewerWindow->getWindow()->copyTextToClipboard(utf8str_to_wstring(slurl));
-	LLSD args;
-	args["SLURL"] = slurl;
-	LLNotificationsUtil::add("CopySLURL", args);
-}
-
-void LLItemBridge::selectItem()
-{
-	LLViewerInventoryItem* item = static_cast<LLViewerInventoryItem*>(getItem());
-	if(item && !item->isFinished())
-	{
-		//item->fetchFromServer();
-		LLInventoryModelBackgroundFetch::instance().start(item->getUUID(), false);
-	}
-}
-
-void LLItemBridge::restoreItem()
-{
-	LLViewerInventoryItem* item = static_cast<LLViewerInventoryItem*>(getItem());
-	if(item)
-	{
-		LLInventoryModel* model = getInventoryModel();
-		bool is_snapshot = (item->getInventoryType() == LLInventoryType::IT_SNAPSHOT);
-
-		const LLUUID new_parent = model->findCategoryUUIDForType(is_snapshot? LLFolderType::FT_SNAPSHOT_CATEGORY : LLFolderType::assetTypeToFolderType(item->getType()));
-		// do not restamp on restore.
-		LLInvFVBridge::changeItemParent(model, item, new_parent, false);
-	}
-}
-
-void LLItemBridge::restoreToWorld()
-{
-	//Similar functionality to the drag and drop rez logic
-	bool remove_from_inventory = false;
-
-	LLViewerInventoryItem* itemp = static_cast<LLViewerInventoryItem*>(getItem());
-	if (itemp)
-	{
-		LLMessageSystem* msg = gMessageSystem;
-		msg->newMessage("RezRestoreToWorld");
-		msg->nextBlockFast(_PREHASH_AgentData);
-		msg->addUUIDFast(_PREHASH_AgentID, gAgent.getID());
-		msg->addUUIDFast(_PREHASH_SessionID, gAgent.getSessionID());
-
-		msg->nextBlockFast(_PREHASH_InventoryData);
-		itemp->packMessage(msg);
-		msg->sendReliable(gAgent.getRegionHost());
-
-		//remove local inventory copy, sim will deal with permissions and removing the item
-		//from the actual inventory if its a no-copy etc
-		if(!itemp->getPermissions().allowCopyBy(gAgent.getID()))
-		{
-			remove_from_inventory = true;
-		}
-		
-		// Check if it's in the trash. (again similar to the normal rez logic)
-		const LLUUID trash_id = gInventory.findCategoryUUIDForType(LLFolderType::FT_TRASH);
-		if(gInventory.isObjectDescendentOf(itemp->getUUID(), trash_id))
-		{
-			remove_from_inventory = true;
-		}
-	}
-
-	if(remove_from_inventory)
-	{
-		gInventory.deleteObject(itemp->getUUID());
-		gInventory.notifyObservers();
-	}
-}
-
-void LLItemBridge::gotoItem()
-{
-    LLInventoryObject *obj = getInventoryObject();
-    if (obj && obj->getIsLinkType())
-    {
-        show_item_original(obj->getUUID());
-    }
-}
-
-LLUIImagePtr LLItemBridge::getIcon() const
-{
-	LLInventoryObject *obj = getInventoryObject();
-	if (obj) 
-	{
-		return LLInventoryIcon::getIcon(obj->getType(),
-										LLInventoryType::IT_NONE,
-										mIsLink);
-	}
-	
-	return LLInventoryIcon::getIcon(LLInventoryType::ICONNAME_OBJECT);
-}
-
-LLUIImagePtr LLItemBridge::getIconOverlay() const
-{
-	if (getItem() && getItem()->getIsLinkType())
-	{
-		return LLUI::getUIImage("Inv_Link");
-	}
-	return NULL;
-}
-
-PermissionMask LLItemBridge::getPermissionMask() const
-{
-	LLViewerInventoryItem* item = getItem();
-	PermissionMask perm_mask = 0;
-	if (item) perm_mask = item->getPermissionMask();
-	return perm_mask;
-}
-
-void LLItemBridge::buildDisplayName() const
-{
-	if(getItem())
-	{
-		mDisplayName.assign(getItem()->getName());
-	}
-	else
-	{
-		mDisplayName.assign(LLStringUtil::null);
-	}
-
-	mSearchableName.assign(mDisplayName);
-	mSearchableName.append(getLabelSuffix());
-	LLStringUtil::toUpper(mSearchableName);
-	
-	//Name set, so trigger a sort
-    LLInventorySort sorter = static_cast<LLFolderViewModelInventory&>(mRootViewModel).getSorter();
-	if(mParent && !sorter.isByDate())
-	{
-		mParent->requestSort();
-	}
-}
-
-LLFontGL::StyleFlags LLItemBridge::getLabelStyle() const
-{
-	U8 font = LLFontGL::NORMAL;
-	const LLViewerInventoryItem* item = getItem();
-
-	if (get_is_item_worn(mUUID))
-	{
-		// LL_INFOS() << "BOLD" << LL_ENDL;
-		font |= LLFontGL::BOLD;
-	}
-	else if(item && item->getIsLinkType())
-	{
-		font |= LLFontGL::ITALIC;
-	}
-
-	return (LLFontGL::StyleFlags)font;
-}
-
-std::string LLItemBridge::getLabelSuffix() const
-{
-	// String table is loaded before login screen and inventory items are
-	// loaded after login, so LLTrans should be ready.
-	static std::string NO_COPY = LLTrans::getString("no_copy_lbl");
-	static std::string NO_MOD = LLTrans::getString("no_modify_lbl");
-	static std::string NO_XFER = LLTrans::getString("no_transfer_lbl");
-	static std::string LINK = LLTrans::getString("link");
-	static std::string BROKEN_LINK = LLTrans::getString("broken_link");
-	std::string suffix;
-	LLInventoryItem* item = getItem();
-	if(item)
-	{
-		// Any type can have the link suffix...
-		bool broken_link = LLAssetType::lookupIsLinkType(item->getType());
-		if (broken_link) return BROKEN_LINK;
-
-		bool link = item->getIsLinkType();
-		if (link) return LINK;
-
-		// ...but it's a bit confusing to put nocopy/nomod/etc suffixes on calling cards.
-		if(LLAssetType::AT_CALLINGCARD != item->getType()
-		   && item->getPermissions().getOwner() == gAgent.getID())
-		{
-			bool copy = item->getPermissions().allowCopyBy(gAgent.getID());
-			if (!copy)
-			{
-                suffix += " ";
-				suffix += NO_COPY;
-			}
-			bool mod = item->getPermissions().allowModifyBy(gAgent.getID());
-			if (!mod)
-			{
-                suffix += suffix.empty() ? " " : ",";
-                suffix += NO_MOD;
-			}
-			bool xfer = item->getPermissions().allowOperationBy(PERM_TRANSFER,
-																gAgent.getID());
-			if (!xfer)
-			{
-                suffix += suffix.empty() ? " " : ",";
-				suffix += NO_XFER;
-			}
-		}
-	}
-	return suffix;
-}
-
-time_t LLItemBridge::getCreationDate() const
-{
-	LLViewerInventoryItem* item = getItem();
-	if (item)
-	{
-		return item->getCreationDate();
-	}
-	return 0;
-}
-
-
-bool LLItemBridge::isItemRenameable() const
-{
-	LLViewerInventoryItem* item = getItem();
-	if(item)
-	{
-		// (For now) Don't allow calling card rename since that may confuse users as to
-		// what the calling card points to.
-		if (item->getInventoryType() == LLInventoryType::IT_CALLINGCARD)
-		{
-			return false;
-		}
-
-		if (!item->isFinished()) // EXT-8662
-		{
-			return false;
-		}
-
-		if (isInboxFolder())
-		{
-			return false;
-		}
-
-		return (item->getPermissions().allowModifyBy(gAgent.getID()));
-	}
-	return false;
-}
-
-bool LLItemBridge::renameItem(const std::string& new_name)
-{
-	if(!isItemRenameable())
-		return false;
-	LLPreview::dirty(mUUID);
-	LLInventoryModel* model = getInventoryModel();
-	if(!model)
-		return false;
-	LLViewerInventoryItem* item = getItem();
-	if(item && (item->getName() != new_name))
-	{
-		LLSD updates;
-		updates["name"] = new_name;
-		update_inventory_item(item->getUUID(),updates, NULL);
-	}
-	// return false because we either notified observers (& therefore
-	// rebuilt) or we didn't update.
-	return false;
-}
-
-bool LLItemBridge::removeItem()
-{
-	if(!isItemRemovable())
-	{
-		return false;
-	}
-
-	// move it to the trash
-	LLInventoryModel* model = getInventoryModel();
-	if(!model) return false;
-	const LLUUID& trash_id = model->findCategoryUUIDForType(LLFolderType::FT_TRASH);
-	LLViewerInventoryItem* item = getItem();
-	if (!item) return false;
-	if (item->getType() != LLAssetType::AT_LSL_TEXT)
-	{
-		LLPreview::hide(mUUID, true);
-	}
-	// Already in trash
-	if (model->isObjectDescendentOf(mUUID, trash_id)) return false;
-
-	LLNotification::Params params("ConfirmItemDeleteHasLinks");
-	params.functor.function(boost::bind(&LLItemBridge::confirmRemoveItem, this, _1, _2));
-	
-	// Check if this item has any links.  If generic inventory linking is enabled,
-	// we can't do this check because we may have items in a folder somewhere that is
-	// not yet in memory, so we don't want false negatives.  (If disabled, then we 
-	// know we only have links in the Outfits folder which we explicitly fetch.)
-    static LLCachedControl<bool> inventory_linking(gSavedSettings, "InventoryLinking", true);
-	if (!inventory_linking)
-	{
-		if (!item->getIsLinkType())
-		{
-			LLInventoryModel::item_array_t item_array = gInventory.collectLinksTo(mUUID);
-			const U32 num_links = item_array.size();
-			if (num_links > 0)
-			{
-				// Warn if the user is will break any links when deleting this item.
-				LLNotifications::instance().add(params);
-				return false;
-			}
-		}
-	}
-	
-	LLNotifications::instance().forceResponse(params, 0);
-	model->checkTrashOverflow();
-	return true;
-}
-
-bool LLItemBridge::confirmRemoveItem(const LLSD& notification, const LLSD& response)
-{
-	S32 option = LLNotificationsUtil::getSelectedOption(notification, response);
-	if (option != 0) return false;
-
-	LLInventoryModel* model = getInventoryModel();
-	if (!model) return false;
-
-	LLViewerInventoryItem* item = getItem();
-	if (!item) return false;
-
-	const LLUUID& trash_id = model->findCategoryUUIDForType(LLFolderType::FT_TRASH);
-	// if item is not already in trash
-	if(item && !model->isObjectDescendentOf(mUUID, trash_id))
-	{
-		// move to trash, and restamp
-		LLInvFVBridge::changeItemParent(model, item, trash_id, true);
-		// delete was successful
-		return true;
-	}
-	return false;
-}
-
-bool LLItemBridge::isItemCopyable(bool can_copy_as_link) const
-{
-    LLViewerInventoryItem* item = getItem();
-    if (!item)
-    {
-        return false;
-    }
-    // Can't copy worn objects.
-    // Worn objects are tied to their inworld conterparts
-    // Copy of modified worn object will return object with obsolete asset and inventory
-    if (get_is_item_worn(mUUID))
-    {
-        return false;
-    }
-
-    static LLCachedControl<bool> inventory_linking(gSavedSettings, "InventoryLinking", true);
-    return (can_copy_as_link && inventory_linking)
-        || (mIsLink && inventory_linking)
-        || item->getPermissions().allowCopyBy(gAgent.getID());
-}
-
-LLViewerInventoryItem* LLItemBridge::getItem() const
-{
-	LLViewerInventoryItem* item = NULL;
-	LLInventoryModel* model = getInventoryModel();
-	if(model)
-	{
-		item = (LLViewerInventoryItem*)model->getItem(mUUID);
-	}
-	return item;
-}
-
-const LLUUID& LLItemBridge::getThumbnailUUID() const
-{
-    LLViewerInventoryItem* item = NULL;
-    LLInventoryModel* model = getInventoryModel();
-    if(model)
-    {
-        item = (LLViewerInventoryItem*)model->getItem(mUUID);
-    }
-    if (item)
-    {
-        return item->getThumbnailUUID();
-    }
-    return LLUUID::null;
-}
-
-bool LLItemBridge::isItemPermissive() const
-{
-	LLViewerInventoryItem* item = getItem();
-	if(item)
-	{
-		return item->getIsFullPerm();
-	}
-	return false;
-}
-
-// +=================================================+
-// |        LLFolderBridge                           |
-// +=================================================+
-
-LLHandle<LLFolderBridge> LLFolderBridge::sSelf;
-
-// Can be moved to another folder
-bool LLFolderBridge::isItemMovable() const
-{
-	LLInventoryObject* obj = getInventoryObject();
-	if(obj)
-	{
-		// If it's a protected type folder, we can't move it
-		if (LLFolderType::lookupIsProtectedType(((LLInventoryCategory*)obj)->getPreferredType()))
-			return false;
-		return true;
-	}
-	return false;
-}
-
-void LLFolderBridge::selectItem()
-{
-    LLViewerInventoryCategory* cat = gInventory.getCategory(getUUID());
-    if (cat)
-    {
-        cat->fetch();
-    }
-}
-
-void LLFolderBridge::buildDisplayName() const
-{
-	LLFolderType::EType preferred_type = getPreferredType();
-
-	// *TODO: to be removed when database supports multi language. This is a
-	// temporary attempt to display the inventory folder in the user locale.
-	// mantipov: *NOTE: be sure this code is synchronized with LLFriendCardsManager::findChildFolderUUID
-	//		it uses the same way to find localized string
-
-	// HACK: EXT - 6028 ([HARD CODED]? Inventory > Library > "Accessories" folder)
-	// Translation of Accessories folder in Library inventory folder
-	bool accessories = false;
-	if(getName() == "Accessories")
-	{
-		//To ensure that Accessories folder is in Library we have to check its parent folder.
-		//Due to parent LLFolderViewFloder is not set to this item yet we have to check its parent via Inventory Model
-		LLInventoryCategory* cat = gInventory.getCategory(getUUID());
-		if(cat)
-		{
-			const LLUUID& parent_folder_id = cat->getParentUUID();
-			accessories = (parent_folder_id == gInventory.getLibraryRootFolderID());
-		}
-	}
-
-	//"Accessories" inventory category has folder type FT_NONE. So, this folder
-	//can not be detected as protected with LLFolderType::lookupIsProtectedType
-	mDisplayName.assign(getName());
-	if (accessories || LLFolderType::lookupIsProtectedType(preferred_type))
-	{
-		LLTrans::findString(mDisplayName, std::string("InvFolder ") + getName(), LLSD());
-	}
-
-	mSearchableName.assign(mDisplayName);
-	mSearchableName.append(getLabelSuffix());
-	LLStringUtil::toUpper(mSearchableName);
-
-    //Name set, so trigger a sort
-    LLInventorySort sorter = static_cast<LLFolderViewModelInventory&>(mRootViewModel).getSorter();
-    if(mParent && sorter.isFoldersByName())
-    {
-        mParent->requestSort();
-    }
-}
-
-std::string LLFolderBridge::getLabelSuffix() const
-{
-    static LLCachedControl<F32> folder_loading_message_delay(gSavedSettings, "FolderLoadingMessageWaitTime", 0.5f);
-    static LLCachedControl<bool> xui_debug(gSavedSettings, "DebugShowXUINames", 0);
-    
-    if (mIsLoading && mTimeSinceRequestStart.getElapsedTimeF32() >= folder_loading_message_delay())
-    {
-        return llformat(" ( %s ) ", LLTrans::getString("LoadingData").c_str());
-    }
-    std::string suffix = "";
-    if (xui_debug)
-    {
-        LLInventoryModel::cat_array_t* cats;
-        LLInventoryModel::item_array_t* items;
-        gInventory.getDirectDescendentsOf(getUUID(), cats, items);
-        
-        LLViewerInventoryCategory* cat = gInventory.getCategory(getUUID());
-        if (cat)
-        {
-            LLStringUtil::format_map_t args;
-            args["[FOLDER_COUNT]"] = llformat("%d", cats->size());
-            args["[ITEMS_COUNT]"] = llformat("%d", items->size());
-            args["[VERSION]"] = llformat("%d", cat->getVersion());
-            args["[VIEWER_DESCENDANT_COUNT]"] = llformat("%d", cats->size() + items->size());
-            args["[SERVER_DESCENDANT_COUNT]"] = llformat("%d", cat->getDescendentCount());
-            suffix = " " + LLTrans::getString("InventoryFolderDebug", args);
-        }
-    }
-    else if(mShowDescendantsCount)
-    {
-        LLInventoryModel::cat_array_t cat_array;
-        LLInventoryModel::item_array_t item_array;
-        gInventory.collectDescendents(getUUID(), cat_array, item_array, true);
-        S32 count = item_array.size();
-        if(count > 0)
-        {
-            std::ostringstream oss;
-            oss << count;
-            LLStringUtil::format_map_t args;
-            args["[ITEMS_COUNT]"] = oss.str();
-            suffix = " " + LLTrans::getString("InventoryItemsCount", args);
-        }
-    }
-
-    return LLInvFVBridge::getLabelSuffix() + suffix;
-}
-
-LLFontGL::StyleFlags LLFolderBridge::getLabelStyle() const
-{
-    return LLFontGL::NORMAL;
-}
-
-const LLUUID& LLFolderBridge::getThumbnailUUID() const
-{
-    LLViewerInventoryCategory* cat = getCategory();
-    if (cat)
-    {
-        return cat->getThumbnailUUID();
-    }
-    return LLUUID::null;
-}
-
-void LLFolderBridge::update()
-{
-	// we know we have children but  haven't  fetched them (doesn't obey filter)
-	bool loading = !isUpToDate() && hasChildren() && mFolderViewItem->isOpen();
-
-	if (loading != mIsLoading)
-	{
-		if ( loading )
-		{
-			// Measure how long we've been in the loading state
-			mTimeSinceRequestStart.reset();
-		}
-		mIsLoading = loading;
-
-		mFolderViewItem->refresh();
-	}
-}
-
-
-// Iterate through a folder's children to determine if
-// all the children are removable.
-class LLIsItemRemovable : public LLFolderViewFunctor
-{
-public:
-	LLIsItemRemovable() : mPassed(true) {}
-	virtual void doFolder(LLFolderViewFolder* folder)
-	{
-		mPassed &= folder->getViewModelItem()->isItemRemovable();
-	}
-	virtual void doItem(LLFolderViewItem* item)
-	{
-		mPassed &= item->getViewModelItem()->isItemRemovable();
-	}
-	bool mPassed;
-};
-
-// Can be destroyed (or moved to trash)
-bool LLFolderBridge::isItemRemovable() const
-{
-	if (!get_is_category_removable(getInventoryModel(), mUUID))
-	{
-		return false;
-	}
-
-	LLInventoryPanel* panel = mInventoryPanel.get();
-	LLFolderViewFolder* folderp = dynamic_cast<LLFolderViewFolder*>(panel ?   panel->getItemByID(mUUID) : NULL);
-	if (folderp)
-	{
-		LLIsItemRemovable folder_test;
-		folderp->applyFunctorToChildren(folder_test);
-		if (!folder_test.mPassed)
-		{
-			return false;
-		}
-	}
-
-	if (isMarketplaceListingsFolder() && (!LLMarketplaceData::instance().isSLMDataFetched() || LLMarketplaceData::instance().getActivationState(mUUID)))
-	{
-		return false;
-	}
-
-	return true;
-}
-
-bool LLFolderBridge::isUpToDate() const
-{
-	LLInventoryModel* model = getInventoryModel();
-	if(!model) return false;
-	LLViewerInventoryCategory* category = (LLViewerInventoryCategory*)model->getCategory(mUUID);
-	if( !category )
-	{
-		return false;
-	}
-
-	return category->getVersion() != LLViewerInventoryCategory::VERSION_UNKNOWN;
-}
-
-bool LLFolderBridge::isItemCopyable(bool can_copy_as_link) const
-{
-    if (can_copy_as_link && !LLFolderType::lookupIsProtectedType(getPreferredType()))
-    {
-        // Can copy and paste unprotected folders as links
-        return true;
-    }
-
-	// Folders are copyable if items in them are, recursively, copyable.
-	
-	// Get the content of the folder
-	LLInventoryModel::cat_array_t* cat_array;
-	LLInventoryModel::item_array_t* item_array;
-	gInventory.getDirectDescendentsOf(mUUID,cat_array,item_array);
-
-	// Check the items
-	LLInventoryModel::item_array_t item_array_copy = *item_array;
-	for (LLInventoryModel::item_array_t::iterator iter = item_array_copy.begin(); iter != item_array_copy.end(); iter++)
-	{
-		LLInventoryItem* item = *iter;
-		LLItemBridge item_br(mInventoryPanel.get(), mRoot, item->getUUID());
-        if (!item_br.isItemCopyable(false))
-        {
-            return false;
-        }
-    }
-
-	// Check the folders
-	LLInventoryModel::cat_array_t cat_array_copy = *cat_array;
-	for (LLInventoryModel::cat_array_t::iterator iter = cat_array_copy.begin(); iter != cat_array_copy.end(); iter++)
-    {
-		LLViewerInventoryCategory* category = *iter;
-		LLFolderBridge cat_br(mInventoryPanel.get(), mRoot, category->getUUID());
-        if (!cat_br.isItemCopyable(false))
-        {
-            return false;
-        }
-    }
-
-    return true;
-}
-
-bool LLFolderBridge::isClipboardPasteable() const
-{
-	if ( ! LLInvFVBridge::isClipboardPasteable() )
-		return false;
-
-	// Don't allow pasting duplicates to the Calling Card/Friends subfolders, see bug EXT-1599
-	if ( LLFriendCardsManager::instance().isCategoryInFriendFolder( getCategory() ) )
-	{
-		LLInventoryModel* model = getInventoryModel();
-		if ( !model )
-		{
-			return false;
-		}
-
-		std::vector<LLUUID> objects;
-		LLClipboard::instance().pasteFromClipboard(objects);
-		const LLViewerInventoryCategory *current_cat = getCategory();
-
-		// Search for the direct descendent of current Friends subfolder among all pasted items,
-		// and return false if is found.
-		for(S32 i = objects.size() - 1; i >= 0; --i)
-		{
-			const LLUUID &obj_id = objects.at(i);
-			if ( LLFriendCardsManager::instance().isObjDirectDescendentOfCategory(model->getObject(obj_id), current_cat) )
-			{
-				return false;
-			}
-		}
-
-	}
-	return true;
-}
-
-bool LLFolderBridge::isClipboardPasteableAsLink() const
-{
-	// Check normal paste-as-link permissions
-	if (!LLInvFVBridge::isClipboardPasteableAsLink())
-	{
-		return false;
-	}
-
-	const LLInventoryModel* model = getInventoryModel();
-	if (!model)
-	{
-		return false;
-	}
-
-	const LLViewerInventoryCategory *current_cat = getCategory();
-	if (current_cat)
-	{
-		const bool is_in_friend_folder = LLFriendCardsManager::instance().isCategoryInFriendFolder( current_cat );
-		const LLUUID &current_cat_id = current_cat->getUUID();
-		std::vector<LLUUID> objects;
-		LLClipboard::instance().pasteFromClipboard(objects);
-		S32 count = objects.size();
-		for(S32 i = 0; i < count; i++)
-		{
-			const LLUUID &obj_id = objects.at(i);
-			const LLInventoryCategory *cat = model->getCategory(obj_id);
-			if (cat)
-			{
-				const LLUUID &cat_id = cat->getUUID();
-				// Don't allow recursive pasting
-				if ((cat_id == current_cat_id) ||
-					model->isObjectDescendentOf(current_cat_id, cat_id))
-				{
-					return false;
-				}
-			}
-			// Don't allow pasting duplicates to the Calling Card/Friends subfolders, see bug EXT-1599
-			if ( is_in_friend_folder )
-			{
-				// If object is direct descendent of current Friends subfolder than return false.
-				// Note: We can't use 'const LLInventoryCategory *cat', because it may be null
-				// in case type of obj_id is LLInventoryItem.
-				if ( LLFriendCardsManager::instance().isObjDirectDescendentOfCategory(model->getObject(obj_id), current_cat) )
-				{
-					return false;
-				}
-			}
-		}
-	}
-	return true;
-
-}
-
-
-bool LLFolderBridge::dragCategoryIntoFolder(LLInventoryCategory* inv_cat,
-											bool drop,
-											std::string& tooltip_msg,
-											bool is_link,
-											bool user_confirm,
-                                            LLPointer<LLInventoryCallback> cb)
-{
-
-	LLInventoryModel* model = getInventoryModel();
-
-	if (!inv_cat) return false; // shouldn't happen, but in case item is incorrectly parented in which case inv_cat will be NULL
-	if (!model) return false;
-	if (!isAgentAvatarValid()) return false;
-	if (!isAgentInventory()) return false; // cannot drag categories into library
-
-	LLInventoryPanel* destination_panel = mInventoryPanel.get();
-	if (!destination_panel) return false;
-
-	LLInventoryFilter* filter = getInventoryFilter();
-	if (!filter) return false;
-
-	const LLUUID &cat_id = inv_cat->getUUID();
-	const LLUUID &current_outfit_id = model->findCategoryUUIDForType(LLFolderType::FT_CURRENT_OUTFIT);
-	const LLUUID &marketplacelistings_id = model->findCategoryUUIDForType(LLFolderType::FT_MARKETPLACE_LISTINGS);
-    const LLUUID from_folder_uuid = inv_cat->getParentUUID();
-	
-	const bool move_is_into_current_outfit = (mUUID == current_outfit_id);
-	const bool move_is_into_marketplacelistings = model->isObjectDescendentOf(mUUID, marketplacelistings_id);
-    const bool move_is_from_marketplacelistings = model->isObjectDescendentOf(cat_id, marketplacelistings_id);
-
-	// check to make sure source is agent inventory, and is represented there.
-	LLToolDragAndDrop::ESource source = LLToolDragAndDrop::getInstance()->getSource();
-	const bool is_agent_inventory = (model->getCategory(cat_id) != NULL)
-		&& (LLToolDragAndDrop::SOURCE_AGENT == source);
-
-	bool accept = false;
-	U64 filter_types = filter->getFilterTypes();
-	bool use_filter = filter_types && (filter_types&LLInventoryFilter::FILTERTYPE_DATE || (filter_types&LLInventoryFilter::FILTERTYPE_OBJECT)==0);
-
-	if (is_agent_inventory)
-	{
-		const LLUUID &trash_id = model->findCategoryUUIDForType(LLFolderType::FT_TRASH);
-		const LLUUID &landmarks_id = model->findCategoryUUIDForType(LLFolderType::FT_LANDMARK);
-		const LLUUID &my_outifts_id = model->findCategoryUUIDForType(LLFolderType::FT_MY_OUTFITS);
-		const LLUUID &lost_and_found_id = model->findCategoryUUIDForType(LLFolderType::FT_LOST_AND_FOUND);
-
-		const bool move_is_into_trash = (mUUID == trash_id) || model->isObjectDescendentOf(mUUID, trash_id);
-		const bool move_is_into_my_outfits = (mUUID == my_outifts_id) || model->isObjectDescendentOf(mUUID, my_outifts_id);
-		const bool move_is_into_outfit = move_is_into_my_outfits || (getCategory() && getCategory()->getPreferredType()==LLFolderType::FT_OUTFIT);
-		const bool move_is_into_current_outfit = (getCategory() && getCategory()->getPreferredType()==LLFolderType::FT_CURRENT_OUTFIT);
-		const bool move_is_into_landmarks = (mUUID == landmarks_id) || model->isObjectDescendentOf(mUUID, landmarks_id);
-		const bool move_is_into_lost_and_found = model->isObjectDescendentOf(mUUID, lost_and_found_id);
-
-		//--------------------------------------------------------------------------------
-		// Determine if folder can be moved.
-		//
-
-		bool is_movable = true;
-
-        if (is_movable && (marketplacelistings_id == cat_id))
-        {
-            is_movable = false;
-            tooltip_msg = LLTrans::getString("TooltipOutboxCannotMoveRoot");
-        }
-        if (is_movable && move_is_from_marketplacelistings && LLMarketplaceData::instance().getActivationState(cat_id))
-        {
-            // If the incoming folder is listed and active (and is therefore either the listing or the version folder),
-            // then moving is *not* allowed
-            is_movable = false;
-            tooltip_msg = LLTrans::getString("TooltipOutboxDragActive");
-        }
-		if (is_movable && (mUUID == cat_id))
-		{
-			is_movable = false;
-			tooltip_msg = LLTrans::getString("TooltipDragOntoSelf");
-		}
-		if (is_movable && (model->isObjectDescendentOf(mUUID, cat_id)))
-		{
-			is_movable = false;
-			tooltip_msg = LLTrans::getString("TooltipDragOntoOwnChild");
-		}
-		if (is_movable && LLFolderType::lookupIsProtectedType(inv_cat->getPreferredType()))
-		{
-			is_movable = false;
-			// tooltip?
-		}
-
-		U32 max_items_to_wear = gSavedSettings.getU32("WearFolderLimit");
-		if (is_movable && move_is_into_outfit)
-		{
-			if (mUUID == my_outifts_id)
-			{
-				if (source != LLToolDragAndDrop::SOURCE_AGENT || move_is_from_marketplacelistings)
-				{
-					tooltip_msg = LLTrans::getString("TooltipOutfitNotInInventory");
-					is_movable = false;
-				}
-				else if (can_move_to_my_outfits(model, inv_cat, max_items_to_wear))
-				{
-					is_movable = true;
-				}
-				else
-				{
-					tooltip_msg = LLTrans::getString("TooltipCantCreateOutfit");
-					is_movable = false;
-				}
-			}
-			else if(getCategory() && getCategory()->getPreferredType() == LLFolderType::FT_NONE)
-			{
-				is_movable = ((inv_cat->getPreferredType() == LLFolderType::FT_NONE) || (inv_cat->getPreferredType() == LLFolderType::FT_OUTFIT));
-			}
-			else
-			{
-				is_movable = false;
-			}
-		}
-		if(is_movable && move_is_into_current_outfit && is_link)
-		{
-			is_movable = false;
-		}
-		if (is_movable && move_is_into_lost_and_found)
-		{
-			is_movable = false;
-		}
-		if (is_movable && (mUUID == model->findCategoryUUIDForType(LLFolderType::FT_FAVORITE)))
-		{
-			is_movable = false;
-			// tooltip?
-		}
-		if (is_movable && (getPreferredType() == LLFolderType::FT_MARKETPLACE_STOCK))
-		{
-            // One cannot move a folder into a stock folder
-			is_movable = false;
-			// tooltip?
-        }
-		
-		LLInventoryModel::cat_array_t descendent_categories;
-		LLInventoryModel::item_array_t descendent_items;
-		if (is_movable)
-		{
-			model->collectDescendents(cat_id, descendent_categories, descendent_items, false);
-			for (S32 i=0; i < descendent_categories.size(); ++i)
-			{
-				LLInventoryCategory* category = descendent_categories[i];
-				if(LLFolderType::lookupIsProtectedType(category->getPreferredType()))
-				{
-					// Can't move "special folders" (e.g. Textures Folder).
-					is_movable = false;
-					break;
-				}
-			}
-		}
-		if (is_movable
-			&& move_is_into_current_outfit
-			&& descendent_items.size() > max_items_to_wear)
-		{
-			LLInventoryModel::cat_array_t cats;
-			LLInventoryModel::item_array_t items;
-			LLFindWearablesEx not_worn(/*is_worn=*/ false, /*include_body_parts=*/ false);
-			gInventory.collectDescendentsIf(cat_id,
-				cats,
-				items,
-				LLInventoryModel::EXCLUDE_TRASH,
-				not_worn);
-
-			if (items.size() > max_items_to_wear)
-			{
-				// Can't move 'large' folders into current outfit: MAINT-4086
-				is_movable = false;
-				LLStringUtil::format_map_t args;
-				args["AMOUNT"] = llformat("%d", max_items_to_wear);
-				tooltip_msg = LLTrans::getString("TooltipTooManyWearables",args);
-			}
-		}
-		if (is_movable && move_is_into_trash)
-		{
-			for (S32 i=0; i < descendent_items.size(); ++i)
-			{
-				LLInventoryItem* item = descendent_items[i];
-				if (get_is_item_worn(item->getUUID()))
-				{
-					is_movable = false;
-					break; // It's generally movable, but not into the trash.
-				}
-			}
-		}
-		if (is_movable && move_is_into_landmarks)
-		{
-			for (S32 i=0; i < descendent_items.size(); ++i)
-			{
-				LLViewerInventoryItem* item = descendent_items[i];
-
-				// Don't move anything except landmarks and categories into Landmarks folder.
-				// We use getType() instead of getActua;Type() to allow links to landmarks and folders.
-				if (LLAssetType::AT_LANDMARK != item->getType() && LLAssetType::AT_CATEGORY != item->getType())
-				{
-					is_movable = false;
-					break; // It's generally movable, but not into Landmarks.
-				}
-			}
-		}
-        
-		if (is_movable && move_is_into_marketplacelistings)
-		{
-            const LLViewerInventoryCategory * master_folder = model->getFirstDescendantOf(marketplacelistings_id, mUUID);
-            LLViewerInventoryCategory * dest_folder = getCategory();
-            S32 bundle_size = (drop ? 1 : LLToolDragAndDrop::instance().getCargoCount());
-            is_movable = can_move_folder_to_marketplace(master_folder, dest_folder, inv_cat, tooltip_msg, bundle_size);
-		}
-
-		if (is_movable && !move_is_into_landmarks)
-		{
-			LLInventoryPanel* active_panel = LLInventoryPanel::getActiveInventoryPanel(false);
-			is_movable = active_panel != NULL;
-
-			// For a folder to pass the filter all its descendants are required to pass.
-			// We make this exception to allow reordering folders within an inventory panel,
-			// which has a filter applied, like Recent tab for example.
-			// There may be folders which are displayed because some of their descendants pass
-			// the filter, but other don't, and thus remain hidden. Without this check,
-			// such folders would not be allowed to be moved within a panel.
-			if (destination_panel == active_panel)
-			{
-				is_movable = true;
-			}
-			else
-			{
-				LLFolderView* active_folder_view = NULL;
-
-				if (is_movable)
-				{
-					active_folder_view = active_panel->getRootFolder();
-					is_movable = active_folder_view != NULL;
-				}
-
-				if (is_movable && use_filter)
-				{
-					// Check whether the folder being dragged from active inventory panel
-					// passes the filter of the destination panel.
-					is_movable = check_category(model, cat_id, active_panel, filter);
-				}
-			}
-		}
-		// 
-		//--------------------------------------------------------------------------------
-
-		accept = is_movable;
-
-		if (accept && drop)
-		{
-            // Dropping in or out of marketplace needs (sometimes) confirmation
-            if (user_confirm && (move_is_from_marketplacelistings || move_is_into_marketplacelistings))
-            {
-                if (move_is_from_marketplacelistings && (LLMarketplaceData::instance().isInActiveFolder(cat_id) ||
-                                                         LLMarketplaceData::instance().isListedAndActive(cat_id)))
-                {
-                    if (LLMarketplaceData::instance().isListed(cat_id) || LLMarketplaceData::instance().isVersionFolder(cat_id))
-                    {
-                        // Move the active version folder or listing folder itself outside marketplace listings will unlist the listing so ask that question specifically
-                        LLNotificationsUtil::add("ConfirmMerchantUnlist", LLSD(), LLSD(), boost::bind(&LLFolderBridge::callback_dropCategoryIntoFolder, this, _1, _2, inv_cat));
-                    }
-                    else
-                    {
-                        // Any other case will simply modify but not unlist an active listed listing
-                        LLNotificationsUtil::add("ConfirmMerchantActiveChange", LLSD(), LLSD(), boost::bind(&LLFolderBridge::callback_dropCategoryIntoFolder, this, _1, _2, inv_cat));
-                    }
-                    return true;
-                }
-                if (move_is_from_marketplacelistings && LLMarketplaceData::instance().isVersionFolder(cat_id))
-                {
-                    // Moving the version folder from its location will deactivate it. Ask confirmation.
-                    LLNotificationsUtil::add("ConfirmMerchantClearVersion", LLSD(), LLSD(), boost::bind(&LLFolderBridge::callback_dropCategoryIntoFolder, this, _1, _2, inv_cat));
-                    return true;
-                }
-                if (move_is_into_marketplacelistings && LLMarketplaceData::instance().isInActiveFolder(mUUID))
-                {
-                    // Moving something in an active listed listing will modify it. Ask confirmation.
-                    LLNotificationsUtil::add("ConfirmMerchantActiveChange", LLSD(), LLSD(), boost::bind(&LLFolderBridge::callback_dropCategoryIntoFolder, this, _1, _2, inv_cat));
-                    return true;
-                }
-                if (move_is_from_marketplacelistings && LLMarketplaceData::instance().isListed(cat_id))
-                {
-                    // Moving a whole listing folder will result in archival of SLM data. Ask confirmation.
-                    LLNotificationsUtil::add("ConfirmListingCutOrDelete", LLSD(), LLSD(), boost::bind(&LLFolderBridge::callback_dropCategoryIntoFolder, this, _1, _2, inv_cat));
-                    return true;
-                }
-                if (move_is_into_marketplacelistings && !move_is_from_marketplacelistings)
-                {
-                    LLNotificationsUtil::add("ConfirmMerchantMoveInventory", LLSD(), LLSD(), boost::bind(&LLFolderBridge::callback_dropCategoryIntoFolder, this, _1, _2, inv_cat));
-                    return true;
-                }
-            }
-			// Look for any gestures and deactivate them
-			if (move_is_into_trash)
-			{
-				for (S32 i=0; i < descendent_items.size(); i++)
-				{
-					LLInventoryItem* item = descendent_items[i];
-					if (item->getType() == LLAssetType::AT_GESTURE
-						&& LLGestureMgr::instance().isGestureActive(item->getUUID()))
-					{
-						LLGestureMgr::instance().deactivateGesture(item->getUUID());
-					}
-				}
-			}
-
-			if (mUUID == my_outifts_id)
-			{
-				// Category can contains objects,
-				// create a new folder and populate it with links to original objects
-				dropToMyOutfits(inv_cat, cb);
-			}
-			// if target is current outfit folder we use link
-			else if (move_is_into_current_outfit &&
-				(inv_cat->getPreferredType() == LLFolderType::FT_NONE ||
-				inv_cat->getPreferredType() == LLFolderType::FT_OUTFIT))
-			{
-				// traverse category and add all contents to currently worn.
-				bool append = true;
-				LLAppearanceMgr::instance().wearInventoryCategory(inv_cat, false, append);
-                if (cb) cb->fire(inv_cat->getUUID());
-			}
-			else if (move_is_into_marketplacelistings)
-			{
-				move_folder_to_marketplacelistings(inv_cat, mUUID);
-                if (cb) cb->fire(inv_cat->getUUID());
-			}
-			else
-			{
-				if (model->isObjectDescendentOf(cat_id, model->findCategoryUUIDForType(LLFolderType::FT_INBOX)))
-				{
-					set_dad_inbox_object(cat_id);
-				}
-
-				// Reparent the folder and restamp children if it's moving
-				// into trash.
-				LLInvFVBridge::changeCategoryParent(
-					model,
-					(LLViewerInventoryCategory*)inv_cat,
-					mUUID,
-					move_is_into_trash);
-                if (cb) cb->fire(inv_cat->getUUID());
-			}
-            if (move_is_from_marketplacelistings)
-            {
-                // If we are moving a folder at the listing folder level (i.e. its parent is the marketplace listings folder)
-                if (from_folder_uuid == marketplacelistings_id)
-                {
-                    // Clear the folder from the marketplace in case it is a listing folder
-                    if (LLMarketplaceData::instance().isListed(cat_id))
-                    {
-                        LLMarketplaceData::instance().clearListing(cat_id);
-                    }
-                }
-                else
-                {
-                    // If we move from within an active (listed) listing, checks that it's still valid, if not, unlist
-                    LLUUID version_folder_id = LLMarketplaceData::instance().getActiveFolder(from_folder_uuid);
-                    if (version_folder_id.notNull())
-                    {
-                        LLMarketplaceValidator::getInstance()->validateMarketplaceListings(
-                            version_folder_id,
-                            [version_folder_id](bool result)
-                        {
-                            if (!result)
-                            {
-                                LLMarketplaceData::instance().activateListing(version_folder_id, false);
-                            }
-                        }
-                        );
-                    }
-                    // In all cases, update the listing we moved from so suffix are updated
-                    update_marketplace_category(from_folder_uuid);
-                    if (cb) cb->fire(inv_cat->getUUID());
-                }
-            }
-		}
-	}
-	else if (LLToolDragAndDrop::SOURCE_WORLD == source)
-	{
-		if (move_is_into_marketplacelistings)
-		{
-			tooltip_msg = LLTrans::getString("TooltipOutboxNotInInventory");
-			accept = false;
-		}
-		else
-		{
-            // Todo: fix me. moving from task inventory doesn't have a completion callback,
-            // yet making a copy creates new item id so this doesn't work right
-            std::function<void(S32, void*, const LLMoveInv*)> callback = [cb](S32, void*, const LLMoveInv* move_inv) mutable
-            {
-                two_uuids_list_t::const_iterator move_it;
-                for (move_it = move_inv->mMoveList.begin();
-                     move_it != move_inv->mMoveList.end();
-                     ++move_it)
-                {
-                    if (cb)
-                    {
-                        cb->fire(move_it->second);
-                    }
-                }
-            };
-			accept = move_inv_category_world_to_agent(cat_id, mUUID, drop, callback, NULL, filter);
-		}
-	}
-	else if (LLToolDragAndDrop::SOURCE_LIBRARY == source)
-	{
-		if (move_is_into_marketplacelistings)
-		{
-			tooltip_msg = LLTrans::getString("TooltipOutboxNotInInventory");
-			accept = false;
-		}
-		else
-		{
-			// Accept folders that contain complete outfits.
-			accept = move_is_into_current_outfit && LLAppearanceMgr::instance().getCanMakeFolderIntoOutfit(cat_id);
-		}		
-
-		if (accept && drop)
-		{
-			LLAppearanceMgr::instance().wearInventoryCategory(inv_cat, true, false);
-		}
-	}
-
-	return accept;
-}
-
-void warn_move_inventory(LLViewerObject* object, std::shared_ptr<LLMoveInv> move_inv)
-{
-	const char* dialog = NULL;
-	if (object->flagScripted())
-	{
-		dialog = "MoveInventoryFromScriptedObject";
-	}
-	else
-	{
-		dialog = "MoveInventoryFromObject";
-	}
-
-    static LLNotificationPtr notification_ptr;
-    static std::shared_ptr<LLMoveInv> inv_ptr;
-
-    // Notification blocks user from interacting with inventories so everything that comes after first message
-    // is part of this message - don'r show it again
-    // Note: workaround for MAINT-5495 untill proper refactoring and warning system for Drag&Drop can be made.
-    if (notification_ptr == NULL
-        || !notification_ptr->isActive()
-        || LLNotificationsUtil::find(notification_ptr->getID()) == NULL
-        || inv_ptr->mCategoryID != move_inv->mCategoryID
-        || inv_ptr->mObjectID != move_inv->mObjectID)
-    {
-        notification_ptr = LLNotificationsUtil::add(dialog, LLSD(), LLSD(), boost::bind(move_task_inventory_callback, _1, _2, move_inv));
-        inv_ptr = move_inv;
-    }
-    else
-    {
-        // Notification is alive and not responded, operating inv_ptr should be safe so attach new data
-        two_uuids_list_t::iterator move_it;
-        for (move_it = move_inv->mMoveList.begin();
-            move_it != move_inv->mMoveList.end();
-            ++move_it)
-        {
-            inv_ptr->mMoveList.push_back(*move_it);
-        }
-        move_inv.reset();
-    }
-}
-
-// Move/copy all inventory items from the Contents folder of an in-world
-// object to the agent's inventory, inside a given category.
-bool move_inv_category_world_to_agent(const LLUUID& object_id,
-									  const LLUUID& category_id,
-									  bool drop,
-									  std::function<void(S32, void*, const LLMoveInv*)> callback,
-									  void* user_data,
-									  LLInventoryFilter* filter)
-{
-	// Make sure the object exists. If we allowed dragging from
-	// anonymous objects, it would be possible to bypass
-	// permissions.
-	// content category has same ID as object itself
-	LLViewerObject* object = gObjectList.findObject(object_id);
-	if(!object)
-	{
-		LL_INFOS() << "Object not found for drop." << LL_ENDL;
-		return false;
-	}
-
-	// this folder is coming from an object, as there is only one folder in an object, the root,
-	// we need to collect the entire contents and handle them as a group
-	LLInventoryObject::object_list_t inventory_objects;
-	object->getInventoryContents(inventory_objects);
-
-	if (inventory_objects.empty())
-	{
-		LL_INFOS() << "Object contents not found for drop." << LL_ENDL;
-		return false;
-	}
-
-	bool accept = false;
-	bool is_move = false;
-	bool use_filter = false;
-	if (filter)
-	{
-		U64 filter_types = filter->getFilterTypes();
-		use_filter = filter_types && (filter_types&LLInventoryFilter::FILTERTYPE_DATE || (filter_types&LLInventoryFilter::FILTERTYPE_OBJECT)==0);
-	}
-
-	// coming from a task. Need to figure out if the person can
-	// move/copy this item.
-	LLInventoryObject::object_list_t::iterator it = inventory_objects.begin();
-	LLInventoryObject::object_list_t::iterator end = inventory_objects.end();
-	for ( ; it != end; ++it)
-	{
-		LLInventoryItem* item = dynamic_cast<LLInventoryItem*>(it->get());
-		if (!item)
-		{
-			LL_WARNS() << "Invalid inventory item for drop" << LL_ENDL;
-			continue;
-		}
-
-		// coming from a task. Need to figure out if the person can
-		// move/copy this item.
-		LLPermissions perm(item->getPermissions());
-		if((perm.allowCopyBy(gAgent.getID(), gAgent.getGroupID())
-			&& perm.allowTransferTo(gAgent.getID())))
-//			|| gAgent.isGodlike())
-		{
-			accept = true;
-		}
-		else if(object->permYouOwner())
-		{
-			// If the object cannot be copied, but the object the
-			// inventory is owned by the agent, then the item can be
-			// moved from the task to agent inventory.
-			is_move = true;
-			accept = true;
-		}
-
-		if (accept && use_filter)
-		{
-			accept = filter->check(item);
-		}
-
-		if (!accept)
-		{
-			break;
-		}
-	}
-
-	if(drop && accept)
-	{
-		it = inventory_objects.begin();
-        std::shared_ptr<LLMoveInv> move_inv(new LLMoveInv);
-		move_inv->mObjectID = object_id;
-		move_inv->mCategoryID = category_id;
-		move_inv->mCallback = callback;
-		move_inv->mUserData = user_data;
-
-		for ( ; it != end; ++it)
-		{
-			two_uuids_t two(category_id, (*it)->getUUID());
-			move_inv->mMoveList.push_back(two);
-		}
-
-		if(is_move)
-		{
-			// Callback called from within here.
-			warn_move_inventory(object, move_inv);
-		}
-		else
-		{
-			LLNotification::Params params("MoveInventoryFromObject");
-			params.functor.function(boost::bind(move_task_inventory_callback, _1, _2, move_inv));
-			LLNotifications::instance().forceResponse(params, 0);
-		}
-	}
-	return accept;
-}
-
-void LLRightClickInventoryFetchDescendentsObserver::execute(bool clear_observer)
-{
-	// Bail out immediately if no descendents
-	if( mComplete.empty() )
-	{
-		LL_WARNS() << "LLRightClickInventoryFetchDescendentsObserver::done with empty mCompleteFolders" << LL_ENDL;
-		if (clear_observer)
-		{
-		gInventory.removeObserver(this);
-		delete this;
-		}
-		return;
-	}
-
-	// Copy the list of complete fetched folders while "this" is still valid
-	uuid_vec_t completed_folder = mComplete;
-	
-	// Clean up, and remove this as an observer now since recursive calls
-	// could notify observers and throw us into an infinite loop.
-	if (clear_observer)
-	{
-		gInventory.removeObserver(this);
-		delete this;
-	}
-
-	for (uuid_vec_t::iterator current_folder = completed_folder.begin(); current_folder != completed_folder.end(); ++current_folder)
-	{
-		// Get the information on the fetched folder items and subfolders and fetch those 
-		LLInventoryModel::cat_array_t* cat_array;
-		LLInventoryModel::item_array_t* item_array;
-		gInventory.getDirectDescendentsOf(*current_folder, cat_array, item_array);
-
-		S32 item_count(0);
-		if( item_array )
-		{			
-			item_count = item_array->size();
-		}
-		
-		S32 cat_count(0);
-		if( cat_array )
-		{			
-			cat_count = cat_array->size();
-		}
-
-		// Move to next if current folder empty
-		if ((item_count == 0) && (cat_count == 0))
-		{
-			continue;
-		}
-
-		uuid_vec_t ids;
-		LLRightClickInventoryFetchObserver* outfit = NULL;
-		LLRightClickInventoryFetchDescendentsObserver* categories = NULL;
-
-		// Fetch the items
-		if (item_count)
-		{
-			for (S32 i = 0; i < item_count; ++i)
-			{
-				ids.push_back(item_array->at(i)->getUUID());
-			}
-			outfit = new LLRightClickInventoryFetchObserver(ids);
-		}
-		// Fetch the subfolders
-		if (cat_count)
-		{
-			for (S32 i = 0; i < cat_count; ++i)
-			{
-				ids.push_back(cat_array->at(i)->getUUID());
-			}
-			categories = new LLRightClickInventoryFetchDescendentsObserver(ids);
-		}
-
-		// Perform the item fetch
-		if (outfit)
-		{
-	outfit->startFetch();
-			outfit->execute();				// Not interested in waiting and this will be right 99% of the time.
-			delete outfit;
-//Uncomment the following code for laggy Inventory UI.
-			/*
-			 if (outfit->isFinished())
-	{
-	// everything is already here - call done.
-				outfit->execute();
-				delete outfit;
-	}
-	else
-	{
-				// it's all on its way - add an observer, and the inventory
-	// will call done for us when everything is here.
-	gInventory.addObserver(outfit);
-			}
-			*/
-		}
-		// Perform the subfolders fetch : this is where we truly recurse down the folder hierarchy
-		if (categories)
-		{
-			categories->startFetch();
-			if (categories->isFinished())
-			{
-				// everything is already here - call done.
-				categories->execute();
-				delete categories;
-			}
-			else
-			{
-				// it's all on its way - add an observer, and the inventory
-				// will call done for us when everything is here.
-				gInventory.addObserver(categories);
-			}
-		}
-	}
-}
-
-
-//~~~~~~~~~~~~~~~~~~~~~~~~~~~~~~~~~~~~~~~~~~~~~~~~~~~~~~~~~~~~~~~~
-// Class LLInventoryWearObserver
-//
-// Observer for "copy and wear" operation to support knowing
-// when the all of the contents have been added to inventory.
-//~~~~~~~~~~~~~~~~~~~~~~~~~~~~~~~~~~~~~~~~~~~~~~~~~~~~~~~~~~~~~~~~
-class LLInventoryCopyAndWearObserver : public LLInventoryObserver
-{
-public:
-	LLInventoryCopyAndWearObserver(const LLUUID& cat_id, int count, bool folder_added=false, bool replace=false) :
-		mCatID(cat_id), mContentsCount(count), mFolderAdded(folder_added), mReplace(replace){}
-	virtual ~LLInventoryCopyAndWearObserver() {}
-	virtual void changed(U32 mask);
-
-protected:
-	LLUUID mCatID;
-	int    mContentsCount;
-	bool   mFolderAdded;
-	bool   mReplace;
-};
-
-
-
-void LLInventoryCopyAndWearObserver::changed(U32 mask)
-{
-	if((mask & (LLInventoryObserver::ADD)) != 0)
-	{
-		if (!mFolderAdded)
-		{
-			const std::set<LLUUID>& changed_items = gInventory.getChangedIDs();
-
-			std::set<LLUUID>::const_iterator id_it = changed_items.begin();
-			std::set<LLUUID>::const_iterator id_end = changed_items.end();
-			for (;id_it != id_end; ++id_it)
-			{
-				if ((*id_it) == mCatID)
-				{
-					mFolderAdded = true;
-					break;
-				}
-			}
-		}
-
-		if (mFolderAdded)
-		{
-			LLViewerInventoryCategory* category = gInventory.getCategory(mCatID);
-			if (NULL == category)
-			{
-				LL_WARNS() << "gInventory.getCategory(" << mCatID
-						<< ") was NULL" << LL_ENDL;
-			}
-			else
-			{
-				if (category->getDescendentCount() ==
-				    mContentsCount)
-				{
-					gInventory.removeObserver(this);
-					LLAppearanceMgr::instance().wearInventoryCategory(category, false, !mReplace);
-					delete this;
-				}
-			}
-		}
-
-	}
-}
-
-
-
-void LLFolderBridge::performAction(LLInventoryModel* model, std::string action)
-{
-	if ("open" == action)
-	{
-		LLFolderViewFolder *f = dynamic_cast<LLFolderViewFolder   *>(mInventoryPanel.get()->getItemByID(mUUID));
-		if (f)
-		{
-			f->toggleOpen();
-		}
-		
-		return;
-	}
-    else if ("thumbnail" == action)
-    {
-        LLSD data(mUUID);
-        LLFloaterReg::showInstance("change_item_thumbnail", data);
-        return;
-    }
-	else if ("paste" == action)
-	{
-		pasteFromClipboard();
-		return;
-	}
-	else if ("paste_link" == action)
-	{
-		pasteLinkFromClipboard();
-		return;
-	}
-	else if ("properties" == action)
-	{
-		showProperties();
-		return;
-	}
-	else if ("replaceoutfit" == action)
-	{
-		modifyOutfit(false);
-		return;
-	}
-	else if ("addtooutfit" == action)
-	{
-		modifyOutfit(true);
-		return;
-	}
-	else if ("show_in_main_panel" == action)
-	{
-		LLInventoryPanel::openInventoryPanelAndSetSelection(true, mUUID, true);
-		return;
-	}
-	else if ("cut" == action)
-	{
-		cutToClipboard();
-		return;
-	}
-	else if ("copy" == action)
-	{
-		copyToClipboard();
-		return;
-	}
-	else if ("removefromoutfit" == action)
-	{
-		LLInventoryModel* model = getInventoryModel();
-		if(!model) return;
-		LLViewerInventoryCategory* cat = getCategory();
-		if(!cat) return;
-
-		LLAppearanceMgr::instance().takeOffOutfit( cat->getLinkedUUID() );
-		return;
-	}
-	else if ("copyoutfittoclipboard" == action)
-	{
-		copyOutfitToClipboard();
-	}
-	else if ("purge" == action)
-	{
-		purgeItem(model, mUUID);
-		return;
-	}
-	else if ("restore" == action)
-	{
-		restoreItem();
-		return;
-	}
-	else if ("marketplace_list" == action)
-	{
-        if (depth_nesting_in_marketplace(mUUID) == 1)
-        {
-            LLUUID version_folder_id = LLMarketplaceData::instance().getVersionFolder(mUUID);
-            mMessage = "";
-
-            LLMarketplaceValidator::getInstance()->validateMarketplaceListings(
-                version_folder_id,
-                [this](bool result)
-            {
-                // todo: might need to ensure bridge/mUUID exists or this will cause crashes
-                if (!result)
-                {
-                    LLSD subs;
-                    subs["[ERROR_CODE]"] = mMessage;
-                    LLNotificationsUtil::add("MerchantListingFailed", subs);
-                }
-                else
-                {
-                    LLMarketplaceData::instance().activateListing(mUUID, true);
-                }
-            },
-                boost::bind(&LLFolderBridge::gatherMessage, this, _1, _2, _3)
-            );
-        }
-		return;
-	}
-	else if ("marketplace_activate" == action)
-	{
-        if (depth_nesting_in_marketplace(mUUID) == 2)
-        {
-            mMessage = "";
-
-            LLMarketplaceValidator::getInstance()->validateMarketplaceListings(
-                mUUID,
-                [this](bool result)
-            {
-                if (!result)
-                {
-                    LLSD subs;
-                    subs["[ERROR_CODE]"] = mMessage;
-                    LLNotificationsUtil::add("MerchantFolderActivationFailed", subs);
-                }
-                else
-                {
-                    LLInventoryCategory* category = gInventory.getCategory(mUUID);
-                    LLMarketplaceData::instance().setVersionFolder(category->getParentUUID(), mUUID);
-                }
-            },
-                boost::bind(&LLFolderBridge::gatherMessage, this, _1, _2, _3),
-                false,
-                2);
-        }
-		return;
-	}
-	else if ("marketplace_unlist" == action)
-	{
-        if (depth_nesting_in_marketplace(mUUID) == 1)
-        {
-            LLMarketplaceData::instance().activateListing(mUUID,false,1);
-        }
-		return;
-	}
-	else if ("marketplace_deactivate" == action)
-	{
-        if (depth_nesting_in_marketplace(mUUID) == 2)
-        {
-			LLInventoryCategory* category = gInventory.getCategory(mUUID);
-            LLMarketplaceData::instance().setVersionFolder(category->getParentUUID(), LLUUID::null, 1);
-        }
-		return;
-	}
-	else if ("marketplace_create_listing" == action)
-	{
-        mMessage = "";
-
-        // first run vithout fix_hierarchy, second run with fix_hierarchy
-        LLMarketplaceValidator::getInstance()->validateMarketplaceListings(
-            mUUID,
-            [this](bool result)
-        {
-            if (!result)
-            {
-                mMessage = "";
-
-                LLMarketplaceValidator::getInstance()->validateMarketplaceListings(
-                    mUUID,
-                    [this](bool result)
-                {
-                    if (result)
-                    {
-                        LLNotificationsUtil::add("MerchantForceValidateListing");
-                        LLMarketplaceData::instance().createListing(mUUID);
-                    }
-                    else
-                    {
-                        LLSD subs;
-                        subs["[ERROR_CODE]"] = mMessage;
-                        LLNotificationsUtil::add("MerchantListingFailed", subs);
-                    }
-                },
-                    boost::bind(&LLFolderBridge::gatherMessage, this, _1, _2, _3),
-                    true);
-            }
-            else
-            {
-                LLMarketplaceData::instance().createListing(mUUID);
-            }
-        },
-            boost::bind(&LLFolderBridge::gatherMessage, this, _1, _2, _3),
-            false);
-        
-		return;
-	}
-    else if ("marketplace_disassociate_listing" == action)
-    {
-        LLMarketplaceData::instance().clearListing(mUUID);
-		return;
-    }
-    else if ("marketplace_get_listing" == action)
-    {
-        // This is used only to exercise the SLM API but won't be shown to end users
-        LLMarketplaceData::instance().getListing(mUUID);
-		return;
-    }
-	else if ("marketplace_associate_listing" == action)
-	{
-        LLFloaterAssociateListing::show(mUUID);
-		return;
-	}
-	else if ("marketplace_check_listing" == action)
-	{
-        LLSD data(mUUID);
-        LLFloaterReg::showInstance("marketplace_validation", data);
-		return;
-	}
-	else if ("marketplace_edit_listing" == action)
-	{
-        std::string url = LLMarketplaceData::instance().getListingURL(mUUID);
-        if (!url.empty())
-        {
-            LLUrlAction::openURL(url);
-        }
-		return;
-	}
-#ifndef LL_RELEASE_FOR_DOWNLOAD
-	else if ("delete_system_folder" == action)
-	{
-		removeSystemFolder();
-	}
-#endif
-	else if (("move_to_marketplace_listings" == action) || ("copy_to_marketplace_listings" == action) || ("copy_or_move_to_marketplace_listings" == action))
-	{
-		LLInventoryCategory * cat = gInventory.getCategory(mUUID);
-		if (!cat) return;
-        const LLUUID &marketplacelistings_id = model->findCategoryUUIDForType(LLFolderType::FT_MARKETPLACE_LISTINGS);
-        move_folder_to_marketplacelistings(cat, marketplacelistings_id, ("move_to_marketplace_listings" != action), (("copy_or_move_to_marketplace_listings" == action)));
-    }
-}
-
-void LLFolderBridge::gatherMessage(std::string& message, S32 depth, LLError::ELevel log_level)
-{
-    if (log_level >= LLError::LEVEL_ERROR)
-    {
-        if (!mMessage.empty())
-        {
-            // Currently, we do not gather all messages as it creates very long alerts
-            // Users can get to the whole list of errors on a listing using the "Check for Errors" audit button or "Check listing" right click menu
-            //mMessage += "\n";
-            return;
-        }
-        // Take the leading spaces out...
-        std::string::size_type start = message.find_first_not_of(" ");
-        // Append the message
-        mMessage += message.substr(start, message.length() - start);
-    }
-}
-
-void LLFolderBridge::copyOutfitToClipboard()
-{
-	std::string text;
-
-	LLInventoryModel::cat_array_t* cat_array;
-	LLInventoryModel::item_array_t* item_array;
-	gInventory.getDirectDescendentsOf(mUUID, cat_array, item_array);
-
-	S32 item_count(0);
-	if( item_array )
-	{			
-		item_count = item_array->size();
-	}
-
-	if (item_count)
-	{
-		for (S32 i = 0; i < item_count;)
-		{
-			LLSD uuid =item_array->at(i)->getUUID();
-			LLViewerInventoryItem* item = gInventory.getItem(uuid);
-
-			i++;
-			if (item != NULL)
-			{
-				// Append a newline to all but the last line
-				text += i != item_count ? item->getName() + "\n" : item->getName();
-			}
-		}
-	}
-
-	LLClipboard::instance().copyToClipboard(utf8str_to_wstring(text),0,text.size());
-}
-
-void LLFolderBridge::openItem()
-{
-	LL_DEBUGS() << "LLFolderBridge::openItem()" << LL_ENDL;
-
-    LLInventoryPanel* panel = mInventoryPanel.get();
-    if (!panel)
-    {
-        return;
-    }
-    LLInventoryModel* model = getInventoryModel();
-    if (!model)
-    {
-        return;
-    }
-    if (mUUID.isNull())
-    {
-        return;
-    }
-    panel->onFolderOpening(mUUID);
-	bool fetching_inventory = model->fetchDescendentsOf(mUUID);
-	// Only change folder type if we have the folder contents.
-	if (!fetching_inventory)
-	{
-		// Disabling this for now, it's causing crash when new items are added to folders
-		// since folder type may change before new item item has finished processing.
-		// determineFolderType();
-	}
-}
-
-void LLFolderBridge::closeItem()
-{
-	determineFolderType();
-}
-
-void LLFolderBridge::determineFolderType()
-{
-	if (isUpToDate())
-	{
-		LLInventoryModel* model = getInventoryModel();
-		LLViewerInventoryCategory* category = model->getCategory(mUUID);
-		if (category)
-		{
-			category->determineFolderType();
-		}
-	}
-}
-
-bool LLFolderBridge::isItemRenameable() const
-{
-	return get_is_category_renameable(getInventoryModel(), mUUID);
-}
-
-void LLFolderBridge::restoreItem()
-{
-	LLViewerInventoryCategory* cat;
-	cat = (LLViewerInventoryCategory*)getCategory();
-	if(cat)
-	{
-		LLInventoryModel* model = getInventoryModel();
-		const LLUUID new_parent = model->findCategoryUUIDForType(LLFolderType::assetTypeToFolderType(cat->getType()));
-		// do not restamp children on restore
-		LLInvFVBridge::changeCategoryParent(model, cat, new_parent, false);
-	}
-}
-
-LLFolderType::EType LLFolderBridge::getPreferredType() const
-{
-	LLFolderType::EType preferred_type = LLFolderType::FT_NONE;
-	LLViewerInventoryCategory* cat = getCategory();
-	if(cat)
-	{
-		preferred_type = cat->getPreferredType();
-	}
-
-	return preferred_type;
-}
-
-// Icons for folders are based on the preferred type
-LLUIImagePtr LLFolderBridge::getIcon() const
-{
-	return getFolderIcon(false);
-}
-
-LLUIImagePtr LLFolderBridge::getIconOpen() const
-{
-	return getFolderIcon(true);
-}
-
-LLUIImagePtr LLFolderBridge::getFolderIcon(bool is_open) const
-{
-	LLFolderType::EType preferred_type = getPreferredType();
-	return LLUI::getUIImage(LLViewerFolderType::lookupIconName(preferred_type, is_open));
-}
-
-// static : use by LLLinkFolderBridge to get the closed type icons
-LLUIImagePtr LLFolderBridge::getIcon(LLFolderType::EType preferred_type)
-{
-	return LLUI::getUIImage(LLViewerFolderType::lookupIconName(preferred_type, false));
-}
-
-LLUIImagePtr LLFolderBridge::getIconOverlay() const
-{
-	if (getInventoryObject() && getInventoryObject()->getIsLinkType())
-	{
-		return LLUI::getUIImage("Inv_Link");
-	}
-	return NULL;
-}
-
-bool LLFolderBridge::renameItem(const std::string& new_name)
-{
-
-	LLScrollOnRenameObserver *observer = new LLScrollOnRenameObserver(mUUID, mRoot);
-	gInventory.addObserver(observer);
-
-	rename_category(getInventoryModel(), mUUID, new_name);
-
-	// return false because we either notified observers (& therefore
-	// rebuilt) or we didn't update.
-	return false;
-}
-
-bool LLFolderBridge::removeItem()
-{
-	if(!isItemRemovable())
-	{
-		return false;
-	}
-	const LLViewerInventoryCategory *cat = getCategory();
-	
-	LLSD payload;
-	LLSD args;
-	args["FOLDERNAME"] = cat->getName();
-
-	LLNotification::Params params("ConfirmDeleteProtectedCategory");
-	params.payload(payload).substitutions(args).functor.function(boost::bind(&LLFolderBridge::removeItemResponse, this, _1, _2));
-	LLNotifications::instance().forceResponse(params, 0);
-	return true;
-}
-
-
-bool LLFolderBridge::removeSystemFolder()
-{
-	const LLViewerInventoryCategory *cat = getCategory();
-	if (!LLFolderType::lookupIsProtectedType(cat->getPreferredType()))
-	{
-		return false;
-	}
-
-	LLSD payload;
-	LLSD args;
-	args["FOLDERNAME"] = cat->getName();
-
-	LLNotification::Params params("ConfirmDeleteProtectedCategory");
-	params.payload(payload).substitutions(args).functor.function(boost::bind(&LLFolderBridge::removeItemResponse, this, _1, _2));
-	{
-		LLNotifications::instance().add(params);
-	}
-	return true;
-}
-
-bool LLFolderBridge::removeItemResponse(const LLSD& notification, const LLSD& response)
-{
-	S32 option = LLNotification::getSelectedOption(notification, response);
-
-	// if they choose delete, do it.  Otherwise, don't do anything
-	if(option == 0) 
-	{
-		// move it to the trash
-		LLPreview::hide(mUUID);
-		getInventoryModel()->removeCategory(mUUID);
-		return true;
-	}
-	return false;
-}
-
-//Recursively update the folder's creation date
-void LLFolderBridge::updateHierarchyCreationDate(time_t date)
-{
-    if(getCreationDate() < date)
-    {
-        setCreationDate(date);
-        if(mParent)
-        {
-            static_cast<LLFolderBridge *>(mParent)->updateHierarchyCreationDate(date);
-        }
-    }
-}
-
-void LLFolderBridge::pasteFromClipboard()
-{
-	LLInventoryModel* model = getInventoryModel();
-	if (model && isClipboardPasteable())
-	{
-        const LLUUID &marketplacelistings_id = model->findCategoryUUIDForType(LLFolderType::FT_MARKETPLACE_LISTINGS);
-        const bool paste_into_marketplacelistings = model->isObjectDescendentOf(mUUID, marketplacelistings_id);
-        
-        bool cut_from_marketplacelistings = false;
-        if (LLClipboard::instance().isCutMode())
-        {
-            //Items are not removed from folder on "cut", so we need update listing folder on "paste" operation
-            std::vector<LLUUID> objects;
-            LLClipboard::instance().pasteFromClipboard(objects);
-            for (std::vector<LLUUID>::const_iterator iter = objects.begin(); iter != objects.end(); ++iter)
-            {
-                const LLUUID& item_id = (*iter);
-                if(gInventory.isObjectDescendentOf(item_id, marketplacelistings_id) && (LLMarketplaceData::instance().isInActiveFolder(item_id) ||
-                    LLMarketplaceData::instance().isListedAndActive(item_id)))
-                {
-                    cut_from_marketplacelistings = true;
-                    break;
-                }
-            }
-        }
-        if (cut_from_marketplacelistings || (paste_into_marketplacelistings && !LLMarketplaceData::instance().isListed(mUUID) && LLMarketplaceData::instance().isInActiveFolder(mUUID)))
-        {
-            // Prompt the user if pasting in a marketplace active version listing (note that pasting right under the listing folder root doesn't need a prompt)
-            LLNotificationsUtil::add("ConfirmMerchantActiveChange", LLSD(), LLSD(), boost::bind(&LLFolderBridge::callback_pasteFromClipboard, this, _1, _2));
-        }
-        else
-        {
-            // Otherwise just do the paste
-            perform_pasteFromClipboard();
-        }
-	}
-}
-
-// Callback for pasteFromClipboard if DAMA required...
-void LLFolderBridge::callback_pasteFromClipboard(const LLSD& notification, const LLSD& response)
-{
-    S32 option = LLNotificationsUtil::getSelectedOption(notification, response);
-    if (option == 0) // YES
-    {
-        std::vector<LLUUID> objects;
-        std::set<LLUUID> parent_folders;
-        LLClipboard::instance().pasteFromClipboard(objects);
-        for (std::vector<LLUUID>::const_iterator iter = objects.begin(); iter != objects.end(); ++iter)
-        {
-            const LLInventoryObject* obj = gInventory.getObject(*iter);
-            parent_folders.insert(obj->getParentUUID());
-        }
-        perform_pasteFromClipboard();
-        for (std::set<LLUUID>::const_iterator iter = parent_folders.begin(); iter != parent_folders.end(); ++iter)
-        {
-            gInventory.addChangedMask(LLInventoryObserver::STRUCTURE, *iter);
-        }
-
-    }
-}
-
-void LLFolderBridge::perform_pasteFromClipboard()
-{
-	LLInventoryModel* model = getInventoryModel();
-	if (model && isClipboardPasteable())
-	{
-        const LLUUID &current_outfit_id = model->findCategoryUUIDForType(LLFolderType::FT_CURRENT_OUTFIT);
-        const LLUUID &marketplacelistings_id = model->findCategoryUUIDForType(LLFolderType::FT_MARKETPLACE_LISTINGS);
-		const LLUUID &favorites_id = model->findCategoryUUIDForType(LLFolderType::FT_FAVORITE);
-		const LLUUID &my_outifts_id = model->findCategoryUUIDForType(LLFolderType::FT_MY_OUTFITS);
-		const LLUUID &lost_and_found_id = model->findCategoryUUIDForType(LLFolderType::FT_LOST_AND_FOUND);
-
-		const bool move_is_into_current_outfit = (mUUID == current_outfit_id);
-		const bool move_is_into_my_outfits = (mUUID == my_outifts_id) || model->isObjectDescendentOf(mUUID, my_outifts_id);
-		const bool move_is_into_outfit = move_is_into_my_outfits || (getCategory() && getCategory()->getPreferredType()==LLFolderType::FT_OUTFIT);
-        const bool move_is_into_marketplacelistings = model->isObjectDescendentOf(mUUID, marketplacelistings_id);
-		const bool move_is_into_favorites = (mUUID == favorites_id);
-		const bool move_is_into_lost_and_found = model->isObjectDescendentOf(mUUID, lost_and_found_id);
-
-		std::vector<LLUUID> objects;
-		LLClipboard::instance().pasteFromClipboard(objects);
-
-        LLPointer<LLInventoryCallback> cb = NULL;
-        LLInventoryPanel* panel = mInventoryPanel.get();
-        if (panel->getRootFolder()->isSingleFolderMode() && panel->getRootFolderID() == mUUID)
-        {
-            cb = new LLPasteIntoFolderCallback(mInventoryPanel);
-        }
-        
-        LLViewerInventoryCategory * dest_folder = getCategory();
-		if (move_is_into_marketplacelistings)
-		{
-            std::string error_msg;
-            const LLViewerInventoryCategory * master_folder = model->getFirstDescendantOf(marketplacelistings_id, mUUID);
-            int index = 0;
-            for (std::vector<LLUUID>::const_iterator iter = objects.begin(); iter != objects.end(); ++iter)
-            {
-                const LLUUID& item_id = (*iter);
-                LLInventoryItem *item = model->getItem(item_id);
-                LLInventoryCategory *cat = model->getCategory(item_id);
-                
-                if (item && !can_move_item_to_marketplace(master_folder, dest_folder, item, error_msg, objects.size() - index, true))
-                {
-                    break;
-                }
-                if (cat && !can_move_folder_to_marketplace(master_folder, dest_folder, cat, error_msg, objects.size() - index, true, true))
-                {
-                    break;
-                }
-                ++index;
-			}
-            if (!error_msg.empty())
-            {
-                LLSD subs;
-                subs["[ERROR_CODE]"] = error_msg;
-                LLNotificationsUtil::add("MerchantPasteFailed", subs);
-                return;
-            }
-		}
-        else
-        {
-            // Check that all items can be moved into that folder : for the moment, only stock folder mismatch is checked
-            for (std::vector<LLUUID>::const_iterator iter = objects.begin(); iter != objects.end(); ++iter)
-            {
-                const LLUUID& item_id = (*iter);
-                LLInventoryItem *item = model->getItem(item_id);
-                LLInventoryCategory *cat = model->getCategory(item_id);
-
-                if ((item && !dest_folder->acceptItem(item)) || (cat && (dest_folder->getPreferredType() == LLFolderType::FT_MARKETPLACE_STOCK)))
-                {
-                    std::string error_msg = LLTrans::getString("TooltipOutboxMixedStock");
-                    LLSD subs;
-                    subs["[ERROR_CODE]"] = error_msg;
-                    LLNotificationsUtil::add("StockPasteFailed", subs);
-                    return;
-                }
-            }
-        }
-        
-		const LLUUID parent_id(mUUID);
-        
-		for (std::vector<LLUUID>::const_iterator iter = objects.begin();
-			 iter != objects.end();
-			 ++iter)
-		{
-			const LLUUID& item_id = (*iter);
-            
-			LLInventoryItem *item = model->getItem(item_id);
-			LLInventoryObject *obj = model->getObject(item_id);
-			if (obj)
-			{
-
-				if (move_is_into_lost_and_found)
-				{
-					if (LLAssetType::AT_CATEGORY == obj->getType())
-					{
-						return;
-					}
-				}
-				if (move_is_into_outfit)
-				{
-					if (!move_is_into_my_outfits && item && can_move_to_outfit(item, move_is_into_current_outfit))
-					{
-						dropToOutfit(item, move_is_into_current_outfit, cb);
-					}
-					else if (move_is_into_my_outfits && LLAssetType::AT_CATEGORY == obj->getType())
-					{
-						LLInventoryCategory* cat = model->getCategory(item_id);
-						U32 max_items_to_wear = gSavedSettings.getU32("WearFolderLimit");
-						if (cat && can_move_to_my_outfits(model, cat, max_items_to_wear))
-						{
-							dropToMyOutfits(cat, cb);
-						}
-						else
-						{
-							LLNotificationsUtil::add("MyOutfitsPasteFailed");
-						}
-					}
-					else
-					{
-						LLNotificationsUtil::add("MyOutfitsPasteFailed");
-					}
-				}
-				else if (move_is_into_current_outfit)
-				{
-					if (item && can_move_to_outfit(item, move_is_into_current_outfit))
-					{
-						dropToOutfit(item, move_is_into_current_outfit, cb);
-					}
-					else
-					{
-						LLNotificationsUtil::add("MyOutfitsPasteFailed");
-					}
-				}
-				else if (move_is_into_favorites)
-				{
-					if (item && can_move_to_landmarks(item))
-					{
-                        if (LLClipboard::instance().isCutMode())
-                        {
-                            LLViewerInventoryItem* viitem = dynamic_cast<LLViewerInventoryItem*>(item);
-                            llassert(viitem);
-                            if (viitem)
-                            {
-                                //changeItemParent() implicity calls dirtyFilter
-                                changeItemParent(model, viitem, parent_id, false);
-                                if (cb) cb->fire(item_id);
-                            }
-                        }
-                        else
-                        {
-                            dropToFavorites(item, cb);
-                        }
-					}
-				}
-				else if (LLClipboard::instance().isCutMode())
-				{
-					// Do a move to "paste" a "cut"
-					// move_inventory_item() is not enough, as we have to update inventory locally too
-					if (LLAssetType::AT_CATEGORY == obj->getType())
-					{
-						LLViewerInventoryCategory* vicat = (LLViewerInventoryCategory *) model->getCategory(item_id);
-						llassert(vicat);
-						if (vicat)
-						{
-                            // Clear the cut folder from the marketplace if it is a listing folder
-                            if (LLMarketplaceData::instance().isListed(item_id))
-                            {
-                                LLMarketplaceData::instance().clearListing(item_id);
-                            }
-                            if (move_is_into_marketplacelistings)
-                            {
-                                move_folder_to_marketplacelistings(vicat, parent_id);
-                            }
-                            else
-                            {
-                                //changeCategoryParent() implicity calls dirtyFilter
-                                changeCategoryParent(model, vicat, parent_id, false);
-                            }
-                            if (cb) cb->fire(item_id);
-						}
-					}
-					else
-                    {
-                        LLViewerInventoryItem* viitem = dynamic_cast<LLViewerInventoryItem*>(item);
-                        llassert(viitem);
-                        if (viitem)
-                        {
-                            if (move_is_into_marketplacelistings)
-                            {
-                                if (!move_item_to_marketplacelistings(viitem, parent_id))
-                                {
-                                    // Stop pasting into the marketplace as soon as we get an error
-                                    break;
-                                }
-                            }
-                            else
-                            {
-                                //changeItemParent() implicity calls dirtyFilter
-                                changeItemParent(model, viitem, parent_id, false);
-                            }
-                            if (cb) cb->fire(item_id);
-                        }
-                    }
-				}
-				else
-				{
-					// Do a "copy" to "paste" a regular copy clipboard
-					if (LLAssetType::AT_CATEGORY == obj->getType())
-					{
-						LLViewerInventoryCategory* vicat = (LLViewerInventoryCategory *) model->getCategory(item_id);
-						llassert(vicat);
-						if (vicat)
-						{
-                            if (move_is_into_marketplacelistings)
-                            {
-                                move_folder_to_marketplacelistings(vicat, parent_id, true);
-                            }
-                            else
-                            {
-                                copy_inventory_category(model, vicat, parent_id);
-                            }
-                            if (cb) cb->fire(item_id);
-						}
-					}
-                    else
-                    {
-                        LLViewerInventoryItem* viitem = dynamic_cast<LLViewerInventoryItem*>(item);
-                        llassert(viitem);
-                        if (viitem)
-                        {
-                            if (move_is_into_marketplacelistings)
-                            {
-                                if (!move_item_to_marketplacelistings(viitem, parent_id, true))
-                                {
-                                    // Stop pasting into the marketplace as soon as we get an error
-                                    break;
-                                }
-                                if (cb) cb->fire(item_id);
-                            }
-                            else if (item->getIsLinkType())
-                            {
-                                link_inventory_object(parent_id,
-                                                      item_id,
-                                                      cb);
-                            }
-                            else
-                            {
-                                copy_inventory_item(
-                                                    gAgent.getID(),
-                                                    item->getPermissions().getOwner(),
-                                                    item->getUUID(),
-                                                    parent_id,
-                                                    std::string(),
-                                                    cb);
-                            }
-                        }
-                    }
-                }
-            }
-        }
-		// Change mode to paste for next paste
-		LLClipboard::instance().setCutMode(false);
-	}
-}
-
-void LLFolderBridge::pasteLinkFromClipboard()
-{
-	LLInventoryModel* model = getInventoryModel();
-	if(model)
-	{
-		const LLUUID &current_outfit_id = model->findCategoryUUIDForType(LLFolderType::FT_CURRENT_OUTFIT);
-        const LLUUID &marketplacelistings_id = model->findCategoryUUIDForType(LLFolderType::FT_MARKETPLACE_LISTINGS);
-		const LLUUID &my_outifts_id = model->findCategoryUUIDForType(LLFolderType::FT_MY_OUTFITS);
-
-		const bool move_is_into_current_outfit = (mUUID == current_outfit_id);
-		const bool move_is_into_my_outfits = (mUUID == my_outifts_id) || model->isObjectDescendentOf(mUUID, my_outifts_id);
-		const bool move_is_into_outfit = move_is_into_my_outfits || (getCategory() && getCategory()->getPreferredType()==LLFolderType::FT_OUTFIT);
-        const bool move_is_into_marketplacelistings = model->isObjectDescendentOf(mUUID, marketplacelistings_id);
-
-		if (move_is_into_marketplacelistings)
-		{
-			// Notify user of failure somehow -- play error sound?  modal dialog?
-			return;
-		}
-
-		const LLUUID parent_id(mUUID);
-
-		std::vector<LLUUID> objects;
-		LLClipboard::instance().pasteFromClipboard(objects);
-
-        LLPointer<LLInventoryCallback> cb = NULL;
-        LLInventoryPanel* panel = mInventoryPanel.get();
-        if (panel->getRootFolder()->isSingleFolderMode())
-        {
-            cb = new LLPasteIntoFolderCallback(mInventoryPanel);
-        }
-
-		for (std::vector<LLUUID>::const_iterator iter = objects.begin();
-			 iter != objects.end();
-			 ++iter)
-		{
-			const LLUUID &object_id = (*iter);
-			if (move_is_into_current_outfit || move_is_into_outfit)
-			{
-				LLInventoryItem *item = model->getItem(object_id);
-				if (item && can_move_to_outfit(item, move_is_into_current_outfit))
-				{
-					dropToOutfit(item, move_is_into_current_outfit, cb);
-				}
-			}
-			else if (LLConstPointer<LLInventoryObject> obj = model->getObject(object_id))
-			{
-				link_inventory_object(parent_id, obj, cb);
-			}
-		}
-		// Change mode to paste for next paste
-		LLClipboard::instance().setCutMode(false);
-	}
-}
-
-void LLFolderBridge::staticFolderOptionsMenu()
-{
-	LLFolderBridge* selfp = sSelf.get();
-
-	if (selfp && selfp->mRoot)
-	{
-		selfp->mRoot->updateMenu();
-	}
-}
-
-bool LLFolderBridge::checkFolderForContentsOfType(LLInventoryModel* model, LLInventoryCollectFunctor& is_type)
-{
-	LLInventoryModel::cat_array_t cat_array;
-	LLInventoryModel::item_array_t item_array;
-	model->collectDescendentsIf(mUUID,
-								cat_array,
-								item_array,
-								LLInventoryModel::EXCLUDE_TRASH,
-								is_type);
-	return !item_array.empty();
-}
-
-void LLFolderBridge::buildContextMenuOptions(U32 flags, menuentry_vec_t&   items, menuentry_vec_t& disabled_items)
-{
-	LLInventoryModel* model = getInventoryModel();
-	llassert(model != NULL);
-
-	const LLUUID &trash_id = model->findCategoryUUIDForType(LLFolderType::FT_TRASH);
-	const LLUUID &lost_and_found_id = model->findCategoryUUIDForType(LLFolderType::FT_LOST_AND_FOUND);
-	const LLUUID &favorites = model->findCategoryUUIDForType(LLFolderType::FT_FAVORITE);
-	const LLUUID &marketplace_listings_id = model->findCategoryUUIDForType(LLFolderType::FT_MARKETPLACE_LISTINGS);
-	const LLUUID &outfits_id = model->findCategoryUUIDForType(LLFolderType::FT_MY_OUTFITS);
-
-	if (outfits_id == mUUID)
-	{
-		items.push_back(std::string("New Outfit"));
-	}
-
-	if (lost_and_found_id == mUUID)
-	{
-		// This is the lost+found folder.
-		items.push_back(std::string("Empty Lost And Found"));
-
-		LLInventoryModel::cat_array_t* cat_array;
-		LLInventoryModel::item_array_t* item_array;
-		gInventory.getDirectDescendentsOf(mUUID, cat_array, item_array);
-		// Enable Empty menu item only when there is something to act upon.
-		if (0 == cat_array->size() && 0 == item_array->size())
-		{
-			disabled_items.push_back(std::string("Empty Lost And Found"));
-		}
-
-		disabled_items.push_back(std::string("New Folder"));
-		disabled_items.push_back(std::string("upload_def"));
-        disabled_items.push_back(std::string("create_new"));
-	}
-	if (favorites == mUUID)
-	{
-		disabled_items.push_back(std::string("New Folder"));
-	}
-    if (isMarketplaceListingsFolder())
-    {
-		addMarketplaceContextMenuOptions(flags, items, disabled_items);
-        if (LLMarketplaceData::instance().isUpdating(mUUID))
-        {
-            disabled_items.push_back(std::string("New Folder"));
-            disabled_items.push_back(std::string("Rename"));
-            disabled_items.push_back(std::string("Cut"));
-            disabled_items.push_back(std::string("Copy"));
-            disabled_items.push_back(std::string("Paste"));
-            disabled_items.push_back(std::string("Delete"));
-        }
-    }
-    if (getPreferredType() == LLFolderType::FT_MARKETPLACE_STOCK)
-    {
-        disabled_items.push_back(std::string("New Folder"));
-		disabled_items.push_back(std::string("upload_def"));
-        disabled_items.push_back(std::string("create_new"));
-    }
-    if (marketplace_listings_id == mUUID)
-    {
-		disabled_items.push_back(std::string("New Folder"));
-        disabled_items.push_back(std::string("Rename"));
-        disabled_items.push_back(std::string("Cut"));
-        disabled_items.push_back(std::string("Delete"));
-    }
-
-	if (isPanelActive("Favorite Items"))
-	{
-		disabled_items.push_back(std::string("Delete"));
-	}
-	if(trash_id == mUUID)
-	{
-		bool is_recent_panel = isPanelActive("Recent Items");
-
-		// This is the trash.
-		items.push_back(std::string("Empty Trash"));
-
-		LLInventoryModel::cat_array_t* cat_array;
-		LLInventoryModel::item_array_t* item_array;
-		gInventory.getDirectDescendentsOf(mUUID, cat_array, item_array);
-		LLViewerInventoryCategory *trash = getCategory();
-		// Enable Empty menu item only when there is something to act upon.
-		// Also don't enable menu if folder isn't fully fetched
-		if ((0 == cat_array->size() && 0 == item_array->size())
-			|| is_recent_panel
-			|| !trash
-			|| trash->getVersion() == LLViewerInventoryCategory::VERSION_UNKNOWN
-			|| trash->getDescendentCount() == LLViewerInventoryCategory::VERSION_UNKNOWN
-			|| gAgentAvatarp->hasAttachmentsInTrash())
-		{
-			disabled_items.push_back(std::string("Empty Trash"));
-		}
-
-        items.push_back(std::string("thumbnail"));
-	}
-	else if(isItemInTrash())
-	{
-		// This is a folder in the trash.
-		items.clear(); // clear any items that used to exist
-		addTrashContextMenuOptions(items, disabled_items);
-	}
-	else if(isAgentInventory()) // do not allow creating in library
-	{
-		LLViewerInventoryCategory *cat = getCategory();
-		// BAP removed protected check to re-enable standard ops in untyped folders.
-		// Not sure what the right thing is to do here.
-		if (!isCOFFolder() && cat && (cat->getPreferredType() != LLFolderType::FT_OUTFIT))
-		{
-			if (!isInboxFolder() // don't allow creation in inbox
-				&& outfits_id != mUUID)
-			{
-				// Do not allow to create 2-level subfolder in the Calling Card/Friends folder. EXT-694.
-				if (!LLFriendCardsManager::instance().isCategoryInFriendFolder(cat))
-				{
-					items.push_back(std::string("New Folder"));
-				}
-                if (!isMarketplaceListingsFolder())
-                {
-                    items.push_back(std::string("upload_def"));
-                    items.push_back(std::string("create_new"));
-                    items.push_back(std::string("New Script"));
-                    items.push_back(std::string("New Note"));
-                    items.push_back(std::string("New Gesture"));
-                    items.push_back(std::string("New Material"));
-                    items.push_back(std::string("New Clothes"));
-                    items.push_back(std::string("New Body Parts"));
-                    items.push_back(std::string("New Settings"));
-                    if (!LLEnvironment::instance().isInventoryEnabled())
-                    {
-                        disabled_items.push_back("New Settings");
-                    }
-                }
-			}
-			getClipboardEntries(false, items, disabled_items, flags);
-		}
-		else
-		{
-			// Want some but not all of the items from getClipboardEntries for outfits.
-			if (cat && (cat->getPreferredType() == LLFolderType::FT_OUTFIT))
-			{
-				items.push_back(std::string("Rename"));
-                items.push_back(std::string("thumbnail"));
-
-				addDeleteContextMenuOptions(items, disabled_items);
-				// EXT-4030: disallow deletion of currently worn outfit
-				const LLViewerInventoryItem *base_outfit_link = LLAppearanceMgr::instance().getBaseOutfitLink();
-				if (base_outfit_link && (cat == base_outfit_link->getLinkedCategory()))
-				{
-					disabled_items.push_back(std::string("Delete"));
-				}
-			}
-		}
-
-		if (model->findCategoryUUIDForType(LLFolderType::FT_CURRENT_OUTFIT) == mUUID)
-		{
-			items.push_back(std::string("Copy outfit list to clipboard"));
-            addOpenFolderMenuOptions(flags, items);
-		}
-
-		//Added by aura to force inventory pull on right-click to display folder options correctly. 07-17-06
-		mCallingCards = mWearables = false;
-
-		LLIsType is_callingcard(LLAssetType::AT_CALLINGCARD);
-		if (checkFolderForContentsOfType(model, is_callingcard))
-		{
-			mCallingCards=true;
-		}
-
-		LLFindWearables is_wearable;
-		LLIsType is_object( LLAssetType::AT_OBJECT );
-		LLIsType is_gesture( LLAssetType::AT_GESTURE );
-
-		if (checkFolderForContentsOfType(model, is_wearable) ||
-            checkFolderForContentsOfType(model, is_object)   ||
-            checkFolderForContentsOfType(model, is_gesture)    )
-		{
-			mWearables=true;
-		}
-	}
-	else
-	{
-		// Mark wearables and allow copy from library
-		LLInventoryModel* model = getInventoryModel();
-		if(!model) return;
-		const LLInventoryCategory* category = model->getCategory(mUUID);
-		if (!category) return;
-		LLFolderType::EType type = category->getPreferredType();
-		const bool is_system_folder = LLFolderType::lookupIsProtectedType(type);
-
-		LLFindWearables is_wearable;
-		LLIsType is_object(LLAssetType::AT_OBJECT);
-		LLIsType is_gesture(LLAssetType::AT_GESTURE);
-
-		if (checkFolderForContentsOfType(model, is_wearable) ||
-			checkFolderForContentsOfType(model, is_object) ||
-			checkFolderForContentsOfType(model, is_gesture))
-		{
-			mWearables = true;
-		}
-
-		if (!is_system_folder)
-		{
-			items.push_back(std::string("Copy"));
-			if (!isItemCopyable())
-			{
-				// For some reason there are items in library that can't be copied directly
-				disabled_items.push_back(std::string("Copy"));
-			}
-		}
-	}
-
-	// Preemptively disable system folder removal if more than one item selected.
-	if ((flags & FIRST_SELECTED_ITEM) == 0)
-	{
-		disabled_items.push_back(std::string("Delete System Folder"));
-	}
-
-	if (isAgentInventory() && !isMarketplaceListingsFolder())
-	{
-		items.push_back(std::string("Share"));
-		if (!canShare())
-		{
-			disabled_items.push_back(std::string("Share"));
-		}
-	}
-
-	
-
-	// Add menu items that are dependent on the contents of the folder.
-	LLViewerInventoryCategory* category = (LLViewerInventoryCategory *) model->getCategory(mUUID);
-	if (category && (marketplace_listings_id != mUUID))
-	{
-		uuid_vec_t folders;
-		folders.push_back(category->getUUID());
-
-		sSelf = getHandle();
-		LLRightClickInventoryFetchDescendentsObserver* fetch = new LLRightClickInventoryFetchDescendentsObserver(folders);
-		fetch->startFetch();
-		if (fetch->isFinished())
-		{
-			// Do not call execute() or done() here as if the folder is here, there's likely no point drilling down 
-			// This saves lots of time as buildContextMenu() is called a lot
-			delete fetch;
-			buildContextMenuFolderOptions(flags, items, disabled_items);
-		}
-		else
-		{
-			// it's all on its way - add an observer, and the inventory will call done for us when everything is here.
-			gInventory.addObserver(fetch);
-        }
-    }
-}
-
-void LLFolderBridge::buildContextMenuFolderOptions(U32 flags,   menuentry_vec_t& items, menuentry_vec_t& disabled_items)
-{
-	// Build folder specific options back up
-	LLInventoryModel* model = getInventoryModel();
-	if(!model) return;
-
-	const LLInventoryCategory* category = model->getCategory(mUUID);
-	if(!category) return;
-
-	const LLUUID trash_id = model->findCategoryUUIDForType(LLFolderType::FT_TRASH);
-	if ((trash_id == mUUID) || isItemInTrash())
-    {
-        addOpenFolderMenuOptions(flags, items);
-        return;
-    }
-
-	if (!isItemRemovable())
-	{
-		disabled_items.push_back(std::string("Delete"));
-	}
-    if (isMarketplaceListingsFolder()) return;
-
-	LLFolderType::EType type = category->getPreferredType();
-	const bool is_system_folder = LLFolderType::lookupIsProtectedType(type);
-	// BAP change once we're no longer treating regular categories as ensembles.
-	const bool is_agent_inventory = isAgentInventory();
-
-	// Only enable calling-card related options for non-system folders.
-	if (!is_system_folder && is_agent_inventory && (mRoot != NULL))
-	{
-		LLIsType is_callingcard(LLAssetType::AT_CALLINGCARD);
-		if (mCallingCards || checkFolderForContentsOfType(model, is_callingcard))
-		{
-			items.push_back(std::string("Calling Card Separator"));
-			items.push_back(std::string("Conference Chat Folder"));
-			items.push_back(std::string("IM All Contacts In Folder"));
-		}
-
-        if (((flags & ITEM_IN_MULTI_SELECTION) == 0) && hasChildren() && (type != LLFolderType::FT_OUTFIT))
-        {
-            items.push_back(std::string("Ungroup folder items"));
-        }
-	}
-    else
-    {
-        disabled_items.push_back(std::string("New folder from selected"));
-    }
-
-    //skip the rest options in single-folder mode
-    if (mRoot == NULL)
-    {
-        return;
-    }
-
-    addOpenFolderMenuOptions(flags, items);
-
-#ifndef LL_RELEASE_FOR_DOWNLOAD
-	if (LLFolderType::lookupIsProtectedType(type) && is_agent_inventory)
-	{
-		items.push_back(std::string("Delete System Folder"));
-	}
-#endif
-
-	// wearables related functionality for folders.
-	//is_wearable
-	LLFindWearables is_wearable;
-	LLIsType is_object( LLAssetType::AT_OBJECT );
-	LLIsType is_gesture( LLAssetType::AT_GESTURE );
-
-	if (mWearables ||
-		checkFolderForContentsOfType(model, is_wearable)  ||
-		checkFolderForContentsOfType(model, is_object) ||
-		checkFolderForContentsOfType(model, is_gesture) )
-	{
-		// Only enable add/replace outfit for non-system folders.
-		if (!is_system_folder)
-		{
-			// Adding an outfit onto another (versus replacing) doesn't make sense.
-			if (type != LLFolderType::FT_OUTFIT)
-			{
-				items.push_back(std::string("Add To Outfit"));
-                if (!LLAppearanceMgr::instance().getCanAddToCOF(mUUID))
-                {
-                    disabled_items.push_back(std::string("Add To Outfit"));
-                }
-			}
-
-			items.push_back(std::string("Replace Outfit"));
-            if (!LLAppearanceMgr::instance().getCanReplaceCOF(mUUID))
-            {
-                disabled_items.push_back(std::string("Replace Outfit"));
-            }
-		}
-		if (is_agent_inventory)
-		{
-			items.push_back(std::string("Folder Wearables Separator"));
-            // Note: If user tries to unwear "My Inventory", it's going to deactivate everything including gestures
-            // Might be safer to disable this for "My Inventory"
-			items.push_back(std::string("Remove From Outfit"));
-            if (type != LLFolderType::FT_ROOT_INVENTORY // Unless COF is empty, whih shouldn't be, warrantied to have worn items
-                && !LLAppearanceMgr::getCanRemoveFromCOF(mUUID)) // expensive from root!
-            {
-                disabled_items.push_back(std::string("Remove From Outfit"));
-            }
-		}
-		items.push_back(std::string("Outfit Separator"));
-
-	}
-}
-
-// Flags unused
-void LLFolderBridge::buildContextMenu(LLMenuGL& menu, U32 flags)
-{
-	sSelf.markDead();
-
-	// fetch contents of this folder, as context menu can depend on contents
-	// still, user would have to open context menu again to see the changes
-	gInventory.fetchDescendentsOf(getUUID());
-
-
-	menuentry_vec_t items;
-	menuentry_vec_t disabled_items;
-
-	LL_DEBUGS() << "LLFolderBridge::buildContextMenu()" << LL_ENDL;
-
-	LLInventoryModel* model = getInventoryModel();
-	if(!model) return;
-
-	buildContextMenuOptions(flags, items, disabled_items);
-    hide_context_entries(menu, items, disabled_items);
-
-	// Reposition the menu, in case we're adding items to an existing menu.
-	menu.needsArrange();
-	menu.arrangeAndClear();
-}
-
-void LLFolderBridge::addOpenFolderMenuOptions(U32 flags, menuentry_vec_t& items)
-{
-    if ((flags & ITEM_IN_MULTI_SELECTION) == 0)
-    {
-        items.push_back(std::string("open_in_new_window"));
-        items.push_back(std::string("Open Folder Separator"));
-        items.push_back(std::string("Copy Separator"));
-        if(isPanelActive("comb_single_folder_inv"))
-        {
-            items.push_back(std::string("open_in_current_window"));
-        }
-    }
-}
-
-bool LLFolderBridge::hasChildren() const
-{
-	LLInventoryModel* model = getInventoryModel();
-	if(!model) return false;
-	LLInventoryModel::EHasChildren has_children;
-	has_children = gInventory.categoryHasChildren(mUUID);
-	return has_children != LLInventoryModel::CHILDREN_NO;
-}
-
-bool LLFolderBridge::dragOrDrop(MASK mask, bool drop,
-								EDragAndDropType cargo_type,
-								void* cargo_data,
-								std::string& tooltip_msg)
-{
-	LLInventoryItem* inv_item = (LLInventoryItem*)cargo_data;
-
-    static LLPointer<LLInventoryCallback> drop_cb = NULL;
-    LLInventoryPanel* panel = mInventoryPanel.get();
-    LLToolDragAndDrop* drop_tool = LLToolDragAndDrop::getInstance();
-    if (drop
-        && panel->getRootFolder()->isSingleFolderMode()
-        && panel->getRootFolderID() == mUUID
-        && drop_tool->getCargoIndex() == 0)
-    {
-        drop_cb = new LLPasteIntoFolderCallback(mInventoryPanel);
-    }
-
-
-	//LL_INFOS() << "LLFolderBridge::dragOrDrop()" << LL_ENDL;
-	bool accept = false;
-	switch(cargo_type)
-	{
-		case DAD_TEXTURE:
-		case DAD_SOUND:
-		case DAD_CALLINGCARD:
-		case DAD_LANDMARK:
-		case DAD_SCRIPT:
-		case DAD_CLOTHING:
-		case DAD_OBJECT:
-		case DAD_NOTECARD:
-		case DAD_BODYPART:
-		case DAD_ANIMATION:
-		case DAD_GESTURE:
-		case DAD_MESH:
-        case DAD_SETTINGS:
-        case DAD_MATERIAL:
-			accept = dragItemIntoFolder(inv_item, drop, tooltip_msg, true, drop_cb);
-			break;
-		case DAD_LINK:
-			// DAD_LINK type might mean one of two asset types: AT_LINK or AT_LINK_FOLDER.
-			// If we have an item of AT_LINK_FOLDER type we should process the linked
-			// category being dragged or dropped into folder.
-			if (inv_item && LLAssetType::AT_LINK_FOLDER == inv_item->getActualType())
-			{
-				LLInventoryCategory* linked_category = gInventory.getCategory(inv_item->getLinkedUUID());
-				if (linked_category)
-				{
-					accept = dragCategoryIntoFolder((LLInventoryCategory*)linked_category, drop, tooltip_msg, true, true, drop_cb);
-				}
-			}
-			else
-			{
-				accept = dragItemIntoFolder(inv_item, drop, tooltip_msg, true, drop_cb);
-			}
-			break;
-		case DAD_CATEGORY:
-			if (LLFriendCardsManager::instance().isAnyFriendCategory(mUUID))
-			{
-				accept = false;
-			}
-			else
-			{
-				accept = dragCategoryIntoFolder((LLInventoryCategory*)cargo_data, drop, tooltip_msg, false, true, drop_cb);
-			}
-			break;
-		case DAD_ROOT_CATEGORY:
-		case DAD_NONE:
-			break;
-		default:
-			LL_WARNS() << "Unhandled cargo type for drag&drop " << cargo_type << LL_ENDL;
-			break;
-	}
-
-    if (!drop || drop_tool->getCargoIndex() + 1 == drop_tool->getCargoCount())
-    {
-        drop_cb = NULL;
-    }
-	return accept;
-}
-
-LLViewerInventoryCategory* LLFolderBridge::getCategory() const
-{
-	LLViewerInventoryCategory* cat = NULL;
-	LLInventoryModel* model = getInventoryModel();
-	if(model)
-	{
-		cat = (LLViewerInventoryCategory*)model->getCategory(mUUID);
-	}
-	return cat;
-}
-
-
-// static
-void LLFolderBridge::pasteClipboard(void* user_data)
-{
-	LLFolderBridge* self = (LLFolderBridge*)user_data;
-	if(self) self->pasteFromClipboard();
-}
-
-void LLFolderBridge::createNewShirt(void* user_data)
-{
-	LLFolderBridge::createWearable((LLFolderBridge*)user_data, LLWearableType::WT_SHIRT);
-}
-
-void LLFolderBridge::createNewPants(void* user_data)
-{
-	LLFolderBridge::createWearable((LLFolderBridge*)user_data, LLWearableType::WT_PANTS);
-}
-
-void LLFolderBridge::createNewShoes(void* user_data)
-{
-	LLFolderBridge::createWearable((LLFolderBridge*)user_data, LLWearableType::WT_SHOES);
-}
-
-void LLFolderBridge::createNewSocks(void* user_data)
-{
-	LLFolderBridge::createWearable((LLFolderBridge*)user_data, LLWearableType::WT_SOCKS);
-}
-
-void LLFolderBridge::createNewJacket(void* user_data)
-{
-	LLFolderBridge::createWearable((LLFolderBridge*)user_data, LLWearableType::WT_JACKET);
-}
-
-void LLFolderBridge::createNewSkirt(void* user_data)
-{
-	LLFolderBridge::createWearable((LLFolderBridge*)user_data, LLWearableType::WT_SKIRT);
-}
-
-void LLFolderBridge::createNewGloves(void* user_data)
-{
-	LLFolderBridge::createWearable((LLFolderBridge*)user_data, LLWearableType::WT_GLOVES);
-}
-
-void LLFolderBridge::createNewUndershirt(void* user_data)
-{
-	LLFolderBridge::createWearable((LLFolderBridge*)user_data, LLWearableType::WT_UNDERSHIRT);
-}
-
-void LLFolderBridge::createNewUnderpants(void* user_data)
-{
-	LLFolderBridge::createWearable((LLFolderBridge*)user_data, LLWearableType::WT_UNDERPANTS);
-}
-
-void LLFolderBridge::createNewShape(void* user_data)
-{
-	LLFolderBridge::createWearable((LLFolderBridge*)user_data, LLWearableType::WT_SHAPE);
-}
-
-void LLFolderBridge::createNewSkin(void* user_data)
-{
-	LLFolderBridge::createWearable((LLFolderBridge*)user_data, LLWearableType::WT_SKIN);
-}
-
-void LLFolderBridge::createNewHair(void* user_data)
-{
-	LLFolderBridge::createWearable((LLFolderBridge*)user_data, LLWearableType::WT_HAIR);
-}
-
-void LLFolderBridge::createNewEyes(void* user_data)
-{
-	LLFolderBridge::createWearable((LLFolderBridge*)user_data, LLWearableType::WT_EYES);
-}
-
-EInventorySortGroup LLFolderBridge::getSortGroup() const
-{
-	LLFolderType::EType preferred_type = getPreferredType();
-
-	if (preferred_type == LLFolderType::FT_TRASH)
-	{
-		return SG_TRASH_FOLDER;
-	}
-
-	if(LLFolderType::lookupIsProtectedType(preferred_type))
-	{
-		return SG_SYSTEM_FOLDER;
-	}
-
-	return SG_NORMAL_FOLDER;
-}
-
-
-// static
-void LLFolderBridge::createWearable(LLFolderBridge* bridge, LLWearableType::EType type)
-{
-	if(!bridge) return;
-	LLUUID parent_id = bridge->getUUID();
-	LLAgentWearables::createWearable(type, false, parent_id);
-}
-
-void LLFolderBridge::modifyOutfit(bool append)
-{
-	LLInventoryModel* model = getInventoryModel();
-	if(!model) return;
-	LLViewerInventoryCategory* cat = getCategory();
-	if(!cat) return;
-
-	// checking amount of items to wear
-	U32 max_items = gSavedSettings.getU32("WearFolderLimit");
-	LLInventoryModel::cat_array_t cats;
-	LLInventoryModel::item_array_t items;
-	LLFindWearablesEx not_worn(/*is_worn=*/ false, /*include_body_parts=*/ false);
-	gInventory.collectDescendentsIf(cat->getUUID(),
-		cats,
-		items,
-		LLInventoryModel::EXCLUDE_TRASH,
-		not_worn);
-
-	if (items.size() > max_items)
-	{
-		LLSD args;
-		args["AMOUNT"] = llformat("%d", max_items);
-		LLNotificationsUtil::add("TooManyWearables", args);
-		return;
-	}
-
-	if (isAgentInventory())
-	{
-		LLAppearanceMgr::instance().wearInventoryCategory(cat, false, append);
-	}
-	else
-	{
-		// Library, we need to copy content first
-		LLAppearanceMgr::instance().wearInventoryCategory(cat, true, append);
-	}
-}
-
-
-// +=================================================+
-// |        LLMarketplaceFolderBridge                |
-// +=================================================+
-
-// LLMarketplaceFolderBridge is a specialized LLFolderBridge for use in Marketplace Inventory panels
-LLMarketplaceFolderBridge::LLMarketplaceFolderBridge(LLInventoryPanel* inventory,
-                          LLFolderView* root,
-                          const LLUUID& uuid) :
-LLFolderBridge(inventory, root, uuid)
-{
-    m_depth = depth_nesting_in_marketplace(mUUID);
-    m_stockCountCache = COMPUTE_STOCK_NOT_EVALUATED;
-}
-
-LLUIImagePtr LLMarketplaceFolderBridge::getIcon() const
-{
-	return getMarketplaceFolderIcon(false);
-}
-
-LLUIImagePtr LLMarketplaceFolderBridge::getIconOpen() const
-{
-	return getMarketplaceFolderIcon(true);
-}
-
-LLUIImagePtr LLMarketplaceFolderBridge::getMarketplaceFolderIcon(bool is_open) const
-{
-	LLFolderType::EType preferred_type = getPreferredType();
-    if (!LLMarketplaceData::instance().isUpdating(getUUID()))
-    {
-        // Skip computation (expensive) if we're waiting for updates. Use the old value in that case.
-        m_depth = depth_nesting_in_marketplace(mUUID);
-    }
-    if ((preferred_type == LLFolderType::FT_NONE) && (m_depth == 2))
-    {
-        // We override the type when in the marketplace listings folder and only for version folder
-        preferred_type = LLFolderType::FT_MARKETPLACE_VERSION;
-    }
-	return LLUI::getUIImage(LLViewerFolderType::lookupIconName(preferred_type, is_open));
-}
-
-std::string LLMarketplaceFolderBridge::getLabelSuffix() const
-{
-    static LLCachedControl<F32> folder_loading_message_delay(gSavedSettings, "FolderLoadingMessageWaitTime", 0.5f);
-    
-    if (mIsLoading && mTimeSinceRequestStart.getElapsedTimeF32() >= folder_loading_message_delay())
-    {
-        return llformat(" ( %s ) ", LLTrans::getString("LoadingData").c_str());
-    }
-    
-    std::string suffix = "";
-    // Listing folder case
-    if (LLMarketplaceData::instance().isListed(getUUID()))
-    {
-        suffix = llformat("%d",LLMarketplaceData::instance().getListingID(getUUID()));
-        if (suffix.empty())
-        {
-            suffix = LLTrans::getString("MarketplaceNoID");
-        }
-        suffix = " (" +  suffix + ")";
-        if (LLMarketplaceData::instance().getActivationState(getUUID()))
-        {
-            suffix += " (" +  LLTrans::getString("MarketplaceLive") + ")";
-        }
-    }
-    // Version folder case
-    else if (LLMarketplaceData::instance().isVersionFolder(getUUID()))
-    {
-        suffix += " (" +  LLTrans::getString("MarketplaceActive") + ")";
-    }
-    // Add stock amount
-    bool updating = LLMarketplaceData::instance().isUpdating(getUUID());
-    if (!updating)
-    {
-        // Skip computation (expensive) if we're waiting for update anyway. Use the old value in that case.
-        m_stockCountCache = compute_stock_count(getUUID());
-    }
-    if (m_stockCountCache == 0)
-    {
-        suffix += " (" +  LLTrans::getString("MarketplaceNoStock") + ")";
-    }
-    else if (m_stockCountCache != COMPUTE_STOCK_INFINITE)
-    {
-        if (getPreferredType() == LLFolderType::FT_MARKETPLACE_STOCK)
-        {
-            suffix += " (" +  LLTrans::getString("MarketplaceStock");
-        }
-        else
-        {
-            suffix += " (" +  LLTrans::getString("MarketplaceMax");
-        }
-        if (m_stockCountCache == COMPUTE_STOCK_NOT_EVALUATED)
-        {
-            suffix += "=" + LLTrans::getString("MarketplaceUpdating") + ")";
-        }
-        else
-        {
-            suffix +=  "=" + llformat("%d", m_stockCountCache) + ")";
-        }
-    }
-    // Add updating suffix
-    if (updating)
-    {
-        suffix += " (" +  LLTrans::getString("MarketplaceUpdating") + ")";
-    }
-    return LLInvFVBridge::getLabelSuffix() + suffix;
-}
-
-LLFontGL::StyleFlags LLMarketplaceFolderBridge::getLabelStyle() const
-{
-    return (LLMarketplaceData::instance().getActivationState(getUUID()) ? LLFontGL::BOLD : LLFontGL::NORMAL);
-}
-
-
-
-
-// helper stuff
-bool move_task_inventory_callback(const LLSD& notification, const LLSD& response, std::shared_ptr<LLMoveInv> move_inv)
-{
-	LLFloaterOpenObject::LLCatAndWear* cat_and_wear = (LLFloaterOpenObject::LLCatAndWear* )move_inv->mUserData;
-	LLViewerObject* object = gObjectList.findObject(move_inv->mObjectID);
-	S32 option = LLNotificationsUtil::getSelectedOption(notification, response);
-
-	if(option == 0 && object)
-	{
-		if (cat_and_wear && cat_and_wear->mWear) // && !cat_and_wear->mFolderResponded)
-		{
-			LLInventoryObject::object_list_t inventory_objects;
-			object->getInventoryContents(inventory_objects);
-			int contents_count = inventory_objects.size();
-			LLInventoryCopyAndWearObserver* inventoryObserver = new LLInventoryCopyAndWearObserver(cat_and_wear->mCatID, contents_count, cat_and_wear->mFolderResponded,
-																									cat_and_wear->mReplace);
-			
-			gInventory.addObserver(inventoryObserver);
-		}
-
-		two_uuids_list_t::iterator move_it;
-		for (move_it = move_inv->mMoveList.begin();
-			 move_it != move_inv->mMoveList.end();
-			 ++move_it)
-		{
-			object->moveInventory(move_it->first, move_it->second);
-		}
-
-		// update the UI.
-		dialog_refresh_all();
-	}
-
-	if (move_inv->mCallback)
-	{
-		move_inv->mCallback(option, move_inv->mUserData, move_inv.get());
-	}
-
-	move_inv.reset(); //since notification will persist
-	return false;
-}
-
-void drop_to_favorites_cb(const LLUUID& id, LLPointer<LLInventoryCallback> cb1, LLPointer<LLInventoryCallback> cb2)
-{
-    cb1->fire(id);
-    cb2->fire(id);
-}
-
-void LLFolderBridge::dropToFavorites(LLInventoryItem* inv_item, LLPointer<LLInventoryCallback> cb)
-{
-	// use callback to rearrange favorite landmarks after adding
-	// to have new one placed before target (on which it was dropped). See EXT-4312.
-	LLPointer<AddFavoriteLandmarkCallback> cb_fav = new AddFavoriteLandmarkCallback();
-	LLInventoryPanel* panel = mInventoryPanel.get();
-	LLFolderViewItem* drag_over_item = panel ? panel->getRootFolder()->getDraggingOverItem() : NULL;
-	LLFolderViewModelItemInventory* view_model = drag_over_item ? static_cast<LLFolderViewModelItemInventory*>(drag_over_item->getViewModelItem()) : NULL;
-	if (view_model)
-	{
-		cb_fav.get()->setTargetLandmarkId(view_model->getUUID());
-	}
-
-    LLPointer <LLInventoryCallback> callback = cb_fav;
-    if (cb)
-    {
-        callback = new LLBoostFuncInventoryCallback(boost::bind(drop_to_favorites_cb, _1, cb, cb_fav));
-    }
-
-	copy_inventory_item(
-		gAgent.getID(),
-		inv_item->getPermissions().getOwner(),
-		inv_item->getUUID(),
-		mUUID,
-		std::string(),
-        callback);
-}
-
-void LLFolderBridge::dropToOutfit(LLInventoryItem* inv_item, bool move_is_into_current_outfit, LLPointer<LLInventoryCallback> cb)
-{
-	if((inv_item->getInventoryType() == LLInventoryType::IT_TEXTURE) || (inv_item->getInventoryType() == LLInventoryType::IT_SNAPSHOT))
-	{
-		const LLUUID &my_outifts_id = getInventoryModel()->findCategoryUUIDForType(LLFolderType::FT_MY_OUTFITS);
-		if(mUUID != my_outifts_id)
-		{
-            // Legacy: prior to thumbnails images in outfits were used for outfit gallery.
-            LLNotificationsUtil::add("ThumbnailOutfitPhoto");
-		}
-		return;
-	}
-
-	// BAP - should skip if dup.
-	if (move_is_into_current_outfit)
-	{
-		LLAppearanceMgr::instance().wearItemOnAvatar(inv_item->getUUID(), true, true);
-	}
-	else
-	{
-		LLPointer<LLInventoryCallback> cb = NULL;
-		link_inventory_object(mUUID, LLConstPointer<LLInventoryObject>(inv_item), cb);
-	}
-}
-
-void LLFolderBridge::dropToMyOutfits(LLInventoryCategory* inv_cat, LLPointer<LLInventoryCallback> cb)
-{
-    // make a folder in the My Outfits directory.
-    const LLUUID dest_id = getInventoryModel()->findCategoryUUIDForType(LLFolderType::FT_MY_OUTFITS);
-
-    // Note: creation will take time, so passing folder id to callback is slightly unreliable,
-    // but so is collecting and passing descendants' ids
-    inventory_func_type func = boost::bind(&LLFolderBridge::outfitFolderCreatedCallback, this, inv_cat->getUUID(), _1, cb);
-    gInventory.createNewCategory(dest_id,
-                                 LLFolderType::FT_OUTFIT,
-                                 inv_cat->getName(),
-                                 func,
-                                 inv_cat->getThumbnailUUID());
-}
-
-void LLFolderBridge::outfitFolderCreatedCallback(LLUUID cat_source_id, LLUUID cat_dest_id, LLPointer<LLInventoryCallback> cb)
-{
-    LLInventoryModel::cat_array_t* categories;
-    LLInventoryModel::item_array_t* items;
-    getInventoryModel()->getDirectDescendentsOf(cat_source_id, categories, items);
-
-    LLInventoryObject::const_object_list_t link_array;
-
-
-    LLInventoryModel::item_array_t::iterator iter = items->begin();
-    LLInventoryModel::item_array_t::iterator end = items->end();
-    while (iter!=end)
-    {
-        const LLViewerInventoryItem* item = (*iter);
-        // By this point everything is supposed to be filtered,
-        // but there was a delay to create folder so something could have changed
-        LLInventoryType::EType inv_type = item->getInventoryType();
-        if ((inv_type == LLInventoryType::IT_WEARABLE) ||
-            (inv_type == LLInventoryType::IT_GESTURE) ||
-            (inv_type == LLInventoryType::IT_ATTACHMENT) ||
-            (inv_type == LLInventoryType::IT_OBJECT) ||
-            (inv_type == LLInventoryType::IT_SNAPSHOT) ||
-            (inv_type == LLInventoryType::IT_TEXTURE))
-        {
-            link_array.push_back(LLConstPointer<LLInventoryObject>(item));
-        }
-        iter++;
-    }
-
-    if (!link_array.empty())
-    {
-        link_inventory_array(cat_dest_id, link_array, cb);
-    }
-}
-
-// Callback for drop item if DAMA required...
-void LLFolderBridge::callback_dropItemIntoFolder(const LLSD& notification, const LLSD& response, LLInventoryItem* inv_item)
-{
-    S32 option = LLNotificationsUtil::getSelectedOption(notification, response);
-    if (option == 0) // YES
-    {
-        std::string tooltip_msg;
-        dragItemIntoFolder(inv_item, true, tooltip_msg, false);
-    }
-}
-
-// Callback for drop category if DAMA required...
-void LLFolderBridge::callback_dropCategoryIntoFolder(const LLSD& notification, const LLSD& response, LLInventoryCategory* inv_category)
-{
-    S32 option = LLNotificationsUtil::getSelectedOption(notification, response);
-    if (option == 0) // YES
-    {
-        std::string tooltip_msg;
-		dragCategoryIntoFolder(inv_category, true, tooltip_msg, false, false);
-    }
-}
-
-// This is used both for testing whether an item can be dropped
-// into the folder, as well as performing the actual drop, depending
-// if drop == true.
-bool LLFolderBridge::dragItemIntoFolder(LLInventoryItem* inv_item,
-										bool drop,
-										std::string& tooltip_msg,
-                                        bool user_confirm,
-                                        LLPointer<LLInventoryCallback> cb)
-{
-	LLInventoryModel* model = getInventoryModel();
-
-	if (!model || !inv_item) return false;
-	if (!isAgentInventory()) return false; // cannot drag into library
-	if (!isAgentAvatarValid()) return false;
-
-	LLInventoryPanel* destination_panel = mInventoryPanel.get();
-	if (!destination_panel) return false;
-
-	LLInventoryFilter* filter = getInventoryFilter();
-	if (!filter) return false;
-
-	const LLUUID &current_outfit_id = model->findCategoryUUIDForType(LLFolderType::FT_CURRENT_OUTFIT);
-	const LLUUID &favorites_id = model->findCategoryUUIDForType(LLFolderType::FT_FAVORITE);
-	const LLUUID &landmarks_id = model->findCategoryUUIDForType(LLFolderType::FT_LANDMARK);
-	const LLUUID &marketplacelistings_id = model->findCategoryUUIDForType(LLFolderType::FT_MARKETPLACE_LISTINGS);
-	const LLUUID &my_outifts_id = model->findCategoryUUIDForType(LLFolderType::FT_MY_OUTFITS);
-    const LLUUID from_folder_uuid = inv_item->getParentUUID();
-
-	const bool move_is_into_current_outfit = (mUUID == current_outfit_id);
-	const bool move_is_into_favorites = (mUUID == favorites_id);
-	const bool move_is_into_my_outfits = (mUUID == my_outifts_id) || model->isObjectDescendentOf(mUUID, my_outifts_id);
-	const bool move_is_into_outfit = move_is_into_my_outfits || (getCategory() && getCategory()->getPreferredType()==LLFolderType::FT_OUTFIT);
-	const bool move_is_into_landmarks = (mUUID == landmarks_id) || model->isObjectDescendentOf(mUUID, landmarks_id);
-    const bool move_is_into_marketplacelistings = model->isObjectDescendentOf(mUUID, marketplacelistings_id);
-    const bool move_is_from_marketplacelistings = model->isObjectDescendentOf(inv_item->getUUID(), marketplacelistings_id);
-
-	LLToolDragAndDrop::ESource source = LLToolDragAndDrop::getInstance()->getSource();
-	bool accept = false;
-	U64 filter_types = filter->getFilterTypes();
-	// We shouldn't allow to drop non recent items into recent tab (or some similar transactions)
-	// while we are allowing to interact with regular filtered inventory
-	bool use_filter = filter_types && (filter_types&LLInventoryFilter::FILTERTYPE_DATE || (filter_types&LLInventoryFilter::FILTERTYPE_OBJECT)==0);
-	LLViewerObject* object = NULL;
-	if(LLToolDragAndDrop::SOURCE_AGENT == source)
-	{
-		const LLUUID &trash_id = model->findCategoryUUIDForType(LLFolderType::FT_TRASH);
-
-		const bool move_is_into_trash = (mUUID == trash_id) || model->isObjectDescendentOf(mUUID, trash_id);
-		const bool move_is_outof_current_outfit = LLAppearanceMgr::instance().getIsInCOF(inv_item->getUUID());
-
-		//--------------------------------------------------------------------------------
-		// Determine if item can be moved.
-		//
-
-		bool is_movable = true;
-
-		switch (inv_item->getActualType())
-		{
-			case LLAssetType::AT_CATEGORY:
-				is_movable = !LLFolderType::lookupIsProtectedType(((LLInventoryCategory*)inv_item)->getPreferredType());
-				break;
-			default:
-				break;
-		}
-		// Can't explicitly drag things out of the COF.
-		if (move_is_outof_current_outfit)
-		{
-			is_movable = false;
-		}
-		if (move_is_into_trash)
-		{
-			is_movable &= inv_item->getIsLinkType() || !get_is_item_worn(inv_item->getUUID());
-		}
-		if (is_movable)
-		{
-			// Don't allow creating duplicates in the Calling Card/Friends
-			// subfolders, see bug EXT-1599. Check is item direct descendent
-			// of target folder and forbid item's movement if it so.
-			// Note: isItemDirectDescendentOfCategory checks if
-			// passed category is in the Calling Card/Friends folder
-			is_movable &= !LLFriendCardsManager::instance().isObjDirectDescendentOfCategory(inv_item, getCategory());
-		}
-
-		// 
-		//--------------------------------------------------------------------------------
-		
-		//--------------------------------------------------------------------------------
-		// Determine if item can be moved & dropped
-		// Note: if user_confirm is false, we already went through those accept logic test and can skip them
-
-		accept = true;
-
-		if (user_confirm && !is_movable)
-		{
-			accept = false;
-		}
-		else if (user_confirm && (mUUID == inv_item->getParentUUID()) && !move_is_into_favorites)
-		{
-			accept = false;
-		}
-		else if (user_confirm && (move_is_into_current_outfit || move_is_into_outfit))
-		{
-			accept = can_move_to_outfit(inv_item, move_is_into_current_outfit);
-		}
-		else if (user_confirm && (move_is_into_favorites || move_is_into_landmarks))
-		{
-			accept = can_move_to_landmarks(inv_item);
-		}
-		else if (user_confirm && move_is_into_marketplacelistings)
-		{
-            const LLViewerInventoryCategory * master_folder = model->getFirstDescendantOf(marketplacelistings_id, mUUID);
-            LLViewerInventoryCategory * dest_folder = getCategory();
-            accept = can_move_item_to_marketplace(master_folder, dest_folder, inv_item, tooltip_msg, LLToolDragAndDrop::instance().getCargoCount() - LLToolDragAndDrop::instance().getCargoIndex());
-		}
-
-        // Check that the folder can accept this item based on folder/item type compatibility (e.g. stock folder compatibility)
-        if (user_confirm && accept)
-        {
-            LLViewerInventoryCategory * dest_folder = getCategory();
-            accept = dest_folder->acceptItem(inv_item);
-        }
-        
-		LLInventoryPanel* active_panel = LLInventoryPanel::getActiveInventoryPanel(false);
-
-		// Check whether the item being dragged from active inventory panel
-		// passes the filter of the destination panel.
-		if (user_confirm && accept && active_panel && use_filter)
-		{
-			LLFolderViewItem* fv_item =   active_panel->getItemByID(inv_item->getUUID());
-			if (!fv_item) return false;
-
-			accept = filter->check(fv_item->getViewModelItem());
-		}
-
-		if (accept && drop)
-		{
-			if (inv_item->getType() == LLAssetType::AT_GESTURE
-				&& LLGestureMgr::instance().isGestureActive(inv_item->getUUID()) && move_is_into_trash)
-			{
-				LLGestureMgr::instance().deactivateGesture(inv_item->getUUID());
-			}
-			// If an item is being dragged between windows, unselect everything in the active window 
-			// so that we don't follow the selection to its new location (which is very annoying).
-                        // RN: a better solution would be to deselect automatically when an   item is moved
-			// and then select any item that is dropped only in the panel that it   is dropped in
-			if (active_panel && (destination_panel != active_panel))
-            {
-                active_panel->unSelectAll();
-            }
-            // Dropping in or out of marketplace needs (sometimes) confirmation
-            if (user_confirm && (move_is_from_marketplacelistings || move_is_into_marketplacelistings))
-            {
-                if ((move_is_from_marketplacelistings && (LLMarketplaceData::instance().isInActiveFolder(inv_item->getUUID())
-                                                       || LLMarketplaceData::instance().isListedAndActive(inv_item->getUUID()))) ||
-                    (move_is_into_marketplacelistings && LLMarketplaceData::instance().isInActiveFolder(mUUID)))
-                {
-                    LLNotificationsUtil::add("ConfirmMerchantActiveChange", LLSD(), LLSD(), boost::bind(&LLFolderBridge::callback_dropItemIntoFolder, this, _1, _2, inv_item));
-                    return true;
-                }
-                if (move_is_into_marketplacelistings && !move_is_from_marketplacelistings)
-                {
-                    LLNotificationsUtil::add("ConfirmMerchantMoveInventory", LLSD(), LLSD(), boost::bind(&LLFolderBridge::callback_dropItemIntoFolder, this, _1, _2, inv_item));
-                    return true;
-                }
-            }
-
-			//--------------------------------------------------------------------------------
-			// Destination folder logic
-			// 
-
-			// REORDER
-			// (only reorder the item in Favorites folder)
-			if ((mUUID == inv_item->getParentUUID()) && move_is_into_favorites)
-			{
-				LLFolderViewItem* itemp = destination_panel->getRootFolder()->getDraggingOverItem();
-				if (itemp)
-				{
-                    LLUUID srcItemId = inv_item->getUUID();
-					LLUUID destItemId = static_cast<LLFolderViewModelItemInventory*>(itemp->getViewModelItem())->getUUID();
-					LLFavoritesOrderStorage::instance().rearrangeFavoriteLandmarks(srcItemId, destItemId);
-				}
-			}
-
-			// FAVORITES folder
-			// (copy the item)
-			else if (move_is_into_favorites)
-			{
-				dropToFavorites(inv_item, cb);
-			}
-			// CURRENT OUTFIT or OUTFIT folder
-			// (link the item)
-			else if (move_is_into_current_outfit || move_is_into_outfit)
-			{
-				dropToOutfit(inv_item, move_is_into_current_outfit, cb);
-			}
-            // MARKETPLACE LISTINGS folder
-            // Move the item
-            else if (move_is_into_marketplacelistings)
-            {
-                move_item_to_marketplacelistings(inv_item, mUUID);
-                if (cb) cb->fire(inv_item->getUUID());
-            }
-			// NORMAL or TRASH folder
-			// (move the item, restamp if into trash)
-			else
-			{
-				// set up observer to select item once drag and drop from inbox is complete 
-				if (gInventory.isObjectDescendentOf(inv_item->getUUID(), gInventory.findCategoryUUIDForType(LLFolderType::FT_INBOX)))
-				{
-					set_dad_inbox_object(inv_item->getUUID());
-				}
-
-				LLInvFVBridge::changeItemParent(
-					model,
-					(LLViewerInventoryItem*)inv_item,
-					mUUID,
-					move_is_into_trash);
-                if (cb) cb->fire(inv_item->getUUID());
-			}
-            
-            if (move_is_from_marketplacelistings)
-            {
-                // If we move from an active (listed) listing, checks that it's still valid, if not, unlist
-                LLUUID version_folder_id = LLMarketplaceData::instance().getActiveFolder(from_folder_uuid);
-                if (version_folder_id.notNull())
-                {
-                    LLMarketplaceValidator::getInstance()->validateMarketplaceListings(
-                        version_folder_id,
-                        [version_folder_id](bool result)
-                    {
-                        if (!result)
-                        {
-                            LLMarketplaceData::instance().activateListing(version_folder_id, false);
-                        }
-                    });
-                }
-            }
-
-			//
-			//--------------------------------------------------------------------------------
-		}
-	}
-	else if (LLToolDragAndDrop::SOURCE_WORLD == source)
-	{
-		// Make sure the object exists. If we allowed dragging from
-		// anonymous objects, it would be possible to bypass
-		// permissions.
-		object = gObjectList.findObject(inv_item->getParentUUID());
-		if (!object)
-		{
-			LL_INFOS() << "Object not found for drop." << LL_ENDL;
-			return false;
-		}
-
-		// coming from a task. Need to figure out if the person can
-		// move/copy this item.
-		LLPermissions perm(inv_item->getPermissions());
-		bool is_move = false;
-		if ((perm.allowCopyBy(gAgent.getID(), gAgent.getGroupID())
-			&& perm.allowTransferTo(gAgent.getID())))
-			// || gAgent.isGodlike())
-		{
-			accept = true;
-		}
-		else if(object->permYouOwner())
-		{
-			// If the object cannot be copied, but the object the
-			// inventory is owned by the agent, then the item can be
-			// moved from the task to agent inventory.
-			is_move = true;
-			accept = true;
-		}
-
-		// Don't allow placing an original item into Current Outfit or an outfit folder
-		// because they must contain only links to wearable items.
-		// *TODO: Probably we should create a link to an item if it was dragged to outfit or COF.
-		if (move_is_into_current_outfit || move_is_into_outfit)
-		{
-			accept = false;
-		}
-		// Don't allow to move a single item to Favorites or Landmarks
-		// if it is not a landmark or a link to a landmark.
-		else if ((move_is_into_favorites || move_is_into_landmarks)
-				 && !can_move_to_landmarks(inv_item))
-		{
-			accept = false;
-		}
-		else if (move_is_into_marketplacelistings)
-		{
-			tooltip_msg = LLTrans::getString("TooltipOutboxNotInInventory");
-			accept = false;
-		}
-		
-		// Check whether the item being dragged from in world
-		// passes the filter of the destination panel.
-		if (accept && use_filter)
-		{
-			accept = filter->check(inv_item);
-		}
-
-		if (accept && drop)
-		{
-            LLUUID item_id = inv_item->getUUID();
-            std::shared_ptr<LLMoveInv> move_inv (new LLMoveInv());
-			move_inv->mObjectID = inv_item->getParentUUID();
-			two_uuids_t item_pair(mUUID, item_id);
-			move_inv->mMoveList.push_back(item_pair);
-            if (cb)
-            {
-                move_inv->mCallback = [item_id, cb](S32, void*, const LLMoveInv* move_inv) mutable
-                    { cb->fire(item_id); };
-            }
-			move_inv->mUserData = NULL;
-			if(is_move)
-			{
-				warn_move_inventory(object, move_inv);
-			}
-			else
-			{
-				// store dad inventory item to select added one later. See EXT-4347
-				set_dad_inventory_item(inv_item, mUUID);
-
-				LLNotification::Params params("MoveInventoryFromObject");
-				params.functor.function(boost::bind(move_task_inventory_callback, _1, _2, move_inv));
-				LLNotifications::instance().forceResponse(params, 0);
-			}
-		}
-	}
-	else if(LLToolDragAndDrop::SOURCE_NOTECARD == source)
-	{
-		if (move_is_into_marketplacelistings)
-		{
-			tooltip_msg = LLTrans::getString("TooltipOutboxNotInInventory");
-			accept = false;
-		}
-		else if ((inv_item->getActualType() == LLAssetType::AT_SETTINGS) && !LLEnvironment::instance().isInventoryEnabled())
-		{
-			tooltip_msg = LLTrans::getString("NoEnvironmentSettings");
-			accept = false;
-		}
-		else
-		{
-			// Don't allow placing an original item from a notecard to Current Outfit or an outfit folder
-			// because they must contain only links to wearable items.
-			accept = !(move_is_into_current_outfit || move_is_into_outfit);
-		}
-		
-		// Check whether the item being dragged from notecard
-		// passes the filter of the destination panel.
-		if (accept && use_filter)
-		{
-			accept = filter->check(inv_item);
-		}
-
-		if (accept && drop)
-		{
-			copy_inventory_from_notecard(mUUID,  // Drop to the chosen destination folder
-										 LLToolDragAndDrop::getInstance()->getObjectID(),
-										 LLToolDragAndDrop::getInstance()->getSourceID(),
-										 inv_item);
-		}
-	}
-	else if(LLToolDragAndDrop::SOURCE_LIBRARY == source)
-	{
-		LLViewerInventoryItem* item = (LLViewerInventoryItem*)inv_item;
-		if(item && item->isFinished())
-		{
-			accept = true;
-
-			if (move_is_into_marketplacelistings)
-			{
-				tooltip_msg = LLTrans::getString("TooltipOutboxNotInInventory");
-				accept = false;
-			}
-			else if (move_is_into_current_outfit || move_is_into_outfit)
-			{
-				accept = can_move_to_outfit(inv_item, move_is_into_current_outfit);
-			}
-			// Don't allow to move a single item to Favorites or Landmarks
-			// if it is not a landmark or a link to a landmark.
-			else if (move_is_into_favorites || move_is_into_landmarks)
-			{
-				accept = can_move_to_landmarks(inv_item);
-			}
-
-			LLInventoryPanel* active_panel = LLInventoryPanel::getActiveInventoryPanel(false);
-
-			// Check whether the item being dragged from the library
-			// passes the filter of the destination panel.
-			if (accept && active_panel && use_filter)
-			{
-				LLFolderViewItem* fv_item =   active_panel->getItemByID(inv_item->getUUID());
-				if (!fv_item) return false;
-
-				accept = filter->check(fv_item->getViewModelItem());
-			}
-
-			if (accept && drop)
-			{
-				// FAVORITES folder
-				// (copy the item)
-				if (move_is_into_favorites)
-				{
-					dropToFavorites(inv_item, cb);
-				}
-				// CURRENT OUTFIT or OUTFIT folder
-				// (link the item)
-				else if (move_is_into_current_outfit || move_is_into_outfit)
-				{
-					dropToOutfit(inv_item, move_is_into_current_outfit, cb);
-				}
-				else
-				{
-					copy_inventory_item(
-						gAgent.getID(),
-						inv_item->getPermissions().getOwner(),
-						inv_item->getUUID(),
-						mUUID,
-						std::string(),
-						cb);
-				}
-			}
-		}
-	}
-	else
-	{
-		LL_WARNS() << "unhandled drag source" << LL_ENDL;
-	}
-	return accept;
-}
-
-// static
-bool check_category(LLInventoryModel* model,
-					const LLUUID& cat_id,
-					LLInventoryPanel* active_panel,
-					LLInventoryFilter* filter)
-{
-	if (!model || !active_panel || !filter)
-		return false;
-
-	if (!filter->checkFolder(cat_id))
-	{
-		return false;
-	}
-
-	LLInventoryModel::cat_array_t descendent_categories;
-	LLInventoryModel::item_array_t descendent_items;
-	model->collectDescendents(cat_id, descendent_categories, descendent_items, true);
-
-	S32 num_descendent_categories = descendent_categories.size();
-	S32 num_descendent_items = descendent_items.size();
-
-	if (num_descendent_categories + num_descendent_items == 0)
-	{
-		// Empty folder should be checked as any other folder view item.
-		// If we are filtering by date the folder should not pass because
-		// it doesn't have its own creation date. See LLInvFVBridge::getCreationDate().
-		return check_item(cat_id, active_panel, filter);
-	}
-
-	for (S32 i = 0; i < num_descendent_categories; ++i)
-	{
-		LLInventoryCategory* category = descendent_categories[i];
-		if(!check_category(model, category->getUUID(), active_panel, filter))
-		{
-			return false;
-		}
-	}
-
-	for (S32 i = 0; i < num_descendent_items; ++i)
-	{
-		LLViewerInventoryItem* item = descendent_items[i];
-		if(!check_item(item->getUUID(), active_panel, filter))
-		{
-			return false;
-		}
-	}
-
-	return true;
-}
-
-// static
-bool check_item(const LLUUID& item_id,
-				LLInventoryPanel* active_panel,
-				LLInventoryFilter* filter)
-{
-	if (!active_panel || !filter) return false;
-
-	LLFolderViewItem* fv_item = active_panel->getItemByID(item_id);
-	if (!fv_item) return false;
-
-	return filter->check(fv_item->getViewModelItem());
-}
-
-// +=================================================+
-// |        LLTextureBridge                          |
-// +=================================================+
-
-LLUIImagePtr LLTextureBridge::getIcon() const
-{
-	return LLInventoryIcon::getIcon(LLAssetType::AT_TEXTURE, mInvType);
-}
-
-void LLTextureBridge::openItem()
-{
-	LLViewerInventoryItem* item = getItem();
-
-	if (item)
-	{
-		LLInvFVBridgeAction::doAction(item->getType(),mUUID,getInventoryModel());
-	}
-}
-
-bool LLTextureBridge::canSaveTexture(void)
-{
-	const LLInventoryModel* model = getInventoryModel();
-	if(!model) 
-	{
-		return false;
-	}
-	
-	const LLViewerInventoryItem *item = model->getItem(mUUID);
-	if (item)
-	{
-		return item->checkPermissionsSet(PERM_ITEM_UNRESTRICTED);
-	}
-	return false;
-}
-
-void LLTextureBridge::buildContextMenu(LLMenuGL& menu, U32 flags)
-{
-	LL_DEBUGS() << "LLTextureBridge::buildContextMenu()" << LL_ENDL;
-	menuentry_vec_t items;
-	menuentry_vec_t disabled_items;
-	if(isItemInTrash())
-	{
-		addTrashContextMenuOptions(items, disabled_items);
-	}	
-    else if (isMarketplaceListingsFolder())
-    {
-		addMarketplaceContextMenuOptions(flags, items, disabled_items);
-		items.push_back(std::string("Properties"));
-		getClipboardEntries(false, items, disabled_items, flags);
-    }
-	else
-	{
-		items.push_back(std::string("Share"));
-		if (!canShare())
-		{
-			disabled_items.push_back(std::string("Share"));
-		}
-
-		addOpenRightClickMenuOption(items);
-		items.push_back(std::string("Properties"));
-
-		getClipboardEntries(true, items, disabled_items, flags);
-
-		items.push_back(std::string("Texture Separator"));
-		
-        if ((flags & ITEM_IN_MULTI_SELECTION) != 0)
-        {
-            items.push_back(std::string("Save Selected As"));
-        }
-        else
-        {
-            items.push_back(std::string("Save As"));
-            if (!canSaveTexture())
-            {
-                disabled_items.push_back(std::string("Save As"));
-            }
-        }
-
-	}
-	addLinkReplaceMenuOption(items, disabled_items);
-	hide_context_entries(menu, items, disabled_items);	
-}
-
-// virtual
-void LLTextureBridge::performAction(LLInventoryModel* model, std::string action)
-{
-	if ("save_as" == action)
-	{
-		LLPreviewTexture* preview_texture = LLFloaterReg::getTypedInstance<LLPreviewTexture>("preview_texture", mUUID);
-		if (preview_texture)
-		{
-			preview_texture->openToSave();
-			preview_texture->saveAs();
-		}
-	}
-    else if ("save_selected_as" == action)
-    {
-        openItem();
-        if (canSaveTexture())
-        {
-            LLPreviewTexture* preview_texture = LLFloaterReg::getTypedInstance<LLPreviewTexture>("preview_texture", mUUID);
-            if (preview_texture)
-            {
-                preview_texture->saveMultipleToFile(mFileName);
-            }
-        }
-        else
-        {
-            LL_WARNS() << "You don't have permission to save " << getName() << " to disk." << LL_ENDL;
-        }
-
-    }
-	else LLItemBridge::performAction(model, action);
-}
-
-// +=================================================+
-// |        LLSoundBridge                            |
-// +=================================================+
-
-void LLSoundBridge::openItem()
-{
-	const LLViewerInventoryItem* item = getItem();
-	if (item)
-	{
-		LLInvFVBridgeAction::doAction(item->getType(),mUUID,getInventoryModel());
-	}
-}
-
-void LLSoundBridge::openSoundPreview(void* which)
-{
-	LLSoundBridge *me = (LLSoundBridge *)which;
-	LLFloaterReg::showInstance("preview_sound", LLSD(me->mUUID), TAKE_FOCUS_YES);
-}
-
-void LLSoundBridge::buildContextMenu(LLMenuGL& menu, U32 flags)
-{
-	LL_DEBUGS() << "LLSoundBridge::buildContextMenu()" << LL_ENDL;
-	menuentry_vec_t items;
-	menuentry_vec_t disabled_items;
-
-    if (isMarketplaceListingsFolder())
-    {
-		addMarketplaceContextMenuOptions(flags, items, disabled_items);
-		items.push_back(std::string("Properties"));
-		getClipboardEntries(false, items, disabled_items, flags);
-    }
-	else
-	{
-		if (isItemInTrash())
-		{
-			addTrashContextMenuOptions(items, disabled_items);
-		}	
-		else
-		{
-			items.push_back(std::string("Share"));
-			if (!canShare())
-			{
-				disabled_items.push_back(std::string("Share"));
-			}
-			items.push_back(std::string("Sound Open"));
-			items.push_back(std::string("Properties"));
-
-			getClipboardEntries(true, items, disabled_items, flags);
-		}
-
-		items.push_back(std::string("Sound Separator"));
-		items.push_back(std::string("Sound Play"));
-	}
-
-	addLinkReplaceMenuOption(items, disabled_items);
-	hide_context_entries(menu, items, disabled_items);
-}
-
-void LLSoundBridge::performAction(LLInventoryModel* model, std::string action)
-{
-	if ("sound_play" == action)
-	{
-		LLViewerInventoryItem* item = getItem();
-		if(item)
-		{
-			send_sound_trigger(item->getAssetUUID(), SOUND_GAIN);
-		}
-	}
-	else if ("open" == action)
-	{
-		openSoundPreview((void*)this);
-	}
-	else LLItemBridge::performAction(model, action);
-}
-
-// +=================================================+
-// |        LLLandmarkBridge                         |
-// +=================================================+
-
-LLLandmarkBridge::LLLandmarkBridge(LLInventoryPanel* inventory, 
-								   LLFolderView* root,
-								   const LLUUID& uuid, 
-								   U32 flags/* = 0x00*/) :
-	LLItemBridge(inventory, root, uuid)
-{
-	mVisited = false;
-	if (flags & LLInventoryItemFlags::II_FLAGS_LANDMARK_VISITED)
-	{
-		mVisited = true;
-	}
-}
-
-LLUIImagePtr LLLandmarkBridge::getIcon() const
-{
-	return LLInventoryIcon::getIcon(LLAssetType::AT_LANDMARK, LLInventoryType::IT_LANDMARK, mVisited, false);
-}
-
-void LLLandmarkBridge::buildContextMenu(LLMenuGL& menu, U32 flags)
-{
-	menuentry_vec_t items;
-	menuentry_vec_t disabled_items;
-
-	LL_DEBUGS() << "LLLandmarkBridge::buildContextMenu()" << LL_ENDL;
-    if (isMarketplaceListingsFolder())
-    {
-		addMarketplaceContextMenuOptions(flags, items, disabled_items);
-		items.push_back(std::string("Properties"));
-		getClipboardEntries(false, items, disabled_items, flags);
-    }
-	else
-	{
-		if(isItemInTrash())
-		{
-			addTrashContextMenuOptions(items, disabled_items);
-		}	
-		else
-		{
-			items.push_back(std::string("Share"));
-			if (!canShare())
-			{
-				disabled_items.push_back(std::string("Share"));
-			}
-			items.push_back(std::string("Landmark Open"));
-			items.push_back(std::string("Properties"));
-
-			getClipboardEntries(true, items, disabled_items, flags);
-		}
-
-		items.push_back(std::string("Landmark Separator"));
-		items.push_back(std::string("url_copy"));
-		items.push_back(std::string("About Landmark"));
-		items.push_back(std::string("show_on_map"));
-	}
-
-	// Disable "About Landmark" menu item for
-	// multiple landmarks selected. Only one landmark
-	// info panel can be shown at a time.
-	if ((flags & FIRST_SELECTED_ITEM) == 0)
-	{
-		disabled_items.push_back(std::string("url_copy"));
-		disabled_items.push_back(std::string("About Landmark"));
-	}
-
-	addLinkReplaceMenuOption(items, disabled_items);
-	hide_context_entries(menu, items, disabled_items);
-}
-
-// Convenience function for the two functions below.
-void teleport_via_landmark(const LLUUID& asset_id)
-{
-	gAgent.teleportViaLandmark( asset_id );
-
-	// we now automatically track the landmark you're teleporting to
-	// because you'll probably arrive at a telehub instead
-	LLFloaterWorldMap* floater_world_map = LLFloaterWorldMap::getInstance();
-	if( floater_world_map )
-	{
-		floater_world_map->trackLandmark( asset_id );
-	}
-}
-
-// virtual
-void LLLandmarkBridge::performAction(LLInventoryModel* model, std::string action)
-{
-	if ("teleport" == action)
-	{
-		LLViewerInventoryItem* item = getItem();
-		if(item)
-		{
-			teleport_via_landmark(item->getAssetUUID());
-		}
-	}
-	else if ("about" == action)
-	{
-		LLViewerInventoryItem* item = getItem();
-		if(item)
-		{
-			LLSD key;
-			key["type"] = "landmark";
-			key["id"] = item->getUUID();
-
-			LLFloaterSidePanelContainer::showPanel("places", key);
-		}
-	}
-	else
-	{
-		LLItemBridge::performAction(model, action);
-	}
-}
-
-static bool open_landmark_callback(const LLSD& notification, const LLSD& response)
-{
-	S32 option = LLNotificationsUtil::getSelectedOption(notification, response);
-
-	LLUUID asset_id = notification["payload"]["asset_id"].asUUID();
-	if (option == 0)
-	{
-		teleport_via_landmark(asset_id);
-	}
-
-	return false;
-}
-static LLNotificationFunctorRegistration open_landmark_callback_reg("TeleportFromLandmark", open_landmark_callback);
-
-
-void LLLandmarkBridge::openItem()
-{
-	LLViewerInventoryItem* item = getItem();
-
-	if (item)
-	{
-		LLInvFVBridgeAction::doAction(item->getType(),mUUID,getInventoryModel());
-	}
-}
-
-
-// +=================================================+
-// |        LLCallingCardObserver                    |
-// +=================================================+
-class LLCallingCardObserver : public LLFriendObserver
-{
-public:
-	LLCallingCardObserver(LLCallingCardBridge* bridge) : mBridgep(bridge) {}
-	virtual ~LLCallingCardObserver() { mBridgep = NULL; }
-    virtual void changed(U32 mask)
-    {
-        if (mask & LLFriendObserver::ONLINE)
-        {
-            mBridgep->refreshFolderViewItem();
-            mBridgep->checkSearchBySuffixChanges();
-        }
-    }
-protected:
-	LLCallingCardBridge* mBridgep;
-};
-
-// +=================================================+
-// |        LLCallingCardBridge                      |
-// +=================================================+
-
-LLCallingCardBridge::LLCallingCardBridge(LLInventoryPanel* inventory, 
-										 LLFolderView* root,
-										 const LLUUID& uuid ) :
-	LLItemBridge(inventory, root, uuid)
-{
-    mObserver = new LLCallingCardObserver(this);
-    mCreatorUUID = getItem()->getCreatorUUID();
-    LLAvatarTracker::instance().addParticularFriendObserver(mCreatorUUID, mObserver);
-}
-
-LLCallingCardBridge::~LLCallingCardBridge()
-{
-    LLAvatarTracker::instance().removeParticularFriendObserver(mCreatorUUID, mObserver);
-
-    delete mObserver;
-}
-
-void LLCallingCardBridge::refreshFolderViewItem()
-{
-	LLInventoryPanel* panel = mInventoryPanel.get();
-	LLFolderViewItem* itemp = panel ? panel->getItemByID(mUUID) : NULL;
-	if (itemp)
-	{
-		itemp->refresh();
-	}
-}
-
-void LLCallingCardBridge::checkSearchBySuffixChanges()
-{
-	if (!mDisplayName.empty())
-	{
-		// changes in mDisplayName are processed by rename function and here it will be always same
-		// suffixes are also of fixed length, and we are processing change of one at a time,
-		// so it should be safe to use length (note: mSearchableName is capitalized)
-		S32 old_length = mSearchableName.length();
-		S32 new_length = mDisplayName.length() + getLabelSuffix().length();
-		if (old_length == new_length)
-		{
-			return;
-		}
-		mSearchableName.assign(mDisplayName);
-		mSearchableName.append(getLabelSuffix());
-		LLStringUtil::toUpper(mSearchableName);
-		if (new_length<old_length)
-		{
-			LLInventoryFilter* filter = getInventoryFilter();
-			if (filter && mPassedFilter && mSearchableName.find(filter->getFilterSubString()) == std::string::npos)
-			{
-				// string no longer contains substring 
-				// we either have to update all parents manually or restart filter.
-				// dirtyFilter will not work here due to obsolete descendants' generations 
-				getInventoryFilter()->setModified(LLFolderViewFilter::FILTER_MORE_RESTRICTIVE);
-			}
-		}
-		else
-		{
-			if (getInventoryFilter())
-			{
-				// mSearchableName became longer, we gained additional suffix and need to repeat filter check.
-				dirtyFilter();
-			}
-		}
-	}
-}
-
-// virtual
-void LLCallingCardBridge::performAction(LLInventoryModel* model, std::string action)
-{
-	if ("begin_im" == action)
-	{
-		LLViewerInventoryItem *item = getItem();
-		if (item && (item->getCreatorUUID() != gAgent.getID()) &&
-			(!item->getCreatorUUID().isNull()))
-		{
-			std::string callingcard_name = LLCacheName::getDefaultName();
-			LLAvatarName av_name;
-			if (LLAvatarNameCache::get(item->getCreatorUUID(), &av_name))
-			{
-				callingcard_name = av_name.getCompleteName();
-			}
-			LLUUID session_id = gIMMgr->addSession(callingcard_name, IM_NOTHING_SPECIAL, item->getCreatorUUID());
-			if (session_id != LLUUID::null)
-			{
-				LLFloaterIMContainer::getInstance()->showConversation(session_id);
-			}
-		}
-	}
-	else if ("lure" == action)
-	{
-		LLViewerInventoryItem *item = getItem();
-		if (item && (item->getCreatorUUID() != gAgent.getID()) &&
-			(!item->getCreatorUUID().isNull()))
-		{
-			LLAvatarActions::offerTeleport(item->getCreatorUUID());
-		}
-	}
-	else if ("request_lure" == action)
-	{
-		LLViewerInventoryItem *item = getItem();
-		if (item && (item->getCreatorUUID() != gAgent.getID()) &&
-			(!item->getCreatorUUID().isNull()))
-		{
-			LLAvatarActions::teleportRequest(item->getCreatorUUID());
-		}
-	}
-
-	else LLItemBridge::performAction(model, action);
-}
-
-LLUIImagePtr LLCallingCardBridge::getIcon() const
-{
-	bool online = false;
-	LLViewerInventoryItem* item = getItem();
-	if(item)
-	{
-		online = LLAvatarTracker::instance().isBuddyOnline(item->getCreatorUUID());
-	}
-	return LLInventoryIcon::getIcon(LLAssetType::AT_CALLINGCARD, LLInventoryType::IT_CALLINGCARD, online, false);
-}
-
-std::string LLCallingCardBridge::getLabelSuffix() const
-{
-	LLViewerInventoryItem* item = getItem();
-	if( item && LLAvatarTracker::instance().isBuddyOnline(item->getCreatorUUID()) )
-	{
-		return LLItemBridge::getLabelSuffix() + "  online";
-	}
-	else
-	{
-		return LLItemBridge::getLabelSuffix();
-	}
-}
-
-void LLCallingCardBridge::openItem()
-{
-	LLViewerInventoryItem* item = getItem();
-
-	if (item)
-	{
-		LLInvFVBridgeAction::doAction(item->getType(),mUUID,getInventoryModel());
-	}
-/*
-  LLViewerInventoryItem* item = getItem();
-  if(item && !item->getCreatorUUID().isNull())
-  {
-  LLAvatarActions::showProfile(item->getCreatorUUID());
-  }
-*/
-}
-
-void LLCallingCardBridge::buildContextMenu(LLMenuGL& menu, U32 flags)
-{
-	LL_DEBUGS() << "LLCallingCardBridge::buildContextMenu()" << LL_ENDL;
-	menuentry_vec_t items;
-	menuentry_vec_t disabled_items;
-
-	if(isItemInTrash())
-	{
-		addTrashContextMenuOptions(items, disabled_items);
-	}	
-    else if (isMarketplaceListingsFolder())
-    {
-		addMarketplaceContextMenuOptions(flags, items, disabled_items);
-		items.push_back(std::string("Properties"));
-		getClipboardEntries(false, items, disabled_items, flags);
-    }
-	else
-	{
-		items.push_back(std::string("Share"));
-		if (!canShare())
-		{
-			disabled_items.push_back(std::string("Share"));
-		}
-		if ((flags & FIRST_SELECTED_ITEM) == 0)
-		{
-		disabled_items.push_back(std::string("Open"));
-		}
-		addOpenRightClickMenuOption(items);
-		items.push_back(std::string("Properties"));
-
-		getClipboardEntries(true, items, disabled_items, flags);
-
-		LLInventoryItem* item = getItem();
-		bool good_card = (item
-						  && (LLUUID::null != item->getCreatorUUID())
-						  && (item->getCreatorUUID() != gAgent.getID()));
-		bool user_online = false;
-		if (item)
-		{
-			user_online = (LLAvatarTracker::instance().isBuddyOnline(item->getCreatorUUID()));
-		}
-		items.push_back(std::string("Send Instant Message Separator"));
-		items.push_back(std::string("Send Instant Message"));
-		items.push_back(std::string("Offer Teleport..."));
-		items.push_back(std::string("Request Teleport..."));
-		items.push_back(std::string("Conference Chat"));
-
-		if (!good_card)
-		{
-			disabled_items.push_back(std::string("Send Instant Message"));
-		}
-		if (!good_card || !user_online)
-		{
-			disabled_items.push_back(std::string("Offer Teleport..."));
-			disabled_items.push_back(std::string("Request Teleport..."));
-			disabled_items.push_back(std::string("Conference Chat"));
-		}
-	}
-	addLinkReplaceMenuOption(items, disabled_items);
-	hide_context_entries(menu, items, disabled_items);
-}
-
-bool LLCallingCardBridge::dragOrDrop(MASK mask, bool drop,
-									 EDragAndDropType cargo_type,
-									 void* cargo_data,
-									 std::string& tooltip_msg)
-{
-	LLViewerInventoryItem* item = getItem();
-	bool rv = false;
-	if(item)
-	{
-		// check the type
-		switch(cargo_type)
-		{
-			case DAD_TEXTURE:
-			case DAD_SOUND:
-			case DAD_LANDMARK:
-			case DAD_SCRIPT:
-			case DAD_CLOTHING:
-			case DAD_OBJECT:
-			case DAD_NOTECARD:
-			case DAD_BODYPART:
-			case DAD_ANIMATION:
-			case DAD_GESTURE:
-			case DAD_MESH:
-            case DAD_SETTINGS:
-            case DAD_MATERIAL:
-			{
-				LLInventoryItem* inv_item = (LLInventoryItem*)cargo_data;
-				const LLPermissions& perm = inv_item->getPermissions();
-				if(gInventory.getItem(inv_item->getUUID())
-				   && perm.allowOperationBy(PERM_TRANSFER, gAgent.getID()))
-				{
-					rv = true;
-					if(drop)
-					{
-						LLGiveInventory::doGiveInventoryItem(item->getCreatorUUID(),
-														 (LLInventoryItem*)cargo_data);
-					}
-				}
-				else
-				{
-					// It's not in the user's inventory (it's probably in
-					// an object's contents), so disallow dragging it here.
-					// You can't give something you don't yet have.
-					rv = false;
-				}
-				break;
-			}
-			case DAD_CATEGORY:
-			{
-				LLInventoryCategory* inv_cat = (LLInventoryCategory*)cargo_data;
-				if( gInventory.getCategory( inv_cat->getUUID() ) )
-				{
-					rv = true;
-					if(drop)
-					{
-						LLGiveInventory::doGiveInventoryCategory(
-							item->getCreatorUUID(),
-							inv_cat);
-					}
-				}
-				else
-				{
-					// It's not in the user's inventory (it's probably in
-					// an object's contents), so disallow dragging it here.
-					// You can't give something you don't yet have.
-					rv = false;
-				}
-				break;
-			}
-			default:
-				break;
-		}
-	}
-	return rv;
-}
-
-// +=================================================+
-// |        LLNotecardBridge                         |
-// +=================================================+
-
-void LLNotecardBridge::openItem()
-{
-	LLViewerInventoryItem* item = getItem();
-	if (item)
-	{
-		LLInvFVBridgeAction::doAction(item->getType(),mUUID,getInventoryModel());
-	}
-}
-
-void LLNotecardBridge::buildContextMenu(LLMenuGL& menu, U32 flags)
-{
-	LL_DEBUGS() << "LLNotecardBridge::buildContextMenu()" << LL_ENDL;
-    
-    if (isMarketplaceListingsFolder())
-    {
-        menuentry_vec_t items;
-        menuentry_vec_t disabled_items;
-		addMarketplaceContextMenuOptions(flags, items, disabled_items);
-		items.push_back(std::string("Properties"));
-		getClipboardEntries(false, items, disabled_items, flags);
-        hide_context_entries(menu, items, disabled_items);
-    }
-	else
-	{
-        LLItemBridge::buildContextMenu(menu, flags);
-    }
-}
-
-// +=================================================+
-// |        LLGestureBridge                          |
-// +=================================================+
-
-LLFontGL::StyleFlags LLGestureBridge::getLabelStyle() const
-{
-	if( LLGestureMgr::instance().isGestureActive(mUUID) )
-	{
-		return LLFontGL::BOLD;
-	}
-	else
-	{
-		return LLFontGL::NORMAL;
-	}
-}
-
-std::string LLGestureBridge::getLabelSuffix() const
-{
-	if( LLGestureMgr::instance().isGestureActive(mUUID) )
-	{
-		LLStringUtil::format_map_t args;
-		args["[GESLABEL]"] =  LLItemBridge::getLabelSuffix();
-		return  LLTrans::getString("ActiveGesture", args);
-	}
-	else
-	{
-		return LLItemBridge::getLabelSuffix();
-	}
-}
-
-// virtual
-void LLGestureBridge::performAction(LLInventoryModel* model, std::string action)
-{
-	if (isAddAction(action))
-	{
-		LLGestureMgr::instance().activateGesture(mUUID);
-
-		LLViewerInventoryItem* item = gInventory.getItem(mUUID);
-		if (!item) return;
-
-		// Since we just changed the suffix to indicate (active)
-		// the server doesn't need to know, just the viewer.
-		gInventory.updateItem(item);
-		gInventory.notifyObservers();
-	}
-	else if ("deactivate" == action || isRemoveAction(action))
-	{
-		LLGestureMgr::instance().deactivateGesture(mUUID);
-
-		LLViewerInventoryItem* item = gInventory.getItem(mUUID);
-		if (!item) return;
-
-		// Since we just changed the suffix to indicate (active)
-		// the server doesn't need to know, just the viewer.
-		gInventory.updateItem(item);
-		gInventory.notifyObservers();
-	}
-	else if("play" == action)
-	{
-		if(!LLGestureMgr::instance().isGestureActive(mUUID))
-		{
-			// we need to inform server about gesture activating to be consistent with LLPreviewGesture and  LLGestureComboList.
-			bool inform_server = true;
-			bool deactivate_similar = false;
-			LLGestureMgr::instance().setGestureLoadedCallback(mUUID, boost::bind(&LLGestureBridge::playGesture, mUUID));
-			LLViewerInventoryItem* item = gInventory.getItem(mUUID);
-			llassert(item);
-			if (item)
-			{
-				LLGestureMgr::instance().activateGestureWithAsset(mUUID, item->getAssetUUID(), inform_server, deactivate_similar);
-			}
-		}
-		else
-		{
-			playGesture(mUUID);
-		}
-	}
-	else LLItemBridge::performAction(model, action);
-}
-
-void LLGestureBridge::openItem()
-{
-	LLViewerInventoryItem* item = getItem();
-
-	if (item)
-	{
-		LLInvFVBridgeAction::doAction(item->getType(),mUUID,getInventoryModel());
-	}
-/*
-  LLViewerInventoryItem* item = getItem();
-  if (item)
-  {
-  LLPreviewGesture* preview = LLPreviewGesture::show(mUUID, LLUUID::null);
-  preview->setFocus(true);
-  }
-*/
-}
-
-bool LLGestureBridge::removeItem()
-{
-	// Grab class information locally since *this may be deleted
-	// within this function.  Not a great pattern...
-	const LLInventoryModel* model = getInventoryModel();
-	if(!model)
-	{
-		return false;
-	}
-	const LLUUID item_id = mUUID;
-	
-	// This will also force close the preview window, if it exists.
-	// This may actually delete *this, if mUUID is in the COF.
-	LLGestureMgr::instance().deactivateGesture(item_id);
-	
-	// If deactivateGesture deleted *this, then return out immediately.
-	if (!model->getObject(item_id))
-	{
-		return true;
-	}
-
-	return LLItemBridge::removeItem();
-}
-
-void LLGestureBridge::buildContextMenu(LLMenuGL& menu, U32 flags)
-{
-	LL_DEBUGS() << "LLGestureBridge::buildContextMenu()" << LL_ENDL;
-	menuentry_vec_t items;
-	menuentry_vec_t disabled_items;
-	if(isItemInTrash())
-	{
-		addTrashContextMenuOptions(items, disabled_items);
-	}
-    else if (isMarketplaceListingsFolder())
-    {
-		addMarketplaceContextMenuOptions(flags, items, disabled_items);
-		items.push_back(std::string("Properties"));
-		getClipboardEntries(false, items, disabled_items, flags);
-    }
-	else
-	{
-		items.push_back(std::string("Share"));
-		if (!canShare())
-		{
-			disabled_items.push_back(std::string("Share"));
-		}
-
-		addOpenRightClickMenuOption(items);
-		items.push_back(std::string("Properties"));
-
-		getClipboardEntries(true, items, disabled_items, flags);
-
-		items.push_back(std::string("Gesture Separator"));
-		if (LLGestureMgr::instance().isGestureActive(getUUID()))
-		{
-			items.push_back(std::string("Deactivate"));
-		}
-		else
-		{
-			items.push_back(std::string("Activate"));
-		}
-        items.push_back(std::string("PlayGesture"));
-	}
-	addLinkReplaceMenuOption(items, disabled_items);
-	hide_context_entries(menu, items, disabled_items);
-}
-
-// static
-void LLGestureBridge::playGesture(const LLUUID& item_id)
-{
-	if (LLGestureMgr::instance().isGesturePlaying(item_id))
-	{
-		LLGestureMgr::instance().stopGesture(item_id);
-	}
-	else
-	{
-		LLGestureMgr::instance().playGesture(item_id);
-	}
-}
-
-
-// +=================================================+
-// |        LLAnimationBridge                        |
-// +=================================================+
-
-void LLAnimationBridge::buildContextMenu(LLMenuGL& menu, U32 flags)
-{
-	menuentry_vec_t items;
-	menuentry_vec_t disabled_items;
-
-	LL_DEBUGS() << "LLAnimationBridge::buildContextMenu()" << LL_ENDL;
-    if (isMarketplaceListingsFolder())
-    {
-		addMarketplaceContextMenuOptions(flags, items, disabled_items);
-		items.push_back(std::string("Properties"));
-		getClipboardEntries(false, items, disabled_items, flags);
-    }
-	else
-	{
-		if(isItemInTrash())
-		{
-			addTrashContextMenuOptions(items, disabled_items);
-		}	
-		else
-		{
-			items.push_back(std::string("Share"));
-			if (!canShare())
-			{
-				disabled_items.push_back(std::string("Share"));
-			}
-			items.push_back(std::string("Animation Open"));
-			items.push_back(std::string("Properties"));
-
-			getClipboardEntries(true, items, disabled_items, flags);
-		}
-
-		items.push_back(std::string("Animation Separator"));
-		items.push_back(std::string("Animation Play"));
-		items.push_back(std::string("Animation Audition"));
-	}
-
-	addLinkReplaceMenuOption(items, disabled_items);
-	hide_context_entries(menu, items, disabled_items);
-}
-
-// virtual
-void LLAnimationBridge::performAction(LLInventoryModel* model, std::string action)
-{
-	if ((action == "playworld") || (action == "playlocal"))
-	{
-		if (getItem())
-		{
-			LLSD::String activate = "NONE";
-			if ("playworld" == action) activate = "Inworld";
-			if ("playlocal" == action) activate = "Locally";
-
-			LLPreviewAnim* preview = LLFloaterReg::showTypedInstance<LLPreviewAnim>("preview_anim", LLSD(mUUID));
-			if (preview)
-			{
-				preview->play(activate);
-			}
-		}
-	}
-	else
-	{
-		LLItemBridge::performAction(model, action);
-	}
-}
-
-void LLAnimationBridge::openItem()
-{
-	LLViewerInventoryItem* item = getItem();
-
-	if (item)
-	{
-		LLInvFVBridgeAction::doAction(item->getType(),mUUID,getInventoryModel());
-	}
-/*
-  LLViewerInventoryItem* item = getItem();
-  if (item)
-  {
-  LLFloaterReg::showInstance("preview_anim", LLSD(mUUID), TAKE_FOCUS_YES);
-  }
-*/
-}
-
-// +=================================================+
-// |        LLObjectBridge                           |
-// +=================================================+
-
-// static
-LLUUID LLObjectBridge::sContextMenuItemID;
-
-LLObjectBridge::LLObjectBridge(LLInventoryPanel* inventory, 
-							   LLFolderView* root,
-							   const LLUUID& uuid, 
-							   LLInventoryType::EType type, 
-							   U32 flags) :
-	LLItemBridge(inventory, root, uuid)
-{
-	mAttachPt = (flags & 0xff); // low bye of inventory flags
-	mIsMultiObject = is_flag_set(flags, LLInventoryItemFlags::II_FLAGS_OBJECT_HAS_MULTIPLE_ITEMS);
-	mInvType = type;
-}
-
-LLUIImagePtr LLObjectBridge::getIcon() const
-{
-	return LLInventoryIcon::getIcon(LLAssetType::AT_OBJECT, mInvType, mAttachPt, mIsMultiObject);
-}
-
-LLInventoryObject* LLObjectBridge::getObject() const
-{
-	LLInventoryObject* object = NULL;
-	LLInventoryModel* model = getInventoryModel();
-	if(model)
-	{
-		object = (LLInventoryObject*)model->getObject(mUUID);
-	}
-	return object;
-}
-
-// virtual
-void LLObjectBridge::performAction(LLInventoryModel* model, std::string action)
-{
-	if (isAddAction(action))
-	{
-		LLUUID object_id = mUUID;
-		LLViewerInventoryItem* item;
-		item = (LLViewerInventoryItem*)gInventory.getItem(object_id);
-		if(item && gInventory.isObjectDescendentOf(object_id, gInventory.getRootFolderID()))
-		{
-			rez_attachment(item, NULL, true); // Replace if "Wear"ing.
-		}
-		else if(item && item->isFinished())
-		{
-			// must be in library. copy it to our inventory and put it on.
-			LLPointer<LLInventoryCallback> cb = new LLBoostFuncInventoryCallback(boost::bind(rez_attachment_cb, _1, (LLViewerJointAttachment*)0));
-			copy_inventory_item(
-				gAgent.getID(),
-				item->getPermissions().getOwner(),
-				item->getUUID(),
-				LLUUID::null,
-				std::string(),
-				cb);
-		}
-		gFocusMgr.setKeyboardFocus(NULL);
-	}
-	else if ("wear_add" == action)
-	{
-		LLAppearanceMgr::instance().wearItemOnAvatar(mUUID, true, false); // Don't replace if adding.
-	}
-	else if ("touch" == action)
-	{
-		handle_attachment_touch(mUUID);
-	}
-	else if ("edit" == action)
-	{
-		handle_attachment_edit(mUUID);
-	}
-	else if (isRemoveAction(action))
-	{
-		LLAppearanceMgr::instance().removeItemFromAvatar(mUUID);
-	}
-	else LLItemBridge::performAction(model, action);
-}
-
-void LLObjectBridge::openItem()
-{
-	// object double-click action is to wear/unwear object
-	performAction(getInventoryModel(),
-		      get_is_item_worn(mUUID) ? "detach" : "attach");
-}
-
-std::string LLObjectBridge::getLabelSuffix() const
-{
-	if (get_is_item_worn(mUUID))
-	{
-		if (!isAgentAvatarValid()) // Error condition, can't figure out attach point
-		{
-			return LLItemBridge::getLabelSuffix() + LLTrans::getString("worn");
-		}
-		std::string attachment_point_name;
-		if (gAgentAvatarp->getAttachedPointName(mUUID, attachment_point_name))
-		{
-			LLStringUtil::format_map_t args;
-			args["[ATTACHMENT_POINT]"] =  LLTrans::getString(attachment_point_name);
-
-			return LLItemBridge::getLabelSuffix() + LLTrans::getString("WornOnAttachmentPoint", args);
-		}
-		else
-		{
-			LLStringUtil::format_map_t args;
-			args["[ATTACHMENT_ERROR]"] =  LLTrans::getString(attachment_point_name);
-			return LLItemBridge::getLabelSuffix() + LLTrans::getString("AttachmentErrorMessage", args);
-		}
-	}
-	return LLItemBridge::getLabelSuffix();
-}
-
-void rez_attachment(LLViewerInventoryItem* item, LLViewerJointAttachment* attachment, bool replace)
-{
-	const LLUUID& item_id = item->getLinkedUUID();
-
-	// Check for duplicate request.
-	if (isAgentAvatarValid() &&
-		gAgentAvatarp->isWearingAttachment(item_id))
-	{
-		LL_WARNS() << "ATT duplicate attachment request, ignoring" << LL_ENDL;
-		return;
-	}
-
-	S32 attach_pt = 0;
-	if (isAgentAvatarValid() && attachment)
-	{
-		for (LLVOAvatar::attachment_map_t::iterator iter = gAgentAvatarp->mAttachmentPoints.begin();
-			 iter != gAgentAvatarp->mAttachmentPoints.end(); ++iter)
-		{
-			if (iter->second == attachment)
-			{
-				attach_pt = iter->first;
-				break;
-			}
-		}
-	}
-
-	LLSD payload;
-	payload["item_id"] = item_id; // Wear the base object in case this is a link.
-	payload["attachment_point"] = attach_pt;
-	payload["is_add"] = !replace;
-
-	if (replace &&
-		(attachment && attachment->getNumObjects() > 0))
-	{
-		LLNotificationsUtil::add("ReplaceAttachment", LLSD(), payload, confirm_attachment_rez);
-	}
-	else
-	{
-		LLNotifications::instance().forceResponse(LLNotification::Params("ReplaceAttachment").payload(payload), 0/*YES*/);
-	}
-}
-
-bool confirm_attachment_rez(const LLSD& notification, const LLSD& response)
-{
-	if (!gAgentAvatarp->canAttachMoreObjects())
-	{
-		LLSD args;
-		args["MAX_ATTACHMENTS"] = llformat("%d", gAgentAvatarp->getMaxAttachments());
-		LLNotificationsUtil::add("MaxAttachmentsOnOutfit", args);
-		return false;
-	}
-
-	S32 option = LLNotificationsUtil::getSelectedOption(notification, response);
-	if (option == 0/*YES*/)
-	{
-		LLUUID item_id = notification["payload"]["item_id"].asUUID();
-		LLViewerInventoryItem* itemp = gInventory.getItem(item_id);
-
-		if (itemp)
-		{
-			// Queue up attachments to be sent in next idle tick, this way the
-			// attachments are batched up all into one message versus each attachment
-			// being sent in its own separate attachments message.
-			U8 attachment_pt = notification["payload"]["attachment_point"].asInteger();
-			bool is_add = notification["payload"]["is_add"].asBoolean();
-
-			LL_DEBUGS("Avatar") << "ATT calling addAttachmentRequest " << (itemp ? itemp->getName() : "UNKNOWN") << " id " << item_id << LL_ENDL;
-			LLAttachmentsMgr::instance().addAttachmentRequest(item_id, attachment_pt, is_add);
-		}
-	}
-	return false;
-}
-static LLNotificationFunctorRegistration confirm_replace_attachment_rez_reg("ReplaceAttachment", confirm_attachment_rez);
-
-void LLObjectBridge::buildContextMenu(LLMenuGL& menu, U32 flags)
-{
-	menuentry_vec_t items;
-	menuentry_vec_t disabled_items;
-	if(isItemInTrash())
-	{
-		addTrashContextMenuOptions(items, disabled_items);
-	}	
-    else if (isMarketplaceListingsFolder())
-    {
-		addMarketplaceContextMenuOptions(flags, items, disabled_items);
-		items.push_back(std::string("Properties"));
-		getClipboardEntries(false, items, disabled_items, flags);
-    }
-	else
-	{
-		items.push_back(std::string("Share"));
-		if (!canShare())
-		{
-			disabled_items.push_back(std::string("Share"));
-		}
-
-		items.push_back(std::string("Properties"));
-
-		getClipboardEntries(true, items, disabled_items, flags);
-
-		LLObjectBridge::sContextMenuItemID = mUUID;
-
-		LLInventoryItem *item = getItem();
-		if(item)
-		{
-			if (!isAgentAvatarValid()) return;
-
-			if( get_is_item_worn( mUUID ) )
-			{
-				items.push_back(std::string("Wearable And Object Separator"));
-
-				items.push_back(std::string("Attachment Touch"));
-				if ( ((flags & FIRST_SELECTED_ITEM) == 0) || !enable_attachment_touch(mUUID) )
-				{
-					disabled_items.push_back(std::string("Attachment Touch"));
-				}
-
-				items.push_back(std::string("Wearable Edit"));
-				if ( ((flags & FIRST_SELECTED_ITEM) == 0) || !get_is_item_editable(mUUID) )
-				{
-					disabled_items.push_back(std::string("Wearable Edit"));
-				}
-
-				items.push_back(std::string("Detach From Yourself"));
-			}
-			else if (!isItemInTrash() && !isLinkedObjectInTrash() && !isLinkedObjectMissing() && !isCOFFolder())
-			{
-				items.push_back(std::string("Wearable And Object Separator"));
-				items.push_back(std::string("Wearable And Object Wear"));
-				items.push_back(std::string("Wearable Add"));
-				items.push_back(std::string("Attach To"));
-				items.push_back(std::string("Attach To HUD"));
-				// commented out for DEV-32347
-				//items.push_back(std::string("Restore to Last Position"));
-
-				if (!gAgentAvatarp->canAttachMoreObjects())
-				{
-					disabled_items.push_back(std::string("Wearable And Object Wear"));
-					disabled_items.push_back(std::string("Wearable Add"));
-					disabled_items.push_back(std::string("Attach To"));
-					disabled_items.push_back(std::string("Attach To HUD"));
-				}
-				LLMenuGL* attach_menu = menu.findChildMenuByName("Attach To", true);
-				LLMenuGL* attach_hud_menu = menu.findChildMenuByName("Attach To HUD", true);
-				if (attach_menu
-					&& (attach_menu->getChildCount() == 0)
-					&& attach_hud_menu
-					&& (attach_hud_menu->getChildCount() == 0)
-					&& isAgentAvatarValid())
-				{
-					for (LLVOAvatar::attachment_map_t::iterator iter = gAgentAvatarp->mAttachmentPoints.begin();
-						 iter != gAgentAvatarp->mAttachmentPoints.end(); )
-					{
-						LLVOAvatar::attachment_map_t::iterator curiter = iter++;
-						LLViewerJointAttachment* attachment = curiter->second;
-						LLMenuItemCallGL::Params p;
-						std::string submenu_name = attachment->getName();
-						if (LLTrans::getString(submenu_name) != "")
-						{
-						    p.name = (" ")+LLTrans::getString(submenu_name)+" ";
-						}
-						else
-						{
-							p.name = submenu_name;
-						}
-						LLSD cbparams;
-						cbparams["index"] = curiter->first;
-						cbparams["label"] = p.name;
-						p.on_click.function_name = "Inventory.AttachObject";
-						p.on_click.parameter = LLSD(attachment->getName());
-						p.on_enable.function_name = "Attachment.Label";
-						p.on_enable.parameter = cbparams;
-						LLView* parent = attachment->getIsHUDAttachment() ? attach_hud_menu : attach_menu;
-						LLUICtrlFactory::create<LLMenuItemCallGL>(p, parent);
-						items.push_back(p.name);
-					}
-				}
-			}
-		}
-	}
-	addLinkReplaceMenuOption(items, disabled_items);
-	hide_context_entries(menu, items, disabled_items);
-}
-
-bool LLObjectBridge::renameItem(const std::string& new_name)
-{
-	if(!isItemRenameable())
-		return false;
-	LLPreview::dirty(mUUID);
-	LLInventoryModel* model = getInventoryModel();
-	if(!model)
-		return false;
-	LLViewerInventoryItem* item = getItem();
-	if(item && (item->getName() != new_name))
-	{
-		LLPointer<LLViewerInventoryItem> new_item = new LLViewerInventoryItem(item);
-		new_item->rename(new_name);
-		new_item->updateServer(false);
-		model->updateItem(new_item);
-		model->notifyObservers();
-		buildDisplayName();
-
-		if (isAgentAvatarValid())
-		{
-			LLViewerObject* obj = gAgentAvatarp->getWornAttachment( item->getUUID() );
-			if(obj)
-			{
-				LLSelectMgr::getInstance()->deselectAll();
-				LLSelectMgr::getInstance()->addAsIndividual( obj, SELECT_ALL_TES, false );
-				LLSelectMgr::getInstance()->selectionSetObjectName( new_name );
-				LLSelectMgr::getInstance()->deselectAll();
-			}
-		}
-	}
-	// return false because we either notified observers (& therefore
-	// rebuilt) or we didn't update.
-	return false;
-}
-
-// +=================================================+
-// |        LLLSLTextBridge                          |
-// +=================================================+
-
-void LLLSLTextBridge::openItem()
-{
-	LLViewerInventoryItem* item = getItem();
-
-	if (item)
-	{
-		LLInvFVBridgeAction::doAction(item->getType(),mUUID,getInventoryModel());
-	}
-}
-
-// +=================================================+
-// |        LLWearableBridge                         |
-// +=================================================+
-
-LLWearableBridge::LLWearableBridge(LLInventoryPanel* inventory, 
-								   LLFolderView* root, 
-								   const LLUUID& uuid, 
-								   LLAssetType::EType asset_type, 
-								   LLInventoryType::EType inv_type, 
-								   LLWearableType::EType  wearable_type) :
-	LLItemBridge(inventory, root, uuid),
-	mAssetType( asset_type ),
-	mWearableType(wearable_type)
-{
-	mInvType = inv_type;
-}
-
-bool LLWearableBridge::renameItem(const std::string& new_name)
-{
-	if (get_is_item_worn(mUUID))
-	{
-		gAgentWearables.setWearableName( mUUID, new_name );
-	}
-	return LLItemBridge::renameItem(new_name);
-}
-
-std::string LLWearableBridge::getLabelSuffix() const
-{
-	if (get_is_item_worn(mUUID))
-	{
-		// e.g. "(worn)" 
-		return LLItemBridge::getLabelSuffix() + LLTrans::getString("worn");
-	}
-	else
-	{
-		return LLItemBridge::getLabelSuffix();
-	}
-}
-
-LLUIImagePtr LLWearableBridge::getIcon() const
-{
-	return LLInventoryIcon::getIcon(mAssetType, mInvType, mWearableType, false);
-}
-
-// virtual
-void LLWearableBridge::performAction(LLInventoryModel* model, std::string action)
-{
-	if (isAddAction(action))
-	{
-		wearOnAvatar();
-	}
-	else if ("wear_add" == action)
-	{
-		wearAddOnAvatar();
-	}
-	else if ("edit" == action)
-	{
-		editOnAvatar();
-		return;
-	}
-	else if (isRemoveAction(action))
-	{
-		removeFromAvatar();
-		return;
-	}
-	else LLItemBridge::performAction(model, action);
-}
-
-void LLWearableBridge::openItem()
-{
-	performAction(getInventoryModel(),
-			      get_is_item_worn(mUUID) ? "take_off" : "wear");
-}
-
-void LLWearableBridge::buildContextMenu(LLMenuGL& menu, U32 flags)
-{
-	LL_DEBUGS() << "LLWearableBridge::buildContextMenu()" << LL_ENDL;
-	menuentry_vec_t items;
-	menuentry_vec_t disabled_items;
-	if(isItemInTrash())
-	{
-		addTrashContextMenuOptions(items, disabled_items);
-	}
-    else if (isMarketplaceListingsFolder())
-    {
-		addMarketplaceContextMenuOptions(flags, items, disabled_items);
-		items.push_back(std::string("Properties"));
-		getClipboardEntries(false, items, disabled_items, flags);
-    }
-	else
-	{	// FWIW, it looks like SUPPRESS_OPEN_ITEM is not set anywhere
-		bool can_open = ((flags & SUPPRESS_OPEN_ITEM) != SUPPRESS_OPEN_ITEM);
-
-		// If we have clothing, don't add "Open" as it's the same action as "Wear"   SL-18976
-		LLViewerInventoryItem* item = getItem();
-		if (can_open && item)
-		{
-			can_open = (item->getType() != LLAssetType::AT_CLOTHING) &&
-				(item->getType() != LLAssetType::AT_BODYPART);
-		}
-		if (isLinkedObjectMissing())
-		{
-			can_open = false;
-		}
-		items.push_back(std::string("Share"));
-		if (!canShare())
-		{
-			disabled_items.push_back(std::string("Share"));
-		}
-		
-		if (can_open)
-		{
-			addOpenRightClickMenuOption(items);
-		}
-		else
-		{
-			disabled_items.push_back(std::string("Open"));
-			disabled_items.push_back(std::string("Open Original"));
-		}
-
-		items.push_back(std::string("Properties"));
-
-		getClipboardEntries(true, items, disabled_items, flags);
-
-		items.push_back(std::string("Wearable And Object Separator"));
-		items.push_back(std::string("Wearable Edit"));
-
-		if (((flags & FIRST_SELECTED_ITEM) == 0) || (item && !gAgentWearables.isWearableModifiable(item->getUUID())))
-		{
-			disabled_items.push_back(std::string("Wearable Edit"));
-		}
-		// Don't allow items to be worn if their baseobj is in the trash.
-		if (isLinkedObjectInTrash() || isLinkedObjectMissing() || isCOFFolder())
-		{
-			disabled_items.push_back(std::string("Wearable And Object Wear"));
-			disabled_items.push_back(std::string("Wearable Add"));
-			disabled_items.push_back(std::string("Wearable Edit"));
-		}
-
-		// Disable wear and take off based on whether the item is worn.
-		if(item)
-		{
-			switch (item->getType())
-			{
-				case LLAssetType::AT_CLOTHING:
-					items.push_back(std::string("Take Off"));
-					// Fallthrough since clothing and bodypart share wear options
-				case LLAssetType::AT_BODYPART:
-					if (get_is_item_worn(item->getUUID()))
-					{
-						disabled_items.push_back(std::string("Wearable And Object Wear"));
-						disabled_items.push_back(std::string("Wearable Add"));
-					}
-					else
-					{
-						items.push_back(std::string("Wearable And Object Wear"));
-						disabled_items.push_back(std::string("Take Off"));
-						disabled_items.push_back(std::string("Wearable Edit"));
-					}
-
-					if (LLWearableType::getInstance()->getAllowMultiwear(mWearableType))
-					{
-						items.push_back(std::string("Wearable Add"));
-						if (!gAgentWearables.canAddWearable(mWearableType))
-						{
-							disabled_items.push_back(std::string("Wearable Add"));
-						}
-					}
-					break;
-				default:
-					break;
-			}
-		}
-	}
-	addLinkReplaceMenuOption(items, disabled_items);
-	hide_context_entries(menu, items, disabled_items);
-}
-
-// Called from menus
-// static
-bool LLWearableBridge::canWearOnAvatar(void* user_data)
-{
-	LLWearableBridge* self = (LLWearableBridge*)user_data;
-	if(!self) return false;
-	if(!self->isAgentInventory())
-	{
-		LLViewerInventoryItem* item = (LLViewerInventoryItem*)self->getItem();
-		if(!item || !item->isFinished()) return false;
-	}
-	return (!get_is_item_worn(self->mUUID));
-}
-
-// Called from menus
-// static
-void LLWearableBridge::onWearOnAvatar(void* user_data)
-{
-	LLWearableBridge* self = (LLWearableBridge*)user_data;
-	if(!self) return;
-	self->wearOnAvatar();
-}
-
-void LLWearableBridge::wearOnAvatar()
-{
-	// TODO: investigate wearables may not be loaded at this point EXT-8231
-
-	LLViewerInventoryItem* item = getItem();
-	if(item)
-	{
-		LLAppearanceMgr::instance().wearItemOnAvatar(item->getUUID(), true, true);
-	}
-}
-
-void LLWearableBridge::wearAddOnAvatar()
-{
-	// TODO: investigate wearables may not be loaded at this point EXT-8231
-
-	LLViewerInventoryItem* item = getItem();
-	if(item)
-	{
-		LLAppearanceMgr::instance().wearItemOnAvatar(item->getUUID(), true, false);
-	}
-}
-
-// static
-void LLWearableBridge::onWearOnAvatarArrived( LLViewerWearable* wearable, void* userdata )
-{
-	LLUUID* item_id = (LLUUID*) userdata;
-	if(wearable)
-	{
-		LLViewerInventoryItem* item = NULL;
-		item = (LLViewerInventoryItem*)gInventory.getItem(*item_id);
-		if(item)
-		{
-			if(item->getAssetUUID() == wearable->getAssetID())
-			{
-				gAgentWearables.setWearableItem(item, wearable);
-				gInventory.notifyObservers();
-				//self->getFolderItem()->refreshFromRoot();
-			}
-			else
-			{
-				LL_INFOS() << "By the time wearable asset arrived, its inv item already pointed to a different asset." << LL_ENDL;
-			}
-		}
-	}
-	delete item_id;
-}
-
-// static
-// BAP remove the "add" code path once everything is fully COF-ified.
-void LLWearableBridge::onWearAddOnAvatarArrived( LLViewerWearable* wearable, void* userdata )
-{
-	LLUUID* item_id = (LLUUID*) userdata;
-	if(wearable)
-	{
-		LLViewerInventoryItem* item = NULL;
-		item = (LLViewerInventoryItem*)gInventory.getItem(*item_id);
-		if(item)
-		{
-			if(item->getAssetUUID() == wearable->getAssetID())
-			{
-				bool do_append = true;
-				gAgentWearables.setWearableItem(item, wearable, do_append);
-				gInventory.notifyObservers();
-				//self->getFolderItem()->refreshFromRoot();
-			}
-			else
-			{
-				LL_INFOS() << "By the time wearable asset arrived, its inv item already pointed to a different asset." << LL_ENDL;
-			}
-		}
-	}
-	delete item_id;
-}
-
-// static
-bool LLWearableBridge::canEditOnAvatar(void* user_data)
-{
-	LLWearableBridge* self = (LLWearableBridge*)user_data;
-	if(!self) return false;
-
-	return (get_is_item_worn(self->mUUID));
-}
-
-// static
-void LLWearableBridge::onEditOnAvatar(void* user_data)
-{
-	LLWearableBridge* self = (LLWearableBridge*)user_data;
-	if(self)
-	{
-		self->editOnAvatar();
-	}
-}
-
-void LLWearableBridge::editOnAvatar()
-{
-	LLAgentWearables::editWearable(mUUID);
-}
-
-// static
-bool LLWearableBridge::canRemoveFromAvatar(void* user_data)
-{
-	LLWearableBridge* self = (LLWearableBridge*)user_data;
-	if( self && (LLAssetType::AT_BODYPART != self->mAssetType) )
-	{
-		return get_is_item_worn( self->mUUID );
-	}
-	return false;
-}
-
-void LLWearableBridge::removeFromAvatar()
-{
-	LL_WARNS() << "safe to remove?" << LL_ENDL;
-	if (get_is_item_worn(mUUID))
-	{
-		LLAppearanceMgr::instance().removeItemFromAvatar(mUUID);
-	}
-}
-
-
-// +=================================================+
-// |        LLLinkItemBridge                         |
-// +=================================================+
-// For broken item links
-
-std::string LLLinkItemBridge::sPrefix("Link: ");
-
-void LLLinkItemBridge::buildContextMenu(LLMenuGL& menu, U32 flags)
-{
-	// *TODO: Translate
-	LL_DEBUGS() << "LLLink::buildContextMenu()" << LL_ENDL;
-	menuentry_vec_t items;
-	menuentry_vec_t disabled_items;
-
-	items.push_back(std::string("Find Original"));
-	disabled_items.push_back(std::string("Find Original"));
-	
-	if(isItemInTrash())
-	{
-		addTrashContextMenuOptions(items, disabled_items);
-	}
-	else
-	{
-		items.push_back(std::string("Properties"));
-		addDeleteContextMenuOptions(items, disabled_items);
-	}
-	addLinkReplaceMenuOption(items, disabled_items);
-	hide_context_entries(menu, items, disabled_items);
-}
-
-// +=================================================+
-// |        LLSettingsBridge                             |
-// +=================================================+
-
-LLSettingsBridge::LLSettingsBridge(LLInventoryPanel* inventory,
-        LLFolderView* root,
-        const LLUUID& uuid,
-        LLSettingsType::type_e settings_type):
-    LLItemBridge(inventory, root, uuid),
-    mSettingsType(settings_type)
-{
-}
-
-LLUIImagePtr LLSettingsBridge::getIcon() const
-{
-    return LLInventoryIcon::getIcon(LLAssetType::AT_SETTINGS, LLInventoryType::IT_SETTINGS, mSettingsType, false);
-}
-
-void LLSettingsBridge::performAction(LLInventoryModel* model, std::string action)
-{
-    if ("apply_settings_local" == action)
-    {
-        // Single item only
-        LLViewerInventoryItem* item = static_cast<LLViewerInventoryItem*>(getItem());
-        if (!item) 
-            return;
-        LLUUID asset_id = item->getAssetUUID();
-        LLEnvironment::instance().setEnvironment(LLEnvironment::ENV_LOCAL, asset_id, LLEnvironment::TRANSITION_INSTANT);
-        LLEnvironment::instance().setSelectedEnvironment(LLEnvironment::ENV_LOCAL, LLEnvironment::TRANSITION_INSTANT);
-    }
-    else if ("apply_settings_parcel" == action)
-    {
-        // Single item only
-        LLViewerInventoryItem* item = static_cast<LLViewerInventoryItem*>(getItem());
-        if (!item)
-            return;
-        LLUUID asset_id = item->getAssetUUID();
-        std::string name = item->getName();
-
-        U32 flags(0);
-
-        if (!item->getPermissions().allowOperationBy(PERM_MODIFY, gAgent.getID()))
-            flags |= LLSettingsBase::FLAG_NOMOD;
-        if (!item->getPermissions().allowOperationBy(PERM_TRANSFER, gAgent.getID()))
-            flags |= LLSettingsBase::FLAG_NOTRANS;
-
-        LLParcel *parcel = LLViewerParcelMgr::instance().getAgentOrSelectedParcel();
-        if (!parcel)
-        {
-            LL_WARNS("INVENTORY") << "could not identify parcel." << LL_ENDL;
-            return;
-        }
-        S32 parcel_id = parcel->getLocalID();
-
-        LL_DEBUGS("ENVIRONMENT") << "Applying asset ID " << asset_id << " to parcel " << parcel_id << LL_ENDL;
-        LLEnvironment::instance().updateParcel(parcel_id, asset_id, name, LLEnvironment::NO_TRACK, -1, -1, flags);
-        LLEnvironment::instance().setSharedEnvironment();
-    }
-    else
-        LLItemBridge::performAction(model, action);
-}
-
-void LLSettingsBridge::openItem()
-{
-    LLViewerInventoryItem* item = getItem();
-    if (item)
-    {
-        if (item->getPermissions().getOwner() != gAgent.getID())
-            LLNotificationsUtil::add("NoEditFromLibrary");
-        else
-            LLInvFVBridgeAction::doAction(item->getType(), mUUID, getInventoryModel());
-    }
-}
-
-void LLSettingsBridge::buildContextMenu(LLMenuGL& menu, U32 flags)
-{
-    LL_DEBUGS() << "LLSettingsBridge::buildContextMenu()" << LL_ENDL;
-    menuentry_vec_t items;
-    menuentry_vec_t disabled_items;
-
-    if (isMarketplaceListingsFolder())
-    {
-        menuentry_vec_t items;
-        menuentry_vec_t disabled_items;
-        addMarketplaceContextMenuOptions(flags, items, disabled_items);
-        items.push_back(std::string("Properties"));
-        getClipboardEntries(false, items, disabled_items, flags);
-        hide_context_entries(menu, items, disabled_items);
-    }
-    else if (isItemInTrash())
-    {
-        addTrashContextMenuOptions(items, disabled_items);
-    }
-    else
-    {
-        items.push_back(std::string("Share"));
-        if (!canShare())
-        {
-            disabled_items.push_back(std::string("Share"));
-        }
-
-        addOpenRightClickMenuOption(items);
-        items.push_back(std::string("Properties"));
-
-        getClipboardEntries(true, items, disabled_items, flags);
-
-        items.push_back("Settings Separator");
-        items.push_back("Settings Apply Local");
-
-        items.push_back("Settings Apply Parcel");
-        if (!canUpdateParcel())
-            disabled_items.push_back("Settings Apply Parcel");
-        
-        items.push_back("Settings Apply Region");
-        if (!canUpdateRegion())
-            disabled_items.push_back("Settings Apply Region");
-    }
-    addLinkReplaceMenuOption(items, disabled_items);
-    hide_context_entries(menu, items, disabled_items);
-}
-
-bool LLSettingsBridge::renameItem(const std::string& new_name)
-{
-    /*TODO: change internal settings name? */
-    return LLItemBridge::renameItem(new_name);
-}
-
-bool LLSettingsBridge::isItemRenameable() const
-{
-    LLViewerInventoryItem* item = getItem();
-    if (item)
-    {
-        return (item->getPermissions().allowModifyBy(gAgent.getID()));
-    }
-    return false;
-}
-
-bool LLSettingsBridge::canUpdateParcel() const
-{
-    return LLEnvironment::instance().canAgentUpdateParcelEnvironment();
-}
-
-bool LLSettingsBridge::canUpdateRegion() const
-{
-    return LLEnvironment::instance().canAgentUpdateRegionEnvironment();
-}
-
-
-// +=================================================+
-// |        LLMaterialBridge                         |
-// +=================================================+
-
-void LLMaterialBridge::openItem()
-{
-    LLViewerInventoryItem* item = getItem();
-    if (item)
-    {
-        LLInvFVBridgeAction::doAction(item->getType(),mUUID,getInventoryModel());
-    }
-}
-
-void LLMaterialBridge::buildContextMenu(LLMenuGL& menu, U32 flags)
-{
-    LL_DEBUGS() << "LLMaterialBridge::buildContextMenu()" << LL_ENDL;
-
-    if (isMarketplaceListingsFolder())
-    {
-        menuentry_vec_t items;
-        menuentry_vec_t disabled_items;
-        addMarketplaceContextMenuOptions(flags, items, disabled_items);
-        items.push_back(std::string("Properties"));
-        getClipboardEntries(false, items, disabled_items, flags);
-        hide_context_entries(menu, items, disabled_items);
-    }
-    else
-    {
-        LLItemBridge::buildContextMenu(menu, flags);
-    }
-}
-
-
-// +=================================================+
-// |        LLLinkBridge                             |
-// +=================================================+
-// For broken folder links.
-std::string LLLinkFolderBridge::sPrefix("Link: ");
-LLUIImagePtr LLLinkFolderBridge::getIcon() const
-{
-	LLFolderType::EType folder_type = LLFolderType::FT_NONE;
-	const LLInventoryObject *obj = getInventoryObject();
-	if (obj)
-	{
-		LLViewerInventoryCategory* cat = NULL;
-		LLInventoryModel* model = getInventoryModel();
-		if(model)
-		{
-			cat = (LLViewerInventoryCategory*)model->getCategory(obj->getLinkedUUID());
-			if (cat)
-			{
-				folder_type = cat->getPreferredType();
-			}
-		}
-	}
-	return LLFolderBridge::getIcon(folder_type);
-}
-
-void LLLinkFolderBridge::buildContextMenu(LLMenuGL& menu, U32 flags)
-{
-	// *TODO: Translate
-	LL_DEBUGS() << "LLLink::buildContextMenu()" << LL_ENDL;
-	menuentry_vec_t items;
-	menuentry_vec_t disabled_items;
-
-	if (isItemInTrash())
-	{
-		addTrashContextMenuOptions(items, disabled_items);
-	}
-	else
-	{
-		items.push_back(std::string("Find Original"));
-		addDeleteContextMenuOptions(items, disabled_items);
-	}
-	hide_context_entries(menu, items, disabled_items);
-}
-void LLLinkFolderBridge::performAction(LLInventoryModel* model, std::string action)
-{
-	if ("goto" == action)
-	{
-		gotoItem();
-		return;
-	}
-	LLItemBridge::performAction(model,action);
-}
-void LLLinkFolderBridge::gotoItem()
-{
-    LLItemBridge::gotoItem();
-
-    const LLUUID &cat_uuid = getFolderID();
-    if (!cat_uuid.isNull())
-    {
-        LLFolderViewItem *base_folder = LLInventoryPanel::getActiveInventoryPanel()->getItemByID(cat_uuid);
-        if (base_folder)
-        {
-            base_folder->setOpen(true);
-        }
-    }
-}
-const LLUUID &LLLinkFolderBridge::getFolderID() const
-{
-	if (LLViewerInventoryItem *link_item = getItem())
-	{
-		if (const LLViewerInventoryCategory *cat = link_item->getLinkedCategory())
-		{
-			const LLUUID& cat_uuid = cat->getUUID();
-			return cat_uuid;
-		}
-	}
-	return LLUUID::null;
-}
-
-void LLUnknownItemBridge::buildContextMenu(LLMenuGL& menu, U32 flags)
-{
-	menuentry_vec_t items;
-	menuentry_vec_t disabled_items;
-	items.push_back(std::string("Properties"));
-	items.push_back(std::string("Rename"));
-	hide_context_entries(menu, items, disabled_items);
-}
-
-LLUIImagePtr LLUnknownItemBridge::getIcon() const
-{
-	return LLInventoryIcon::getIcon(LLAssetType::AT_UNKNOWN, mInvType);
-}
-
-
-/********************************************************************************
- **
- **                    BRIDGE ACTIONS
- **/
-
-// static
-void LLInvFVBridgeAction::doAction(LLAssetType::EType asset_type,
-								   const LLUUID& uuid,
-								   LLInventoryModel* model)
-{
-	// Perform indirection in case of link.
-	const LLUUID& linked_uuid = gInventory.getLinkedItemID(uuid);
-
-	LLInvFVBridgeAction* action = createAction(asset_type,linked_uuid,model);
-	if(action)
-	{
-		action->doIt();
-		delete action;
-	}
-}
-
-// static
-void LLInvFVBridgeAction::doAction(const LLUUID& uuid, LLInventoryModel* model)
-{
-	llassert(model);
-	LLViewerInventoryItem* item = model->getItem(uuid);
-	llassert(item);
-	if (item)
-	{
-		LLAssetType::EType asset_type = item->getType();
-		LLInvFVBridgeAction* action = createAction(asset_type,uuid,model);
-		if(action)
-		{
-			action->doIt();
-			delete action;
-		}
-	}
-}
-
-LLViewerInventoryItem* LLInvFVBridgeAction::getItem() const
-{
-	if (mModel)
-		return (LLViewerInventoryItem*)mModel->getItem(mUUID);
-	return NULL;
-}
-
-class LLTextureBridgeAction: public LLInvFVBridgeAction
-{
-	friend class LLInvFVBridgeAction;
-public:
-	virtual void doIt()
-	{
-		if (getItem())
-		{
-			LLFloaterReg::showInstance("preview_texture", LLSD(mUUID), TAKE_FOCUS_YES);
-		}
-		LLInvFVBridgeAction::doIt();
-	}
-	virtual ~LLTextureBridgeAction(){}
-protected:
-	LLTextureBridgeAction(const LLUUID& id,LLInventoryModel* model) : LLInvFVBridgeAction(id,model) {}
-};
-
-class LLSoundBridgeAction: public LLInvFVBridgeAction
-{
-	friend class LLInvFVBridgeAction;
-public:
-	virtual void doIt()
-	{
-		LLViewerInventoryItem* item = getItem();
-		if (item)
-		{
-			send_sound_trigger(item->getAssetUUID(), SOUND_GAIN);
-		}
-		LLInvFVBridgeAction::doIt();
-	}
-	virtual ~LLSoundBridgeAction(){}
-protected:
-	LLSoundBridgeAction(const LLUUID& id,LLInventoryModel* model) : LLInvFVBridgeAction(id,model) {}
-};
-
-class LLLandmarkBridgeAction: public LLInvFVBridgeAction
-{
-	friend class LLInvFVBridgeAction;
-public:
-	virtual void doIt()
-	{
-		LLViewerInventoryItem* item = getItem();
-		if (item)
-		{
-			// Opening (double-clicking) a landmark immediately teleports,
-			// but warns you the first time.
-			LLSD payload;
-			payload["asset_id"] = item->getAssetUUID();		
-			
-			LLSD args; 
-			args["LOCATION"] = item->getName(); 
-			
-			LLNotificationsUtil::add("TeleportFromLandmark", args, payload);
-		}
-		LLInvFVBridgeAction::doIt();
-	}
-	virtual ~LLLandmarkBridgeAction(){}
-protected:
-	LLLandmarkBridgeAction(const LLUUID& id,LLInventoryModel* model) : LLInvFVBridgeAction(id,model) {}
-};
-
-class LLCallingCardBridgeAction: public LLInvFVBridgeAction
-{
-	friend class LLInvFVBridgeAction;
-public:
-	virtual void doIt()
-	{
-		LLViewerInventoryItem* item = getItem();
-		if (item && item->getCreatorUUID().notNull())
-		{
-			LLAvatarActions::showProfile(item->getCreatorUUID());
-		}
-		LLInvFVBridgeAction::doIt();
-	}
-	virtual ~LLCallingCardBridgeAction(){}
-protected:
-	LLCallingCardBridgeAction(const LLUUID& id,LLInventoryModel* model) : LLInvFVBridgeAction(id,model) {}
-
-};
-
-class LLNotecardBridgeAction
-: public LLInvFVBridgeAction
-{
-	friend class LLInvFVBridgeAction;
-public:
-	virtual void doIt()
-	{
-		LLViewerInventoryItem* item = getItem();
-		if (item)
-		{
-			LLFloaterReg::showInstance("preview_notecard", LLSD(item->getUUID()), TAKE_FOCUS_YES);
-		}
-		LLInvFVBridgeAction::doIt();
-	}
-	virtual ~LLNotecardBridgeAction(){}
-protected:
-	LLNotecardBridgeAction(const LLUUID& id,LLInventoryModel* model) : LLInvFVBridgeAction(id,model) {}
-};
-
-class LLGestureBridgeAction: public LLInvFVBridgeAction
-{
-	friend class LLInvFVBridgeAction;
-public:
-	virtual void doIt()
-	{
-		LLViewerInventoryItem* item = getItem();
-		if (item)
-		{
-			LLPreviewGesture* preview = LLPreviewGesture::show(mUUID, LLUUID::null);
-			preview->setFocus(true);
-		}
-		LLInvFVBridgeAction::doIt();		
-	}
-	virtual ~LLGestureBridgeAction(){}
-protected:
-	LLGestureBridgeAction(const LLUUID& id,LLInventoryModel* model) : LLInvFVBridgeAction(id,model) {}
-};
-
-class LLAnimationBridgeAction: public LLInvFVBridgeAction
-{
-	friend class LLInvFVBridgeAction;
-public:
-	virtual void doIt()
-	{
-		LLViewerInventoryItem* item = getItem();
-		if (item)
-		{
-			LLFloaterReg::showInstance("preview_anim", LLSD(mUUID), TAKE_FOCUS_YES);
-		}
-		LLInvFVBridgeAction::doIt();
-	}
-	virtual ~LLAnimationBridgeAction(){}
-protected:
-	LLAnimationBridgeAction(const LLUUID& id,LLInventoryModel* model) : LLInvFVBridgeAction(id,model) {}
-};
-
-class LLObjectBridgeAction: public LLInvFVBridgeAction
-{
-	friend class LLInvFVBridgeAction;
-public:
-	virtual void doIt()
-	{
-        attachOrDetach();
-	}
-	virtual ~LLObjectBridgeAction(){}
-protected:
-	LLObjectBridgeAction(const LLUUID& id,LLInventoryModel* model) : LLInvFVBridgeAction(id,model) {}
-    void attachOrDetach();
-};
-
-void LLObjectBridgeAction::attachOrDetach()
-{
-    if (get_is_item_worn(mUUID))
-    {
-        LLAppearanceMgr::instance().removeItemFromAvatar(mUUID);
-    }
-    else
-    {
-        LLAppearanceMgr::instance().wearItemOnAvatar(mUUID, true, false); // Don't replace if adding.
-    }
-}
-
-class LLLSLTextBridgeAction: public LLInvFVBridgeAction
-{
-	friend class LLInvFVBridgeAction;
-public:
-	virtual void doIt()
-	{
-		LLViewerInventoryItem* item = getItem();
-		if (item)
-		{
-			LLFloaterReg::showInstance("preview_script", LLSD(mUUID), TAKE_FOCUS_YES);
-		}
-		LLInvFVBridgeAction::doIt();
-	}
-	virtual ~LLLSLTextBridgeAction(){}
-protected:
-	LLLSLTextBridgeAction(const LLUUID& id,LLInventoryModel* model) : LLInvFVBridgeAction(id,model) {}
-};
-
-class LLWearableBridgeAction: public LLInvFVBridgeAction
-{
-	friend class LLInvFVBridgeAction;
-public:
-	virtual void doIt()
-	{
-		wearOnAvatar();
-	}
-
-	virtual ~LLWearableBridgeAction(){}
-protected:
-	LLWearableBridgeAction(const LLUUID& id,LLInventoryModel* model) : LLInvFVBridgeAction(id,model) {}
-	bool isItemInTrash() const;
-	// return true if the item is in agent inventory. if false, it
-	// must be lost or in the inventory library.
-	bool isAgentInventory() const;
-	void wearOnAvatar();
-};
-
-bool LLWearableBridgeAction::isItemInTrash() const
-{
-	if(!mModel) return false;
-	const LLUUID trash_id = mModel->findCategoryUUIDForType(LLFolderType::FT_TRASH);
-	return mModel->isObjectDescendentOf(mUUID, trash_id);
-}
-
-bool LLWearableBridgeAction::isAgentInventory() const
-{
-	if(!mModel) return false;
-	if(gInventory.getRootFolderID() == mUUID) return true;
-	return mModel->isObjectDescendentOf(mUUID, gInventory.getRootFolderID());
-}
-
-void LLWearableBridgeAction::wearOnAvatar()
-{
-	// TODO: investigate wearables may not be loaded at this point EXT-8231
-
-	LLViewerInventoryItem* item = getItem();
-	if(item)
-	{
-        if (get_is_item_worn(mUUID))
-        {
-            if(item->getType() != LLAssetType::AT_BODYPART)
-            {
-                LLAppearanceMgr::instance().removeItemFromAvatar(item->getUUID());
-            }
-        }
-        else
-        {
-            LLAppearanceMgr::instance().wearItemOnAvatar(item->getUUID(), true, true);
-        }
-	}
-}
-
-class LLSettingsBridgeAction
-    : public LLInvFVBridgeAction
-{
-    friend class LLInvFVBridgeAction;
-public:
-    virtual void doIt()
-    {
-        LLViewerInventoryItem* item = getItem();
-        if (item)
-        {
-            LLSettingsType::type_e type = item->getSettingsType();
-            switch (type)
-            {
-            case LLSettingsType::ST_SKY:
-                LLFloaterReg::showInstance("env_fixed_environmentent_sky", LLSDMap("inventory_id", item->getUUID()), TAKE_FOCUS_YES);
-                break;
-            case LLSettingsType::ST_WATER:
-                LLFloaterReg::showInstance("env_fixed_environmentent_water", LLSDMap("inventory_id", item->getUUID()), TAKE_FOCUS_YES);
-                break;
-            case LLSettingsType::ST_DAYCYCLE:
-                LLFloaterReg::showInstance("env_edit_extdaycycle", LLSDMap("inventory_id", item->getUUID())("edit_context", "inventory"), TAKE_FOCUS_YES);
-                break;
-            default:
-                break;
-            }
-        }
-        LLInvFVBridgeAction::doIt();
-    }
-    virtual ~LLSettingsBridgeAction(){}
-protected:
-    LLSettingsBridgeAction(const LLUUID& id, LLInventoryModel* model) : LLInvFVBridgeAction(id, model) {}
-};
-
-class LLMaterialBridgeAction : public LLInvFVBridgeAction
-{
-    friend class LLInvFVBridgeAction;
-public:
-    void doIt() override
-    {
-        LLViewerInventoryItem* item = getItem();
-        if (item)
-        {
-            LLFloaterReg::showInstance("material_editor", LLSD(item->getUUID()), TAKE_FOCUS_YES);
-        }
-        LLInvFVBridgeAction::doIt();
-    }
-    ~LLMaterialBridgeAction() = default;
-private:
-    LLMaterialBridgeAction(const LLUUID& id,LLInventoryModel* model) : LLInvFVBridgeAction(id,model) {}
-};
-
-
-LLInvFVBridgeAction* LLInvFVBridgeAction::createAction(LLAssetType::EType asset_type,
-													   const LLUUID& uuid,
-													   LLInventoryModel* model)
-{
-	LLInvFVBridgeAction* action = NULL;
-	switch(asset_type)
-	{
-		case LLAssetType::AT_TEXTURE:
-			action = new LLTextureBridgeAction(uuid,model);
-			break;
-		case LLAssetType::AT_SOUND:
-			action = new LLSoundBridgeAction(uuid,model);
-			break;
-		case LLAssetType::AT_LANDMARK:
-			action = new LLLandmarkBridgeAction(uuid,model);
-			break;
-		case LLAssetType::AT_CALLINGCARD:
-			action = new LLCallingCardBridgeAction(uuid,model);
-			break;
-		case LLAssetType::AT_OBJECT:
-			action = new LLObjectBridgeAction(uuid,model);
-			break;
-		case LLAssetType::AT_NOTECARD:
-			action = new LLNotecardBridgeAction(uuid,model);
-			break;
-		case LLAssetType::AT_ANIMATION:
-			action = new LLAnimationBridgeAction(uuid,model);
-			break;
-		case LLAssetType::AT_GESTURE:
-			action = new LLGestureBridgeAction(uuid,model);
-			break;
-		case LLAssetType::AT_LSL_TEXT:
-			action = new LLLSLTextBridgeAction(uuid,model);
-			break;
-		case LLAssetType::AT_CLOTHING:
-		case LLAssetType::AT_BODYPART:
-			action = new LLWearableBridgeAction(uuid,model);
-			break;
-        case LLAssetType::AT_SETTINGS:
-            action = new LLSettingsBridgeAction(uuid, model);
-            break;
-        case LLAssetType::AT_MATERIAL:
-            action = new LLMaterialBridgeAction(uuid, model);
-            break;
-		default:
-			break;
-	}
-	return action;
-}
-
-/**                    Bridge Actions
- **
- ********************************************************************************/
-
-/************************************************************************/
-/* Recent Inventory Panel related classes                               */
-/************************************************************************/
-void LLRecentItemsFolderBridge::buildContextMenu(LLMenuGL& menu, U32 flags)
-{
-	menuentry_vec_t disabled_items, items;
-        buildContextMenuOptions(flags, items, disabled_items);
-
-	items.erase(std::remove(items.begin(), items.end(), std::string("New Folder")), items.end());
-
-	hide_context_entries(menu, items, disabled_items);
-}
-
-LLInvFVBridge* LLRecentInventoryBridgeBuilder::createBridge(
-	LLAssetType::EType asset_type,
-	LLAssetType::EType actual_asset_type,
-	LLInventoryType::EType inv_type,
-	LLInventoryPanel* inventory,
-	LLFolderViewModelInventory* view_model,
-	LLFolderView* root,
-	const LLUUID& uuid,
-	U32 flags /*= 0x00*/ ) const
-{
-	LLInvFVBridge* new_listener = NULL;
-	if (asset_type == LLAssetType::AT_CATEGORY 
-		&& actual_asset_type != LLAssetType::AT_LINK_FOLDER)
-	{
-		new_listener = new LLRecentItemsFolderBridge(inv_type, inventory, root, uuid);
-	}
-	else
-		{
-		new_listener = LLInventoryFolderViewModelBuilder::createBridge(asset_type,
-				actual_asset_type,
-				inv_type,
-				inventory,
-																view_model,
-				root,
-				uuid,
-				flags);
-		}
-	return new_listener;
-}
-
-LLFolderViewGroupedItemBridge::LLFolderViewGroupedItemBridge()
-{
-}
-
-void LLFolderViewGroupedItemBridge::groupFilterContextMenu(folder_view_item_deque& selected_items, LLMenuGL& menu)
-{
-    uuid_vec_t ids;
-	menuentry_vec_t disabled_items;
-    if (get_selection_item_uuids(selected_items, ids))
-    {
-		if (!LLAppearanceMgr::instance().canAddWearables(ids) && canWearSelected(ids))
-        {
-            disabled_items.push_back(std::string("Wearable And Object Wear"));
-            disabled_items.push_back(std::string("Wearable Add"));
-            disabled_items.push_back(std::string("Attach To"));
-            disabled_items.push_back(std::string("Attach To HUD"));
-        }
-    }
-	disable_context_entries_if_present(menu, disabled_items);
-}
-
-bool LLFolderViewGroupedItemBridge::canWearSelected(const uuid_vec_t& item_ids) const
-{
-	for (uuid_vec_t::const_iterator it = item_ids.begin(); it != item_ids.end(); ++it)
-	{
-		const LLViewerInventoryItem* item = gInventory.getItem(*it);
-		if (!item || (item->getType() >= LLAssetType::AT_COUNT) || (item->getType() <= LLAssetType::AT_NONE))
-		{
-			return false;
-		}
-	}
-	return true;
-}
-// EOF
->>>>>>> ef8f4819
+        if (categories.size() >= max_count
+            || depth > (max_depth + 1))
+        {
+            disabled_items.push_back(std::string("New Folder"));
+        }
+    }
+
+    // Options available at all levels on items and categories
+    if (!LLMarketplaceData::instance().isListed(listing_folder_id) || version_folder_id.isNull())
+    {
+        disabled_items.push_back(std::string("Marketplace Edit Listing"));
+    }
+
+    // Separator
+    items.push_back(std::string("Marketplace Listings Separator"));
+}
+
+void LLInvFVBridge::addLinkReplaceMenuOption(menuentry_vec_t& items, menuentry_vec_t& disabled_items)
+{
+    const LLInventoryObject* obj = getInventoryObject();
+
+    if (isAgentInventory() && obj && obj->getType() != LLAssetType::AT_CATEGORY && obj->getType() != LLAssetType::AT_LINK_FOLDER)
+    {
+        items.push_back(std::string("Replace Links"));
+
+        if (mRoot->getSelectedCount() != 1)
+        {
+            disabled_items.push_back(std::string("Replace Links"));
+        }
+    }
+}
+
+bool LLInvFVBridge::canMenuDelete()
+{
+    return isItemRemovable(false);
+}
+
+bool LLInvFVBridge::canMenuCut()
+{
+    return isItemRemovable(true);
+}
+
+// *TODO: remove this
+bool LLInvFVBridge::startDrag(EDragAndDropType* type, LLUUID* id) const
+{
+    bool rv = false;
+
+    const LLInventoryObject* obj = getInventoryObject();
+
+    if(obj)
+    {
+        *type = LLViewerAssetType::lookupDragAndDropType(obj->getActualType());
+        if(*type == DAD_NONE)
+        {
+            return false;
+        }
+
+        *id = obj->getUUID();
+        //object_ids.push_back(obj->getUUID());
+
+        if (*type == DAD_CATEGORY)
+        {
+            LLInventoryModelBackgroundFetch::instance().start(obj->getUUID());
+        }
+
+        rv = true;
+    }
+
+    return rv;
+}
+
+LLInventoryObject* LLInvFVBridge::getInventoryObject() const
+{
+    LLInventoryObject* obj = NULL;
+    LLInventoryModel* model = getInventoryModel();
+    if(model)
+    {
+        obj = (LLInventoryObject*)model->getObject(mUUID);
+    }
+    return obj;
+}
+
+LLInventoryModel* LLInvFVBridge::getInventoryModel() const
+{
+    LLInventoryPanel* panel = mInventoryPanel.get();
+    return panel ? panel->getModel() : NULL;
+}
+
+LLInventoryFilter* LLInvFVBridge::getInventoryFilter() const
+{
+    LLInventoryPanel* panel = mInventoryPanel.get();
+    return panel ? &(panel->getFilter()) : NULL;
+}
+
+bool LLInvFVBridge::isItemInTrash() const
+{
+    LLInventoryModel* model = getInventoryModel();
+    if(!model) return false;
+    const LLUUID trash_id = model->findCategoryUUIDForType(LLFolderType::FT_TRASH);
+    return model->isObjectDescendentOf(mUUID, trash_id);
+}
+
+bool LLInvFVBridge::isLinkedObjectInTrash() const
+{
+    if (isItemInTrash()) return true;
+
+    const LLInventoryObject *obj = getInventoryObject();
+    if (obj && obj->getIsLinkType())
+    {
+        LLInventoryModel* model = getInventoryModel();
+        if(!model) return false;
+        const LLUUID trash_id = model->findCategoryUUIDForType(LLFolderType::FT_TRASH);
+        return model->isObjectDescendentOf(obj->getLinkedUUID(), trash_id);
+    }
+    return false;
+}
+
+bool LLInvFVBridge::isItemInOutfits() const
+{
+    const LLInventoryModel* model = getInventoryModel();
+    if(!model) return false;
+
+    const LLUUID my_outfits_cat = gInventory.findCategoryUUIDForType(LLFolderType::FT_MY_OUTFITS);
+
+    return isCOFFolder() || (my_outfits_cat == mUUID) || model->isObjectDescendentOf(mUUID, my_outfits_cat);
+}
+
+bool LLInvFVBridge::isLinkedObjectMissing() const
+{
+    const LLInventoryObject *obj = getInventoryObject();
+    if (!obj)
+    {
+        return true;
+    }
+    if (obj->getIsLinkType() && LLAssetType::lookupIsLinkType(obj->getType()))
+    {
+        return true;
+    }
+    return false;
+}
+
+bool LLInvFVBridge::isAgentInventory() const
+{
+    const LLInventoryModel* model = getInventoryModel();
+    if(!model) return false;
+    if(gInventory.getRootFolderID() == mUUID) return true;
+    return model->isObjectDescendentOf(mUUID, gInventory.getRootFolderID());
+}
+
+bool LLInvFVBridge::isCOFFolder() const
+{
+    return LLAppearanceMgr::instance().getIsInCOF(mUUID);
+}
+
+// *TODO : Suppress isInboxFolder() once Merchant Outbox is fully deprecated
+bool LLInvFVBridge::isInboxFolder() const
+{
+    const LLUUID inbox_id = gInventory.findCategoryUUIDForType(LLFolderType::FT_INBOX);
+
+    if (inbox_id.isNull())
+    {
+        return false;
+    }
+
+    return gInventory.isObjectDescendentOf(mUUID, inbox_id);
+}
+
+bool LLInvFVBridge::isMarketplaceListingsFolder() const
+{
+    const LLUUID folder_id = gInventory.findCategoryUUIDForType(LLFolderType::FT_MARKETPLACE_LISTINGS);
+
+    if (folder_id.isNull())
+    {
+        return false;
+    }
+
+    return gInventory.isObjectDescendentOf(mUUID, folder_id);
+}
+
+bool LLInvFVBridge::isItemPermissive() const
+{
+    return false;
+}
+
+// static
+void LLInvFVBridge::changeItemParent(LLInventoryModel* model,
+                                     LLViewerInventoryItem* item,
+                                     const LLUUID& new_parent_id,
+                                     bool restamp)
+{
+    model->changeItemParent(item, new_parent_id, restamp);
+}
+
+// static
+void LLInvFVBridge::changeCategoryParent(LLInventoryModel* model,
+                                         LLViewerInventoryCategory* cat,
+                                         const LLUUID& new_parent_id,
+                                         bool restamp)
+{
+    model->changeCategoryParent(cat, new_parent_id, restamp);
+}
+
+LLInvFVBridge* LLInvFVBridge::createBridge(LLAssetType::EType asset_type,
+                                           LLAssetType::EType actual_asset_type,
+                                           LLInventoryType::EType inv_type,
+                                           LLInventoryPanel* inventory,
+                                           LLFolderViewModelInventory* view_model,
+                                           LLFolderView* root,
+                                           const LLUUID& uuid,
+                                           U32 flags)
+{
+    LLInvFVBridge* new_listener = NULL;
+    switch(asset_type)
+    {
+        case LLAssetType::AT_TEXTURE:
+            if(!(inv_type == LLInventoryType::IT_TEXTURE || inv_type == LLInventoryType::IT_SNAPSHOT))
+            {
+                LL_WARNS() << LLAssetType::lookup(asset_type) << " asset has inventory type " << LLInventoryType::lookupHumanReadable(inv_type) << " on uuid " << uuid << LL_ENDL;
+            }
+            new_listener = new LLTextureBridge(inventory, root, uuid, inv_type);
+            break;
+
+        case LLAssetType::AT_SOUND:
+            if(!(inv_type == LLInventoryType::IT_SOUND))
+            {
+                LL_WARNS() << LLAssetType::lookup(asset_type) << " asset has inventory type " << LLInventoryType::lookupHumanReadable(inv_type) << " on uuid " << uuid << LL_ENDL;
+            }
+            new_listener = new LLSoundBridge(inventory, root, uuid);
+            break;
+
+        case LLAssetType::AT_LANDMARK:
+            if(!(inv_type == LLInventoryType::IT_LANDMARK))
+            {
+                LL_WARNS() << LLAssetType::lookup(asset_type) << " asset has inventory type " << LLInventoryType::lookupHumanReadable(inv_type) << " on uuid " << uuid << LL_ENDL;
+            }
+            new_listener = new LLLandmarkBridge(inventory, root, uuid, flags);
+            break;
+
+        case LLAssetType::AT_CALLINGCARD:
+            if(!(inv_type == LLInventoryType::IT_CALLINGCARD))
+            {
+                LL_WARNS() << LLAssetType::lookup(asset_type) << " asset has inventory type " << LLInventoryType::lookupHumanReadable(inv_type) << " on uuid " << uuid << LL_ENDL;
+            }
+            new_listener = new LLCallingCardBridge(inventory, root, uuid);
+            break;
+
+        case LLAssetType::AT_SCRIPT:
+            if(!(inv_type == LLInventoryType::IT_LSL))
+            {
+                LL_WARNS() << LLAssetType::lookup(asset_type) << " asset has inventory type " << LLInventoryType::lookupHumanReadable(inv_type) << " on uuid " << uuid << LL_ENDL;
+            }
+            new_listener = new LLItemBridge(inventory, root, uuid);
+            break;
+
+        case LLAssetType::AT_OBJECT:
+            if(!(inv_type == LLInventoryType::IT_OBJECT || inv_type == LLInventoryType::IT_ATTACHMENT))
+            {
+                LL_WARNS() << LLAssetType::lookup(asset_type) << " asset has inventory type " << LLInventoryType::lookupHumanReadable(inv_type) << " on uuid " << uuid << LL_ENDL;
+            }
+            new_listener = new LLObjectBridge(inventory, root, uuid, inv_type, flags);
+            break;
+
+        case LLAssetType::AT_NOTECARD:
+            if(!(inv_type == LLInventoryType::IT_NOTECARD))
+            {
+                LL_WARNS() << LLAssetType::lookup(asset_type) << " asset has inventory type " << LLInventoryType::lookupHumanReadable(inv_type) << " on uuid " << uuid << LL_ENDL;
+            }
+            new_listener = new LLNotecardBridge(inventory, root, uuid);
+            break;
+
+        case LLAssetType::AT_ANIMATION:
+            if(!(inv_type == LLInventoryType::IT_ANIMATION))
+            {
+                LL_WARNS() << LLAssetType::lookup(asset_type) << " asset has inventory type " << LLInventoryType::lookupHumanReadable(inv_type) << " on uuid " << uuid << LL_ENDL;
+            }
+            new_listener = new LLAnimationBridge(inventory, root, uuid);
+            break;
+
+        case LLAssetType::AT_GESTURE:
+            if(!(inv_type == LLInventoryType::IT_GESTURE))
+            {
+                LL_WARNS() << LLAssetType::lookup(asset_type) << " asset has inventory type " << LLInventoryType::lookupHumanReadable(inv_type) << " on uuid " << uuid << LL_ENDL;
+            }
+            new_listener = new LLGestureBridge(inventory, root, uuid);
+            break;
+
+        case LLAssetType::AT_LSL_TEXT:
+            if(!(inv_type == LLInventoryType::IT_LSL))
+            {
+                LL_WARNS() << LLAssetType::lookup(asset_type) << " asset has inventory type " << LLInventoryType::lookupHumanReadable(inv_type) << " on uuid " << uuid << LL_ENDL;
+            }
+            new_listener = new LLLSLTextBridge(inventory, root, uuid);
+            break;
+
+        case LLAssetType::AT_CLOTHING:
+        case LLAssetType::AT_BODYPART:
+            if(!(inv_type == LLInventoryType::IT_WEARABLE))
+            {
+                LL_WARNS() << LLAssetType::lookup(asset_type) << " asset has inventory type " << LLInventoryType::lookupHumanReadable(inv_type) << " on uuid " << uuid << LL_ENDL;
+            }
+            new_listener = new LLWearableBridge(inventory, root, uuid, asset_type, inv_type, LLWearableType::inventoryFlagsToWearableType(flags));
+            break;
+        case LLAssetType::AT_CATEGORY:
+            if (actual_asset_type == LLAssetType::AT_LINK_FOLDER)
+            {
+                // Create a link folder handler instead
+                new_listener = new LLLinkFolderBridge(inventory, root, uuid);
+            }
+            else if (actual_asset_type == LLAssetType::AT_MARKETPLACE_FOLDER)
+            {
+                // Create a marketplace folder handler
+                new_listener = new LLMarketplaceFolderBridge(inventory, root, uuid);
+            }
+            else
+            {
+                new_listener = new LLFolderBridge(inventory, root, uuid);
+            }
+            break;
+        case LLAssetType::AT_LINK:
+        case LLAssetType::AT_LINK_FOLDER:
+            // Only should happen for broken links.
+            new_listener = new LLLinkItemBridge(inventory, root, uuid);
+            break;
+        case LLAssetType::AT_UNKNOWN:
+            new_listener = new LLUnknownItemBridge(inventory, root, uuid);
+            break;
+        case LLAssetType::AT_IMAGE_TGA:
+        case LLAssetType::AT_IMAGE_JPEG:
+            //LL_WARNS() << LLAssetType::lookup(asset_type) << " asset type is unhandled for uuid " << uuid << LL_ENDL;
+            break;
+
+        case LLAssetType::AT_SETTINGS:
+            if (inv_type != LLInventoryType::IT_SETTINGS)
+            {
+                LL_WARNS() << LLAssetType::lookup(asset_type) << " asset has inventory type " << LLInventoryType::lookupHumanReadable(inv_type) << " on uuid " << uuid << LL_ENDL;
+            }
+            new_listener = new LLSettingsBridge(inventory, root, uuid, LLSettingsType::fromInventoryFlags(flags));
+            break;
+
+        case LLAssetType::AT_MATERIAL:
+            if (inv_type != LLInventoryType::IT_MATERIAL)
+            {
+                LL_WARNS() << LLAssetType::lookup(asset_type) << " asset has inventory type " << LLInventoryType::lookupHumanReadable(inv_type) << " on uuid " << uuid << LL_ENDL;
+            }
+            new_listener = new LLMaterialBridge(inventory, root, uuid);
+            break;
+
+        default:
+            LL_INFOS_ONCE() << "Unhandled asset type (llassetstorage.h): "
+                    << (S32)asset_type << " (" << LLAssetType::lookup(asset_type) << ")" << LL_ENDL;
+            break;
+    }
+
+    if (new_listener)
+    {
+        new_listener->mInvType = inv_type;
+    }
+
+    return new_listener;
+}
+
+void LLInvFVBridge::purgeItem(LLInventoryModel *model, const LLUUID &uuid)
+{
+    LLInventoryObject* obj = model->getObject(uuid);
+    if (obj)
+    {
+        remove_inventory_object(uuid, NULL);
+    }
+}
+
+void LLInvFVBridge::removeObject(LLInventoryModel *model, const LLUUID &uuid)
+{
+    // Keep track of the parent
+    LLInventoryItem* itemp = model->getItem(uuid);
+    LLUUID parent_id = (itemp ? itemp->getParentUUID() : LLUUID::null);
+    // Remove the object
+    model->removeObject(uuid);
+    // Get the parent updated
+    if (parent_id.notNull())
+    {
+        LLViewerInventoryCategory* parent_cat = model->getCategory(parent_id);
+        model->updateCategory(parent_cat);
+        model->notifyObservers();
+    }
+}
+
+bool LLInvFVBridge::canShare() const
+{
+    bool can_share = false;
+
+    if (isAgentInventory())
+    {
+        const LLInventoryModel* model = getInventoryModel();
+        if (model)
+        {
+            const LLViewerInventoryItem *item = model->getItem(mUUID);
+            if (item)
+            {
+                if (LLInventoryCollectFunctor::itemTransferCommonlyAllowed(item))
+                {
+                    can_share = LLGiveInventory::isInventoryGiveAcceptable(item);
+                }
+            }
+            else
+            {
+                // Categories can be given.
+                can_share = (model->getCategory(mUUID) != NULL);
+            }
+
+            const LLUUID trash_id = gInventory.findCategoryUUIDForType(LLFolderType::FT_TRASH);
+            if ((mUUID == trash_id) || gInventory.isObjectDescendentOf(mUUID, trash_id))
+            {
+                can_share = false;
+            }
+        }
+    }
+
+    return can_share;
+}
+
+bool LLInvFVBridge::canListOnMarketplace() const
+{
+    LLInventoryModel * model = getInventoryModel();
+
+    LLViewerInventoryCategory * cat = model->getCategory(mUUID);
+    if (cat && LLFolderType::lookupIsProtectedType(cat->getPreferredType()))
+    {
+        return false;
+    }
+
+    if (!isAgentInventory())
+    {
+        return false;
+    }
+
+    LLViewerInventoryItem * item = model->getItem(mUUID);
+    if (item)
+    {
+        if (!item->getPermissions().allowOperationBy(PERM_TRANSFER, gAgent.getID()))
+        {
+            return false;
+        }
+
+        if (LLAssetType::AT_CALLINGCARD == item->getType())
+        {
+            return false;
+        }
+    }
+
+    return true;
+}
+
+bool LLInvFVBridge::canListOnMarketplaceNow() const
+{
+    bool can_list = true;
+
+    const LLInventoryObject* obj = getInventoryObject();
+    can_list &= (obj != NULL);
+
+    if (can_list)
+    {
+        const LLUUID& object_id = obj->getLinkedUUID();
+        can_list = object_id.notNull();
+
+        if (can_list)
+        {
+            LLFolderViewFolder * object_folderp =   mInventoryPanel.get() ? mInventoryPanel.get()->getFolderByID(object_id) : NULL;
+            if (object_folderp)
+            {
+                can_list = !static_cast<LLFolderBridge*>(object_folderp->getViewModelItem())->isLoading();
+            }
+        }
+
+        if (can_list)
+        {
+            std::string error_msg;
+            LLInventoryModel* model = getInventoryModel();
+            const LLUUID &marketplacelistings_id = model->findCategoryUUIDForType(LLFolderType::FT_MARKETPLACE_LISTINGS);
+            if (marketplacelistings_id.notNull())
+            {
+                LLViewerInventoryCategory * master_folder = model->getCategory(marketplacelistings_id);
+                LLInventoryCategory *cat = model->getCategory(mUUID);
+                if (cat)
+                {
+                    can_list = can_move_folder_to_marketplace(master_folder, master_folder, cat, error_msg);
+                }
+                else
+                {
+                    LLInventoryItem *item = model->getItem(mUUID);
+                    can_list = (item ? can_move_item_to_marketplace(master_folder, master_folder, item, error_msg) : false);
+                }
+            }
+            else
+            {
+                can_list = false;
+            }
+        }
+    }
+
+    return can_list;
+}
+
+LLToolDragAndDrop::ESource LLInvFVBridge::getDragSource() const
+{
+    if (gInventory.isObjectDescendentOf(getUUID(),   gInventory.getRootFolderID()))
+    {
+        return LLToolDragAndDrop::SOURCE_AGENT;
+    }
+    else if (gInventory.isObjectDescendentOf(getUUID(),   gInventory.getLibraryRootFolderID()))
+    {
+        return LLToolDragAndDrop::SOURCE_LIBRARY;
+    }
+
+    return LLToolDragAndDrop::SOURCE_VIEWER;
+}
+
+
+
+// +=================================================+
+// |        InventoryFVBridgeBuilder                 |
+// +=================================================+
+LLInvFVBridge* LLInventoryFolderViewModelBuilder::createBridge(LLAssetType::EType asset_type,
+                                                        LLAssetType::EType actual_asset_type,
+                                                        LLInventoryType::EType inv_type,
+                                                        LLInventoryPanel* inventory,
+                                                        LLFolderViewModelInventory* view_model,
+                                                        LLFolderView* root,
+                                                        const LLUUID& uuid,
+                                                        U32 flags /* = 0x00 */) const
+{
+    return LLInvFVBridge::createBridge(asset_type,
+                                       actual_asset_type,
+                                       inv_type,
+                                       inventory,
+                                       view_model,
+                                       root,
+                                       uuid,
+                                       flags);
+}
+
+// +=================================================+
+// |        LLItemBridge                             |
+// +=================================================+
+
+void LLItemBridge::performAction(LLInventoryModel* model, std::string action)
+{
+    if ("goto" == action)
+    {
+        gotoItem();
+    }
+
+    if ("open" == action || "open_original" == action)
+    {
+        openItem();
+        return;
+    }
+    else if ("properties" == action)
+    {
+        showProperties();
+        return;
+    }
+    else if ("purge" == action)
+    {
+        purgeItem(model, mUUID);
+        return;
+    }
+    else if ("restoreToWorld" == action)
+    {
+        restoreToWorld();
+        return;
+    }
+    else if ("restore" == action)
+    {
+        restoreItem();
+        return;
+    }
+    else if ("thumbnail" == action)
+    {
+        LLSD data(mUUID);
+        LLFloaterReg::showInstance("change_item_thumbnail", data);
+        return;
+    }
+    else if ("copy_uuid" == action)
+    {
+        // Single item only
+        LLViewerInventoryItem* item = static_cast<LLViewerInventoryItem*>(getItem());
+        if(!item) return;
+        LLUUID asset_id = item->getProtectedAssetUUID();
+        std::string buffer;
+        asset_id.toString(buffer);
+
+        gViewerWindow->getWindow()->copyTextToClipboard(utf8str_to_wstring(buffer));
+        return;
+    }
+    else if ("show_in_main_panel" == action)
+    {
+        LLInventoryPanel::openInventoryPanelAndSetSelection(true, mUUID, true);
+        return;
+    }
+    else if ("cut" == action)
+    {
+        cutToClipboard();
+        return;
+    }
+    else if ("copy" == action)
+    {
+        copyToClipboard();
+        return;
+    }
+    else if ("paste" == action)
+    {
+        LLInventoryItem* itemp = model->getItem(mUUID);
+        if (!itemp) return;
+
+        LLFolderViewItem* folder_view_itemp =   mInventoryPanel.get()->getItemByID(itemp->getParentUUID());
+        if (!folder_view_itemp) return;
+
+        folder_view_itemp->getViewModelItem()->pasteFromClipboard();
+        return;
+    }
+    else if ("paste_link" == action)
+    {
+        // Single item only
+        LLInventoryItem* itemp = model->getItem(mUUID);
+        if (!itemp) return;
+
+        LLFolderViewItem* folder_view_itemp =   mInventoryPanel.get()->getItemByID(itemp->getParentUUID());
+        if (!folder_view_itemp) return;
+
+        folder_view_itemp->getViewModelItem()->pasteLinkFromClipboard();
+        return;
+    }
+    else if (("move_to_marketplace_listings" == action) || ("copy_to_marketplace_listings" == action) || ("copy_or_move_to_marketplace_listings" == action))
+    {
+        LLInventoryItem* itemp = model->getItem(mUUID);
+        if (!itemp) return;
+        const LLUUID &marketplacelistings_id = model->findCategoryUUIDForType(LLFolderType::FT_MARKETPLACE_LISTINGS);
+        // Note: For a single item, if it's not a copy, then it's a move
+        move_item_to_marketplacelistings(itemp, marketplacelistings_id, ("copy_to_marketplace_listings" == action));
+    }
+    else if ("copy_slurl" == action)
+    {
+        LLViewerInventoryItem* item = static_cast<LLViewerInventoryItem*>(getItem());
+        if(item)
+        {
+            LLUUID asset_id = item->getAssetUUID();
+            LLLandmark* landmark = gLandmarkList.getAsset(asset_id);
+            if (landmark)
+            {
+                LLVector3d global_pos;
+                landmark->getGlobalPos(global_pos);
+                LLLandmarkActions::getSLURLfromPosGlobal(global_pos, &copy_slurl_to_clipboard_callback_inv, true);
+            }
+        }
+    }
+    else if ("show_on_map" == action)
+    {
+        doActionOnCurSelectedLandmark(boost::bind(&LLItemBridge::doShowOnMap, this, _1));
+    }
+    else if ("marketplace_edit_listing" == action)
+    {
+        std::string url = LLMarketplaceData::instance().getListingURL(mUUID);
+        LLUrlAction::openURL(url);
+    }
+}
+
+void LLItemBridge::doActionOnCurSelectedLandmark(LLLandmarkList::loaded_callback_t cb)
+{
+    LLViewerInventoryItem* cur_item = getItem();
+    if(cur_item && cur_item->getInventoryType() == LLInventoryType::IT_LANDMARK)
+    {
+        LLLandmark* landmark = LLLandmarkActions::getLandmark(cur_item->getUUID(), cb);
+        if (landmark)
+        {
+            cb(landmark);
+        }
+    }
+}
+
+void LLItemBridge::doShowOnMap(LLLandmark* landmark)
+{
+    LLVector3d landmark_global_pos;
+    // landmark has already been tested for NULL by calling routine
+    if (landmark->getGlobalPos(landmark_global_pos))
+    {
+        LLFloaterWorldMap* worldmap_instance = LLFloaterWorldMap::getInstance();
+        if (!landmark_global_pos.isExactlyZero() && worldmap_instance)
+        {
+            worldmap_instance->trackLocation(landmark_global_pos);
+            LLFloaterReg::showInstance("world_map", "center");
+        }
+    }
+}
+
+void copy_slurl_to_clipboard_callback_inv(const std::string& slurl)
+{
+    gViewerWindow->getWindow()->copyTextToClipboard(utf8str_to_wstring(slurl));
+    LLSD args;
+    args["SLURL"] = slurl;
+    LLNotificationsUtil::add("CopySLURL", args);
+}
+
+void LLItemBridge::selectItem()
+{
+    LLViewerInventoryItem* item = static_cast<LLViewerInventoryItem*>(getItem());
+    if(item && !item->isFinished())
+    {
+        //item->fetchFromServer();
+        LLInventoryModelBackgroundFetch::instance().start(item->getUUID(), false);
+    }
+}
+
+void LLItemBridge::restoreItem()
+{
+    LLViewerInventoryItem* item = static_cast<LLViewerInventoryItem*>(getItem());
+    if(item)
+    {
+        LLInventoryModel* model = getInventoryModel();
+        bool is_snapshot = (item->getInventoryType() == LLInventoryType::IT_SNAPSHOT);
+
+        const LLUUID new_parent = model->findCategoryUUIDForType(is_snapshot? LLFolderType::FT_SNAPSHOT_CATEGORY : LLFolderType::assetTypeToFolderType(item->getType()));
+        // do not restamp on restore.
+        LLInvFVBridge::changeItemParent(model, item, new_parent, false);
+    }
+}
+
+void LLItemBridge::restoreToWorld()
+{
+    //Similar functionality to the drag and drop rez logic
+    bool remove_from_inventory = false;
+
+    LLViewerInventoryItem* itemp = static_cast<LLViewerInventoryItem*>(getItem());
+    if (itemp)
+    {
+        LLMessageSystem* msg = gMessageSystem;
+        msg->newMessage("RezRestoreToWorld");
+        msg->nextBlockFast(_PREHASH_AgentData);
+        msg->addUUIDFast(_PREHASH_AgentID, gAgent.getID());
+        msg->addUUIDFast(_PREHASH_SessionID, gAgent.getSessionID());
+
+        msg->nextBlockFast(_PREHASH_InventoryData);
+        itemp->packMessage(msg);
+        msg->sendReliable(gAgent.getRegionHost());
+
+        //remove local inventory copy, sim will deal with permissions and removing the item
+        //from the actual inventory if its a no-copy etc
+        if(!itemp->getPermissions().allowCopyBy(gAgent.getID()))
+        {
+            remove_from_inventory = true;
+        }
+
+        // Check if it's in the trash. (again similar to the normal rez logic)
+        const LLUUID trash_id = gInventory.findCategoryUUIDForType(LLFolderType::FT_TRASH);
+        if(gInventory.isObjectDescendentOf(itemp->getUUID(), trash_id))
+        {
+            remove_from_inventory = true;
+        }
+    }
+
+    if(remove_from_inventory)
+    {
+        gInventory.deleteObject(itemp->getUUID());
+        gInventory.notifyObservers();
+    }
+}
+
+void LLItemBridge::gotoItem()
+{
+    LLInventoryObject *obj = getInventoryObject();
+    if (obj && obj->getIsLinkType())
+    {
+        show_item_original(obj->getUUID());
+    }
+}
+
+LLUIImagePtr LLItemBridge::getIcon() const
+{
+    LLInventoryObject *obj = getInventoryObject();
+    if (obj)
+    {
+        return LLInventoryIcon::getIcon(obj->getType(),
+                                        LLInventoryType::IT_NONE,
+                                        mIsLink);
+    }
+
+    return LLInventoryIcon::getIcon(LLInventoryType::ICONNAME_OBJECT);
+}
+
+LLUIImagePtr LLItemBridge::getIconOverlay() const
+{
+    if (getItem() && getItem()->getIsLinkType())
+    {
+        return LLUI::getUIImage("Inv_Link");
+    }
+    return NULL;
+}
+
+PermissionMask LLItemBridge::getPermissionMask() const
+{
+    LLViewerInventoryItem* item = getItem();
+    PermissionMask perm_mask = 0;
+    if (item) perm_mask = item->getPermissionMask();
+    return perm_mask;
+}
+
+void LLItemBridge::buildDisplayName() const
+{
+    if(getItem())
+    {
+        mDisplayName.assign(getItem()->getName());
+    }
+    else
+    {
+        mDisplayName.assign(LLStringUtil::null);
+    }
+
+    mSearchableName.assign(mDisplayName);
+    mSearchableName.append(getLabelSuffix());
+    LLStringUtil::toUpper(mSearchableName);
+
+    //Name set, so trigger a sort
+    LLInventorySort sorter = static_cast<LLFolderViewModelInventory&>(mRootViewModel).getSorter();
+    if(mParent && !sorter.isByDate())
+    {
+        mParent->requestSort();
+    }
+}
+
+LLFontGL::StyleFlags LLItemBridge::getLabelStyle() const
+{
+    U8 font = LLFontGL::NORMAL;
+    const LLViewerInventoryItem* item = getItem();
+
+    if (get_is_item_worn(mUUID))
+    {
+        // LL_INFOS() << "BOLD" << LL_ENDL;
+        font |= LLFontGL::BOLD;
+    }
+    else if(item && item->getIsLinkType())
+    {
+        font |= LLFontGL::ITALIC;
+    }
+
+    return (LLFontGL::StyleFlags)font;
+}
+
+std::string LLItemBridge::getLabelSuffix() const
+{
+    // String table is loaded before login screen and inventory items are
+    // loaded after login, so LLTrans should be ready.
+    static std::string NO_COPY = LLTrans::getString("no_copy_lbl");
+    static std::string NO_MOD = LLTrans::getString("no_modify_lbl");
+    static std::string NO_XFER = LLTrans::getString("no_transfer_lbl");
+    static std::string LINK = LLTrans::getString("link");
+    static std::string BROKEN_LINK = LLTrans::getString("broken_link");
+    std::string suffix;
+    LLInventoryItem* item = getItem();
+    if(item)
+    {
+        // Any type can have the link suffix...
+        bool broken_link = LLAssetType::lookupIsLinkType(item->getType());
+        if (broken_link) return BROKEN_LINK;
+
+        bool link = item->getIsLinkType();
+        if (link) return LINK;
+
+        // ...but it's a bit confusing to put nocopy/nomod/etc suffixes on calling cards.
+        if(LLAssetType::AT_CALLINGCARD != item->getType()
+           && item->getPermissions().getOwner() == gAgent.getID())
+        {
+            bool copy = item->getPermissions().allowCopyBy(gAgent.getID());
+            if (!copy)
+            {
+                suffix += " ";
+                suffix += NO_COPY;
+            }
+            bool mod = item->getPermissions().allowModifyBy(gAgent.getID());
+            if (!mod)
+            {
+                suffix += suffix.empty() ? " " : ",";
+                suffix += NO_MOD;
+            }
+            bool xfer = item->getPermissions().allowOperationBy(PERM_TRANSFER,
+                                                                gAgent.getID());
+            if (!xfer)
+            {
+                suffix += suffix.empty() ? " " : ",";
+                suffix += NO_XFER;
+            }
+        }
+    }
+    return suffix;
+}
+
+time_t LLItemBridge::getCreationDate() const
+{
+    LLViewerInventoryItem* item = getItem();
+    if (item)
+    {
+        return item->getCreationDate();
+    }
+    return 0;
+}
+
+
+bool LLItemBridge::isItemRenameable() const
+{
+    LLViewerInventoryItem* item = getItem();
+    if(item)
+    {
+        // (For now) Don't allow calling card rename since that may confuse users as to
+        // what the calling card points to.
+        if (item->getInventoryType() == LLInventoryType::IT_CALLINGCARD)
+        {
+            return false;
+        }
+
+        if (!item->isFinished()) // EXT-8662
+        {
+            return false;
+        }
+
+        if (isInboxFolder())
+        {
+            return false;
+        }
+
+        return (item->getPermissions().allowModifyBy(gAgent.getID()));
+    }
+    return false;
+}
+
+bool LLItemBridge::renameItem(const std::string& new_name)
+{
+    if(!isItemRenameable())
+        return false;
+    LLPreview::dirty(mUUID);
+    LLInventoryModel* model = getInventoryModel();
+    if(!model)
+        return false;
+    LLViewerInventoryItem* item = getItem();
+    if(item && (item->getName() != new_name))
+    {
+        LLSD updates;
+        updates["name"] = new_name;
+        update_inventory_item(item->getUUID(),updates, NULL);
+    }
+    // return false because we either notified observers (& therefore
+    // rebuilt) or we didn't update.
+    return false;
+}
+
+bool LLItemBridge::removeItem()
+{
+    if(!isItemRemovable())
+    {
+        return false;
+    }
+
+    // move it to the trash
+    LLInventoryModel* model = getInventoryModel();
+    if(!model) return false;
+    const LLUUID& trash_id = model->findCategoryUUIDForType(LLFolderType::FT_TRASH);
+    LLViewerInventoryItem* item = getItem();
+    if (!item) return false;
+    if (item->getType() != LLAssetType::AT_LSL_TEXT)
+    {
+        LLPreview::hide(mUUID, true);
+    }
+    // Already in trash
+    if (model->isObjectDescendentOf(mUUID, trash_id)) return false;
+
+    LLNotification::Params params("ConfirmItemDeleteHasLinks");
+    params.functor.function(boost::bind(&LLItemBridge::confirmRemoveItem, this, _1, _2));
+
+    // Check if this item has any links.  If generic inventory linking is enabled,
+    // we can't do this check because we may have items in a folder somewhere that is
+    // not yet in memory, so we don't want false negatives.  (If disabled, then we
+    // know we only have links in the Outfits folder which we explicitly fetch.)
+    static LLCachedControl<bool> inventory_linking(gSavedSettings, "InventoryLinking", true);
+    if (!inventory_linking)
+    {
+        if (!item->getIsLinkType())
+        {
+            LLInventoryModel::item_array_t item_array = gInventory.collectLinksTo(mUUID);
+            const U32 num_links = item_array.size();
+            if (num_links > 0)
+            {
+                // Warn if the user is will break any links when deleting this item.
+                LLNotifications::instance().add(params);
+                return false;
+            }
+        }
+    }
+
+    LLNotifications::instance().forceResponse(params, 0);
+    model->checkTrashOverflow();
+    return true;
+}
+
+bool LLItemBridge::confirmRemoveItem(const LLSD& notification, const LLSD& response)
+{
+    S32 option = LLNotificationsUtil::getSelectedOption(notification, response);
+    if (option != 0) return false;
+
+    LLInventoryModel* model = getInventoryModel();
+    if (!model) return false;
+
+    LLViewerInventoryItem* item = getItem();
+    if (!item) return false;
+
+    const LLUUID& trash_id = model->findCategoryUUIDForType(LLFolderType::FT_TRASH);
+    // if item is not already in trash
+    if(item && !model->isObjectDescendentOf(mUUID, trash_id))
+    {
+        // move to trash, and restamp
+        LLInvFVBridge::changeItemParent(model, item, trash_id, true);
+        // delete was successful
+        return true;
+    }
+    return false;
+}
+
+bool LLItemBridge::isItemCopyable(bool can_copy_as_link) const
+{
+    LLViewerInventoryItem* item = getItem();
+    if (!item)
+    {
+        return false;
+    }
+    // Can't copy worn objects.
+    // Worn objects are tied to their inworld conterparts
+    // Copy of modified worn object will return object with obsolete asset and inventory
+    if (get_is_item_worn(mUUID))
+    {
+        return false;
+    }
+
+    static LLCachedControl<bool> inventory_linking(gSavedSettings, "InventoryLinking", true);
+    return (can_copy_as_link && inventory_linking)
+        || (mIsLink && inventory_linking)
+        || item->getPermissions().allowCopyBy(gAgent.getID());
+}
+
+LLViewerInventoryItem* LLItemBridge::getItem() const
+{
+    LLViewerInventoryItem* item = NULL;
+    LLInventoryModel* model = getInventoryModel();
+    if(model)
+    {
+        item = (LLViewerInventoryItem*)model->getItem(mUUID);
+    }
+    return item;
+}
+
+const LLUUID& LLItemBridge::getThumbnailUUID() const
+{
+    LLViewerInventoryItem* item = NULL;
+    LLInventoryModel* model = getInventoryModel();
+    if(model)
+    {
+        item = (LLViewerInventoryItem*)model->getItem(mUUID);
+    }
+    if (item)
+    {
+        return item->getThumbnailUUID();
+    }
+    return LLUUID::null;
+}
+
+bool LLItemBridge::isItemPermissive() const
+{
+    LLViewerInventoryItem* item = getItem();
+    if(item)
+    {
+        return item->getIsFullPerm();
+    }
+    return false;
+}
+
+// +=================================================+
+// |        LLFolderBridge                           |
+// +=================================================+
+
+LLHandle<LLFolderBridge> LLFolderBridge::sSelf;
+
+// Can be moved to another folder
+bool LLFolderBridge::isItemMovable() const
+{
+    LLInventoryObject* obj = getInventoryObject();
+    if(obj)
+    {
+        // If it's a protected type folder, we can't move it
+        if (LLFolderType::lookupIsProtectedType(((LLInventoryCategory*)obj)->getPreferredType()))
+            return false;
+        return true;
+    }
+    return false;
+}
+
+void LLFolderBridge::selectItem()
+{
+    LLViewerInventoryCategory* cat = gInventory.getCategory(getUUID());
+    if (cat)
+    {
+        cat->fetch();
+    }
+}
+
+void LLFolderBridge::buildDisplayName() const
+{
+    LLFolderType::EType preferred_type = getPreferredType();
+
+    // *TODO: to be removed when database supports multi language. This is a
+    // temporary attempt to display the inventory folder in the user locale.
+    // mantipov: *NOTE: be sure this code is synchronized with LLFriendCardsManager::findChildFolderUUID
+    //      it uses the same way to find localized string
+
+    // HACK: EXT - 6028 ([HARD CODED]? Inventory > Library > "Accessories" folder)
+    // Translation of Accessories folder in Library inventory folder
+    bool accessories = false;
+    if(getName() == "Accessories")
+    {
+        //To ensure that Accessories folder is in Library we have to check its parent folder.
+        //Due to parent LLFolderViewFloder is not set to this item yet we have to check its parent via Inventory Model
+        LLInventoryCategory* cat = gInventory.getCategory(getUUID());
+        if(cat)
+        {
+            const LLUUID& parent_folder_id = cat->getParentUUID();
+            accessories = (parent_folder_id == gInventory.getLibraryRootFolderID());
+        }
+    }
+
+    //"Accessories" inventory category has folder type FT_NONE. So, this folder
+    //can not be detected as protected with LLFolderType::lookupIsProtectedType
+    mDisplayName.assign(getName());
+    if (accessories || LLFolderType::lookupIsProtectedType(preferred_type))
+    {
+        LLTrans::findString(mDisplayName, std::string("InvFolder ") + getName(), LLSD());
+    }
+
+    mSearchableName.assign(mDisplayName);
+    mSearchableName.append(getLabelSuffix());
+    LLStringUtil::toUpper(mSearchableName);
+
+    //Name set, so trigger a sort
+    LLInventorySort sorter = static_cast<LLFolderViewModelInventory&>(mRootViewModel).getSorter();
+    if(mParent && sorter.isFoldersByName())
+    {
+        mParent->requestSort();
+    }
+}
+
+std::string LLFolderBridge::getLabelSuffix() const
+{
+    static LLCachedControl<bool> xui_debug(gSavedSettings, "DebugShowXUINames", 0);
+
+    if (mIsLoading && mTimeSinceRequestStart.getElapsedTimeF32() >= FOLDER_LOADING_MESSAGE_DELAY)
+    {
+        return llformat(" ( %s ) ", LLTrans::getString("LoadingData").c_str());
+    }
+    std::string suffix = "";
+    if (xui_debug)
+    {
+        LLInventoryModel::cat_array_t* cats;
+        LLInventoryModel::item_array_t* items;
+        gInventory.getDirectDescendentsOf(getUUID(), cats, items);
+
+        LLViewerInventoryCategory* cat = gInventory.getCategory(getUUID());
+        if (cat)
+        {
+            LLStringUtil::format_map_t args;
+            args["[FOLDER_COUNT]"] = llformat("%d", cats->size());
+            args["[ITEMS_COUNT]"] = llformat("%d", items->size());
+            args["[VERSION]"] = llformat("%d", cat->getVersion());
+            args["[VIEWER_DESCENDANT_COUNT]"] = llformat("%d", cats->size() + items->size());
+            args["[SERVER_DESCENDANT_COUNT]"] = llformat("%d", cat->getDescendentCount());
+            suffix = " " + LLTrans::getString("InventoryFolderDebug", args);
+        }
+    }
+    else if(mShowDescendantsCount)
+    {
+        LLInventoryModel::cat_array_t cat_array;
+        LLInventoryModel::item_array_t item_array;
+        gInventory.collectDescendents(getUUID(), cat_array, item_array, true);
+        S32 count = item_array.size();
+        if(count > 0)
+        {
+            std::ostringstream oss;
+            oss << count;
+            LLStringUtil::format_map_t args;
+            args["[ITEMS_COUNT]"] = oss.str();
+            suffix = " " + LLTrans::getString("InventoryItemsCount", args);
+        }
+    }
+
+    return LLInvFVBridge::getLabelSuffix() + suffix;
+}
+
+LLFontGL::StyleFlags LLFolderBridge::getLabelStyle() const
+{
+    return LLFontGL::NORMAL;
+}
+
+const LLUUID& LLFolderBridge::getThumbnailUUID() const
+{
+    LLViewerInventoryCategory* cat = getCategory();
+    if (cat)
+    {
+        return cat->getThumbnailUUID();
+    }
+    return LLUUID::null;
+}
+
+void LLFolderBridge::update()
+{
+    // we know we have children but  haven't  fetched them (doesn't obey filter)
+    bool loading = !isUpToDate() && hasChildren() && mFolderViewItem->isOpen();
+
+    if (loading != mIsLoading)
+    {
+        if ( loading )
+        {
+            // Measure how long we've been in the loading state
+            mTimeSinceRequestStart.reset();
+        }
+        mIsLoading = loading;
+
+        mFolderViewItem->refresh();
+    }
+}
+
+// Can be destroyed (or moved to trash)
+bool LLFolderBridge::isItemRemovable(bool check_worn) const
+{
+    if (!get_is_category_and_children_removable(getInventoryModel(), mUUID, check_worn))
+    {
+        return false;
+    }
+
+    if (isMarketplaceListingsFolder()
+        && (!LLMarketplaceData::instance().isSLMDataFetched() || LLMarketplaceData::instance().getActivationState(mUUID)))
+    {
+        return false;
+    }
+
+    return true;
+}
+
+bool LLFolderBridge::isUpToDate() const
+{
+    LLInventoryModel* model = getInventoryModel();
+    if(!model) return false;
+    LLViewerInventoryCategory* category = (LLViewerInventoryCategory*)model->getCategory(mUUID);
+    if( !category )
+    {
+        return false;
+    }
+
+    return category->getVersion() != LLViewerInventoryCategory::VERSION_UNKNOWN;
+}
+
+bool LLFolderBridge::isItemCopyable(bool can_copy_as_link) const
+{
+    if (can_copy_as_link && !LLFolderType::lookupIsProtectedType(getPreferredType()))
+    {
+        // Can copy and paste unprotected folders as links
+        return true;
+    }
+
+    // Folders are copyable if items in them are, recursively, copyable.
+
+    // Get the content of the folder
+    LLInventoryModel::cat_array_t* cat_array;
+    LLInventoryModel::item_array_t* item_array;
+    gInventory.getDirectDescendentsOf(mUUID,cat_array,item_array);
+
+    // Check the items
+    LLInventoryModel::item_array_t item_array_copy = *item_array;
+    for (LLInventoryModel::item_array_t::iterator iter = item_array_copy.begin(); iter != item_array_copy.end(); iter++)
+    {
+        LLInventoryItem* item = *iter;
+        LLItemBridge item_br(mInventoryPanel.get(), mRoot, item->getUUID());
+        if (!item_br.isItemCopyable(false))
+        {
+            return false;
+        }
+    }
+
+    // Check the folders
+    LLInventoryModel::cat_array_t cat_array_copy = *cat_array;
+    for (LLInventoryModel::cat_array_t::iterator iter = cat_array_copy.begin(); iter != cat_array_copy.end(); iter++)
+    {
+        LLViewerInventoryCategory* category = *iter;
+        LLFolderBridge cat_br(mInventoryPanel.get(), mRoot, category->getUUID());
+        if (!cat_br.isItemCopyable(false))
+        {
+            return false;
+        }
+    }
+
+    return true;
+}
+
+bool LLFolderBridge::isClipboardPasteable() const
+{
+    if ( ! LLInvFVBridge::isClipboardPasteable() )
+        return false;
+
+    // Don't allow pasting duplicates to the Calling Card/Friends subfolders, see bug EXT-1599
+    if ( LLFriendCardsManager::instance().isCategoryInFriendFolder( getCategory() ) )
+    {
+        LLInventoryModel* model = getInventoryModel();
+        if ( !model )
+        {
+            return false;
+        }
+
+        std::vector<LLUUID> objects;
+        LLClipboard::instance().pasteFromClipboard(objects);
+        const LLViewerInventoryCategory *current_cat = getCategory();
+
+        // Search for the direct descendent of current Friends subfolder among all pasted items,
+        // and return false if is found.
+        for(S32 i = objects.size() - 1; i >= 0; --i)
+        {
+            const LLUUID &obj_id = objects.at(i);
+            if ( LLFriendCardsManager::instance().isObjDirectDescendentOfCategory(model->getObject(obj_id), current_cat) )
+            {
+                return false;
+            }
+        }
+
+    }
+    return true;
+}
+
+bool LLFolderBridge::isClipboardPasteableAsLink() const
+{
+    // Check normal paste-as-link permissions
+    if (!LLInvFVBridge::isClipboardPasteableAsLink())
+    {
+        return false;
+    }
+
+    const LLInventoryModel* model = getInventoryModel();
+    if (!model)
+    {
+        return false;
+    }
+
+    const LLViewerInventoryCategory *current_cat = getCategory();
+    if (current_cat)
+    {
+        const bool is_in_friend_folder = LLFriendCardsManager::instance().isCategoryInFriendFolder( current_cat );
+        const LLUUID &current_cat_id = current_cat->getUUID();
+        std::vector<LLUUID> objects;
+        LLClipboard::instance().pasteFromClipboard(objects);
+        S32 count = objects.size();
+        for(S32 i = 0; i < count; i++)
+        {
+            const LLUUID &obj_id = objects.at(i);
+            const LLInventoryCategory *cat = model->getCategory(obj_id);
+            if (cat)
+            {
+                const LLUUID &cat_id = cat->getUUID();
+                // Don't allow recursive pasting
+                if ((cat_id == current_cat_id) ||
+                    model->isObjectDescendentOf(current_cat_id, cat_id))
+                {
+                    return false;
+                }
+            }
+            // Don't allow pasting duplicates to the Calling Card/Friends subfolders, see bug EXT-1599
+            if ( is_in_friend_folder )
+            {
+                // If object is direct descendent of current Friends subfolder than return false.
+                // Note: We can't use 'const LLInventoryCategory *cat', because it may be null
+                // in case type of obj_id is LLInventoryItem.
+                if ( LLFriendCardsManager::instance().isObjDirectDescendentOfCategory(model->getObject(obj_id), current_cat) )
+                {
+                    return false;
+                }
+            }
+        }
+    }
+    return true;
+
+}
+
+
+bool LLFolderBridge::dragCategoryIntoFolder(LLInventoryCategory* inv_cat,
+                                            bool drop,
+                                            std::string& tooltip_msg,
+                                            bool is_link,
+                                            bool user_confirm,
+                                            LLPointer<LLInventoryCallback> cb)
+{
+
+    LLInventoryModel* model = getInventoryModel();
+
+    if (!inv_cat) return false; // shouldn't happen, but in case item is incorrectly parented in which case inv_cat will be NULL
+    if (!model) return false;
+    if (!isAgentAvatarValid()) return false;
+    if (!isAgentInventory()) return false; // cannot drag categories into library
+
+    LLInventoryPanel* destination_panel = mInventoryPanel.get();
+    if (!destination_panel) return false;
+
+    LLInventoryFilter* filter = getInventoryFilter();
+    if (!filter) return false;
+
+    const LLUUID &cat_id = inv_cat->getUUID();
+    const LLUUID &current_outfit_id = model->findCategoryUUIDForType(LLFolderType::FT_CURRENT_OUTFIT);
+    const LLUUID &marketplacelistings_id = model->findCategoryUUIDForType(LLFolderType::FT_MARKETPLACE_LISTINGS);
+    const LLUUID from_folder_uuid = inv_cat->getParentUUID();
+
+    const bool move_is_into_current_outfit = (mUUID == current_outfit_id);
+    const bool move_is_into_marketplacelistings = model->isObjectDescendentOf(mUUID, marketplacelistings_id);
+    const bool move_is_from_marketplacelistings = model->isObjectDescendentOf(cat_id, marketplacelistings_id);
+
+    // check to make sure source is agent inventory, and is represented there.
+    LLToolDragAndDrop::ESource source = LLToolDragAndDrop::getInstance()->getSource();
+    const bool is_agent_inventory = (model->getCategory(cat_id) != NULL)
+        && (LLToolDragAndDrop::SOURCE_AGENT == source);
+
+    bool accept = false;
+    U64 filter_types = filter->getFilterTypes();
+    bool use_filter = filter_types && (filter_types&LLInventoryFilter::FILTERTYPE_DATE || (filter_types&LLInventoryFilter::FILTERTYPE_OBJECT)==0);
+
+    if (is_agent_inventory)
+    {
+        const LLUUID &trash_id = model->findCategoryUUIDForType(LLFolderType::FT_TRASH);
+        const LLUUID &landmarks_id = model->findCategoryUUIDForType(LLFolderType::FT_LANDMARK);
+        const LLUUID &my_outifts_id = model->findCategoryUUIDForType(LLFolderType::FT_MY_OUTFITS);
+        const LLUUID &lost_and_found_id = model->findCategoryUUIDForType(LLFolderType::FT_LOST_AND_FOUND);
+
+        const bool move_is_into_trash = (mUUID == trash_id) || model->isObjectDescendentOf(mUUID, trash_id);
+        const bool move_is_into_my_outfits = (mUUID == my_outifts_id) || model->isObjectDescendentOf(mUUID, my_outifts_id);
+        const bool move_is_into_outfit = move_is_into_my_outfits || (getCategory() && getCategory()->getPreferredType()==LLFolderType::FT_OUTFIT);
+        const bool move_is_into_current_outfit = (getCategory() && getCategory()->getPreferredType()==LLFolderType::FT_CURRENT_OUTFIT);
+        const bool move_is_into_landmarks = (mUUID == landmarks_id) || model->isObjectDescendentOf(mUUID, landmarks_id);
+        const bool move_is_into_lost_and_found = model->isObjectDescendentOf(mUUID, lost_and_found_id);
+
+        //--------------------------------------------------------------------------------
+        // Determine if folder can be moved.
+        //
+
+        bool is_movable = true;
+
+        if (is_movable && (marketplacelistings_id == cat_id))
+        {
+            is_movable = false;
+            tooltip_msg = LLTrans::getString("TooltipOutboxCannotMoveRoot");
+        }
+        if (is_movable && move_is_from_marketplacelistings && LLMarketplaceData::instance().getActivationState(cat_id))
+        {
+            // If the incoming folder is listed and active (and is therefore either the listing or the version folder),
+            // then moving is *not* allowed
+            is_movable = false;
+            tooltip_msg = LLTrans::getString("TooltipOutboxDragActive");
+        }
+        if (is_movable && (mUUID == cat_id))
+        {
+            is_movable = false;
+            tooltip_msg = LLTrans::getString("TooltipDragOntoSelf");
+        }
+        if (is_movable && (model->isObjectDescendentOf(mUUID, cat_id)))
+        {
+            is_movable = false;
+            tooltip_msg = LLTrans::getString("TooltipDragOntoOwnChild");
+        }
+        if (is_movable && LLFolderType::lookupIsProtectedType(inv_cat->getPreferredType()))
+        {
+            is_movable = false;
+            // tooltip?
+        }
+
+        U32 max_items_to_wear = gSavedSettings.getU32("WearFolderLimit");
+        if (is_movable && move_is_into_outfit)
+        {
+            if (mUUID == my_outifts_id)
+            {
+                if (source != LLToolDragAndDrop::SOURCE_AGENT || move_is_from_marketplacelistings)
+                {
+                    tooltip_msg = LLTrans::getString("TooltipOutfitNotInInventory");
+                    is_movable = false;
+                }
+                else if (can_move_to_my_outfits(model, inv_cat, max_items_to_wear))
+                {
+                    is_movable = true;
+                }
+                else
+                {
+                    tooltip_msg = LLTrans::getString("TooltipCantCreateOutfit");
+                    is_movable = false;
+                }
+            }
+            else if(getCategory() && getCategory()->getPreferredType() == LLFolderType::FT_NONE)
+            {
+                is_movable = ((inv_cat->getPreferredType() == LLFolderType::FT_NONE) || (inv_cat->getPreferredType() == LLFolderType::FT_OUTFIT));
+            }
+            else
+            {
+                is_movable = false;
+            }
+        }
+        if(is_movable && move_is_into_current_outfit && is_link)
+        {
+            is_movable = false;
+        }
+        if (is_movable && move_is_into_lost_and_found)
+        {
+            is_movable = false;
+        }
+        if (is_movable && (mUUID == model->findCategoryUUIDForType(LLFolderType::FT_FAVORITE)))
+        {
+            is_movable = false;
+            // tooltip?
+        }
+        if (is_movable && (getPreferredType() == LLFolderType::FT_MARKETPLACE_STOCK))
+        {
+            // One cannot move a folder into a stock folder
+            is_movable = false;
+            // tooltip?
+        }
+
+        LLInventoryModel::cat_array_t descendent_categories;
+        LLInventoryModel::item_array_t descendent_items;
+        if (is_movable)
+        {
+            model->collectDescendents(cat_id, descendent_categories, descendent_items, false);
+            for (S32 i=0; i < descendent_categories.size(); ++i)
+            {
+                LLInventoryCategory* category = descendent_categories[i];
+                if(LLFolderType::lookupIsProtectedType(category->getPreferredType()))
+                {
+                    // Can't move "special folders" (e.g. Textures Folder).
+                    is_movable = false;
+                    break;
+                }
+            }
+        }
+        if (is_movable
+            && move_is_into_current_outfit
+            && descendent_items.size() > max_items_to_wear)
+        {
+            LLInventoryModel::cat_array_t cats;
+            LLInventoryModel::item_array_t items;
+            LLFindWearablesEx not_worn(/*is_worn=*/ false, /*include_body_parts=*/ false);
+            gInventory.collectDescendentsIf(cat_id,
+                cats,
+                items,
+                LLInventoryModel::EXCLUDE_TRASH,
+                not_worn);
+
+            if (items.size() > max_items_to_wear)
+            {
+                // Can't move 'large' folders into current outfit: MAINT-4086
+                is_movable = false;
+                LLStringUtil::format_map_t args;
+                args["AMOUNT"] = llformat("%d", max_items_to_wear);
+                tooltip_msg = LLTrans::getString("TooltipTooManyWearables",args);
+            }
+        }
+        if (is_movable && move_is_into_trash)
+        {
+            for (S32 i=0; i < descendent_items.size(); ++i)
+            {
+                LLInventoryItem* item = descendent_items[i];
+                if (get_is_item_worn(item->getUUID()))
+                {
+                    is_movable = false;
+                    break; // It's generally movable, but not into the trash.
+                }
+            }
+        }
+        if (is_movable && move_is_into_landmarks)
+        {
+            for (S32 i=0; i < descendent_items.size(); ++i)
+            {
+                LLViewerInventoryItem* item = descendent_items[i];
+
+                // Don't move anything except landmarks and categories into Landmarks folder.
+                // We use getType() instead of getActua;Type() to allow links to landmarks and folders.
+                if (LLAssetType::AT_LANDMARK != item->getType() && LLAssetType::AT_CATEGORY != item->getType())
+                {
+                    is_movable = false;
+                    break; // It's generally movable, but not into Landmarks.
+                }
+            }
+        }
+
+        if (is_movable && move_is_into_marketplacelistings)
+        {
+            const LLViewerInventoryCategory * master_folder = model->getFirstDescendantOf(marketplacelistings_id, mUUID);
+            LLViewerInventoryCategory * dest_folder = getCategory();
+            S32 bundle_size = (drop ? 1 : LLToolDragAndDrop::instance().getCargoCount());
+            is_movable = can_move_folder_to_marketplace(master_folder, dest_folder, inv_cat, tooltip_msg, bundle_size);
+        }
+
+        if (is_movable && !move_is_into_landmarks)
+        {
+            LLInventoryPanel* active_panel = LLInventoryPanel::getActiveInventoryPanel(false);
+            is_movable = active_panel != NULL;
+
+            // For a folder to pass the filter all its descendants are required to pass.
+            // We make this exception to allow reordering folders within an inventory panel,
+            // which has a filter applied, like Recent tab for example.
+            // There may be folders which are displayed because some of their descendants pass
+            // the filter, but other don't, and thus remain hidden. Without this check,
+            // such folders would not be allowed to be moved within a panel.
+            if (destination_panel == active_panel)
+            {
+                is_movable = true;
+            }
+            else
+            {
+                LLFolderView* active_folder_view = NULL;
+
+                if (is_movable)
+                {
+                    active_folder_view = active_panel->getRootFolder();
+                    is_movable = active_folder_view != NULL;
+                }
+
+                if (is_movable && use_filter)
+                {
+                    // Check whether the folder being dragged from active inventory panel
+                    // passes the filter of the destination panel.
+                    is_movable = check_category(model, cat_id, active_panel, filter);
+                }
+            }
+        }
+        //
+        //--------------------------------------------------------------------------------
+
+        accept = is_movable;
+
+        if (accept && drop)
+        {
+            // Dropping in or out of marketplace needs (sometimes) confirmation
+            if (user_confirm && (move_is_from_marketplacelistings || move_is_into_marketplacelistings))
+            {
+                if (move_is_from_marketplacelistings && (LLMarketplaceData::instance().isInActiveFolder(cat_id) ||
+                                                         LLMarketplaceData::instance().isListedAndActive(cat_id)))
+                {
+                    if (LLMarketplaceData::instance().isListed(cat_id) || LLMarketplaceData::instance().isVersionFolder(cat_id))
+                    {
+                        // Move the active version folder or listing folder itself outside marketplace listings will unlist the listing so ask that question specifically
+                        LLNotificationsUtil::add("ConfirmMerchantUnlist", LLSD(), LLSD(), boost::bind(&LLFolderBridge::callback_dropCategoryIntoFolder, this, _1, _2, inv_cat));
+                    }
+                    else
+                    {
+                        // Any other case will simply modify but not unlist an active listed listing
+                        LLNotificationsUtil::add("ConfirmMerchantActiveChange", LLSD(), LLSD(), boost::bind(&LLFolderBridge::callback_dropCategoryIntoFolder, this, _1, _2, inv_cat));
+                    }
+                    return true;
+                }
+                if (move_is_from_marketplacelistings && LLMarketplaceData::instance().isVersionFolder(cat_id))
+                {
+                    // Moving the version folder from its location will deactivate it. Ask confirmation.
+                    LLNotificationsUtil::add("ConfirmMerchantClearVersion", LLSD(), LLSD(), boost::bind(&LLFolderBridge::callback_dropCategoryIntoFolder, this, _1, _2, inv_cat));
+                    return true;
+                }
+                if (move_is_into_marketplacelistings && LLMarketplaceData::instance().isInActiveFolder(mUUID))
+                {
+                    // Moving something in an active listed listing will modify it. Ask confirmation.
+                    LLNotificationsUtil::add("ConfirmMerchantActiveChange", LLSD(), LLSD(), boost::bind(&LLFolderBridge::callback_dropCategoryIntoFolder, this, _1, _2, inv_cat));
+                    return true;
+                }
+                if (move_is_from_marketplacelistings && LLMarketplaceData::instance().isListed(cat_id))
+                {
+                    // Moving a whole listing folder will result in archival of SLM data. Ask confirmation.
+                    LLNotificationsUtil::add("ConfirmListingCutOrDelete", LLSD(), LLSD(), boost::bind(&LLFolderBridge::callback_dropCategoryIntoFolder, this, _1, _2, inv_cat));
+                    return true;
+                }
+                if (move_is_into_marketplacelistings && !move_is_from_marketplacelistings)
+                {
+                    LLNotificationsUtil::add("ConfirmMerchantMoveInventory", LLSD(), LLSD(), boost::bind(&LLFolderBridge::callback_dropCategoryIntoFolder, this, _1, _2, inv_cat));
+                    return true;
+                }
+            }
+            // Look for any gestures and deactivate them
+            if (move_is_into_trash)
+            {
+                for (S32 i=0; i < descendent_items.size(); i++)
+                {
+                    LLInventoryItem* item = descendent_items[i];
+                    if (item->getType() == LLAssetType::AT_GESTURE
+                        && LLGestureMgr::instance().isGestureActive(item->getUUID()))
+                    {
+                        LLGestureMgr::instance().deactivateGesture(item->getUUID());
+                    }
+                }
+            }
+
+            if (mUUID == my_outifts_id)
+            {
+                // Category can contains objects,
+                // create a new folder and populate it with links to original objects
+                dropToMyOutfits(inv_cat, cb);
+            }
+            // if target is current outfit folder we use link
+            else if (move_is_into_current_outfit &&
+                (inv_cat->getPreferredType() == LLFolderType::FT_NONE ||
+                inv_cat->getPreferredType() == LLFolderType::FT_OUTFIT))
+            {
+                // traverse category and add all contents to currently worn.
+                bool append = true;
+                LLAppearanceMgr::instance().wearInventoryCategory(inv_cat, false, append);
+                if (cb) cb->fire(inv_cat->getUUID());
+            }
+            else if (move_is_into_marketplacelistings)
+            {
+                move_folder_to_marketplacelistings(inv_cat, mUUID);
+                if (cb) cb->fire(inv_cat->getUUID());
+            }
+            else
+            {
+                if (model->isObjectDescendentOf(cat_id, model->findCategoryUUIDForType(LLFolderType::FT_INBOX)))
+                {
+                    set_dad_inbox_object(cat_id);
+                }
+
+                // Reparent the folder and restamp children if it's moving
+                // into trash.
+                LLInvFVBridge::changeCategoryParent(
+                    model,
+                    (LLViewerInventoryCategory*)inv_cat,
+                    mUUID,
+                    move_is_into_trash);
+                if (cb) cb->fire(inv_cat->getUUID());
+            }
+            if (move_is_from_marketplacelistings)
+            {
+                // If we are moving a folder at the listing folder level (i.e. its parent is the marketplace listings folder)
+                if (from_folder_uuid == marketplacelistings_id)
+                {
+                    // Clear the folder from the marketplace in case it is a listing folder
+                    if (LLMarketplaceData::instance().isListed(cat_id))
+                    {
+                        LLMarketplaceData::instance().clearListing(cat_id);
+                    }
+                }
+                else
+                {
+                    // If we move from within an active (listed) listing, checks that it's still valid, if not, unlist
+                    LLUUID version_folder_id = LLMarketplaceData::instance().getActiveFolder(from_folder_uuid);
+                    if (version_folder_id.notNull())
+                    {
+                        LLMarketplaceValidator::getInstance()->validateMarketplaceListings(
+                            version_folder_id,
+                            [version_folder_id](bool result)
+                        {
+                            if (!result)
+                            {
+                                LLMarketplaceData::instance().activateListing(version_folder_id, false);
+                            }
+                        }
+                        );
+                    }
+                    // In all cases, update the listing we moved from so suffix are updated
+                    update_marketplace_category(from_folder_uuid);
+                    if (cb) cb->fire(inv_cat->getUUID());
+                }
+            }
+        }
+    }
+    else if (LLToolDragAndDrop::SOURCE_WORLD == source)
+    {
+        if (move_is_into_marketplacelistings)
+        {
+            tooltip_msg = LLTrans::getString("TooltipOutboxNotInInventory");
+            accept = false;
+        }
+        else
+        {
+            // Todo: fix me. moving from task inventory doesn't have a completion callback,
+            // yet making a copy creates new item id so this doesn't work right
+            std::function<void(S32, void*, const LLMoveInv*)> callback = [cb](S32, void*, const LLMoveInv* move_inv) mutable
+            {
+                two_uuids_list_t::const_iterator move_it;
+                for (move_it = move_inv->mMoveList.begin();
+                     move_it != move_inv->mMoveList.end();
+                     ++move_it)
+                {
+                    if (cb)
+                    {
+                        cb->fire(move_it->second);
+                    }
+                }
+            };
+            accept = move_inv_category_world_to_agent(cat_id, mUUID, drop, callback, NULL, filter);
+        }
+    }
+    else if (LLToolDragAndDrop::SOURCE_LIBRARY == source)
+    {
+        if (move_is_into_marketplacelistings)
+        {
+            tooltip_msg = LLTrans::getString("TooltipOutboxNotInInventory");
+            accept = false;
+        }
+        else
+        {
+            // Accept folders that contain complete outfits.
+            accept = move_is_into_current_outfit && LLAppearanceMgr::instance().getCanMakeFolderIntoOutfit(cat_id);
+        }
+
+        if (accept && drop)
+        {
+            LLAppearanceMgr::instance().wearInventoryCategory(inv_cat, true, false);
+        }
+    }
+
+    return accept;
+}
+
+void warn_move_inventory(LLViewerObject* object, std::shared_ptr<LLMoveInv> move_inv)
+{
+    const char* dialog = NULL;
+    if (object->flagScripted())
+    {
+        dialog = "MoveInventoryFromScriptedObject";
+    }
+    else
+    {
+        dialog = "MoveInventoryFromObject";
+    }
+
+    static LLNotificationPtr notification_ptr;
+    static std::shared_ptr<LLMoveInv> inv_ptr;
+
+    // Notification blocks user from interacting with inventories so everything that comes after first message
+    // is part of this message - don'r show it again
+    // Note: workaround for MAINT-5495 untill proper refactoring and warning system for Drag&Drop can be made.
+    if (notification_ptr == NULL
+        || !notification_ptr->isActive()
+        || LLNotificationsUtil::find(notification_ptr->getID()) == NULL
+        || inv_ptr->mCategoryID != move_inv->mCategoryID
+        || inv_ptr->mObjectID != move_inv->mObjectID)
+    {
+        notification_ptr = LLNotificationsUtil::add(dialog, LLSD(), LLSD(), boost::bind(move_task_inventory_callback, _1, _2, move_inv));
+        inv_ptr = move_inv;
+    }
+    else
+    {
+        // Notification is alive and not responded, operating inv_ptr should be safe so attach new data
+        two_uuids_list_t::iterator move_it;
+        for (move_it = move_inv->mMoveList.begin();
+            move_it != move_inv->mMoveList.end();
+            ++move_it)
+        {
+            inv_ptr->mMoveList.push_back(*move_it);
+        }
+        move_inv.reset();
+    }
+}
+
+// Move/copy all inventory items from the Contents folder of an in-world
+// object to the agent's inventory, inside a given category.
+bool move_inv_category_world_to_agent(const LLUUID& object_id,
+                                      const LLUUID& category_id,
+                                      bool drop,
+                                      std::function<void(S32, void*, const LLMoveInv*)> callback,
+                                      void* user_data,
+                                      LLInventoryFilter* filter)
+{
+    // Make sure the object exists. If we allowed dragging from
+    // anonymous objects, it would be possible to bypass
+    // permissions.
+    // content category has same ID as object itself
+    LLViewerObject* object = gObjectList.findObject(object_id);
+    if(!object)
+    {
+        LL_INFOS() << "Object not found for drop." << LL_ENDL;
+        return false;
+    }
+
+    // this folder is coming from an object, as there is only one folder in an object, the root,
+    // we need to collect the entire contents and handle them as a group
+    LLInventoryObject::object_list_t inventory_objects;
+    object->getInventoryContents(inventory_objects);
+
+    if (inventory_objects.empty())
+    {
+        LL_INFOS() << "Object contents not found for drop." << LL_ENDL;
+        return false;
+    }
+
+    bool accept = false;
+    bool is_move = false;
+    bool use_filter = false;
+    if (filter)
+    {
+        U64 filter_types = filter->getFilterTypes();
+        use_filter = filter_types && (filter_types&LLInventoryFilter::FILTERTYPE_DATE || (filter_types&LLInventoryFilter::FILTERTYPE_OBJECT)==0);
+    }
+
+    // coming from a task. Need to figure out if the person can
+    // move/copy this item.
+    LLInventoryObject::object_list_t::iterator it = inventory_objects.begin();
+    LLInventoryObject::object_list_t::iterator end = inventory_objects.end();
+    for ( ; it != end; ++it)
+    {
+        LLInventoryItem* item = dynamic_cast<LLInventoryItem*>(it->get());
+        if (!item)
+        {
+            LL_WARNS() << "Invalid inventory item for drop" << LL_ENDL;
+            continue;
+        }
+
+        // coming from a task. Need to figure out if the person can
+        // move/copy this item.
+        LLPermissions perm(item->getPermissions());
+        if((perm.allowCopyBy(gAgent.getID(), gAgent.getGroupID())
+            && perm.allowTransferTo(gAgent.getID())))
+//          || gAgent.isGodlike())
+        {
+            accept = true;
+        }
+        else if(object->permYouOwner())
+        {
+            // If the object cannot be copied, but the object the
+            // inventory is owned by the agent, then the item can be
+            // moved from the task to agent inventory.
+            is_move = true;
+            accept = true;
+        }
+
+        if (accept && use_filter)
+        {
+            accept = filter->check(item);
+        }
+
+        if (!accept)
+        {
+            break;
+        }
+    }
+
+    if(drop && accept)
+    {
+        it = inventory_objects.begin();
+        std::shared_ptr<LLMoveInv> move_inv(new LLMoveInv);
+        move_inv->mObjectID = object_id;
+        move_inv->mCategoryID = category_id;
+        move_inv->mCallback = callback;
+        move_inv->mUserData = user_data;
+
+        for ( ; it != end; ++it)
+        {
+            two_uuids_t two(category_id, (*it)->getUUID());
+            move_inv->mMoveList.push_back(two);
+        }
+
+        if(is_move)
+        {
+            // Callback called from within here.
+            warn_move_inventory(object, move_inv);
+        }
+        else
+        {
+            LLNotification::Params params("MoveInventoryFromObject");
+            params.functor.function(boost::bind(move_task_inventory_callback, _1, _2, move_inv));
+            LLNotifications::instance().forceResponse(params, 0);
+        }
+    }
+    return accept;
+}
+
+void LLRightClickInventoryFetchDescendentsObserver::execute(bool clear_observer)
+{
+    // Bail out immediately if no descendents
+    if( mComplete.empty() )
+    {
+        LL_WARNS() << "LLRightClickInventoryFetchDescendentsObserver::done with empty mCompleteFolders" << LL_ENDL;
+        if (clear_observer)
+        {
+        gInventory.removeObserver(this);
+        delete this;
+        }
+        return;
+    }
+
+    // Copy the list of complete fetched folders while "this" is still valid
+    uuid_vec_t completed_folder = mComplete;
+
+    // Clean up, and remove this as an observer now since recursive calls
+    // could notify observers and throw us into an infinite loop.
+    if (clear_observer)
+    {
+        gInventory.removeObserver(this);
+        delete this;
+    }
+
+    for (uuid_vec_t::iterator current_folder = completed_folder.begin(); current_folder != completed_folder.end(); ++current_folder)
+    {
+        // Get the information on the fetched folder items and subfolders and fetch those
+        LLInventoryModel::cat_array_t* cat_array;
+        LLInventoryModel::item_array_t* item_array;
+        gInventory.getDirectDescendentsOf(*current_folder, cat_array, item_array);
+
+        S32 item_count(0);
+        if( item_array )
+        {
+            item_count = item_array->size();
+        }
+
+        S32 cat_count(0);
+        if( cat_array )
+        {
+            cat_count = cat_array->size();
+        }
+
+        // Move to next if current folder empty
+        if ((item_count == 0) && (cat_count == 0))
+        {
+            continue;
+        }
+
+        uuid_vec_t ids;
+        LLRightClickInventoryFetchObserver* outfit = NULL;
+        LLRightClickInventoryFetchDescendentsObserver* categories = NULL;
+
+        // Fetch the items
+        if (item_count)
+        {
+            for (S32 i = 0; i < item_count; ++i)
+            {
+                ids.push_back(item_array->at(i)->getUUID());
+            }
+            outfit = new LLRightClickInventoryFetchObserver(ids);
+        }
+        // Fetch the subfolders
+        if (cat_count)
+        {
+            for (S32 i = 0; i < cat_count; ++i)
+            {
+                ids.push_back(cat_array->at(i)->getUUID());
+            }
+            categories = new LLRightClickInventoryFetchDescendentsObserver(ids);
+        }
+
+        // Perform the item fetch
+        if (outfit)
+        {
+    outfit->startFetch();
+            outfit->execute();              // Not interested in waiting and this will be right 99% of the time.
+            delete outfit;
+//Uncomment the following code for laggy Inventory UI.
+            /*
+             if (outfit->isFinished())
+    {
+    // everything is already here - call done.
+                outfit->execute();
+                delete outfit;
+    }
+    else
+    {
+                // it's all on its way - add an observer, and the inventory
+    // will call done for us when everything is here.
+    gInventory.addObserver(outfit);
+            }
+            */
+        }
+        // Perform the subfolders fetch : this is where we truly recurse down the folder hierarchy
+        if (categories)
+        {
+            categories->startFetch();
+            if (categories->isFinished())
+            {
+                // everything is already here - call done.
+                categories->execute();
+                delete categories;
+            }
+            else
+            {
+                // it's all on its way - add an observer, and the inventory
+                // will call done for us when everything is here.
+                gInventory.addObserver(categories);
+            }
+        }
+    }
+}
+
+
+//~~~~~~~~~~~~~~~~~~~~~~~~~~~~~~~~~~~~~~~~~~~~~~~~~~~~~~~~~~~~~~~~
+// Class LLInventoryWearObserver
+//
+// Observer for "copy and wear" operation to support knowing
+// when the all of the contents have been added to inventory.
+//~~~~~~~~~~~~~~~~~~~~~~~~~~~~~~~~~~~~~~~~~~~~~~~~~~~~~~~~~~~~~~~~
+class LLInventoryCopyAndWearObserver : public LLInventoryObserver
+{
+public:
+    LLInventoryCopyAndWearObserver(const LLUUID& cat_id, int count, bool folder_added=false, bool replace=false) :
+        mCatID(cat_id), mContentsCount(count), mFolderAdded(folder_added), mReplace(replace){}
+    virtual ~LLInventoryCopyAndWearObserver() {}
+    virtual void changed(U32 mask);
+
+protected:
+    LLUUID mCatID;
+    int    mContentsCount;
+    bool   mFolderAdded;
+    bool   mReplace;
+};
+
+
+
+void LLInventoryCopyAndWearObserver::changed(U32 mask)
+{
+    if((mask & (LLInventoryObserver::ADD)) != 0)
+    {
+        if (!mFolderAdded)
+        {
+            const std::set<LLUUID>& changed_items = gInventory.getChangedIDs();
+
+            std::set<LLUUID>::const_iterator id_it = changed_items.begin();
+            std::set<LLUUID>::const_iterator id_end = changed_items.end();
+            for (;id_it != id_end; ++id_it)
+            {
+                if ((*id_it) == mCatID)
+                {
+                    mFolderAdded = true;
+                    break;
+                }
+            }
+        }
+
+        if (mFolderAdded)
+        {
+            LLViewerInventoryCategory* category = gInventory.getCategory(mCatID);
+            if (NULL == category)
+            {
+                LL_WARNS() << "gInventory.getCategory(" << mCatID
+                        << ") was NULL" << LL_ENDL;
+            }
+            else
+            {
+                if (category->getDescendentCount() ==
+                    mContentsCount)
+                {
+                    gInventory.removeObserver(this);
+                    LLAppearanceMgr::instance().wearInventoryCategory(category, false, !mReplace);
+                    delete this;
+                }
+            }
+        }
+
+    }
+}
+
+
+
+void LLFolderBridge::performAction(LLInventoryModel* model, std::string action)
+{
+    if ("open" == action)
+    {
+        LLFolderViewFolder *f = dynamic_cast<LLFolderViewFolder   *>(mInventoryPanel.get()->getItemByID(mUUID));
+        if (f)
+        {
+            f->toggleOpen();
+        }
+
+        return;
+    }
+    else if ("thumbnail" == action)
+    {
+        LLSD data(mUUID);
+        LLFloaterReg::showInstance("change_item_thumbnail", data);
+        return;
+    }
+    else if ("paste" == action)
+    {
+        pasteFromClipboard();
+        return;
+    }
+    else if ("paste_link" == action)
+    {
+        pasteLinkFromClipboard();
+        return;
+    }
+    else if ("properties" == action)
+    {
+        showProperties();
+        return;
+    }
+    else if ("replaceoutfit" == action)
+    {
+        modifyOutfit(false);
+        return;
+    }
+    else if ("addtooutfit" == action)
+    {
+        modifyOutfit(true);
+        return;
+    }
+    else if ("show_in_main_panel" == action)
+    {
+        LLInventoryPanel::openInventoryPanelAndSetSelection(true, mUUID, true);
+        return;
+    }
+    else if ("cut" == action)
+    {
+        cutToClipboard();
+        return;
+    }
+    else if ("copy" == action)
+    {
+        copyToClipboard();
+        return;
+    }
+    else if ("removefromoutfit" == action)
+    {
+        LLInventoryModel* model = getInventoryModel();
+        if(!model) return;
+        LLViewerInventoryCategory* cat = getCategory();
+        if(!cat) return;
+
+        LLAppearanceMgr::instance().takeOffOutfit( cat->getLinkedUUID() );
+        return;
+    }
+    else if ("copyoutfittoclipboard" == action)
+    {
+        copyOutfitToClipboard();
+    }
+    else if ("purge" == action)
+    {
+        purgeItem(model, mUUID);
+        return;
+    }
+    else if ("restore" == action)
+    {
+        restoreItem();
+        return;
+    }
+    else if ("marketplace_list" == action)
+    {
+        if (depth_nesting_in_marketplace(mUUID) == 1)
+        {
+            LLUUID version_folder_id = LLMarketplaceData::instance().getVersionFolder(mUUID);
+            mMessage = "";
+
+            LLMarketplaceValidator::getInstance()->validateMarketplaceListings(
+                version_folder_id,
+                [this](bool result)
+            {
+                // todo: might need to ensure bridge/mUUID exists or this will cause crashes
+                if (!result)
+                {
+                    LLSD subs;
+                    subs["[ERROR_CODE]"] = mMessage;
+                    LLNotificationsUtil::add("MerchantListingFailed", subs);
+                }
+                else
+                {
+                    LLMarketplaceData::instance().activateListing(mUUID, true);
+                }
+            },
+                boost::bind(&LLFolderBridge::gatherMessage, this, _1, _2, _3)
+            );
+        }
+        return;
+    }
+    else if ("marketplace_activate" == action)
+    {
+        if (depth_nesting_in_marketplace(mUUID) == 2)
+        {
+            mMessage = "";
+
+            LLMarketplaceValidator::getInstance()->validateMarketplaceListings(
+                mUUID,
+                [this](bool result)
+            {
+                if (!result)
+                {
+                    LLSD subs;
+                    subs["[ERROR_CODE]"] = mMessage;
+                    LLNotificationsUtil::add("MerchantFolderActivationFailed", subs);
+                }
+                else
+                {
+                    LLInventoryCategory* category = gInventory.getCategory(mUUID);
+                    LLMarketplaceData::instance().setVersionFolder(category->getParentUUID(), mUUID);
+                }
+            },
+                boost::bind(&LLFolderBridge::gatherMessage, this, _1, _2, _3),
+                false,
+                2);
+        }
+        return;
+    }
+    else if ("marketplace_unlist" == action)
+    {
+        if (depth_nesting_in_marketplace(mUUID) == 1)
+        {
+            LLMarketplaceData::instance().activateListing(mUUID,false,1);
+        }
+        return;
+    }
+    else if ("marketplace_deactivate" == action)
+    {
+        if (depth_nesting_in_marketplace(mUUID) == 2)
+        {
+            LLInventoryCategory* category = gInventory.getCategory(mUUID);
+            LLMarketplaceData::instance().setVersionFolder(category->getParentUUID(), LLUUID::null, 1);
+        }
+        return;
+    }
+    else if ("marketplace_create_listing" == action)
+    {
+        mMessage = "";
+
+        // first run vithout fix_hierarchy, second run with fix_hierarchy
+        LLMarketplaceValidator::getInstance()->validateMarketplaceListings(
+            mUUID,
+            [this](bool result)
+        {
+            if (!result)
+            {
+                mMessage = "";
+
+                LLMarketplaceValidator::getInstance()->validateMarketplaceListings(
+                    mUUID,
+                    [this](bool result)
+                {
+                    if (result)
+                    {
+                        LLNotificationsUtil::add("MerchantForceValidateListing");
+                        LLMarketplaceData::instance().createListing(mUUID);
+                    }
+                    else
+                    {
+                        LLSD subs;
+                        subs["[ERROR_CODE]"] = mMessage;
+                        LLNotificationsUtil::add("MerchantListingFailed", subs);
+                    }
+                },
+                    boost::bind(&LLFolderBridge::gatherMessage, this, _1, _2, _3),
+                    true);
+            }
+            else
+            {
+                LLMarketplaceData::instance().createListing(mUUID);
+            }
+        },
+            boost::bind(&LLFolderBridge::gatherMessage, this, _1, _2, _3),
+            false);
+
+        return;
+    }
+    else if ("marketplace_disassociate_listing" == action)
+    {
+        LLMarketplaceData::instance().clearListing(mUUID);
+        return;
+    }
+    else if ("marketplace_get_listing" == action)
+    {
+        // This is used only to exercise the SLM API but won't be shown to end users
+        LLMarketplaceData::instance().getListing(mUUID);
+        return;
+    }
+    else if ("marketplace_associate_listing" == action)
+    {
+        LLFloaterAssociateListing::show(mUUID);
+        return;
+    }
+    else if ("marketplace_check_listing" == action)
+    {
+        LLSD data(mUUID);
+        LLFloaterReg::showInstance("marketplace_validation", data);
+        return;
+    }
+    else if ("marketplace_edit_listing" == action)
+    {
+        std::string url = LLMarketplaceData::instance().getListingURL(mUUID);
+        if (!url.empty())
+        {
+            LLUrlAction::openURL(url);
+        }
+        return;
+    }
+#ifndef LL_RELEASE_FOR_DOWNLOAD
+    else if ("delete_system_folder" == action)
+    {
+        removeSystemFolder();
+    }
+#endif
+    else if (("move_to_marketplace_listings" == action) || ("copy_to_marketplace_listings" == action) || ("copy_or_move_to_marketplace_listings" == action))
+    {
+        LLInventoryCategory * cat = gInventory.getCategory(mUUID);
+        if (!cat) return;
+        const LLUUID &marketplacelistings_id = model->findCategoryUUIDForType(LLFolderType::FT_MARKETPLACE_LISTINGS);
+        move_folder_to_marketplacelistings(cat, marketplacelistings_id, ("move_to_marketplace_listings" != action), (("copy_or_move_to_marketplace_listings" == action)));
+    }
+}
+
+void LLFolderBridge::gatherMessage(std::string& message, S32 depth, LLError::ELevel log_level)
+{
+    if (log_level >= LLError::LEVEL_ERROR)
+    {
+        if (!mMessage.empty())
+        {
+            // Currently, we do not gather all messages as it creates very long alerts
+            // Users can get to the whole list of errors on a listing using the "Check for Errors" audit button or "Check listing" right click menu
+            //mMessage += "\n";
+            return;
+        }
+        // Take the leading spaces out...
+        std::string::size_type start = message.find_first_not_of(" ");
+        // Append the message
+        mMessage += message.substr(start, message.length() - start);
+    }
+}
+
+void LLFolderBridge::copyOutfitToClipboard()
+{
+    std::string text;
+
+    LLInventoryModel::cat_array_t* cat_array;
+    LLInventoryModel::item_array_t* item_array;
+    gInventory.getDirectDescendentsOf(mUUID, cat_array, item_array);
+
+    S32 item_count(0);
+    if( item_array )
+    {
+        item_count = item_array->size();
+    }
+
+    if (item_count)
+    {
+        for (S32 i = 0; i < item_count;)
+        {
+            LLSD uuid =item_array->at(i)->getUUID();
+            LLViewerInventoryItem* item = gInventory.getItem(uuid);
+
+            i++;
+            if (item != NULL)
+            {
+                // Append a newline to all but the last line
+                text += i != item_count ? item->getName() + "\n" : item->getName();
+            }
+        }
+    }
+
+    LLClipboard::instance().copyToClipboard(utf8str_to_wstring(text),0,text.size());
+}
+
+void LLFolderBridge::openItem()
+{
+    LL_DEBUGS() << "LLFolderBridge::openItem()" << LL_ENDL;
+
+    LLInventoryPanel* panel = mInventoryPanel.get();
+    if (!panel)
+    {
+        return;
+    }
+    LLInventoryModel* model = getInventoryModel();
+    if (!model)
+    {
+        return;
+    }
+    if (mUUID.isNull())
+    {
+        return;
+    }
+    panel->onFolderOpening(mUUID);
+    bool fetching_inventory = model->fetchDescendentsOf(mUUID);
+    // Only change folder type if we have the folder contents.
+    if (!fetching_inventory)
+    {
+        // Disabling this for now, it's causing crash when new items are added to folders
+        // since folder type may change before new item item has finished processing.
+        // determineFolderType();
+    }
+}
+
+void LLFolderBridge::closeItem()
+{
+    determineFolderType();
+}
+
+void LLFolderBridge::determineFolderType()
+{
+    if (isUpToDate())
+    {
+        LLInventoryModel* model = getInventoryModel();
+        LLViewerInventoryCategory* category = model->getCategory(mUUID);
+        if (category)
+        {
+            category->determineFolderType();
+        }
+    }
+}
+
+bool LLFolderBridge::isItemRenameable() const
+{
+    return get_is_category_renameable(getInventoryModel(), mUUID);
+}
+
+void LLFolderBridge::restoreItem()
+{
+    LLViewerInventoryCategory* cat;
+    cat = (LLViewerInventoryCategory*)getCategory();
+    if(cat)
+    {
+        LLInventoryModel* model = getInventoryModel();
+        const LLUUID new_parent = model->findCategoryUUIDForType(LLFolderType::assetTypeToFolderType(cat->getType()));
+        // do not restamp children on restore
+        LLInvFVBridge::changeCategoryParent(model, cat, new_parent, false);
+    }
+}
+
+LLFolderType::EType LLFolderBridge::getPreferredType() const
+{
+    LLFolderType::EType preferred_type = LLFolderType::FT_NONE;
+    LLViewerInventoryCategory* cat = getCategory();
+    if(cat)
+    {
+        preferred_type = cat->getPreferredType();
+    }
+
+    return preferred_type;
+}
+
+// Icons for folders are based on the preferred type
+LLUIImagePtr LLFolderBridge::getIcon() const
+{
+    return getFolderIcon(false);
+}
+
+LLUIImagePtr LLFolderBridge::getIconOpen() const
+{
+    return getFolderIcon(true);
+}
+
+LLUIImagePtr LLFolderBridge::getFolderIcon(bool is_open) const
+{
+    LLFolderType::EType preferred_type = getPreferredType();
+    return LLUI::getUIImage(LLViewerFolderType::lookupIconName(preferred_type, is_open));
+}
+
+// static : use by LLLinkFolderBridge to get the closed type icons
+LLUIImagePtr LLFolderBridge::getIcon(LLFolderType::EType preferred_type)
+{
+    return LLUI::getUIImage(LLViewerFolderType::lookupIconName(preferred_type, false));
+}
+
+LLUIImagePtr LLFolderBridge::getIconOverlay() const
+{
+    if (getInventoryObject() && getInventoryObject()->getIsLinkType())
+    {
+        return LLUI::getUIImage("Inv_Link");
+    }
+    return NULL;
+}
+
+bool LLFolderBridge::renameItem(const std::string& new_name)
+{
+
+    LLScrollOnRenameObserver *observer = new LLScrollOnRenameObserver(mUUID, mRoot);
+    gInventory.addObserver(observer);
+
+    rename_category(getInventoryModel(), mUUID, new_name);
+
+    // return false because we either notified observers (& therefore
+    // rebuilt) or we didn't update.
+    return false;
+}
+
+bool LLFolderBridge::removeItem()
+{
+    if(!isItemRemovable())
+    {
+        return false;
+    }
+    const LLViewerInventoryCategory *cat = getCategory();
+
+    LLSD payload;
+    LLSD args;
+    args["FOLDERNAME"] = cat->getName();
+
+    LLNotification::Params params("ConfirmDeleteProtectedCategory");
+    params.payload(payload).substitutions(args).functor.function(boost::bind(&LLFolderBridge::removeItemResponse, this, _1, _2));
+    LLNotifications::instance().forceResponse(params, 0);
+    return true;
+}
+
+
+bool LLFolderBridge::removeSystemFolder()
+{
+    const LLViewerInventoryCategory *cat = getCategory();
+    if (!LLFolderType::lookupIsProtectedType(cat->getPreferredType()))
+    {
+        return false;
+    }
+
+    LLSD payload;
+    LLSD args;
+    args["FOLDERNAME"] = cat->getName();
+
+    LLNotification::Params params("ConfirmDeleteProtectedCategory");
+    params.payload(payload).substitutions(args).functor.function(boost::bind(&LLFolderBridge::removeItemResponse, this, _1, _2));
+    {
+        LLNotifications::instance().add(params);
+    }
+    return true;
+}
+
+bool LLFolderBridge::removeItemResponse(const LLSD& notification, const LLSD& response)
+{
+    S32 option = LLNotification::getSelectedOption(notification, response);
+
+    // if they choose delete, do it.  Otherwise, don't do anything
+    if(option == 0)
+    {
+        // move it to the trash
+        LLPreview::hide(mUUID);
+        getInventoryModel()->removeCategory(mUUID);
+        return true;
+    }
+    return false;
+}
+
+//Recursively update the folder's creation date
+void LLFolderBridge::updateHierarchyCreationDate(time_t date)
+{
+    if(getCreationDate() < date)
+    {
+        setCreationDate(date);
+        if(mParent)
+        {
+            static_cast<LLFolderBridge *>(mParent)->updateHierarchyCreationDate(date);
+        }
+    }
+}
+
+void LLFolderBridge::pasteFromClipboard()
+{
+    LLInventoryModel* model = getInventoryModel();
+    if (model && isClipboardPasteable())
+    {
+        const LLUUID &marketplacelistings_id = model->findCategoryUUIDForType(LLFolderType::FT_MARKETPLACE_LISTINGS);
+        const bool paste_into_marketplacelistings = model->isObjectDescendentOf(mUUID, marketplacelistings_id);
+
+        bool cut_from_marketplacelistings = false;
+        if (LLClipboard::instance().isCutMode())
+        {
+            //Items are not removed from folder on "cut", so we need update listing folder on "paste" operation
+            std::vector<LLUUID> objects;
+            LLClipboard::instance().pasteFromClipboard(objects);
+            for (std::vector<LLUUID>::const_iterator iter = objects.begin(); iter != objects.end(); ++iter)
+            {
+                const LLUUID& item_id = (*iter);
+                if(gInventory.isObjectDescendentOf(item_id, marketplacelistings_id) && (LLMarketplaceData::instance().isInActiveFolder(item_id) ||
+                    LLMarketplaceData::instance().isListedAndActive(item_id)))
+                {
+                    cut_from_marketplacelistings = true;
+                    break;
+                }
+            }
+        }
+        if (cut_from_marketplacelistings || (paste_into_marketplacelistings && !LLMarketplaceData::instance().isListed(mUUID) && LLMarketplaceData::instance().isInActiveFolder(mUUID)))
+        {
+            // Prompt the user if pasting in a marketplace active version listing (note that pasting right under the listing folder root doesn't need a prompt)
+            LLNotificationsUtil::add("ConfirmMerchantActiveChange", LLSD(), LLSD(), boost::bind(&LLFolderBridge::callback_pasteFromClipboard, this, _1, _2));
+        }
+        else
+        {
+            // Otherwise just do the paste
+            perform_pasteFromClipboard();
+        }
+    }
+}
+
+// Callback for pasteFromClipboard if DAMA required...
+void LLFolderBridge::callback_pasteFromClipboard(const LLSD& notification, const LLSD& response)
+{
+    S32 option = LLNotificationsUtil::getSelectedOption(notification, response);
+    if (option == 0) // YES
+    {
+        std::vector<LLUUID> objects;
+        std::set<LLUUID> parent_folders;
+        LLClipboard::instance().pasteFromClipboard(objects);
+        for (std::vector<LLUUID>::const_iterator iter = objects.begin(); iter != objects.end(); ++iter)
+        {
+            const LLInventoryObject* obj = gInventory.getObject(*iter);
+            parent_folders.insert(obj->getParentUUID());
+        }
+        perform_pasteFromClipboard();
+        for (std::set<LLUUID>::const_iterator iter = parent_folders.begin(); iter != parent_folders.end(); ++iter)
+        {
+            gInventory.addChangedMask(LLInventoryObserver::STRUCTURE, *iter);
+        }
+
+    }
+}
+
+void LLFolderBridge::perform_pasteFromClipboard()
+{
+    LLInventoryModel* model = getInventoryModel();
+    if (model && isClipboardPasteable())
+    {
+        const LLUUID &current_outfit_id = model->findCategoryUUIDForType(LLFolderType::FT_CURRENT_OUTFIT);
+        const LLUUID &marketplacelistings_id = model->findCategoryUUIDForType(LLFolderType::FT_MARKETPLACE_LISTINGS);
+        const LLUUID &favorites_id = model->findCategoryUUIDForType(LLFolderType::FT_FAVORITE);
+        const LLUUID &my_outifts_id = model->findCategoryUUIDForType(LLFolderType::FT_MY_OUTFITS);
+        const LLUUID &lost_and_found_id = model->findCategoryUUIDForType(LLFolderType::FT_LOST_AND_FOUND);
+
+        const bool move_is_into_current_outfit = (mUUID == current_outfit_id);
+        const bool move_is_into_my_outfits = (mUUID == my_outifts_id) || model->isObjectDescendentOf(mUUID, my_outifts_id);
+        const bool move_is_into_outfit = move_is_into_my_outfits || (getCategory() && getCategory()->getPreferredType()==LLFolderType::FT_OUTFIT);
+        const bool move_is_into_marketplacelistings = model->isObjectDescendentOf(mUUID, marketplacelistings_id);
+        const bool move_is_into_favorites = (mUUID == favorites_id);
+        const bool move_is_into_lost_and_found = model->isObjectDescendentOf(mUUID, lost_and_found_id);
+
+        std::vector<LLUUID> objects;
+        LLClipboard::instance().pasteFromClipboard(objects);
+
+        LLPointer<LLInventoryCallback> cb = NULL;
+        LLInventoryPanel* panel = mInventoryPanel.get();
+        if (panel->getRootFolder()->isSingleFolderMode() && panel->getRootFolderID() == mUUID)
+        {
+            cb = new LLPasteIntoFolderCallback(mInventoryPanel);
+        }
+
+        LLViewerInventoryCategory * dest_folder = getCategory();
+        if (move_is_into_marketplacelistings)
+        {
+            std::string error_msg;
+            const LLViewerInventoryCategory * master_folder = model->getFirstDescendantOf(marketplacelistings_id, mUUID);
+            int index = 0;
+            for (std::vector<LLUUID>::const_iterator iter = objects.begin(); iter != objects.end(); ++iter)
+            {
+                const LLUUID& item_id = (*iter);
+                LLInventoryItem *item = model->getItem(item_id);
+                LLInventoryCategory *cat = model->getCategory(item_id);
+
+                if (item && !can_move_item_to_marketplace(master_folder, dest_folder, item, error_msg, objects.size() - index, true))
+                {
+                    break;
+                }
+                if (cat && !can_move_folder_to_marketplace(master_folder, dest_folder, cat, error_msg, objects.size() - index, true, true))
+                {
+                    break;
+                }
+                ++index;
+            }
+            if (!error_msg.empty())
+            {
+                LLSD subs;
+                subs["[ERROR_CODE]"] = error_msg;
+                LLNotificationsUtil::add("MerchantPasteFailed", subs);
+                return;
+            }
+        }
+        else
+        {
+            // Check that all items can be moved into that folder : for the moment, only stock folder mismatch is checked
+            for (std::vector<LLUUID>::const_iterator iter = objects.begin(); iter != objects.end(); ++iter)
+            {
+                const LLUUID& item_id = (*iter);
+                LLInventoryItem *item = model->getItem(item_id);
+                LLInventoryCategory *cat = model->getCategory(item_id);
+
+                if ((item && !dest_folder->acceptItem(item)) || (cat && (dest_folder->getPreferredType() == LLFolderType::FT_MARKETPLACE_STOCK)))
+                {
+                    std::string error_msg = LLTrans::getString("TooltipOutboxMixedStock");
+                    LLSD subs;
+                    subs["[ERROR_CODE]"] = error_msg;
+                    LLNotificationsUtil::add("StockPasteFailed", subs);
+                    return;
+                }
+            }
+        }
+
+        const LLUUID parent_id(mUUID);
+
+        for (std::vector<LLUUID>::const_iterator iter = objects.begin();
+             iter != objects.end();
+             ++iter)
+        {
+            const LLUUID& item_id = (*iter);
+
+            LLInventoryItem *item = model->getItem(item_id);
+            LLInventoryObject *obj = model->getObject(item_id);
+            if (obj)
+            {
+
+                if (move_is_into_lost_and_found)
+                {
+                    if (LLAssetType::AT_CATEGORY == obj->getType())
+                    {
+                        return;
+                    }
+                }
+                if (move_is_into_outfit)
+                {
+                    if (!move_is_into_my_outfits && item && can_move_to_outfit(item, move_is_into_current_outfit))
+                    {
+                        dropToOutfit(item, move_is_into_current_outfit, cb);
+                    }
+                    else if (move_is_into_my_outfits && LLAssetType::AT_CATEGORY == obj->getType())
+                    {
+                        LLInventoryCategory* cat = model->getCategory(item_id);
+                        U32 max_items_to_wear = gSavedSettings.getU32("WearFolderLimit");
+                        if (cat && can_move_to_my_outfits(model, cat, max_items_to_wear))
+                        {
+                            dropToMyOutfits(cat, cb);
+                        }
+                        else
+                        {
+                            LLNotificationsUtil::add("MyOutfitsPasteFailed");
+                        }
+                    }
+                    else
+                    {
+                        LLNotificationsUtil::add("MyOutfitsPasteFailed");
+                    }
+                }
+                else if (move_is_into_current_outfit)
+                {
+                    if (item && can_move_to_outfit(item, move_is_into_current_outfit))
+                    {
+                        dropToOutfit(item, move_is_into_current_outfit, cb);
+                    }
+                    else
+                    {
+                        LLNotificationsUtil::add("MyOutfitsPasteFailed");
+                    }
+                }
+                else if (move_is_into_favorites)
+                {
+                    if (item && can_move_to_landmarks(item))
+                    {
+                        if (LLClipboard::instance().isCutMode())
+                        {
+                            LLViewerInventoryItem* viitem = dynamic_cast<LLViewerInventoryItem*>(item);
+                            llassert(viitem);
+                            if (viitem)
+                            {
+                                //changeItemParent() implicity calls dirtyFilter
+                                changeItemParent(model, viitem, parent_id, false);
+                                if (cb) cb->fire(item_id);
+                            }
+                        }
+                        else
+                        {
+                            dropToFavorites(item, cb);
+                        }
+                    }
+                }
+                else if (LLClipboard::instance().isCutMode())
+                {
+                    // Do a move to "paste" a "cut"
+                    // move_inventory_item() is not enough, as we have to update inventory locally too
+                    if (LLAssetType::AT_CATEGORY == obj->getType())
+                    {
+                        LLViewerInventoryCategory* vicat = (LLViewerInventoryCategory *) model->getCategory(item_id);
+                        llassert(vicat);
+                        if (vicat)
+                        {
+                            // Clear the cut folder from the marketplace if it is a listing folder
+                            if (LLMarketplaceData::instance().isListed(item_id))
+                            {
+                                LLMarketplaceData::instance().clearListing(item_id);
+                            }
+                            if (move_is_into_marketplacelistings)
+                            {
+                                move_folder_to_marketplacelistings(vicat, parent_id);
+                            }
+                            else
+                            {
+                                //changeCategoryParent() implicity calls dirtyFilter
+                                changeCategoryParent(model, vicat, parent_id, false);
+                            }
+                            if (cb) cb->fire(item_id);
+                        }
+                    }
+                    else
+                    {
+                        LLViewerInventoryItem* viitem = dynamic_cast<LLViewerInventoryItem*>(item);
+                        llassert(viitem);
+                        if (viitem)
+                        {
+                            if (move_is_into_marketplacelistings)
+                            {
+                                if (!move_item_to_marketplacelistings(viitem, parent_id))
+                                {
+                                    // Stop pasting into the marketplace as soon as we get an error
+                                    break;
+                                }
+                            }
+                            else
+                            {
+                                //changeItemParent() implicity calls dirtyFilter
+                                changeItemParent(model, viitem, parent_id, false);
+                            }
+                            if (cb) cb->fire(item_id);
+                        }
+                    }
+                }
+                else
+                {
+                    // Do a "copy" to "paste" a regular copy clipboard
+                    if (LLAssetType::AT_CATEGORY == obj->getType())
+                    {
+                        LLViewerInventoryCategory* vicat = (LLViewerInventoryCategory *) model->getCategory(item_id);
+                        llassert(vicat);
+                        if (vicat)
+                        {
+                            if (move_is_into_marketplacelistings)
+                            {
+                                move_folder_to_marketplacelistings(vicat, parent_id, true);
+                            }
+                            else
+                            {
+                                copy_inventory_category(model, vicat, parent_id);
+                            }
+                            if (cb) cb->fire(item_id);
+                        }
+                    }
+                    else
+                    {
+                        LLViewerInventoryItem* viitem = dynamic_cast<LLViewerInventoryItem*>(item);
+                        llassert(viitem);
+                        if (viitem)
+                        {
+                            if (move_is_into_marketplacelistings)
+                            {
+                                if (!move_item_to_marketplacelistings(viitem, parent_id, true))
+                                {
+                                    // Stop pasting into the marketplace as soon as we get an error
+                                    break;
+                                }
+                                if (cb) cb->fire(item_id);
+                            }
+                            else if (item->getIsLinkType())
+                            {
+                                link_inventory_object(parent_id,
+                                                      item_id,
+                                                      cb);
+                            }
+                            else
+                            {
+                                copy_inventory_item(
+                                                    gAgent.getID(),
+                                                    item->getPermissions().getOwner(),
+                                                    item->getUUID(),
+                                                    parent_id,
+                                                    std::string(),
+                                                    cb);
+                            }
+                        }
+                    }
+                }
+            }
+        }
+        // Change mode to paste for next paste
+        LLClipboard::instance().setCutMode(false);
+    }
+}
+
+void LLFolderBridge::pasteLinkFromClipboard()
+{
+    LLInventoryModel* model = getInventoryModel();
+    if(model)
+    {
+        const LLUUID &current_outfit_id = model->findCategoryUUIDForType(LLFolderType::FT_CURRENT_OUTFIT);
+        const LLUUID &marketplacelistings_id = model->findCategoryUUIDForType(LLFolderType::FT_MARKETPLACE_LISTINGS);
+        const LLUUID &my_outifts_id = model->findCategoryUUIDForType(LLFolderType::FT_MY_OUTFITS);
+
+        const bool move_is_into_current_outfit = (mUUID == current_outfit_id);
+        const bool move_is_into_my_outfits = (mUUID == my_outifts_id) || model->isObjectDescendentOf(mUUID, my_outifts_id);
+        const bool move_is_into_outfit = move_is_into_my_outfits || (getCategory() && getCategory()->getPreferredType()==LLFolderType::FT_OUTFIT);
+        const bool move_is_into_marketplacelistings = model->isObjectDescendentOf(mUUID, marketplacelistings_id);
+
+        if (move_is_into_marketplacelistings)
+        {
+            // Notify user of failure somehow -- play error sound?  modal dialog?
+            return;
+        }
+
+        const LLUUID parent_id(mUUID);
+
+        std::vector<LLUUID> objects;
+        LLClipboard::instance().pasteFromClipboard(objects);
+
+        LLPointer<LLInventoryCallback> cb = NULL;
+        LLInventoryPanel* panel = mInventoryPanel.get();
+        if (panel->getRootFolder()->isSingleFolderMode())
+        {
+            cb = new LLPasteIntoFolderCallback(mInventoryPanel);
+        }
+
+        for (std::vector<LLUUID>::const_iterator iter = objects.begin();
+             iter != objects.end();
+             ++iter)
+        {
+            const LLUUID &object_id = (*iter);
+            if (move_is_into_current_outfit || move_is_into_outfit)
+            {
+                LLInventoryItem *item = model->getItem(object_id);
+                if (item && can_move_to_outfit(item, move_is_into_current_outfit))
+                {
+                    dropToOutfit(item, move_is_into_current_outfit, cb);
+                }
+            }
+            else if (LLConstPointer<LLInventoryObject> obj = model->getObject(object_id))
+            {
+                link_inventory_object(parent_id, obj, cb);
+            }
+        }
+        // Change mode to paste for next paste
+        LLClipboard::instance().setCutMode(false);
+    }
+}
+
+void LLFolderBridge::staticFolderOptionsMenu()
+{
+    LLFolderBridge* selfp = sSelf.get();
+
+    if (selfp && selfp->mRoot)
+    {
+        selfp->mRoot->updateMenu();
+    }
+}
+
+bool LLFolderBridge::checkFolderForContentsOfType(LLInventoryModel* model, LLInventoryCollectFunctor& is_type)
+{
+    LLInventoryModel::cat_array_t cat_array;
+    LLInventoryModel::item_array_t item_array;
+    model->collectDescendentsIf(mUUID,
+                                cat_array,
+                                item_array,
+                                LLInventoryModel::EXCLUDE_TRASH,
+                                is_type);
+    return !item_array.empty();
+}
+
+void LLFolderBridge::buildContextMenuOptions(U32 flags, menuentry_vec_t&   items, menuentry_vec_t& disabled_items)
+{
+    LLInventoryModel* model = getInventoryModel();
+    llassert(model != NULL);
+
+    const LLUUID &trash_id = model->findCategoryUUIDForType(LLFolderType::FT_TRASH);
+    const LLUUID &lost_and_found_id = model->findCategoryUUIDForType(LLFolderType::FT_LOST_AND_FOUND);
+    const LLUUID &favorites = model->findCategoryUUIDForType(LLFolderType::FT_FAVORITE);
+    const LLUUID &marketplace_listings_id = model->findCategoryUUIDForType(LLFolderType::FT_MARKETPLACE_LISTINGS);
+    const LLUUID &outfits_id = model->findCategoryUUIDForType(LLFolderType::FT_MY_OUTFITS);
+
+    if (outfits_id == mUUID)
+    {
+        items.push_back(std::string("New Outfit"));
+    }
+
+    if (lost_and_found_id == mUUID)
+    {
+        // This is the lost+found folder.
+        items.push_back(std::string("Empty Lost And Found"));
+
+        LLInventoryModel::cat_array_t* cat_array;
+        LLInventoryModel::item_array_t* item_array;
+        gInventory.getDirectDescendentsOf(mUUID, cat_array, item_array);
+        // Enable Empty menu item only when there is something to act upon.
+        if (0 == cat_array->size() && 0 == item_array->size())
+        {
+            disabled_items.push_back(std::string("Empty Lost And Found"));
+        }
+
+        disabled_items.push_back(std::string("New Folder"));
+        disabled_items.push_back(std::string("upload_def"));
+        disabled_items.push_back(std::string("create_new"));
+    }
+    if (favorites == mUUID)
+    {
+        disabled_items.push_back(std::string("New Folder"));
+    }
+    if (isMarketplaceListingsFolder())
+    {
+        addMarketplaceContextMenuOptions(flags, items, disabled_items);
+        if (LLMarketplaceData::instance().isUpdating(mUUID))
+        {
+            disabled_items.push_back(std::string("New Folder"));
+            disabled_items.push_back(std::string("Rename"));
+            disabled_items.push_back(std::string("Cut"));
+            disabled_items.push_back(std::string("Copy"));
+            disabled_items.push_back(std::string("Paste"));
+            disabled_items.push_back(std::string("Delete"));
+        }
+    }
+    if (getPreferredType() == LLFolderType::FT_MARKETPLACE_STOCK)
+    {
+        disabled_items.push_back(std::string("New Folder"));
+        disabled_items.push_back(std::string("upload_def"));
+        disabled_items.push_back(std::string("create_new"));
+    }
+    if (marketplace_listings_id == mUUID)
+    {
+        disabled_items.push_back(std::string("New Folder"));
+        disabled_items.push_back(std::string("Rename"));
+        disabled_items.push_back(std::string("Cut"));
+        disabled_items.push_back(std::string("Delete"));
+    }
+
+    if (isPanelActive("Favorite Items"))
+    {
+        disabled_items.push_back(std::string("Delete"));
+    }
+    if(trash_id == mUUID)
+    {
+        bool is_recent_panel = isPanelActive("Recent Items");
+
+        // This is the trash.
+        items.push_back(std::string("Empty Trash"));
+
+        LLInventoryModel::cat_array_t* cat_array;
+        LLInventoryModel::item_array_t* item_array;
+        gInventory.getDirectDescendentsOf(mUUID, cat_array, item_array);
+        LLViewerInventoryCategory *trash = getCategory();
+        // Enable Empty menu item only when there is something to act upon.
+        // Also don't enable menu if folder isn't fully fetched
+        if ((0 == cat_array->size() && 0 == item_array->size())
+            || is_recent_panel
+            || !trash
+            || trash->getVersion() == LLViewerInventoryCategory::VERSION_UNKNOWN
+            || trash->getDescendentCount() == LLViewerInventoryCategory::VERSION_UNKNOWN
+            || gAgentAvatarp->hasAttachmentsInTrash())
+        {
+            disabled_items.push_back(std::string("Empty Trash"));
+        }
+
+        items.push_back(std::string("thumbnail"));
+    }
+    else if(isItemInTrash())
+    {
+        // This is a folder in the trash.
+        items.clear(); // clear any items that used to exist
+        addTrashContextMenuOptions(items, disabled_items);
+    }
+    else if(isAgentInventory()) // do not allow creating in library
+    {
+        LLViewerInventoryCategory *cat = getCategory();
+        // BAP removed protected check to re-enable standard ops in untyped folders.
+        // Not sure what the right thing is to do here.
+        if (!isCOFFolder() && cat && (cat->getPreferredType() != LLFolderType::FT_OUTFIT))
+        {
+            if (!isInboxFolder() // don't allow creation in inbox
+                && outfits_id != mUUID)
+            {
+                bool menu_items_added = false;
+                // Do not allow to create 2-level subfolder in the Calling Card/Friends folder. EXT-694.
+                if (!LLFriendCardsManager::instance().isCategoryInFriendFolder(cat))
+                {
+                    items.push_back(std::string("New Folder"));
+                    menu_items_added = true;
+                }
+                if (!isMarketplaceListingsFolder())
+                {
+                    items.push_back(std::string("upload_def"));
+                    items.push_back(std::string("create_new"));
+                    items.push_back(std::string("New Script"));
+                    items.push_back(std::string("New Note"));
+                    items.push_back(std::string("New Gesture"));
+                    items.push_back(std::string("New Material"));
+                    items.push_back(std::string("New Clothes"));
+                    items.push_back(std::string("New Body Parts"));
+                    items.push_back(std::string("New Settings"));
+                    if (!LLEnvironment::instance().isInventoryEnabled())
+                    {
+                        disabled_items.push_back("New Settings");
+                    }
+                }
+                else
+                {
+                    items.push_back(std::string("New Listing Folder"));
+                }
+                if (menu_items_added)
+                {
+                    items.push_back(std::string("Create Separator"));
+                }
+            }
+            getClipboardEntries(false, items, disabled_items, flags);
+        }
+        else
+        {
+            // Want some but not all of the items from getClipboardEntries for outfits.
+            if (cat && (cat->getPreferredType() == LLFolderType::FT_OUTFIT))
+            {
+                items.push_back(std::string("Rename"));
+                items.push_back(std::string("thumbnail"));
+
+                addDeleteContextMenuOptions(items, disabled_items);
+                // EXT-4030: disallow deletion of currently worn outfit
+                const LLViewerInventoryItem *base_outfit_link = LLAppearanceMgr::instance().getBaseOutfitLink();
+                if (base_outfit_link && (cat == base_outfit_link->getLinkedCategory()))
+                {
+                    disabled_items.push_back(std::string("Delete"));
+                }
+            }
+        }
+
+        if (model->findCategoryUUIDForType(LLFolderType::FT_CURRENT_OUTFIT) == mUUID)
+        {
+            items.push_back(std::string("Copy outfit list to clipboard"));
+            addOpenFolderMenuOptions(flags, items);
+        }
+
+        //Added by aura to force inventory pull on right-click to display folder options correctly. 07-17-06
+        mCallingCards = mWearables = false;
+
+        LLIsType is_callingcard(LLAssetType::AT_CALLINGCARD);
+        if (checkFolderForContentsOfType(model, is_callingcard))
+        {
+            mCallingCards=true;
+        }
+
+        LLFindWearables is_wearable;
+        LLIsType is_object( LLAssetType::AT_OBJECT );
+        LLIsType is_gesture( LLAssetType::AT_GESTURE );
+
+        if (checkFolderForContentsOfType(model, is_wearable) ||
+            checkFolderForContentsOfType(model, is_object)   ||
+            checkFolderForContentsOfType(model, is_gesture)    )
+        {
+            mWearables=true;
+        }
+    }
+    else
+    {
+        // Mark wearables and allow copy from library
+        LLInventoryModel* model = getInventoryModel();
+        if(!model) return;
+        const LLInventoryCategory* category = model->getCategory(mUUID);
+        if (!category) return;
+        LLFolderType::EType type = category->getPreferredType();
+        const bool is_system_folder = LLFolderType::lookupIsProtectedType(type);
+
+        LLFindWearables is_wearable;
+        LLIsType is_object(LLAssetType::AT_OBJECT);
+        LLIsType is_gesture(LLAssetType::AT_GESTURE);
+
+        if (checkFolderForContentsOfType(model, is_wearable) ||
+            checkFolderForContentsOfType(model, is_object) ||
+            checkFolderForContentsOfType(model, is_gesture))
+        {
+            mWearables = true;
+        }
+
+        if (!is_system_folder)
+        {
+            items.push_back(std::string("Copy"));
+            if (!isItemCopyable())
+            {
+                // For some reason there are items in library that can't be copied directly
+                disabled_items.push_back(std::string("Copy"));
+            }
+        }
+    }
+
+    // Preemptively disable system folder removal if more than one item selected.
+    if ((flags & FIRST_SELECTED_ITEM) == 0)
+    {
+        disabled_items.push_back(std::string("Delete System Folder"));
+    }
+
+    if (isAgentInventory() && !isMarketplaceListingsFolder())
+    {
+        items.push_back(std::string("Share"));
+        if (!canShare())
+        {
+            disabled_items.push_back(std::string("Share"));
+        }
+    }
+
+
+
+    // Add menu items that are dependent on the contents of the folder.
+    LLViewerInventoryCategory* category = (LLViewerInventoryCategory *) model->getCategory(mUUID);
+    if (category && (marketplace_listings_id != mUUID))
+    {
+        uuid_vec_t folders;
+        folders.push_back(category->getUUID());
+
+        sSelf = getHandle();
+        LLRightClickInventoryFetchDescendentsObserver* fetch = new LLRightClickInventoryFetchDescendentsObserver(folders);
+        fetch->startFetch();
+        if (fetch->isFinished())
+        {
+            // Do not call execute() or done() here as if the folder is here, there's likely no point drilling down
+            // This saves lots of time as buildContextMenu() is called a lot
+            delete fetch;
+            buildContextMenuFolderOptions(flags, items, disabled_items);
+        }
+        else
+        {
+            // it's all on its way - add an observer, and the inventory will call done for us when everything is here.
+            gInventory.addObserver(fetch);
+        }
+    }
+}
+
+void LLFolderBridge::buildContextMenuFolderOptions(U32 flags,   menuentry_vec_t& items, menuentry_vec_t& disabled_items)
+{
+    // Build folder specific options back up
+    LLInventoryModel* model = getInventoryModel();
+    if(!model) return;
+
+    const LLInventoryCategory* category = model->getCategory(mUUID);
+    if(!category) return;
+
+    const LLUUID trash_id = model->findCategoryUUIDForType(LLFolderType::FT_TRASH);
+    if ((trash_id == mUUID) || isItemInTrash())
+    {
+        addOpenFolderMenuOptions(flags, items);
+        return;
+    }
+
+    if (!canMenuDelete())
+    {
+        disabled_items.push_back(std::string("Delete"));
+    }
+    if (isMarketplaceListingsFolder()) return;
+
+    LLFolderType::EType type = category->getPreferredType();
+    const bool is_system_folder = LLFolderType::lookupIsProtectedType(type);
+    // BAP change once we're no longer treating regular categories as ensembles.
+    const bool is_agent_inventory = isAgentInventory();
+
+    // Only enable calling-card related options for non-system folders.
+    if (!is_system_folder && is_agent_inventory && (mRoot != NULL))
+    {
+        LLIsType is_callingcard(LLAssetType::AT_CALLINGCARD);
+        if (mCallingCards || checkFolderForContentsOfType(model, is_callingcard))
+        {
+            items.push_back(std::string("Calling Card Separator"));
+            items.push_back(std::string("Conference Chat Folder"));
+            items.push_back(std::string("IM All Contacts In Folder"));
+        }
+
+        if (((flags & ITEM_IN_MULTI_SELECTION) == 0) && hasChildren() && (type != LLFolderType::FT_OUTFIT))
+        {
+            items.push_back(std::string("Ungroup folder items"));
+        }
+    }
+    else
+    {
+        disabled_items.push_back(std::string("New folder from selected"));
+    }
+
+    //skip the rest options in single-folder mode
+    if (mRoot == NULL)
+    {
+        return;
+    }
+
+    addOpenFolderMenuOptions(flags, items);
+
+#ifndef LL_RELEASE_FOR_DOWNLOAD
+    if (LLFolderType::lookupIsProtectedType(type) && is_agent_inventory)
+    {
+        items.push_back(std::string("Delete System Folder"));
+    }
+#endif
+
+    // wearables related functionality for folders.
+    //is_wearable
+    LLFindWearables is_wearable;
+    LLIsType is_object( LLAssetType::AT_OBJECT );
+    LLIsType is_gesture( LLAssetType::AT_GESTURE );
+
+    if (mWearables ||
+        checkFolderForContentsOfType(model, is_wearable)  ||
+        checkFolderForContentsOfType(model, is_object) ||
+        checkFolderForContentsOfType(model, is_gesture) )
+    {
+        // Only enable add/replace outfit for non-system folders.
+        if (!is_system_folder)
+        {
+            // Adding an outfit onto another (versus replacing) doesn't make sense.
+            if (type != LLFolderType::FT_OUTFIT)
+            {
+                items.push_back(std::string("Add To Outfit"));
+                if (!LLAppearanceMgr::instance().getCanAddToCOF(mUUID))
+                {
+                    disabled_items.push_back(std::string("Add To Outfit"));
+                }
+            }
+
+            items.push_back(std::string("Replace Outfit"));
+            if (!LLAppearanceMgr::instance().getCanReplaceCOF(mUUID))
+            {
+                disabled_items.push_back(std::string("Replace Outfit"));
+            }
+        }
+        if (is_agent_inventory)
+        {
+            items.push_back(std::string("Folder Wearables Separator"));
+            // Note: If user tries to unwear "My Inventory", it's going to deactivate everything including gestures
+            // Might be safer to disable this for "My Inventory"
+            items.push_back(std::string("Remove From Outfit"));
+            if (type != LLFolderType::FT_ROOT_INVENTORY // Unless COF is empty, whih shouldn't be, warrantied to have worn items
+                && !LLAppearanceMgr::getCanRemoveFromCOF(mUUID)) // expensive from root!
+            {
+                disabled_items.push_back(std::string("Remove From Outfit"));
+            }
+        }
+        items.push_back(std::string("Outfit Separator"));
+
+    }
+}
+
+// Flags unused
+void LLFolderBridge::buildContextMenu(LLMenuGL& menu, U32 flags)
+{
+    sSelf.markDead();
+
+    // fetch contents of this folder, as context menu can depend on contents
+    // still, user would have to open context menu again to see the changes
+    gInventory.fetchDescendentsOf(getUUID());
+
+
+    menuentry_vec_t items;
+    menuentry_vec_t disabled_items;
+
+    LL_DEBUGS() << "LLFolderBridge::buildContextMenu()" << LL_ENDL;
+
+    LLInventoryModel* model = getInventoryModel();
+    if(!model) return;
+
+    buildContextMenuOptions(flags, items, disabled_items);
+    hide_context_entries(menu, items, disabled_items);
+
+    // Reposition the menu, in case we're adding items to an existing menu.
+    menu.needsArrange();
+    menu.arrangeAndClear();
+}
+
+void LLFolderBridge::addOpenFolderMenuOptions(U32 flags, menuentry_vec_t& items)
+{
+    if ((flags & ITEM_IN_MULTI_SELECTION) == 0)
+    {
+        items.push_back(std::string("open_in_new_window"));
+        items.push_back(std::string("Open Folder Separator"));
+        items.push_back(std::string("Copy Separator"));
+        if(isPanelActive("comb_single_folder_inv"))
+        {
+            items.push_back(std::string("open_in_current_window"));
+        }
+    }
+}
+
+bool LLFolderBridge::hasChildren() const
+{
+    LLInventoryModel* model = getInventoryModel();
+    if(!model) return false;
+    LLInventoryModel::EHasChildren has_children;
+    has_children = gInventory.categoryHasChildren(mUUID);
+    return has_children != LLInventoryModel::CHILDREN_NO;
+}
+
+bool LLFolderBridge::dragOrDrop(MASK mask, bool drop,
+                                EDragAndDropType cargo_type,
+                                void* cargo_data,
+                                std::string& tooltip_msg)
+{
+    LLInventoryItem* inv_item = (LLInventoryItem*)cargo_data;
+
+    static LLPointer<LLInventoryCallback> drop_cb = NULL;
+    LLInventoryPanel* panel = mInventoryPanel.get();
+    LLToolDragAndDrop* drop_tool = LLToolDragAndDrop::getInstance();
+    if (drop
+        && panel->getRootFolder()->isSingleFolderMode()
+        && panel->getRootFolderID() == mUUID
+        && drop_tool->getCargoIndex() == 0)
+    {
+        drop_cb = new LLPasteIntoFolderCallback(mInventoryPanel);
+    }
+
+
+    //LL_INFOS() << "LLFolderBridge::dragOrDrop()" << LL_ENDL;
+    bool accept = false;
+    switch(cargo_type)
+    {
+        case DAD_TEXTURE:
+        case DAD_SOUND:
+        case DAD_CALLINGCARD:
+        case DAD_LANDMARK:
+        case DAD_SCRIPT:
+        case DAD_CLOTHING:
+        case DAD_OBJECT:
+        case DAD_NOTECARD:
+        case DAD_BODYPART:
+        case DAD_ANIMATION:
+        case DAD_GESTURE:
+        case DAD_MESH:
+        case DAD_SETTINGS:
+        case DAD_MATERIAL:
+            accept = dragItemIntoFolder(inv_item, drop, tooltip_msg, true, drop_cb);
+            break;
+        case DAD_LINK:
+            // DAD_LINK type might mean one of two asset types: AT_LINK or AT_LINK_FOLDER.
+            // If we have an item of AT_LINK_FOLDER type we should process the linked
+            // category being dragged or dropped into folder.
+            if (inv_item && LLAssetType::AT_LINK_FOLDER == inv_item->getActualType())
+            {
+                LLInventoryCategory* linked_category = gInventory.getCategory(inv_item->getLinkedUUID());
+                if (linked_category)
+                {
+                    accept = dragCategoryIntoFolder((LLInventoryCategory*)linked_category, drop, tooltip_msg, true, true, drop_cb);
+                }
+            }
+            else
+            {
+                accept = dragItemIntoFolder(inv_item, drop, tooltip_msg, true, drop_cb);
+            }
+            break;
+        case DAD_CATEGORY:
+            if (LLFriendCardsManager::instance().isAnyFriendCategory(mUUID))
+            {
+                accept = false;
+            }
+            else
+            {
+                accept = dragCategoryIntoFolder((LLInventoryCategory*)cargo_data, drop, tooltip_msg, false, true, drop_cb);
+            }
+            break;
+        case DAD_ROOT_CATEGORY:
+        case DAD_NONE:
+            break;
+        default:
+            LL_WARNS() << "Unhandled cargo type for drag&drop " << cargo_type << LL_ENDL;
+            break;
+    }
+
+    if (!drop || drop_tool->getCargoIndex() + 1 == drop_tool->getCargoCount())
+    {
+        drop_cb = NULL;
+    }
+    return accept;
+}
+
+LLViewerInventoryCategory* LLFolderBridge::getCategory() const
+{
+    LLViewerInventoryCategory* cat = NULL;
+    LLInventoryModel* model = getInventoryModel();
+    if(model)
+    {
+        cat = (LLViewerInventoryCategory*)model->getCategory(mUUID);
+    }
+    return cat;
+}
+
+
+// static
+void LLFolderBridge::pasteClipboard(void* user_data)
+{
+    LLFolderBridge* self = (LLFolderBridge*)user_data;
+    if(self) self->pasteFromClipboard();
+}
+
+void LLFolderBridge::createNewShirt(void* user_data)
+{
+    LLFolderBridge::createWearable((LLFolderBridge*)user_data, LLWearableType::WT_SHIRT);
+}
+
+void LLFolderBridge::createNewPants(void* user_data)
+{
+    LLFolderBridge::createWearable((LLFolderBridge*)user_data, LLWearableType::WT_PANTS);
+}
+
+void LLFolderBridge::createNewShoes(void* user_data)
+{
+    LLFolderBridge::createWearable((LLFolderBridge*)user_data, LLWearableType::WT_SHOES);
+}
+
+void LLFolderBridge::createNewSocks(void* user_data)
+{
+    LLFolderBridge::createWearable((LLFolderBridge*)user_data, LLWearableType::WT_SOCKS);
+}
+
+void LLFolderBridge::createNewJacket(void* user_data)
+{
+    LLFolderBridge::createWearable((LLFolderBridge*)user_data, LLWearableType::WT_JACKET);
+}
+
+void LLFolderBridge::createNewSkirt(void* user_data)
+{
+    LLFolderBridge::createWearable((LLFolderBridge*)user_data, LLWearableType::WT_SKIRT);
+}
+
+void LLFolderBridge::createNewGloves(void* user_data)
+{
+    LLFolderBridge::createWearable((LLFolderBridge*)user_data, LLWearableType::WT_GLOVES);
+}
+
+void LLFolderBridge::createNewUndershirt(void* user_data)
+{
+    LLFolderBridge::createWearable((LLFolderBridge*)user_data, LLWearableType::WT_UNDERSHIRT);
+}
+
+void LLFolderBridge::createNewUnderpants(void* user_data)
+{
+    LLFolderBridge::createWearable((LLFolderBridge*)user_data, LLWearableType::WT_UNDERPANTS);
+}
+
+void LLFolderBridge::createNewShape(void* user_data)
+{
+    LLFolderBridge::createWearable((LLFolderBridge*)user_data, LLWearableType::WT_SHAPE);
+}
+
+void LLFolderBridge::createNewSkin(void* user_data)
+{
+    LLFolderBridge::createWearable((LLFolderBridge*)user_data, LLWearableType::WT_SKIN);
+}
+
+void LLFolderBridge::createNewHair(void* user_data)
+{
+    LLFolderBridge::createWearable((LLFolderBridge*)user_data, LLWearableType::WT_HAIR);
+}
+
+void LLFolderBridge::createNewEyes(void* user_data)
+{
+    LLFolderBridge::createWearable((LLFolderBridge*)user_data, LLWearableType::WT_EYES);
+}
+
+EInventorySortGroup LLFolderBridge::getSortGroup() const
+{
+    LLFolderType::EType preferred_type = getPreferredType();
+
+    if (preferred_type == LLFolderType::FT_TRASH)
+    {
+        return SG_TRASH_FOLDER;
+    }
+
+    if(LLFolderType::lookupIsProtectedType(preferred_type))
+    {
+        return SG_SYSTEM_FOLDER;
+    }
+
+    return SG_NORMAL_FOLDER;
+}
+
+
+// static
+void LLFolderBridge::createWearable(LLFolderBridge* bridge, LLWearableType::EType type)
+{
+    if(!bridge) return;
+    LLUUID parent_id = bridge->getUUID();
+    LLAgentWearables::createWearable(type, false, parent_id);
+}
+
+void LLFolderBridge::modifyOutfit(bool append)
+{
+    LLInventoryModel* model = getInventoryModel();
+    if(!model) return;
+    LLViewerInventoryCategory* cat = getCategory();
+    if(!cat) return;
+
+    // checking amount of items to wear
+    U32 max_items = gSavedSettings.getU32("WearFolderLimit");
+    LLInventoryModel::cat_array_t cats;
+    LLInventoryModel::item_array_t items;
+    LLFindWearablesEx not_worn(/*is_worn=*/ false, /*include_body_parts=*/ false);
+    gInventory.collectDescendentsIf(cat->getUUID(),
+        cats,
+        items,
+        LLInventoryModel::EXCLUDE_TRASH,
+        not_worn);
+
+    if (items.size() > max_items)
+    {
+        LLSD args;
+        args["AMOUNT"] = llformat("%d", max_items);
+        LLNotificationsUtil::add("TooManyWearables", args);
+        return;
+    }
+
+    if (isAgentInventory())
+    {
+        LLAppearanceMgr::instance().wearInventoryCategory(cat, false, append);
+    }
+    else
+    {
+        // Library, we need to copy content first
+        LLAppearanceMgr::instance().wearInventoryCategory(cat, true, append);
+    }
+}
+
+//static
+void LLFolderBridge::onCanDeleteIdle(void* user_data)
+{
+    LLFolderBridge* self = (LLFolderBridge*)user_data;
+
+    // we really need proper onidle mechanics that returns available time
+    const F32 EXPIRY_SECONDS = 0.008f;
+    LLTimer timer;
+    timer.setTimerExpirySec(EXPIRY_SECONDS);
+
+    LLInventoryModel* model = self->getInventoryModel();
+    if (model)
+    {
+        switch (self->mCanDeleteFolderState)
+        {
+            case CDS_INIT_FOLDER_CHECK:
+                // Can still be expensive, split it further?
+                model->collectDescendents(
+                    self->mUUID,
+                    self->mFoldersToCheck,
+                    self->mItemsToCheck,
+                    LLInventoryModel::EXCLUDE_TRASH);
+                self->mCanDeleteFolderState = CDS_PROCESSING_ITEMS;
+                break;
+
+            case CDS_PROCESSING_ITEMS:
+                while (!timer.hasExpired() && !self->mItemsToCheck.empty())
+                {
+                    LLViewerInventoryItem* item = self->mItemsToCheck.back().get();
+                    if (item)
+                    {
+                        if (LLAppearanceMgr::instance().getIsProtectedCOFItem(item))
+                        {
+                            if (get_is_item_worn(item))
+                            {
+                                // At the moment we disable 'cut' if category has worn items (do we need to?)
+                                // but allow 'delete' to happen since it will prompt user to detach
+                                self->mCanCut = false;
+                            }
+                        }
+
+                        if (!item->getIsLinkType() && get_is_item_worn(item))
+                        {
+                            self->mCanCut = false;
+                        }
+                    }
+                    self->mItemsToCheck.pop_back();
+                }
+                self->mCanDeleteFolderState = CDS_PROCESSING_FOLDERS;
+                break;
+            case CDS_PROCESSING_FOLDERS:
+                {
+                    const LLViewerInventoryItem* base_outfit_link = LLAppearanceMgr::instance().getBaseOutfitLink();
+                    LLViewerInventoryCategory* outfit_linked_category = base_outfit_link ? base_outfit_link->getLinkedCategory() : nullptr;
+
+                    while (!timer.hasExpired() && !self->mFoldersToCheck.empty())
+                    {
+                        LLViewerInventoryCategory* cat = self->mFoldersToCheck.back().get();
+                        if (cat)
+                        {
+                            const LLFolderType::EType folder_type = cat->getPreferredType();
+                            if (LLFolderType::lookupIsProtectedType(folder_type))
+                            {
+                                self->mCanCut = false;
+                                self->mCanDelete = false;
+                                self->completeDeleteProcessing();
+                                break;
+                            }
+
+                            // Can't delete the outfit that is currently being worn.
+                            if (folder_type == LLFolderType::FT_OUTFIT)
+                            {
+                                if (cat == outfit_linked_category)
+                                {
+                                    self->mCanCut = false;
+                                    self->mCanDelete = false;
+                                    self->completeDeleteProcessing();
+                                    break;
+                                }
+                            }
+                        }
+                        self->mFoldersToCheck.pop_back();
+                    }
+                }
+                self->mCanDeleteFolderState = CDS_DONE;
+                break;
+            case CDS_DONE:
+                self->completeDeleteProcessing();
+                break;
+        }
+    }
+}
+
+bool LLFolderBridge::canMenuDelete()
+{
+    LLInventoryModel* model = getInventoryModel();
+    if (!model) return false;
+    LLViewerInventoryCategory* category = (LLViewerInventoryCategory*)model->getCategory(mUUID);
+    if (!category)
+    {
+        return false;
+    }
+
+    S32 version = category->getVersion();
+    if (mLastCheckedVersion == version)
+    {
+        return mCanDelete;
+    }
+
+    initCanDeleteProcessing(model, version);
+    return false;
+}
+
+bool LLFolderBridge::canMenuCut()
+{
+    LLInventoryModel* model = getInventoryModel();
+    if (!model) return false;
+    LLViewerInventoryCategory* category = (LLViewerInventoryCategory*)model->getCategory(mUUID);
+    if (!category)
+    {
+        return false;
+    }
+
+    S32 version = category->getVersion();
+    if (mLastCheckedVersion == version)
+    {
+        return mCanCut;
+    }
+
+    initCanDeleteProcessing(model, version);
+    return false;
+}
+
+void LLFolderBridge::initCanDeleteProcessing(LLInventoryModel* model, S32 version)
+{
+    if (mCanDeleteFolderState == CDS_DONE
+        || mInProgressVersion != version)
+    {
+        if (get_is_category_removable(model, mUUID))
+        {
+            // init recursive check of content
+            mInProgressVersion = version;
+            mCanCut = true;
+            mCanDelete = true;
+            mCanDeleteFolderState = CDS_INIT_FOLDER_CHECK;
+            mFoldersToCheck.clear();
+            mItemsToCheck.clear();
+            gIdleCallbacks.addFunction(onCanDeleteIdle, this);
+        }
+        else
+        {
+            // no check needed
+            mCanDelete = false;
+            mCanCut = false;
+            mLastCheckedVersion = version;
+            mCanDeleteFolderState = CDS_DONE;
+            mFoldersToCheck.clear();
+            mItemsToCheck.clear();
+        }
+    }
+}
+
+void LLFolderBridge::completeDeleteProcessing()
+{
+    LLInventoryModel* model = getInventoryModel();
+    LLViewerInventoryCategory* category = model ? (LLViewerInventoryCategory*)model->getCategory(mUUID) : nullptr;
+    if (model && category && category->getVersion() == mInProgressVersion)
+    {
+        mLastCheckedVersion = mInProgressVersion;
+        mCanDeleteFolderState = CDS_DONE;
+        gIdleCallbacks.deleteFunction(onCanDeleteIdle, this);
+    }
+    else
+    {
+        mCanDelete = false;
+        mCanCut = false;
+        mLastCheckedVersion = LLViewerInventoryCategory::VERSION_UNKNOWN;
+        mCanDeleteFolderState = CDS_DONE;
+    }
+
+    if (mRoot)
+    {
+        mRoot->updateMenu();
+    }
+}
+
+
+// +=================================================+
+// |        LLMarketplaceFolderBridge                |
+// +=================================================+
+
+// LLMarketplaceFolderBridge is a specialized LLFolderBridge for use in Marketplace Inventory panels
+LLMarketplaceFolderBridge::LLMarketplaceFolderBridge(LLInventoryPanel* inventory,
+                          LLFolderView* root,
+                          const LLUUID& uuid) :
+LLFolderBridge(inventory, root, uuid)
+{
+    m_depth = depth_nesting_in_marketplace(mUUID);
+    m_stockCountCache = COMPUTE_STOCK_NOT_EVALUATED;
+}
+
+LLUIImagePtr LLMarketplaceFolderBridge::getIcon() const
+{
+    return getMarketplaceFolderIcon(false);
+}
+
+LLUIImagePtr LLMarketplaceFolderBridge::getIconOpen() const
+{
+    return getMarketplaceFolderIcon(true);
+}
+
+LLUIImagePtr LLMarketplaceFolderBridge::getMarketplaceFolderIcon(bool is_open) const
+{
+    LLFolderType::EType preferred_type = getPreferredType();
+    if (!LLMarketplaceData::instance().isUpdating(getUUID()))
+    {
+        // Skip computation (expensive) if we're waiting for updates. Use the old value in that case.
+        m_depth = depth_nesting_in_marketplace(mUUID);
+    }
+    if ((preferred_type == LLFolderType::FT_NONE) && (m_depth == 2))
+    {
+        // We override the type when in the marketplace listings folder and only for version folder
+        preferred_type = LLFolderType::FT_MARKETPLACE_VERSION;
+    }
+    return LLUI::getUIImage(LLViewerFolderType::lookupIconName(preferred_type, is_open));
+}
+
+std::string LLMarketplaceFolderBridge::getLabelSuffix() const
+{
+    if (mIsLoading && mTimeSinceRequestStart.getElapsedTimeF32() >= FOLDER_LOADING_MESSAGE_DELAY)
+    {
+        return llformat(" ( %s ) ", LLTrans::getString("LoadingData").c_str());
+    }
+
+    std::string suffix = "";
+    // Listing folder case
+    if (LLMarketplaceData::instance().isListed(getUUID()))
+    {
+        suffix = llformat("%d",LLMarketplaceData::instance().getListingID(getUUID()));
+        if (suffix.empty())
+        {
+            suffix = LLTrans::getString("MarketplaceNoID");
+        }
+        suffix = " (" +  suffix + ")";
+        if (LLMarketplaceData::instance().getActivationState(getUUID()))
+        {
+            suffix += " (" +  LLTrans::getString("MarketplaceLive") + ")";
+        }
+    }
+    // Version folder case
+    else if (LLMarketplaceData::instance().isVersionFolder(getUUID()))
+    {
+        suffix += " (" +  LLTrans::getString("MarketplaceActive") + ")";
+    }
+    // Add stock amount
+    bool updating = LLMarketplaceData::instance().isUpdating(getUUID());
+    if (!updating)
+    {
+        // Skip computation (expensive) if we're waiting for update anyway. Use the old value in that case.
+        m_stockCountCache = compute_stock_count(getUUID());
+    }
+    if (m_stockCountCache == 0)
+    {
+        suffix += " (" +  LLTrans::getString("MarketplaceNoStock") + ")";
+    }
+    else if (m_stockCountCache != COMPUTE_STOCK_INFINITE)
+    {
+        if (getPreferredType() == LLFolderType::FT_MARKETPLACE_STOCK)
+        {
+            suffix += " (" +  LLTrans::getString("MarketplaceStock");
+        }
+        else
+        {
+            suffix += " (" +  LLTrans::getString("MarketplaceMax");
+        }
+        if (m_stockCountCache == COMPUTE_STOCK_NOT_EVALUATED)
+        {
+            suffix += "=" + LLTrans::getString("MarketplaceUpdating") + ")";
+        }
+        else
+        {
+            suffix +=  "=" + llformat("%d", m_stockCountCache) + ")";
+        }
+    }
+    // Add updating suffix
+    if (updating)
+    {
+        suffix += " (" +  LLTrans::getString("MarketplaceUpdating") + ")";
+    }
+    return LLInvFVBridge::getLabelSuffix() + suffix;
+}
+
+LLFontGL::StyleFlags LLMarketplaceFolderBridge::getLabelStyle() const
+{
+    return (LLMarketplaceData::instance().getActivationState(getUUID()) ? LLFontGL::BOLD : LLFontGL::NORMAL);
+}
+
+
+
+
+// helper stuff
+bool move_task_inventory_callback(const LLSD& notification, const LLSD& response, std::shared_ptr<LLMoveInv> move_inv)
+{
+    LLFloaterOpenObject::LLCatAndWear* cat_and_wear = (LLFloaterOpenObject::LLCatAndWear* )move_inv->mUserData;
+    LLViewerObject* object = gObjectList.findObject(move_inv->mObjectID);
+    S32 option = LLNotificationsUtil::getSelectedOption(notification, response);
+
+    if(option == 0 && object)
+    {
+        if (cat_and_wear && cat_and_wear->mWear) // && !cat_and_wear->mFolderResponded)
+        {
+            LLInventoryObject::object_list_t inventory_objects;
+            object->getInventoryContents(inventory_objects);
+            int contents_count = inventory_objects.size();
+            LLInventoryCopyAndWearObserver* inventoryObserver = new LLInventoryCopyAndWearObserver(cat_and_wear->mCatID, contents_count, cat_and_wear->mFolderResponded,
+                                                                                                    cat_and_wear->mReplace);
+
+            gInventory.addObserver(inventoryObserver);
+        }
+
+        two_uuids_list_t::iterator move_it;
+        for (move_it = move_inv->mMoveList.begin();
+             move_it != move_inv->mMoveList.end();
+             ++move_it)
+        {
+            object->moveInventory(move_it->first, move_it->second);
+        }
+
+        // update the UI.
+        dialog_refresh_all();
+    }
+
+    if (move_inv->mCallback)
+    {
+        move_inv->mCallback(option, move_inv->mUserData, move_inv.get());
+    }
+
+    move_inv.reset(); //since notification will persist
+    return false;
+}
+
+void drop_to_favorites_cb(const LLUUID& id, LLPointer<LLInventoryCallback> cb1, LLPointer<LLInventoryCallback> cb2)
+{
+    cb1->fire(id);
+    cb2->fire(id);
+}
+
+LLFolderBridge::LLFolderBridge(LLInventoryPanel* inventory,
+                               LLFolderView* root,
+                               const LLUUID& uuid)
+    : LLInvFVBridge(inventory, root, uuid)
+    , mCallingCards(false)
+    , mWearables(false)
+    , mIsLoading(false)
+    , mShowDescendantsCount(false)
+    , mCanDeleteFolderState(CDS_DONE)
+    , mLastCheckedVersion(S32_MIN)
+    , mInProgressVersion(S32_MIN)
+    , mCanDelete(false)
+    , mCanCut(false)
+{
+}
+
+LLFolderBridge::~LLFolderBridge()
+{
+    gIdleCallbacks.deleteFunction(onCanDeleteIdle, this);
+}
+
+void LLFolderBridge::dropToFavorites(LLInventoryItem* inv_item, LLPointer<LLInventoryCallback> cb)
+{
+    // use callback to rearrange favorite landmarks after adding
+    // to have new one placed before target (on which it was dropped). See EXT-4312.
+    LLPointer<AddFavoriteLandmarkCallback> cb_fav = new AddFavoriteLandmarkCallback();
+    LLInventoryPanel* panel = mInventoryPanel.get();
+    LLFolderViewItem* drag_over_item = panel ? panel->getRootFolder()->getDraggingOverItem() : NULL;
+    LLFolderViewModelItemInventory* view_model = drag_over_item ? static_cast<LLFolderViewModelItemInventory*>(drag_over_item->getViewModelItem()) : NULL;
+    if (view_model)
+    {
+        cb_fav.get()->setTargetLandmarkId(view_model->getUUID());
+    }
+
+    LLPointer <LLInventoryCallback> callback = cb_fav;
+    if (cb)
+    {
+        callback = new LLBoostFuncInventoryCallback(boost::bind(drop_to_favorites_cb, _1, cb, cb_fav));
+    }
+
+    copy_inventory_item(
+        gAgent.getID(),
+        inv_item->getPermissions().getOwner(),
+        inv_item->getUUID(),
+        mUUID,
+        std::string(),
+        callback);
+}
+
+void LLFolderBridge::dropToOutfit(LLInventoryItem* inv_item, bool move_is_into_current_outfit, LLPointer<LLInventoryCallback> cb)
+{
+    if((inv_item->getInventoryType() == LLInventoryType::IT_TEXTURE) || (inv_item->getInventoryType() == LLInventoryType::IT_SNAPSHOT))
+    {
+        const LLUUID &my_outifts_id = getInventoryModel()->findCategoryUUIDForType(LLFolderType::FT_MY_OUTFITS);
+        if(mUUID != my_outifts_id)
+        {
+            // Legacy: prior to thumbnails images in outfits were used for outfit gallery.
+            LLNotificationsUtil::add("ThumbnailOutfitPhoto");
+        }
+        return;
+    }
+
+    // BAP - should skip if dup.
+    if (move_is_into_current_outfit)
+    {
+        LLAppearanceMgr::instance().wearItemOnAvatar(inv_item->getUUID(), true, true);
+    }
+    else
+    {
+        LLPointer<LLInventoryCallback> cb = NULL;
+        link_inventory_object(mUUID, LLConstPointer<LLInventoryObject>(inv_item), cb);
+    }
+}
+
+void LLFolderBridge::dropToMyOutfits(LLInventoryCategory* inv_cat, LLPointer<LLInventoryCallback> cb)
+{
+    // make a folder in the My Outfits directory.
+    const LLUUID dest_id = getInventoryModel()->findCategoryUUIDForType(LLFolderType::FT_MY_OUTFITS);
+
+    // Note: creation will take time, so passing folder id to callback is slightly unreliable,
+    // but so is collecting and passing descendants' ids
+    inventory_func_type func = boost::bind(&LLFolderBridge::outfitFolderCreatedCallback, this, inv_cat->getUUID(), _1, cb);
+    gInventory.createNewCategory(dest_id,
+                                 LLFolderType::FT_OUTFIT,
+                                 inv_cat->getName(),
+                                 func,
+                                 inv_cat->getThumbnailUUID());
+}
+
+void LLFolderBridge::outfitFolderCreatedCallback(LLUUID cat_source_id, LLUUID cat_dest_id, LLPointer<LLInventoryCallback> cb)
+{
+    LLInventoryModel::cat_array_t* categories;
+    LLInventoryModel::item_array_t* items;
+    getInventoryModel()->getDirectDescendentsOf(cat_source_id, categories, items);
+
+    LLInventoryObject::const_object_list_t link_array;
+
+
+    LLInventoryModel::item_array_t::iterator iter = items->begin();
+    LLInventoryModel::item_array_t::iterator end = items->end();
+    while (iter!=end)
+    {
+        const LLViewerInventoryItem* item = (*iter);
+        // By this point everything is supposed to be filtered,
+        // but there was a delay to create folder so something could have changed
+        LLInventoryType::EType inv_type = item->getInventoryType();
+        if ((inv_type == LLInventoryType::IT_WEARABLE) ||
+            (inv_type == LLInventoryType::IT_GESTURE) ||
+            (inv_type == LLInventoryType::IT_ATTACHMENT) ||
+            (inv_type == LLInventoryType::IT_OBJECT) ||
+            (inv_type == LLInventoryType::IT_SNAPSHOT) ||
+            (inv_type == LLInventoryType::IT_TEXTURE))
+        {
+            link_array.push_back(LLConstPointer<LLInventoryObject>(item));
+        }
+        iter++;
+    }
+
+    if (!link_array.empty())
+    {
+        link_inventory_array(cat_dest_id, link_array, cb);
+    }
+}
+
+// Callback for drop item if DAMA required...
+void LLFolderBridge::callback_dropItemIntoFolder(const LLSD& notification, const LLSD& response, LLInventoryItem* inv_item)
+{
+    S32 option = LLNotificationsUtil::getSelectedOption(notification, response);
+    if (option == 0) // YES
+    {
+        std::string tooltip_msg;
+        dragItemIntoFolder(inv_item, true, tooltip_msg, false);
+    }
+}
+
+// Callback for drop category if DAMA required...
+void LLFolderBridge::callback_dropCategoryIntoFolder(const LLSD& notification, const LLSD& response, LLInventoryCategory* inv_category)
+{
+    S32 option = LLNotificationsUtil::getSelectedOption(notification, response);
+    if (option == 0) // YES
+    {
+        std::string tooltip_msg;
+        dragCategoryIntoFolder(inv_category, true, tooltip_msg, false, false);
+    }
+}
+
+// This is used both for testing whether an item can be dropped
+// into the folder, as well as performing the actual drop, depending
+// if drop == true.
+bool LLFolderBridge::dragItemIntoFolder(LLInventoryItem* inv_item,
+                                        bool drop,
+                                        std::string& tooltip_msg,
+                                        bool user_confirm,
+                                        LLPointer<LLInventoryCallback> cb)
+{
+    LLInventoryModel* model = getInventoryModel();
+
+    if (!model || !inv_item) return false;
+    if (!isAgentInventory()) return false; // cannot drag into library
+    if (!isAgentAvatarValid()) return false;
+
+    LLInventoryPanel* destination_panel = mInventoryPanel.get();
+    if (!destination_panel) return false;
+
+    LLInventoryFilter* filter = getInventoryFilter();
+    if (!filter) return false;
+
+    const LLUUID &current_outfit_id = model->findCategoryUUIDForType(LLFolderType::FT_CURRENT_OUTFIT);
+    const LLUUID &favorites_id = model->findCategoryUUIDForType(LLFolderType::FT_FAVORITE);
+    const LLUUID &landmarks_id = model->findCategoryUUIDForType(LLFolderType::FT_LANDMARK);
+    const LLUUID &marketplacelistings_id = model->findCategoryUUIDForType(LLFolderType::FT_MARKETPLACE_LISTINGS);
+    const LLUUID &my_outifts_id = model->findCategoryUUIDForType(LLFolderType::FT_MY_OUTFITS);
+    const LLUUID from_folder_uuid = inv_item->getParentUUID();
+
+    const bool move_is_into_current_outfit = (mUUID == current_outfit_id);
+    const bool move_is_into_favorites = (mUUID == favorites_id);
+    const bool move_is_into_my_outfits = (mUUID == my_outifts_id) || model->isObjectDescendentOf(mUUID, my_outifts_id);
+    const bool move_is_into_outfit = move_is_into_my_outfits || (getCategory() && getCategory()->getPreferredType()==LLFolderType::FT_OUTFIT);
+    const bool move_is_into_landmarks = (mUUID == landmarks_id) || model->isObjectDescendentOf(mUUID, landmarks_id);
+    const bool move_is_into_marketplacelistings = model->isObjectDescendentOf(mUUID, marketplacelistings_id);
+    const bool move_is_from_marketplacelistings = model->isObjectDescendentOf(inv_item->getUUID(), marketplacelistings_id);
+
+    LLToolDragAndDrop::ESource source = LLToolDragAndDrop::getInstance()->getSource();
+    bool accept = false;
+    U64 filter_types = filter->getFilterTypes();
+    // We shouldn't allow to drop non recent items into recent tab (or some similar transactions)
+    // while we are allowing to interact with regular filtered inventory
+    bool use_filter = filter_types && (filter_types&LLInventoryFilter::FILTERTYPE_DATE || (filter_types&LLInventoryFilter::FILTERTYPE_OBJECT)==0);
+    LLViewerObject* object = NULL;
+    if(LLToolDragAndDrop::SOURCE_AGENT == source)
+    {
+        const LLUUID &trash_id = model->findCategoryUUIDForType(LLFolderType::FT_TRASH);
+
+        const bool move_is_into_trash = (mUUID == trash_id) || model->isObjectDescendentOf(mUUID, trash_id);
+        const bool move_is_outof_current_outfit = LLAppearanceMgr::instance().getIsInCOF(inv_item->getUUID());
+
+        //--------------------------------------------------------------------------------
+        // Determine if item can be moved.
+        //
+
+        bool is_movable = true;
+
+        switch (inv_item->getActualType())
+        {
+            case LLAssetType::AT_CATEGORY:
+                is_movable = !LLFolderType::lookupIsProtectedType(((LLInventoryCategory*)inv_item)->getPreferredType());
+                break;
+            default:
+                break;
+        }
+        // Can't explicitly drag things out of the COF.
+        if (move_is_outof_current_outfit)
+        {
+            is_movable = false;
+        }
+        if (move_is_into_trash)
+        {
+            is_movable &= inv_item->getIsLinkType() || !get_is_item_worn(inv_item->getUUID());
+        }
+        if (is_movable)
+        {
+            // Don't allow creating duplicates in the Calling Card/Friends
+            // subfolders, see bug EXT-1599. Check is item direct descendent
+            // of target folder and forbid item's movement if it so.
+            // Note: isItemDirectDescendentOfCategory checks if
+            // passed category is in the Calling Card/Friends folder
+            is_movable &= !LLFriendCardsManager::instance().isObjDirectDescendentOfCategory(inv_item, getCategory());
+        }
+
+        //
+        //--------------------------------------------------------------------------------
+
+        //--------------------------------------------------------------------------------
+        // Determine if item can be moved & dropped
+        // Note: if user_confirm is false, we already went through those accept logic test and can skip them
+
+        accept = true;
+
+        if (user_confirm && !is_movable)
+        {
+            accept = false;
+        }
+        else if (user_confirm && (mUUID == inv_item->getParentUUID()) && !move_is_into_favorites)
+        {
+            accept = false;
+        }
+        else if (user_confirm && (move_is_into_current_outfit || move_is_into_outfit))
+        {
+            accept = can_move_to_outfit(inv_item, move_is_into_current_outfit);
+        }
+        else if (user_confirm && (move_is_into_favorites || move_is_into_landmarks))
+        {
+            accept = can_move_to_landmarks(inv_item);
+        }
+        else if (user_confirm && move_is_into_marketplacelistings)
+        {
+            const LLViewerInventoryCategory * master_folder = model->getFirstDescendantOf(marketplacelistings_id, mUUID);
+            LLViewerInventoryCategory * dest_folder = getCategory();
+            accept = can_move_item_to_marketplace(master_folder, dest_folder, inv_item, tooltip_msg, LLToolDragAndDrop::instance().getCargoCount() - LLToolDragAndDrop::instance().getCargoIndex());
+        }
+
+        // Check that the folder can accept this item based on folder/item type compatibility (e.g. stock folder compatibility)
+        if (user_confirm && accept)
+        {
+            LLViewerInventoryCategory * dest_folder = getCategory();
+            accept = dest_folder->acceptItem(inv_item);
+        }
+
+        LLInventoryPanel* active_panel = LLInventoryPanel::getActiveInventoryPanel(false);
+
+        // Check whether the item being dragged from active inventory panel
+        // passes the filter of the destination panel.
+        if (user_confirm && accept && active_panel && use_filter)
+        {
+            LLFolderViewItem* fv_item =   active_panel->getItemByID(inv_item->getUUID());
+            if (!fv_item) return false;
+
+            accept = filter->check(fv_item->getViewModelItem());
+        }
+
+        if (accept && drop)
+        {
+            if (inv_item->getType() == LLAssetType::AT_GESTURE
+                && LLGestureMgr::instance().isGestureActive(inv_item->getUUID()) && move_is_into_trash)
+            {
+                LLGestureMgr::instance().deactivateGesture(inv_item->getUUID());
+            }
+            // If an item is being dragged between windows, unselect everything in the active window
+            // so that we don't follow the selection to its new location (which is very annoying).
+                        // RN: a better solution would be to deselect automatically when an   item is moved
+            // and then select any item that is dropped only in the panel that it   is dropped in
+            if (active_panel && (destination_panel != active_panel))
+            {
+                active_panel->unSelectAll();
+            }
+            // Dropping in or out of marketplace needs (sometimes) confirmation
+            if (user_confirm && (move_is_from_marketplacelistings || move_is_into_marketplacelistings))
+            {
+                if ((move_is_from_marketplacelistings && (LLMarketplaceData::instance().isInActiveFolder(inv_item->getUUID())
+                                                       || LLMarketplaceData::instance().isListedAndActive(inv_item->getUUID()))) ||
+                    (move_is_into_marketplacelistings && LLMarketplaceData::instance().isInActiveFolder(mUUID)))
+                {
+                    LLNotificationsUtil::add("ConfirmMerchantActiveChange", LLSD(), LLSD(), boost::bind(&LLFolderBridge::callback_dropItemIntoFolder, this, _1, _2, inv_item));
+                    return true;
+                }
+                if (move_is_into_marketplacelistings && !move_is_from_marketplacelistings)
+                {
+                    LLNotificationsUtil::add("ConfirmMerchantMoveInventory", LLSD(), LLSD(), boost::bind(&LLFolderBridge::callback_dropItemIntoFolder, this, _1, _2, inv_item));
+                    return true;
+                }
+            }
+
+            //--------------------------------------------------------------------------------
+            // Destination folder logic
+            //
+
+            // REORDER
+            // (only reorder the item in Favorites folder)
+            if ((mUUID == inv_item->getParentUUID()) && move_is_into_favorites)
+            {
+                LLFolderViewItem* itemp = destination_panel->getRootFolder()->getDraggingOverItem();
+                if (itemp)
+                {
+                    LLUUID srcItemId = inv_item->getUUID();
+                    LLUUID destItemId = static_cast<LLFolderViewModelItemInventory*>(itemp->getViewModelItem())->getUUID();
+                    LLFavoritesOrderStorage::instance().rearrangeFavoriteLandmarks(srcItemId, destItemId);
+                }
+            }
+
+            // FAVORITES folder
+            // (copy the item)
+            else if (move_is_into_favorites)
+            {
+                dropToFavorites(inv_item, cb);
+            }
+            // CURRENT OUTFIT or OUTFIT folder
+            // (link the item)
+            else if (move_is_into_current_outfit || move_is_into_outfit)
+            {
+                dropToOutfit(inv_item, move_is_into_current_outfit, cb);
+            }
+            // MARKETPLACE LISTINGS folder
+            // Move the item
+            else if (move_is_into_marketplacelistings)
+            {
+                move_item_to_marketplacelistings(inv_item, mUUID);
+                if (cb) cb->fire(inv_item->getUUID());
+            }
+            // NORMAL or TRASH folder
+            // (move the item, restamp if into trash)
+            else
+            {
+                // set up observer to select item once drag and drop from inbox is complete
+                if (gInventory.isObjectDescendentOf(inv_item->getUUID(), gInventory.findCategoryUUIDForType(LLFolderType::FT_INBOX)))
+                {
+                    set_dad_inbox_object(inv_item->getUUID());
+                }
+
+                LLInvFVBridge::changeItemParent(
+                    model,
+                    (LLViewerInventoryItem*)inv_item,
+                    mUUID,
+                    move_is_into_trash);
+                if (cb) cb->fire(inv_item->getUUID());
+            }
+
+            if (move_is_from_marketplacelistings)
+            {
+                // If we move from an active (listed) listing, checks that it's still valid, if not, unlist
+                LLUUID version_folder_id = LLMarketplaceData::instance().getActiveFolder(from_folder_uuid);
+                if (version_folder_id.notNull())
+                {
+                    LLMarketplaceValidator::getInstance()->validateMarketplaceListings(
+                        version_folder_id,
+                        [version_folder_id](bool result)
+                    {
+                        if (!result)
+                        {
+                            LLMarketplaceData::instance().activateListing(version_folder_id, false);
+                        }
+                    });
+                }
+            }
+
+            //
+            //--------------------------------------------------------------------------------
+        }
+    }
+    else if (LLToolDragAndDrop::SOURCE_WORLD == source)
+    {
+        // Make sure the object exists. If we allowed dragging from
+        // anonymous objects, it would be possible to bypass
+        // permissions.
+        object = gObjectList.findObject(inv_item->getParentUUID());
+        if (!object)
+        {
+            LL_INFOS() << "Object not found for drop." << LL_ENDL;
+            return false;
+        }
+
+        // coming from a task. Need to figure out if the person can
+        // move/copy this item.
+        LLPermissions perm(inv_item->getPermissions());
+        bool is_move = false;
+        if ((perm.allowCopyBy(gAgent.getID(), gAgent.getGroupID())
+            && perm.allowTransferTo(gAgent.getID())))
+            // || gAgent.isGodlike())
+        {
+            accept = true;
+        }
+        else if(object->permYouOwner())
+        {
+            // If the object cannot be copied, but the object the
+            // inventory is owned by the agent, then the item can be
+            // moved from the task to agent inventory.
+            is_move = true;
+            accept = true;
+        }
+
+        // Don't allow placing an original item into Current Outfit or an outfit folder
+        // because they must contain only links to wearable items.
+        // *TODO: Probably we should create a link to an item if it was dragged to outfit or COF.
+        if (move_is_into_current_outfit || move_is_into_outfit)
+        {
+            accept = false;
+        }
+        // Don't allow to move a single item to Favorites or Landmarks
+        // if it is not a landmark or a link to a landmark.
+        else if ((move_is_into_favorites || move_is_into_landmarks)
+                 && !can_move_to_landmarks(inv_item))
+        {
+            accept = false;
+        }
+        else if (move_is_into_marketplacelistings)
+        {
+            tooltip_msg = LLTrans::getString("TooltipOutboxNotInInventory");
+            accept = false;
+        }
+
+        // Check whether the item being dragged from in world
+        // passes the filter of the destination panel.
+        if (accept && use_filter)
+        {
+            accept = filter->check(inv_item);
+        }
+
+        if (accept && drop)
+        {
+            LLUUID item_id = inv_item->getUUID();
+            std::shared_ptr<LLMoveInv> move_inv (new LLMoveInv());
+            move_inv->mObjectID = inv_item->getParentUUID();
+            two_uuids_t item_pair(mUUID, item_id);
+            move_inv->mMoveList.push_back(item_pair);
+            if (cb)
+            {
+                move_inv->mCallback = [item_id, cb](S32, void*, const LLMoveInv* move_inv) mutable
+                    { cb->fire(item_id); };
+            }
+            move_inv->mUserData = NULL;
+            if(is_move)
+            {
+                warn_move_inventory(object, move_inv);
+            }
+            else
+            {
+                // store dad inventory item to select added one later. See EXT-4347
+                set_dad_inventory_item(inv_item, mUUID);
+
+                LLNotification::Params params("MoveInventoryFromObject");
+                params.functor.function(boost::bind(move_task_inventory_callback, _1, _2, move_inv));
+                LLNotifications::instance().forceResponse(params, 0);
+            }
+        }
+    }
+    else if(LLToolDragAndDrop::SOURCE_NOTECARD == source)
+    {
+        if (move_is_into_marketplacelistings)
+        {
+            tooltip_msg = LLTrans::getString("TooltipOutboxNotInInventory");
+            accept = false;
+        }
+        else if ((inv_item->getActualType() == LLAssetType::AT_SETTINGS) && !LLEnvironment::instance().isInventoryEnabled())
+        {
+            tooltip_msg = LLTrans::getString("NoEnvironmentSettings");
+            accept = false;
+        }
+        else
+        {
+            // Don't allow placing an original item from a notecard to Current Outfit or an outfit folder
+            // because they must contain only links to wearable items.
+            accept = !(move_is_into_current_outfit || move_is_into_outfit);
+        }
+
+        // Check whether the item being dragged from notecard
+        // passes the filter of the destination panel.
+        if (accept && use_filter)
+        {
+            accept = filter->check(inv_item);
+        }
+
+        if (accept && drop)
+        {
+            copy_inventory_from_notecard(mUUID,  // Drop to the chosen destination folder
+                                         LLToolDragAndDrop::getInstance()->getObjectID(),
+                                         LLToolDragAndDrop::getInstance()->getSourceID(),
+                                         inv_item);
+        }
+    }
+    else if(LLToolDragAndDrop::SOURCE_LIBRARY == source)
+    {
+        LLViewerInventoryItem* item = (LLViewerInventoryItem*)inv_item;
+        if(item && item->isFinished())
+        {
+            accept = true;
+
+            if (move_is_into_marketplacelistings)
+            {
+                tooltip_msg = LLTrans::getString("TooltipOutboxNotInInventory");
+                accept = false;
+            }
+            else if (move_is_into_current_outfit || move_is_into_outfit)
+            {
+                accept = can_move_to_outfit(inv_item, move_is_into_current_outfit);
+            }
+            // Don't allow to move a single item to Favorites or Landmarks
+            // if it is not a landmark or a link to a landmark.
+            else if (move_is_into_favorites || move_is_into_landmarks)
+            {
+                accept = can_move_to_landmarks(inv_item);
+            }
+
+            LLInventoryPanel* active_panel = LLInventoryPanel::getActiveInventoryPanel(false);
+
+            // Check whether the item being dragged from the library
+            // passes the filter of the destination panel.
+            if (accept && active_panel && use_filter)
+            {
+                LLFolderViewItem* fv_item =   active_panel->getItemByID(inv_item->getUUID());
+                if (!fv_item) return false;
+
+                accept = filter->check(fv_item->getViewModelItem());
+            }
+
+            if (accept && drop)
+            {
+                // FAVORITES folder
+                // (copy the item)
+                if (move_is_into_favorites)
+                {
+                    dropToFavorites(inv_item, cb);
+                }
+                // CURRENT OUTFIT or OUTFIT folder
+                // (link the item)
+                else if (move_is_into_current_outfit || move_is_into_outfit)
+                {
+                    dropToOutfit(inv_item, move_is_into_current_outfit, cb);
+                }
+                else
+                {
+                    copy_inventory_item(
+                        gAgent.getID(),
+                        inv_item->getPermissions().getOwner(),
+                        inv_item->getUUID(),
+                        mUUID,
+                        std::string(),
+                        cb);
+                }
+            }
+        }
+    }
+    else
+    {
+        LL_WARNS() << "unhandled drag source" << LL_ENDL;
+    }
+    return accept;
+}
+
+// static
+bool check_category(LLInventoryModel* model,
+                    const LLUUID& cat_id,
+                    LLInventoryPanel* active_panel,
+                    LLInventoryFilter* filter)
+{
+    if (!model || !active_panel || !filter)
+        return false;
+
+    if (!filter->checkFolder(cat_id))
+    {
+        return false;
+    }
+
+    LLInventoryModel::cat_array_t descendent_categories;
+    LLInventoryModel::item_array_t descendent_items;
+    model->collectDescendents(cat_id, descendent_categories, descendent_items, true);
+
+    S32 num_descendent_categories = descendent_categories.size();
+    S32 num_descendent_items = descendent_items.size();
+
+    if (num_descendent_categories + num_descendent_items == 0)
+    {
+        // Empty folder should be checked as any other folder view item.
+        // If we are filtering by date the folder should not pass because
+        // it doesn't have its own creation date. See LLInvFVBridge::getCreationDate().
+        return check_item(cat_id, active_panel, filter);
+    }
+
+    for (S32 i = 0; i < num_descendent_categories; ++i)
+    {
+        LLInventoryCategory* category = descendent_categories[i];
+        if(!check_category(model, category->getUUID(), active_panel, filter))
+        {
+            return false;
+        }
+    }
+
+    for (S32 i = 0; i < num_descendent_items; ++i)
+    {
+        LLViewerInventoryItem* item = descendent_items[i];
+        if(!check_item(item->getUUID(), active_panel, filter))
+        {
+            return false;
+        }
+    }
+
+    return true;
+}
+
+// static
+bool check_item(const LLUUID& item_id,
+                LLInventoryPanel* active_panel,
+                LLInventoryFilter* filter)
+{
+    if (!active_panel || !filter) return false;
+
+    LLFolderViewItem* fv_item = active_panel->getItemByID(item_id);
+    if (!fv_item) return false;
+
+    return filter->check(fv_item->getViewModelItem());
+}
+
+// +=================================================+
+// |        LLTextureBridge                          |
+// +=================================================+
+
+LLUIImagePtr LLTextureBridge::getIcon() const
+{
+    return LLInventoryIcon::getIcon(LLAssetType::AT_TEXTURE, mInvType);
+}
+
+void LLTextureBridge::openItem()
+{
+    LLViewerInventoryItem* item = getItem();
+
+    if (item)
+    {
+        LLInvFVBridgeAction::doAction(item->getType(),mUUID,getInventoryModel());
+    }
+}
+
+bool LLTextureBridge::canSaveTexture(void)
+{
+    const LLInventoryModel* model = getInventoryModel();
+    if(!model)
+    {
+        return false;
+    }
+
+    const LLViewerInventoryItem *item = model->getItem(mUUID);
+    if (item)
+    {
+        return item->checkPermissionsSet(PERM_ITEM_UNRESTRICTED);
+    }
+    return false;
+}
+
+void LLTextureBridge::buildContextMenu(LLMenuGL& menu, U32 flags)
+{
+    LL_DEBUGS() << "LLTextureBridge::buildContextMenu()" << LL_ENDL;
+    menuentry_vec_t items;
+    menuentry_vec_t disabled_items;
+    if(isItemInTrash())
+    {
+        addTrashContextMenuOptions(items, disabled_items);
+    }
+    else if (isMarketplaceListingsFolder())
+    {
+        addMarketplaceContextMenuOptions(flags, items, disabled_items);
+        items.push_back(std::string("Properties"));
+        getClipboardEntries(false, items, disabled_items, flags);
+    }
+    else
+    {
+        items.push_back(std::string("Share"));
+        if (!canShare())
+        {
+            disabled_items.push_back(std::string("Share"));
+        }
+
+        addOpenRightClickMenuOption(items);
+        items.push_back(std::string("Properties"));
+
+        getClipboardEntries(true, items, disabled_items, flags);
+
+        items.push_back(std::string("Texture Separator"));
+
+        if ((flags & ITEM_IN_MULTI_SELECTION) != 0)
+        {
+            items.push_back(std::string("Save Selected As"));
+        }
+        else
+        {
+            items.push_back(std::string("Save As"));
+            if (!canSaveTexture())
+            {
+                disabled_items.push_back(std::string("Save As"));
+            }
+        }
+
+    }
+    addLinkReplaceMenuOption(items, disabled_items);
+    hide_context_entries(menu, items, disabled_items);
+}
+
+// virtual
+void LLTextureBridge::performAction(LLInventoryModel* model, std::string action)
+{
+    if ("save_as" == action)
+    {
+        LLPreviewTexture* preview_texture = LLFloaterReg::getTypedInstance<LLPreviewTexture>("preview_texture", mUUID);
+        if (preview_texture)
+        {
+            preview_texture->openToSave();
+            preview_texture->saveAs();
+        }
+    }
+    else if ("save_selected_as" == action)
+    {
+        openItem();
+        if (canSaveTexture())
+        {
+            LLPreviewTexture* preview_texture = LLFloaterReg::getTypedInstance<LLPreviewTexture>("preview_texture", mUUID);
+            if (preview_texture)
+            {
+                preview_texture->saveMultipleToFile(mFileName);
+            }
+        }
+        else
+        {
+            LL_WARNS() << "You don't have permission to save " << getName() << " to disk." << LL_ENDL;
+        }
+
+    }
+    else LLItemBridge::performAction(model, action);
+}
+
+// +=================================================+
+// |        LLSoundBridge                            |
+// +=================================================+
+
+void LLSoundBridge::openItem()
+{
+    const LLViewerInventoryItem* item = getItem();
+    if (item)
+    {
+        LLInvFVBridgeAction::doAction(item->getType(),mUUID,getInventoryModel());
+    }
+}
+
+void LLSoundBridge::openSoundPreview(void* which)
+{
+    LLSoundBridge *me = (LLSoundBridge *)which;
+    LLFloaterReg::showInstance("preview_sound", LLSD(me->mUUID), TAKE_FOCUS_YES);
+}
+
+void LLSoundBridge::buildContextMenu(LLMenuGL& menu, U32 flags)
+{
+    LL_DEBUGS() << "LLSoundBridge::buildContextMenu()" << LL_ENDL;
+    menuentry_vec_t items;
+    menuentry_vec_t disabled_items;
+
+    if (isMarketplaceListingsFolder())
+    {
+        addMarketplaceContextMenuOptions(flags, items, disabled_items);
+        items.push_back(std::string("Properties"));
+        getClipboardEntries(false, items, disabled_items, flags);
+    }
+    else
+    {
+        if (isItemInTrash())
+        {
+            addTrashContextMenuOptions(items, disabled_items);
+        }
+        else
+        {
+            items.push_back(std::string("Share"));
+            if (!canShare())
+            {
+                disabled_items.push_back(std::string("Share"));
+            }
+            items.push_back(std::string("Sound Open"));
+            items.push_back(std::string("Properties"));
+
+            getClipboardEntries(true, items, disabled_items, flags);
+        }
+
+        items.push_back(std::string("Sound Separator"));
+        items.push_back(std::string("Sound Play"));
+    }
+
+    addLinkReplaceMenuOption(items, disabled_items);
+    hide_context_entries(menu, items, disabled_items);
+}
+
+void LLSoundBridge::performAction(LLInventoryModel* model, std::string action)
+{
+    if ("sound_play" == action)
+    {
+        LLViewerInventoryItem* item = getItem();
+        if(item)
+        {
+            send_sound_trigger(item->getAssetUUID(), SOUND_GAIN);
+        }
+    }
+    else if ("open" == action)
+    {
+        openSoundPreview((void*)this);
+    }
+    else LLItemBridge::performAction(model, action);
+}
+
+// +=================================================+
+// |        LLLandmarkBridge                         |
+// +=================================================+
+
+LLLandmarkBridge::LLLandmarkBridge(LLInventoryPanel* inventory,
+                                   LLFolderView* root,
+                                   const LLUUID& uuid,
+                                   U32 flags/* = 0x00*/) :
+    LLItemBridge(inventory, root, uuid)
+{
+    mVisited = false;
+    if (flags & LLInventoryItemFlags::II_FLAGS_LANDMARK_VISITED)
+    {
+        mVisited = true;
+    }
+}
+
+LLUIImagePtr LLLandmarkBridge::getIcon() const
+{
+    return LLInventoryIcon::getIcon(LLAssetType::AT_LANDMARK, LLInventoryType::IT_LANDMARK, mVisited, false);
+}
+
+void LLLandmarkBridge::buildContextMenu(LLMenuGL& menu, U32 flags)
+{
+    menuentry_vec_t items;
+    menuentry_vec_t disabled_items;
+
+    LL_DEBUGS() << "LLLandmarkBridge::buildContextMenu()" << LL_ENDL;
+    if (isMarketplaceListingsFolder())
+    {
+        addMarketplaceContextMenuOptions(flags, items, disabled_items);
+        items.push_back(std::string("Properties"));
+        getClipboardEntries(false, items, disabled_items, flags);
+    }
+    else
+    {
+        if(isItemInTrash())
+        {
+            addTrashContextMenuOptions(items, disabled_items);
+        }
+        else
+        {
+            items.push_back(std::string("Share"));
+            if (!canShare())
+            {
+                disabled_items.push_back(std::string("Share"));
+            }
+            items.push_back(std::string("Landmark Open"));
+            items.push_back(std::string("Properties"));
+
+            getClipboardEntries(true, items, disabled_items, flags);
+        }
+
+        items.push_back(std::string("Landmark Separator"));
+        items.push_back(std::string("url_copy"));
+        items.push_back(std::string("About Landmark"));
+        items.push_back(std::string("show_on_map"));
+    }
+
+    // Disable "About Landmark" menu item for
+    // multiple landmarks selected. Only one landmark
+    // info panel can be shown at a time.
+    if ((flags & FIRST_SELECTED_ITEM) == 0)
+    {
+        disabled_items.push_back(std::string("url_copy"));
+        disabled_items.push_back(std::string("About Landmark"));
+    }
+
+    addLinkReplaceMenuOption(items, disabled_items);
+    hide_context_entries(menu, items, disabled_items);
+}
+
+// Convenience function for the two functions below.
+void teleport_via_landmark(const LLUUID& asset_id)
+{
+    gAgent.teleportViaLandmark( asset_id );
+
+    // we now automatically track the landmark you're teleporting to
+    // because you'll probably arrive at a telehub instead
+    LLFloaterWorldMap* floater_world_map = LLFloaterWorldMap::getInstance();
+    if( floater_world_map )
+    {
+        floater_world_map->trackLandmark( asset_id );
+    }
+}
+
+// virtual
+void LLLandmarkBridge::performAction(LLInventoryModel* model, std::string action)
+{
+    if ("teleport" == action)
+    {
+        LLViewerInventoryItem* item = getItem();
+        if(item)
+        {
+            teleport_via_landmark(item->getAssetUUID());
+        }
+    }
+    else if ("about" == action)
+    {
+        LLViewerInventoryItem* item = getItem();
+        if(item)
+        {
+            LLSD key;
+            key["type"] = "landmark";
+            key["id"] = item->getUUID();
+
+            LLFloaterSidePanelContainer::showPanel("places", key);
+        }
+    }
+    else
+    {
+        LLItemBridge::performAction(model, action);
+    }
+}
+
+static bool open_landmark_callback(const LLSD& notification, const LLSD& response)
+{
+    S32 option = LLNotificationsUtil::getSelectedOption(notification, response);
+
+    LLUUID asset_id = notification["payload"]["asset_id"].asUUID();
+    if (option == 0)
+    {
+        teleport_via_landmark(asset_id);
+    }
+
+    return false;
+}
+static LLNotificationFunctorRegistration open_landmark_callback_reg("TeleportFromLandmark", open_landmark_callback);
+
+
+void LLLandmarkBridge::openItem()
+{
+    LLViewerInventoryItem* item = getItem();
+
+    if (item)
+    {
+        LLInvFVBridgeAction::doAction(item->getType(),mUUID,getInventoryModel());
+    }
+}
+
+
+// +=================================================+
+// |        LLCallingCardObserver                    |
+// +=================================================+
+class LLCallingCardObserver : public LLFriendObserver
+{
+public:
+    LLCallingCardObserver(LLCallingCardBridge* bridge) : mBridgep(bridge) {}
+    virtual ~LLCallingCardObserver() { mBridgep = NULL; }
+    virtual void changed(U32 mask)
+    {
+        if (mask & LLFriendObserver::ONLINE)
+        {
+            mBridgep->refreshFolderViewItem();
+            mBridgep->checkSearchBySuffixChanges();
+        }
+    }
+protected:
+    LLCallingCardBridge* mBridgep;
+};
+
+// +=================================================+
+// |        LLCallingCardBridge                      |
+// +=================================================+
+
+LLCallingCardBridge::LLCallingCardBridge(LLInventoryPanel* inventory,
+                                         LLFolderView* root,
+                                         const LLUUID& uuid ) :
+    LLItemBridge(inventory, root, uuid)
+{
+    mObserver = new LLCallingCardObserver(this);
+    mCreatorUUID = getItem()->getCreatorUUID();
+    LLAvatarTracker::instance().addParticularFriendObserver(mCreatorUUID, mObserver);
+}
+
+LLCallingCardBridge::~LLCallingCardBridge()
+{
+    LLAvatarTracker::instance().removeParticularFriendObserver(mCreatorUUID, mObserver);
+
+    delete mObserver;
+}
+
+void LLCallingCardBridge::refreshFolderViewItem()
+{
+    LLInventoryPanel* panel = mInventoryPanel.get();
+    LLFolderViewItem* itemp = panel ? panel->getItemByID(mUUID) : NULL;
+    if (itemp)
+    {
+        itemp->refresh();
+    }
+}
+
+void LLCallingCardBridge::checkSearchBySuffixChanges()
+{
+    if (!mDisplayName.empty())
+    {
+        // changes in mDisplayName are processed by rename function and here it will be always same
+        // suffixes are also of fixed length, and we are processing change of one at a time,
+        // so it should be safe to use length (note: mSearchableName is capitalized)
+        S32 old_length = mSearchableName.length();
+        S32 new_length = mDisplayName.length() + getLabelSuffix().length();
+        if (old_length == new_length)
+        {
+            return;
+        }
+        mSearchableName.assign(mDisplayName);
+        mSearchableName.append(getLabelSuffix());
+        LLStringUtil::toUpper(mSearchableName);
+        if (new_length<old_length)
+        {
+            LLInventoryFilter* filter = getInventoryFilter();
+            if (filter && mPassedFilter && mSearchableName.find(filter->getFilterSubString()) == std::string::npos)
+            {
+                // string no longer contains substring
+                // we either have to update all parents manually or restart filter.
+                // dirtyFilter will not work here due to obsolete descendants' generations
+                getInventoryFilter()->setModified(LLFolderViewFilter::FILTER_MORE_RESTRICTIVE);
+            }
+        }
+        else
+        {
+            if (getInventoryFilter())
+            {
+                // mSearchableName became longer, we gained additional suffix and need to repeat filter check.
+                dirtyFilter();
+            }
+        }
+    }
+}
+
+// virtual
+void LLCallingCardBridge::performAction(LLInventoryModel* model, std::string action)
+{
+    if ("begin_im" == action)
+    {
+        LLViewerInventoryItem *item = getItem();
+        if (item && (item->getCreatorUUID() != gAgent.getID()) &&
+            (!item->getCreatorUUID().isNull()))
+        {
+            std::string callingcard_name = LLCacheName::getDefaultName();
+            LLAvatarName av_name;
+            if (LLAvatarNameCache::get(item->getCreatorUUID(), &av_name))
+            {
+                callingcard_name = av_name.getCompleteName();
+            }
+            LLUUID session_id = gIMMgr->addSession(callingcard_name, IM_NOTHING_SPECIAL, item->getCreatorUUID());
+            if (session_id != LLUUID::null)
+            {
+                LLFloaterIMContainer::getInstance()->showConversation(session_id);
+            }
+        }
+    }
+    else if ("lure" == action)
+    {
+        LLViewerInventoryItem *item = getItem();
+        if (item && (item->getCreatorUUID() != gAgent.getID()) &&
+            (!item->getCreatorUUID().isNull()))
+        {
+            LLAvatarActions::offerTeleport(item->getCreatorUUID());
+        }
+    }
+    else if ("request_lure" == action)
+    {
+        LLViewerInventoryItem *item = getItem();
+        if (item && (item->getCreatorUUID() != gAgent.getID()) &&
+            (!item->getCreatorUUID().isNull()))
+        {
+            LLAvatarActions::teleportRequest(item->getCreatorUUID());
+        }
+    }
+
+    else LLItemBridge::performAction(model, action);
+}
+
+LLUIImagePtr LLCallingCardBridge::getIcon() const
+{
+    bool online = false;
+    LLViewerInventoryItem* item = getItem();
+    if(item)
+    {
+        online = LLAvatarTracker::instance().isBuddyOnline(item->getCreatorUUID());
+    }
+    return LLInventoryIcon::getIcon(LLAssetType::AT_CALLINGCARD, LLInventoryType::IT_CALLINGCARD, online, false);
+}
+
+std::string LLCallingCardBridge::getLabelSuffix() const
+{
+    LLViewerInventoryItem* item = getItem();
+    if( item && LLAvatarTracker::instance().isBuddyOnline(item->getCreatorUUID()) )
+    {
+        return LLItemBridge::getLabelSuffix() + "  online";
+    }
+    else
+    {
+        return LLItemBridge::getLabelSuffix();
+    }
+}
+
+void LLCallingCardBridge::openItem()
+{
+    LLViewerInventoryItem* item = getItem();
+
+    if (item)
+    {
+        LLInvFVBridgeAction::doAction(item->getType(),mUUID,getInventoryModel());
+    }
+/*
+  LLViewerInventoryItem* item = getItem();
+  if(item && !item->getCreatorUUID().isNull())
+  {
+  LLAvatarActions::showProfile(item->getCreatorUUID());
+  }
+*/
+}
+
+void LLCallingCardBridge::buildContextMenu(LLMenuGL& menu, U32 flags)
+{
+    LL_DEBUGS() << "LLCallingCardBridge::buildContextMenu()" << LL_ENDL;
+    menuentry_vec_t items;
+    menuentry_vec_t disabled_items;
+
+    if(isItemInTrash())
+    {
+        addTrashContextMenuOptions(items, disabled_items);
+    }
+    else if (isMarketplaceListingsFolder())
+    {
+        addMarketplaceContextMenuOptions(flags, items, disabled_items);
+        items.push_back(std::string("Properties"));
+        getClipboardEntries(false, items, disabled_items, flags);
+    }
+    else
+    {
+        items.push_back(std::string("Share"));
+        if (!canShare())
+        {
+            disabled_items.push_back(std::string("Share"));
+        }
+        if ((flags & FIRST_SELECTED_ITEM) == 0)
+        {
+        disabled_items.push_back(std::string("Open"));
+        }
+        addOpenRightClickMenuOption(items);
+        items.push_back(std::string("Properties"));
+
+        getClipboardEntries(true, items, disabled_items, flags);
+
+        LLInventoryItem* item = getItem();
+        bool good_card = (item
+                          && (LLUUID::null != item->getCreatorUUID())
+                          && (item->getCreatorUUID() != gAgent.getID()));
+        bool user_online = false;
+        if (item)
+        {
+            user_online = (LLAvatarTracker::instance().isBuddyOnline(item->getCreatorUUID()));
+        }
+        items.push_back(std::string("Send Instant Message Separator"));
+        items.push_back(std::string("Send Instant Message"));
+        items.push_back(std::string("Offer Teleport..."));
+        items.push_back(std::string("Request Teleport..."));
+        items.push_back(std::string("Conference Chat"));
+
+        if (!good_card)
+        {
+            disabled_items.push_back(std::string("Send Instant Message"));
+        }
+        if (!good_card || !user_online)
+        {
+            disabled_items.push_back(std::string("Offer Teleport..."));
+            disabled_items.push_back(std::string("Request Teleport..."));
+            disabled_items.push_back(std::string("Conference Chat"));
+        }
+    }
+    addLinkReplaceMenuOption(items, disabled_items);
+    hide_context_entries(menu, items, disabled_items);
+}
+
+bool LLCallingCardBridge::dragOrDrop(MASK mask, bool drop,
+                                     EDragAndDropType cargo_type,
+                                     void* cargo_data,
+                                     std::string& tooltip_msg)
+{
+    LLViewerInventoryItem* item = getItem();
+    bool rv = false;
+    if(item)
+    {
+        // check the type
+        switch(cargo_type)
+        {
+            case DAD_TEXTURE:
+            case DAD_SOUND:
+            case DAD_LANDMARK:
+            case DAD_SCRIPT:
+            case DAD_CLOTHING:
+            case DAD_OBJECT:
+            case DAD_NOTECARD:
+            case DAD_BODYPART:
+            case DAD_ANIMATION:
+            case DAD_GESTURE:
+            case DAD_MESH:
+            case DAD_SETTINGS:
+            case DAD_MATERIAL:
+            {
+                LLInventoryItem* inv_item = (LLInventoryItem*)cargo_data;
+                const LLPermissions& perm = inv_item->getPermissions();
+                if(gInventory.getItem(inv_item->getUUID())
+                   && perm.allowOperationBy(PERM_TRANSFER, gAgent.getID()))
+                {
+                    rv = true;
+                    if(drop)
+                    {
+                        LLGiveInventory::doGiveInventoryItem(item->getCreatorUUID(),
+                                                         (LLInventoryItem*)cargo_data);
+                    }
+                }
+                else
+                {
+                    // It's not in the user's inventory (it's probably in
+                    // an object's contents), so disallow dragging it here.
+                    // You can't give something you don't yet have.
+                    rv = false;
+                }
+                break;
+            }
+            case DAD_CATEGORY:
+            {
+                LLInventoryCategory* inv_cat = (LLInventoryCategory*)cargo_data;
+                if( gInventory.getCategory( inv_cat->getUUID() ) )
+                {
+                    rv = true;
+                    if(drop)
+                    {
+                        LLGiveInventory::doGiveInventoryCategory(
+                            item->getCreatorUUID(),
+                            inv_cat);
+                    }
+                }
+                else
+                {
+                    // It's not in the user's inventory (it's probably in
+                    // an object's contents), so disallow dragging it here.
+                    // You can't give something you don't yet have.
+                    rv = false;
+                }
+                break;
+            }
+            default:
+                break;
+        }
+    }
+    return rv;
+}
+
+// +=================================================+
+// |        LLNotecardBridge                         |
+// +=================================================+
+
+void LLNotecardBridge::openItem()
+{
+    LLViewerInventoryItem* item = getItem();
+    if (item)
+    {
+        LLInvFVBridgeAction::doAction(item->getType(),mUUID,getInventoryModel());
+    }
+}
+
+void LLNotecardBridge::buildContextMenu(LLMenuGL& menu, U32 flags)
+{
+    LL_DEBUGS() << "LLNotecardBridge::buildContextMenu()" << LL_ENDL;
+
+    if (isMarketplaceListingsFolder())
+    {
+        menuentry_vec_t items;
+        menuentry_vec_t disabled_items;
+        addMarketplaceContextMenuOptions(flags, items, disabled_items);
+        items.push_back(std::string("Properties"));
+        getClipboardEntries(false, items, disabled_items, flags);
+        hide_context_entries(menu, items, disabled_items);
+    }
+    else
+    {
+        LLItemBridge::buildContextMenu(menu, flags);
+    }
+}
+
+// +=================================================+
+// |        LLGestureBridge                          |
+// +=================================================+
+
+LLFontGL::StyleFlags LLGestureBridge::getLabelStyle() const
+{
+    if( LLGestureMgr::instance().isGestureActive(mUUID) )
+    {
+        return LLFontGL::BOLD;
+    }
+    else
+    {
+        return LLFontGL::NORMAL;
+    }
+}
+
+std::string LLGestureBridge::getLabelSuffix() const
+{
+    if( LLGestureMgr::instance().isGestureActive(mUUID) )
+    {
+        LLStringUtil::format_map_t args;
+        args["[GESLABEL]"] =  LLItemBridge::getLabelSuffix();
+        return  LLTrans::getString("ActiveGesture", args);
+    }
+    else
+    {
+        return LLItemBridge::getLabelSuffix();
+    }
+}
+
+// virtual
+void LLGestureBridge::performAction(LLInventoryModel* model, std::string action)
+{
+    if (isAddAction(action))
+    {
+        LLGestureMgr::instance().activateGesture(mUUID);
+
+        LLViewerInventoryItem* item = gInventory.getItem(mUUID);
+        if (!item) return;
+
+        // Since we just changed the suffix to indicate (active)
+        // the server doesn't need to know, just the viewer.
+        gInventory.updateItem(item);
+        gInventory.notifyObservers();
+    }
+    else if ("deactivate" == action || isRemoveAction(action))
+    {
+        LLGestureMgr::instance().deactivateGesture(mUUID);
+
+        LLViewerInventoryItem* item = gInventory.getItem(mUUID);
+        if (!item) return;
+
+        // Since we just changed the suffix to indicate (active)
+        // the server doesn't need to know, just the viewer.
+        gInventory.updateItem(item);
+        gInventory.notifyObservers();
+    }
+    else if("play" == action)
+    {
+        if(!LLGestureMgr::instance().isGestureActive(mUUID))
+        {
+            // we need to inform server about gesture activating to be consistent with LLPreviewGesture and  LLGestureComboList.
+            bool inform_server = true;
+            bool deactivate_similar = false;
+            LLGestureMgr::instance().setGestureLoadedCallback(mUUID, boost::bind(&LLGestureBridge::playGesture, mUUID));
+            LLViewerInventoryItem* item = gInventory.getItem(mUUID);
+            llassert(item);
+            if (item)
+            {
+                LLGestureMgr::instance().activateGestureWithAsset(mUUID, item->getAssetUUID(), inform_server, deactivate_similar);
+            }
+        }
+        else
+        {
+            playGesture(mUUID);
+        }
+    }
+    else LLItemBridge::performAction(model, action);
+}
+
+void LLGestureBridge::openItem()
+{
+    LLViewerInventoryItem* item = getItem();
+
+    if (item)
+    {
+        LLInvFVBridgeAction::doAction(item->getType(),mUUID,getInventoryModel());
+    }
+/*
+  LLViewerInventoryItem* item = getItem();
+  if (item)
+  {
+  LLPreviewGesture* preview = LLPreviewGesture::show(mUUID, LLUUID::null);
+  preview->setFocus(true);
+  }
+*/
+}
+
+bool LLGestureBridge::removeItem()
+{
+    // Grab class information locally since *this may be deleted
+    // within this function.  Not a great pattern...
+    const LLInventoryModel* model = getInventoryModel();
+    if(!model)
+    {
+        return false;
+    }
+    const LLUUID item_id = mUUID;
+
+    // This will also force close the preview window, if it exists.
+    // This may actually delete *this, if mUUID is in the COF.
+    LLGestureMgr::instance().deactivateGesture(item_id);
+
+    // If deactivateGesture deleted *this, then return out immediately.
+    if (!model->getObject(item_id))
+    {
+        return true;
+    }
+
+    return LLItemBridge::removeItem();
+}
+
+void LLGestureBridge::buildContextMenu(LLMenuGL& menu, U32 flags)
+{
+    LL_DEBUGS() << "LLGestureBridge::buildContextMenu()" << LL_ENDL;
+    menuentry_vec_t items;
+    menuentry_vec_t disabled_items;
+    if(isItemInTrash())
+    {
+        addTrashContextMenuOptions(items, disabled_items);
+    }
+    else if (isMarketplaceListingsFolder())
+    {
+        addMarketplaceContextMenuOptions(flags, items, disabled_items);
+        items.push_back(std::string("Properties"));
+        getClipboardEntries(false, items, disabled_items, flags);
+    }
+    else
+    {
+        items.push_back(std::string("Share"));
+        if (!canShare())
+        {
+            disabled_items.push_back(std::string("Share"));
+        }
+
+        addOpenRightClickMenuOption(items);
+        items.push_back(std::string("Properties"));
+
+        getClipboardEntries(true, items, disabled_items, flags);
+
+        items.push_back(std::string("Gesture Separator"));
+        if (LLGestureMgr::instance().isGestureActive(getUUID()))
+        {
+            items.push_back(std::string("Deactivate"));
+        }
+        else
+        {
+            items.push_back(std::string("Activate"));
+        }
+        items.push_back(std::string("PlayGesture"));
+    }
+    addLinkReplaceMenuOption(items, disabled_items);
+    hide_context_entries(menu, items, disabled_items);
+}
+
+// static
+void LLGestureBridge::playGesture(const LLUUID& item_id)
+{
+    if (LLGestureMgr::instance().isGesturePlaying(item_id))
+    {
+        LLGestureMgr::instance().stopGesture(item_id);
+    }
+    else
+    {
+        LLGestureMgr::instance().playGesture(item_id);
+    }
+}
+
+
+// +=================================================+
+// |        LLAnimationBridge                        |
+// +=================================================+
+
+void LLAnimationBridge::buildContextMenu(LLMenuGL& menu, U32 flags)
+{
+    menuentry_vec_t items;
+    menuentry_vec_t disabled_items;
+
+    LL_DEBUGS() << "LLAnimationBridge::buildContextMenu()" << LL_ENDL;
+    if (isMarketplaceListingsFolder())
+    {
+        addMarketplaceContextMenuOptions(flags, items, disabled_items);
+        items.push_back(std::string("Properties"));
+        getClipboardEntries(false, items, disabled_items, flags);
+    }
+    else
+    {
+        if(isItemInTrash())
+        {
+            addTrashContextMenuOptions(items, disabled_items);
+        }
+        else
+        {
+            items.push_back(std::string("Share"));
+            if (!canShare())
+            {
+                disabled_items.push_back(std::string("Share"));
+            }
+            items.push_back(std::string("Animation Open"));
+            items.push_back(std::string("Properties"));
+
+            getClipboardEntries(true, items, disabled_items, flags);
+        }
+
+        items.push_back(std::string("Animation Separator"));
+        items.push_back(std::string("Animation Play"));
+        items.push_back(std::string("Animation Audition"));
+    }
+
+    addLinkReplaceMenuOption(items, disabled_items);
+    hide_context_entries(menu, items, disabled_items);
+}
+
+// virtual
+void LLAnimationBridge::performAction(LLInventoryModel* model, std::string action)
+{
+    if ((action == "playworld") || (action == "playlocal"))
+    {
+        if (getItem())
+        {
+            LLSD::String activate = "NONE";
+            if ("playworld" == action) activate = "Inworld";
+            if ("playlocal" == action) activate = "Locally";
+
+            LLPreviewAnim* preview = LLFloaterReg::showTypedInstance<LLPreviewAnim>("preview_anim", LLSD(mUUID));
+            if (preview)
+            {
+                preview->play(activate);
+            }
+        }
+    }
+    else
+    {
+        LLItemBridge::performAction(model, action);
+    }
+}
+
+void LLAnimationBridge::openItem()
+{
+    LLViewerInventoryItem* item = getItem();
+
+    if (item)
+    {
+        LLInvFVBridgeAction::doAction(item->getType(),mUUID,getInventoryModel());
+    }
+/*
+  LLViewerInventoryItem* item = getItem();
+  if (item)
+  {
+  LLFloaterReg::showInstance("preview_anim", LLSD(mUUID), TAKE_FOCUS_YES);
+  }
+*/
+}
+
+// +=================================================+
+// |        LLObjectBridge                           |
+// +=================================================+
+
+// static
+LLUUID LLObjectBridge::sContextMenuItemID;
+
+LLObjectBridge::LLObjectBridge(LLInventoryPanel* inventory,
+                               LLFolderView* root,
+                               const LLUUID& uuid,
+                               LLInventoryType::EType type,
+                               U32 flags) :
+    LLItemBridge(inventory, root, uuid)
+{
+    mAttachPt = (flags & 0xff); // low bye of inventory flags
+    mIsMultiObject = is_flag_set(flags, LLInventoryItemFlags::II_FLAGS_OBJECT_HAS_MULTIPLE_ITEMS);
+    mInvType = type;
+}
+
+LLUIImagePtr LLObjectBridge::getIcon() const
+{
+    return LLInventoryIcon::getIcon(LLAssetType::AT_OBJECT, mInvType, mAttachPt, mIsMultiObject);
+}
+
+LLInventoryObject* LLObjectBridge::getObject() const
+{
+    LLInventoryObject* object = NULL;
+    LLInventoryModel* model = getInventoryModel();
+    if(model)
+    {
+        object = (LLInventoryObject*)model->getObject(mUUID);
+    }
+    return object;
+}
+
+LLViewerInventoryItem* LLObjectBridge::getItem() const
+{
+    LLInventoryModel* model = getInventoryModel();
+    if (model)
+    {
+       return model->getItem(mUUID);
+    }
+    return NULL;
+}
+
+LLViewerInventoryCategory* LLObjectBridge::getCategory() const
+{
+    LLInventoryModel* model = getInventoryModel();
+    if (model)
+    {
+        return model->getCategory(mUUID);
+    }
+    return NULL;
+}
+
+// virtual
+void LLObjectBridge::performAction(LLInventoryModel* model, std::string action)
+{
+    if (isAddAction(action))
+    {
+        LLUUID object_id = mUUID;
+        LLViewerInventoryItem* item;
+        item = (LLViewerInventoryItem*)gInventory.getItem(object_id);
+        if(item && gInventory.isObjectDescendentOf(object_id, gInventory.getRootFolderID()))
+        {
+            rez_attachment(item, NULL, true); // Replace if "Wear"ing.
+        }
+        else if(item && item->isFinished())
+        {
+            // must be in library. copy it to our inventory and put it on.
+            LLPointer<LLInventoryCallback> cb = new LLBoostFuncInventoryCallback(boost::bind(rez_attachment_cb, _1, (LLViewerJointAttachment*)0));
+            copy_inventory_item(
+                gAgent.getID(),
+                item->getPermissions().getOwner(),
+                item->getUUID(),
+                LLUUID::null,
+                std::string(),
+                cb);
+        }
+        gFocusMgr.setKeyboardFocus(NULL);
+    }
+    else if ("wear_add" == action)
+    {
+        LLAppearanceMgr::instance().wearItemOnAvatar(mUUID, true, false); // Don't replace if adding.
+    }
+    else if ("touch" == action)
+    {
+        handle_attachment_touch(mUUID);
+    }
+    else if ("edit" == action)
+    {
+        handle_attachment_edit(mUUID);
+    }
+    else if (isRemoveAction(action))
+    {
+        LLAppearanceMgr::instance().removeItemFromAvatar(mUUID);
+    }
+    else LLItemBridge::performAction(model, action);
+}
+
+void LLObjectBridge::openItem()
+{
+    // object double-click action is to wear/unwear object
+    performAction(getInventoryModel(),
+              get_is_item_worn(mUUID) ? "detach" : "attach");
+}
+
+std::string LLObjectBridge::getLabelSuffix() const
+{
+    if (get_is_item_worn(mUUID))
+    {
+        if (!isAgentAvatarValid()) // Error condition, can't figure out attach point
+        {
+            return LLItemBridge::getLabelSuffix() + LLTrans::getString("worn");
+        }
+        std::string attachment_point_name;
+        if (gAgentAvatarp->getAttachedPointName(mUUID, attachment_point_name))
+        {
+            LLStringUtil::format_map_t args;
+            args["[ATTACHMENT_POINT]"] =  LLTrans::getString(attachment_point_name);
+
+            return LLItemBridge::getLabelSuffix() + LLTrans::getString("WornOnAttachmentPoint", args);
+        }
+        else
+        {
+            LLStringUtil::format_map_t args;
+            args["[ATTACHMENT_ERROR]"] =  LLTrans::getString(attachment_point_name);
+            return LLItemBridge::getLabelSuffix() + LLTrans::getString("AttachmentErrorMessage", args);
+        }
+    }
+    return LLItemBridge::getLabelSuffix();
+}
+
+void rez_attachment(LLViewerInventoryItem* item, LLViewerJointAttachment* attachment, bool replace)
+{
+    const LLUUID& item_id = item->getLinkedUUID();
+
+    // Check for duplicate request.
+    if (isAgentAvatarValid() &&
+        gAgentAvatarp->isWearingAttachment(item_id))
+    {
+        LL_WARNS() << "ATT duplicate attachment request, ignoring" << LL_ENDL;
+        return;
+    }
+
+    S32 attach_pt = 0;
+    if (isAgentAvatarValid() && attachment)
+    {
+        for (LLVOAvatar::attachment_map_t::iterator iter = gAgentAvatarp->mAttachmentPoints.begin();
+             iter != gAgentAvatarp->mAttachmentPoints.end(); ++iter)
+        {
+            if (iter->second == attachment)
+            {
+                attach_pt = iter->first;
+                break;
+            }
+        }
+    }
+
+    LLSD payload;
+    payload["item_id"] = item_id; // Wear the base object in case this is a link.
+    payload["attachment_point"] = attach_pt;
+    payload["is_add"] = !replace;
+
+    if (replace &&
+        (attachment && attachment->getNumObjects() > 0))
+    {
+        LLNotificationsUtil::add("ReplaceAttachment", LLSD(), payload, confirm_attachment_rez);
+    }
+    else
+    {
+        LLNotifications::instance().forceResponse(LLNotification::Params("ReplaceAttachment").payload(payload), 0/*YES*/);
+    }
+}
+
+bool confirm_attachment_rez(const LLSD& notification, const LLSD& response)
+{
+    if (!gAgentAvatarp->canAttachMoreObjects())
+    {
+        LLSD args;
+        args["MAX_ATTACHMENTS"] = llformat("%d", gAgentAvatarp->getMaxAttachments());
+        LLNotificationsUtil::add("MaxAttachmentsOnOutfit", args);
+        return false;
+    }
+
+    S32 option = LLNotificationsUtil::getSelectedOption(notification, response);
+    if (option == 0/*YES*/)
+    {
+        LLUUID item_id = notification["payload"]["item_id"].asUUID();
+        LLViewerInventoryItem* itemp = gInventory.getItem(item_id);
+
+        if (itemp)
+        {
+            // Queue up attachments to be sent in next idle tick, this way the
+            // attachments are batched up all into one message versus each attachment
+            // being sent in its own separate attachments message.
+            U8 attachment_pt = notification["payload"]["attachment_point"].asInteger();
+            bool is_add = notification["payload"]["is_add"].asBoolean();
+
+            LL_DEBUGS("Avatar") << "ATT calling addAttachmentRequest " << (itemp ? itemp->getName() : "UNKNOWN") << " id " << item_id << LL_ENDL;
+            LLAttachmentsMgr::instance().addAttachmentRequest(item_id, attachment_pt, is_add);
+        }
+    }
+    return false;
+}
+static LLNotificationFunctorRegistration confirm_replace_attachment_rez_reg("ReplaceAttachment", confirm_attachment_rez);
+
+void LLObjectBridge::buildContextMenu(LLMenuGL& menu, U32 flags)
+{
+    menuentry_vec_t items;
+    menuentry_vec_t disabled_items;
+    if(isItemInTrash())
+    {
+        addTrashContextMenuOptions(items, disabled_items);
+    }
+    else if (isMarketplaceListingsFolder())
+    {
+        addMarketplaceContextMenuOptions(flags, items, disabled_items);
+        items.push_back(std::string("Properties"));
+        getClipboardEntries(false, items, disabled_items, flags);
+    }
+    else
+    {
+        items.push_back(std::string("Share"));
+        if (!canShare())
+        {
+            disabled_items.push_back(std::string("Share"));
+        }
+
+        items.push_back(std::string("Properties"));
+
+        getClipboardEntries(true, items, disabled_items, flags);
+
+        LLObjectBridge::sContextMenuItemID = mUUID;
+
+        LLInventoryItem *item = getItem();
+        if(item)
+        {
+            if (!isAgentAvatarValid()) return;
+
+            if( get_is_item_worn( mUUID ) )
+            {
+                items.push_back(std::string("Wearable And Object Separator"));
+
+                items.push_back(std::string("Attachment Touch"));
+                if ( ((flags & FIRST_SELECTED_ITEM) == 0) || !enable_attachment_touch(mUUID) )
+                {
+                    disabled_items.push_back(std::string("Attachment Touch"));
+                }
+
+                items.push_back(std::string("Wearable Edit"));
+                if ( ((flags & FIRST_SELECTED_ITEM) == 0) || !get_is_item_editable(mUUID) )
+                {
+                    disabled_items.push_back(std::string("Wearable Edit"));
+                }
+
+                items.push_back(std::string("Detach From Yourself"));
+            }
+            else if (!isItemInTrash() && !isLinkedObjectInTrash() && !isLinkedObjectMissing() && !isCOFFolder())
+            {
+                items.push_back(std::string("Wearable And Object Separator"));
+                items.push_back(std::string("Wearable And Object Wear"));
+                items.push_back(std::string("Wearable Add"));
+                items.push_back(std::string("Attach To"));
+                items.push_back(std::string("Attach To HUD"));
+                // commented out for DEV-32347
+                //items.push_back(std::string("Restore to Last Position"));
+
+                if (!gAgentAvatarp->canAttachMoreObjects())
+                {
+                    disabled_items.push_back(std::string("Wearable And Object Wear"));
+                    disabled_items.push_back(std::string("Wearable Add"));
+                    disabled_items.push_back(std::string("Attach To"));
+                    disabled_items.push_back(std::string("Attach To HUD"));
+                }
+                LLMenuGL* attach_menu = menu.findChildMenuByName("Attach To", true);
+                LLMenuGL* attach_hud_menu = menu.findChildMenuByName("Attach To HUD", true);
+                if (attach_menu
+                    && (attach_menu->getChildCount() == 0)
+                    && attach_hud_menu
+                    && (attach_hud_menu->getChildCount() == 0)
+                    && isAgentAvatarValid())
+                {
+                    for (LLVOAvatar::attachment_map_t::iterator iter = gAgentAvatarp->mAttachmentPoints.begin();
+                         iter != gAgentAvatarp->mAttachmentPoints.end(); )
+                    {
+                        LLVOAvatar::attachment_map_t::iterator curiter = iter++;
+                        LLViewerJointAttachment* attachment = curiter->second;
+                        LLMenuItemCallGL::Params p;
+                        std::string submenu_name = attachment->getName();
+                        if (LLTrans::getString(submenu_name) != "")
+                        {
+                            p.name = (" ")+LLTrans::getString(submenu_name)+" ";
+                        }
+                        else
+                        {
+                            p.name = submenu_name;
+                        }
+                        LLSD cbparams;
+                        cbparams["index"] = curiter->first;
+                        cbparams["label"] = p.name;
+                        p.on_click.function_name = "Inventory.AttachObject";
+                        p.on_click.parameter = LLSD(attachment->getName());
+                        p.on_enable.function_name = "Attachment.Label";
+                        p.on_enable.parameter = cbparams;
+                        LLView* parent = attachment->getIsHUDAttachment() ? attach_hud_menu : attach_menu;
+                        LLUICtrlFactory::create<LLMenuItemCallGL>(p, parent);
+                        items.push_back(p.name);
+                    }
+                }
+            }
+        }
+    }
+    addLinkReplaceMenuOption(items, disabled_items);
+    hide_context_entries(menu, items, disabled_items);
+}
+
+bool LLObjectBridge::renameItem(const std::string& new_name)
+{
+    if(!isItemRenameable())
+        return false;
+    LLPreview::dirty(mUUID);
+    LLInventoryModel* model = getInventoryModel();
+    if(!model)
+        return false;
+    LLViewerInventoryItem* item = getItem();
+    if(item && (item->getName() != new_name))
+    {
+        LLPointer<LLViewerInventoryItem> new_item = new LLViewerInventoryItem(item);
+        new_item->rename(new_name);
+        new_item->updateServer(false);
+        model->updateItem(new_item);
+        model->notifyObservers();
+        buildDisplayName();
+
+        if (isAgentAvatarValid())
+        {
+            LLViewerObject* obj = gAgentAvatarp->getWornAttachment( item->getUUID() );
+            if(obj)
+            {
+                LLSelectMgr::getInstance()->deselectAll();
+                LLSelectMgr::getInstance()->addAsIndividual( obj, SELECT_ALL_TES, false );
+                LLSelectMgr::getInstance()->selectionSetObjectName( new_name );
+                LLSelectMgr::getInstance()->deselectAll();
+            }
+        }
+    }
+    // return false because we either notified observers (& therefore
+    // rebuilt) or we didn't update.
+    return false;
+}
+
+// +=================================================+
+// |        LLLSLTextBridge                          |
+// +=================================================+
+
+void LLLSLTextBridge::openItem()
+{
+    LLViewerInventoryItem* item = getItem();
+
+    if (item)
+    {
+        LLInvFVBridgeAction::doAction(item->getType(),mUUID,getInventoryModel());
+    }
+}
+
+// +=================================================+
+// |        LLWearableBridge                         |
+// +=================================================+
+
+LLWearableBridge::LLWearableBridge(LLInventoryPanel* inventory,
+                                   LLFolderView* root,
+                                   const LLUUID& uuid,
+                                   LLAssetType::EType asset_type,
+                                   LLInventoryType::EType inv_type,
+                                   LLWearableType::EType  wearable_type) :
+    LLItemBridge(inventory, root, uuid),
+    mAssetType( asset_type ),
+    mWearableType(wearable_type)
+{
+    mInvType = inv_type;
+}
+
+bool LLWearableBridge::renameItem(const std::string& new_name)
+{
+    if (get_is_item_worn(mUUID))
+    {
+        gAgentWearables.setWearableName( mUUID, new_name );
+    }
+    return LLItemBridge::renameItem(new_name);
+}
+
+std::string LLWearableBridge::getLabelSuffix() const
+{
+    if (get_is_item_worn(mUUID))
+    {
+        // e.g. "(worn)"
+        return LLItemBridge::getLabelSuffix() + LLTrans::getString("worn");
+    }
+    else
+    {
+        return LLItemBridge::getLabelSuffix();
+    }
+}
+
+LLUIImagePtr LLWearableBridge::getIcon() const
+{
+    return LLInventoryIcon::getIcon(mAssetType, mInvType, mWearableType, false);
+}
+
+// virtual
+void LLWearableBridge::performAction(LLInventoryModel* model, std::string action)
+{
+    if (isAddAction(action))
+    {
+        wearOnAvatar();
+    }
+    else if ("wear_add" == action)
+    {
+        wearAddOnAvatar();
+    }
+    else if ("edit" == action)
+    {
+        editOnAvatar();
+        return;
+    }
+    else if (isRemoveAction(action))
+    {
+        removeFromAvatar();
+        return;
+    }
+    else LLItemBridge::performAction(model, action);
+}
+
+void LLWearableBridge::openItem()
+{
+    performAction(getInventoryModel(),
+                  get_is_item_worn(mUUID) ? "take_off" : "wear");
+}
+
+void LLWearableBridge::buildContextMenu(LLMenuGL& menu, U32 flags)
+{
+    LL_DEBUGS() << "LLWearableBridge::buildContextMenu()" << LL_ENDL;
+    menuentry_vec_t items;
+    menuentry_vec_t disabled_items;
+    if(isItemInTrash())
+    {
+        addTrashContextMenuOptions(items, disabled_items);
+    }
+    else if (isMarketplaceListingsFolder())
+    {
+        addMarketplaceContextMenuOptions(flags, items, disabled_items);
+        items.push_back(std::string("Properties"));
+        getClipboardEntries(false, items, disabled_items, flags);
+    }
+    else
+    {   // FWIW, it looks like SUPPRESS_OPEN_ITEM is not set anywhere
+        bool can_open = ((flags & SUPPRESS_OPEN_ITEM) != SUPPRESS_OPEN_ITEM);
+
+        // If we have clothing, don't add "Open" as it's the same action as "Wear"   SL-18976
+        LLViewerInventoryItem* item = getItem();
+        if (can_open && item)
+        {
+            can_open = (item->getType() != LLAssetType::AT_CLOTHING) &&
+                (item->getType() != LLAssetType::AT_BODYPART);
+        }
+        if (isLinkedObjectMissing())
+        {
+            can_open = false;
+        }
+        items.push_back(std::string("Share"));
+        if (!canShare())
+        {
+            disabled_items.push_back(std::string("Share"));
+        }
+
+        if (can_open)
+        {
+            addOpenRightClickMenuOption(items);
+        }
+        else
+        {
+            disabled_items.push_back(std::string("Open"));
+            disabled_items.push_back(std::string("Open Original"));
+        }
+
+        items.push_back(std::string("Properties"));
+
+        getClipboardEntries(true, items, disabled_items, flags);
+
+        items.push_back(std::string("Wearable And Object Separator"));
+        items.push_back(std::string("Wearable Edit"));
+
+        if (((flags & FIRST_SELECTED_ITEM) == 0) || (item && !gAgentWearables.isWearableModifiable(item->getUUID())))
+        {
+            disabled_items.push_back(std::string("Wearable Edit"));
+        }
+        // Don't allow items to be worn if their baseobj is in the trash.
+        if (isLinkedObjectInTrash() || isLinkedObjectMissing() || isCOFFolder())
+        {
+            disabled_items.push_back(std::string("Wearable And Object Wear"));
+            disabled_items.push_back(std::string("Wearable Add"));
+            disabled_items.push_back(std::string("Wearable Edit"));
+        }
+
+        // Disable wear and take off based on whether the item is worn.
+        if(item)
+        {
+            switch (item->getType())
+            {
+                case LLAssetType::AT_CLOTHING:
+                    items.push_back(std::string("Take Off"));
+                    // Fallthrough since clothing and bodypart share wear options
+                case LLAssetType::AT_BODYPART:
+                    if (get_is_item_worn(item->getUUID()))
+                    {
+                        disabled_items.push_back(std::string("Wearable And Object Wear"));
+                        disabled_items.push_back(std::string("Wearable Add"));
+                    }
+                    else
+                    {
+                        items.push_back(std::string("Wearable And Object Wear"));
+                        disabled_items.push_back(std::string("Take Off"));
+                        disabled_items.push_back(std::string("Wearable Edit"));
+                    }
+
+                    if (LLWearableType::getInstance()->getAllowMultiwear(mWearableType))
+                    {
+                        items.push_back(std::string("Wearable Add"));
+                        if (!gAgentWearables.canAddWearable(mWearableType))
+                        {
+                            disabled_items.push_back(std::string("Wearable Add"));
+                        }
+                    }
+                    break;
+                default:
+                    break;
+            }
+        }
+    }
+    addLinkReplaceMenuOption(items, disabled_items);
+    hide_context_entries(menu, items, disabled_items);
+}
+
+// Called from menus
+// static
+bool LLWearableBridge::canWearOnAvatar(void* user_data)
+{
+    LLWearableBridge* self = (LLWearableBridge*)user_data;
+    if(!self) return false;
+    if(!self->isAgentInventory())
+    {
+        LLViewerInventoryItem* item = (LLViewerInventoryItem*)self->getItem();
+        if(!item || !item->isFinished()) return false;
+    }
+    return (!get_is_item_worn(self->mUUID));
+}
+
+// Called from menus
+// static
+void LLWearableBridge::onWearOnAvatar(void* user_data)
+{
+    LLWearableBridge* self = (LLWearableBridge*)user_data;
+    if(!self) return;
+    self->wearOnAvatar();
+}
+
+void LLWearableBridge::wearOnAvatar()
+{
+    // TODO: investigate wearables may not be loaded at this point EXT-8231
+
+    LLViewerInventoryItem* item = getItem();
+    if(item)
+    {
+        LLAppearanceMgr::instance().wearItemOnAvatar(item->getUUID(), true, true);
+    }
+}
+
+void LLWearableBridge::wearAddOnAvatar()
+{
+    // TODO: investigate wearables may not be loaded at this point EXT-8231
+
+    LLViewerInventoryItem* item = getItem();
+    if(item)
+    {
+        LLAppearanceMgr::instance().wearItemOnAvatar(item->getUUID(), true, false);
+    }
+}
+
+// static
+void LLWearableBridge::onWearOnAvatarArrived( LLViewerWearable* wearable, void* userdata )
+{
+    LLUUID* item_id = (LLUUID*) userdata;
+    if(wearable)
+    {
+        LLViewerInventoryItem* item = NULL;
+        item = (LLViewerInventoryItem*)gInventory.getItem(*item_id);
+        if(item)
+        {
+            if(item->getAssetUUID() == wearable->getAssetID())
+            {
+                gAgentWearables.setWearableItem(item, wearable);
+                gInventory.notifyObservers();
+                //self->getFolderItem()->refreshFromRoot();
+            }
+            else
+            {
+                LL_INFOS() << "By the time wearable asset arrived, its inv item already pointed to a different asset." << LL_ENDL;
+            }
+        }
+    }
+    delete item_id;
+}
+
+// static
+// BAP remove the "add" code path once everything is fully COF-ified.
+void LLWearableBridge::onWearAddOnAvatarArrived( LLViewerWearable* wearable, void* userdata )
+{
+    LLUUID* item_id = (LLUUID*) userdata;
+    if(wearable)
+    {
+        LLViewerInventoryItem* item = NULL;
+        item = (LLViewerInventoryItem*)gInventory.getItem(*item_id);
+        if(item)
+        {
+            if(item->getAssetUUID() == wearable->getAssetID())
+            {
+                bool do_append = true;
+                gAgentWearables.setWearableItem(item, wearable, do_append);
+                gInventory.notifyObservers();
+                //self->getFolderItem()->refreshFromRoot();
+            }
+            else
+            {
+                LL_INFOS() << "By the time wearable asset arrived, its inv item already pointed to a different asset." << LL_ENDL;
+            }
+        }
+    }
+    delete item_id;
+}
+
+// static
+bool LLWearableBridge::canEditOnAvatar(void* user_data)
+{
+    LLWearableBridge* self = (LLWearableBridge*)user_data;
+    if(!self) return false;
+
+    return (get_is_item_worn(self->mUUID));
+}
+
+// static
+void LLWearableBridge::onEditOnAvatar(void* user_data)
+{
+    LLWearableBridge* self = (LLWearableBridge*)user_data;
+    if(self)
+    {
+        self->editOnAvatar();
+    }
+}
+
+void LLWearableBridge::editOnAvatar()
+{
+    LLAgentWearables::editWearable(mUUID);
+}
+
+// static
+bool LLWearableBridge::canRemoveFromAvatar(void* user_data)
+{
+    LLWearableBridge* self = (LLWearableBridge*)user_data;
+    if( self && (LLAssetType::AT_BODYPART != self->mAssetType) )
+    {
+        return get_is_item_worn( self->mUUID );
+    }
+    return false;
+}
+
+void LLWearableBridge::removeFromAvatar()
+{
+    LL_WARNS() << "safe to remove?" << LL_ENDL;
+    if (get_is_item_worn(mUUID))
+    {
+        LLAppearanceMgr::instance().removeItemFromAvatar(mUUID);
+    }
+}
+
+
+// +=================================================+
+// |        LLLinkItemBridge                         |
+// +=================================================+
+// For broken item links
+
+std::string LLLinkItemBridge::sPrefix("Link: ");
+
+void LLLinkItemBridge::buildContextMenu(LLMenuGL& menu, U32 flags)
+{
+    // *TODO: Translate
+    LL_DEBUGS() << "LLLink::buildContextMenu()" << LL_ENDL;
+    menuentry_vec_t items;
+    menuentry_vec_t disabled_items;
+
+    items.push_back(std::string("Find Original"));
+    disabled_items.push_back(std::string("Find Original"));
+
+    if(isItemInTrash())
+    {
+        addTrashContextMenuOptions(items, disabled_items);
+    }
+    else
+    {
+        items.push_back(std::string("Properties"));
+        addDeleteContextMenuOptions(items, disabled_items);
+    }
+    addLinkReplaceMenuOption(items, disabled_items);
+    hide_context_entries(menu, items, disabled_items);
+}
+
+// +=================================================+
+// |        LLSettingsBridge                             |
+// +=================================================+
+
+LLSettingsBridge::LLSettingsBridge(LLInventoryPanel* inventory,
+        LLFolderView* root,
+        const LLUUID& uuid,
+        LLSettingsType::type_e settings_type):
+    LLItemBridge(inventory, root, uuid),
+    mSettingsType(settings_type)
+{
+}
+
+LLUIImagePtr LLSettingsBridge::getIcon() const
+{
+    return LLInventoryIcon::getIcon(LLAssetType::AT_SETTINGS, LLInventoryType::IT_SETTINGS, mSettingsType, false);
+}
+
+void LLSettingsBridge::performAction(LLInventoryModel* model, std::string action)
+{
+    if ("apply_settings_local" == action)
+    {
+        // Single item only
+        LLViewerInventoryItem* item = static_cast<LLViewerInventoryItem*>(getItem());
+        if (!item)
+            return;
+        LLUUID asset_id = item->getAssetUUID();
+        LLEnvironment::instance().setEnvironment(LLEnvironment::ENV_LOCAL, asset_id, LLEnvironment::TRANSITION_INSTANT);
+        LLEnvironment::instance().setSelectedEnvironment(LLEnvironment::ENV_LOCAL, LLEnvironment::TRANSITION_INSTANT);
+    }
+    else if ("apply_settings_parcel" == action)
+    {
+        // Single item only
+        LLViewerInventoryItem* item = static_cast<LLViewerInventoryItem*>(getItem());
+        if (!item)
+            return;
+        LLUUID asset_id = item->getAssetUUID();
+        std::string name = item->getName();
+
+        U32 flags(0);
+
+        if (!item->getPermissions().allowOperationBy(PERM_MODIFY, gAgent.getID()))
+            flags |= LLSettingsBase::FLAG_NOMOD;
+        if (!item->getPermissions().allowOperationBy(PERM_TRANSFER, gAgent.getID()))
+            flags |= LLSettingsBase::FLAG_NOTRANS;
+
+        LLParcel *parcel = LLViewerParcelMgr::instance().getAgentOrSelectedParcel();
+        if (!parcel)
+        {
+            LL_WARNS("INVENTORY") << "could not identify parcel." << LL_ENDL;
+            return;
+        }
+        S32 parcel_id = parcel->getLocalID();
+
+        LL_DEBUGS("ENVIRONMENT") << "Applying asset ID " << asset_id << " to parcel " << parcel_id << LL_ENDL;
+        LLEnvironment::instance().updateParcel(parcel_id, asset_id, name, LLEnvironment::NO_TRACK, -1, -1, flags);
+        LLEnvironment::instance().setSharedEnvironment();
+    }
+    else
+        LLItemBridge::performAction(model, action);
+}
+
+void LLSettingsBridge::openItem()
+{
+    LLViewerInventoryItem* item = getItem();
+    if (item)
+    {
+        if (item->getPermissions().getOwner() != gAgent.getID())
+            LLNotificationsUtil::add("NoEditFromLibrary");
+        else
+            LLInvFVBridgeAction::doAction(item->getType(), mUUID, getInventoryModel());
+    }
+}
+
+void LLSettingsBridge::buildContextMenu(LLMenuGL& menu, U32 flags)
+{
+    LL_DEBUGS() << "LLSettingsBridge::buildContextMenu()" << LL_ENDL;
+    menuentry_vec_t items;
+    menuentry_vec_t disabled_items;
+
+    if (isMarketplaceListingsFolder())
+    {
+        menuentry_vec_t items;
+        menuentry_vec_t disabled_items;
+        addMarketplaceContextMenuOptions(flags, items, disabled_items);
+        items.push_back(std::string("Properties"));
+        getClipboardEntries(false, items, disabled_items, flags);
+        hide_context_entries(menu, items, disabled_items);
+    }
+    else if (isItemInTrash())
+    {
+        addTrashContextMenuOptions(items, disabled_items);
+    }
+    else
+    {
+        items.push_back(std::string("Share"));
+        if (!canShare())
+        {
+            disabled_items.push_back(std::string("Share"));
+        }
+
+        addOpenRightClickMenuOption(items);
+        items.push_back(std::string("Properties"));
+
+        getClipboardEntries(true, items, disabled_items, flags);
+
+        items.push_back("Settings Separator");
+        items.push_back("Settings Apply Local");
+
+        items.push_back("Settings Apply Parcel");
+        if (!canUpdateParcel())
+            disabled_items.push_back("Settings Apply Parcel");
+
+        items.push_back("Settings Apply Region");
+        if (!canUpdateRegion())
+            disabled_items.push_back("Settings Apply Region");
+    }
+    addLinkReplaceMenuOption(items, disabled_items);
+    hide_context_entries(menu, items, disabled_items);
+}
+
+bool LLSettingsBridge::renameItem(const std::string& new_name)
+{
+    /*TODO: change internal settings name? */
+    return LLItemBridge::renameItem(new_name);
+}
+
+bool LLSettingsBridge::isItemRenameable() const
+{
+    LLViewerInventoryItem* item = getItem();
+    if (item)
+    {
+        return (item->getPermissions().allowModifyBy(gAgent.getID()));
+    }
+    return false;
+}
+
+bool LLSettingsBridge::canUpdateParcel() const
+{
+    return LLEnvironment::instance().canAgentUpdateParcelEnvironment();
+}
+
+bool LLSettingsBridge::canUpdateRegion() const
+{
+    return LLEnvironment::instance().canAgentUpdateRegionEnvironment();
+}
+
+
+// +=================================================+
+// |        LLMaterialBridge                         |
+// +=================================================+
+
+void LLMaterialBridge::openItem()
+{
+    LLViewerInventoryItem* item = getItem();
+    if (item)
+    {
+        LLInvFVBridgeAction::doAction(item->getType(),mUUID,getInventoryModel());
+    }
+}
+
+void LLMaterialBridge::buildContextMenu(LLMenuGL& menu, U32 flags)
+{
+    LL_DEBUGS() << "LLMaterialBridge::buildContextMenu()" << LL_ENDL;
+
+    if (isMarketplaceListingsFolder())
+    {
+        menuentry_vec_t items;
+        menuentry_vec_t disabled_items;
+        addMarketplaceContextMenuOptions(flags, items, disabled_items);
+        items.push_back(std::string("Properties"));
+        getClipboardEntries(false, items, disabled_items, flags);
+        hide_context_entries(menu, items, disabled_items);
+    }
+    else
+    {
+        LLItemBridge::buildContextMenu(menu, flags);
+    }
+}
+
+
+// +=================================================+
+// |        LLLinkBridge                             |
+// +=================================================+
+// For broken folder links.
+std::string LLLinkFolderBridge::sPrefix("Link: ");
+LLUIImagePtr LLLinkFolderBridge::getIcon() const
+{
+    LLFolderType::EType folder_type = LLFolderType::FT_NONE;
+    const LLInventoryObject *obj = getInventoryObject();
+    if (obj)
+    {
+        LLViewerInventoryCategory* cat = NULL;
+        LLInventoryModel* model = getInventoryModel();
+        if(model)
+        {
+            cat = (LLViewerInventoryCategory*)model->getCategory(obj->getLinkedUUID());
+            if (cat)
+            {
+                folder_type = cat->getPreferredType();
+            }
+        }
+    }
+    return LLFolderBridge::getIcon(folder_type);
+}
+
+void LLLinkFolderBridge::buildContextMenu(LLMenuGL& menu, U32 flags)
+{
+    // *TODO: Translate
+    LL_DEBUGS() << "LLLink::buildContextMenu()" << LL_ENDL;
+    menuentry_vec_t items;
+    menuentry_vec_t disabled_items;
+
+    if (isItemInTrash())
+    {
+        addTrashContextMenuOptions(items, disabled_items);
+    }
+    else
+    {
+        items.push_back(std::string("Find Original"));
+        addDeleteContextMenuOptions(items, disabled_items);
+    }
+    hide_context_entries(menu, items, disabled_items);
+}
+void LLLinkFolderBridge::performAction(LLInventoryModel* model, std::string action)
+{
+    if ("goto" == action)
+    {
+        gotoItem();
+        return;
+    }
+    LLItemBridge::performAction(model,action);
+}
+void LLLinkFolderBridge::gotoItem()
+{
+    LLItemBridge::gotoItem();
+
+    const LLUUID &cat_uuid = getFolderID();
+    if (!cat_uuid.isNull())
+    {
+        LLFolderViewItem *base_folder = LLInventoryPanel::getActiveInventoryPanel()->getItemByID(cat_uuid);
+        if (base_folder)
+        {
+            base_folder->setOpen(true);
+        }
+    }
+}
+const LLUUID &LLLinkFolderBridge::getFolderID() const
+{
+    if (LLViewerInventoryItem *link_item = getItem())
+    {
+        if (const LLViewerInventoryCategory *cat = link_item->getLinkedCategory())
+        {
+            const LLUUID& cat_uuid = cat->getUUID();
+            return cat_uuid;
+        }
+    }
+    return LLUUID::null;
+}
+
+void LLUnknownItemBridge::buildContextMenu(LLMenuGL& menu, U32 flags)
+{
+    menuentry_vec_t items;
+    menuentry_vec_t disabled_items;
+    items.push_back(std::string("Properties"));
+    items.push_back(std::string("Rename"));
+    hide_context_entries(menu, items, disabled_items);
+}
+
+LLUIImagePtr LLUnknownItemBridge::getIcon() const
+{
+    return LLInventoryIcon::getIcon(LLAssetType::AT_UNKNOWN, mInvType);
+}
+
+
+/********************************************************************************
+ **
+ **                    BRIDGE ACTIONS
+ **/
+
+// static
+void LLInvFVBridgeAction::doAction(LLAssetType::EType asset_type,
+                                   const LLUUID& uuid,
+                                   LLInventoryModel* model)
+{
+    // Perform indirection in case of link.
+    const LLUUID& linked_uuid = gInventory.getLinkedItemID(uuid);
+
+    LLInvFVBridgeAction* action = createAction(asset_type,linked_uuid,model);
+    if(action)
+    {
+        action->doIt();
+        delete action;
+    }
+}
+
+// static
+void LLInvFVBridgeAction::doAction(const LLUUID& uuid, LLInventoryModel* model)
+{
+    llassert(model);
+    LLViewerInventoryItem* item = model->getItem(uuid);
+    llassert(item);
+    if (item)
+    {
+        LLAssetType::EType asset_type = item->getType();
+        LLInvFVBridgeAction* action = createAction(asset_type,uuid,model);
+        if(action)
+        {
+            action->doIt();
+            delete action;
+        }
+    }
+}
+
+LLViewerInventoryItem* LLInvFVBridgeAction::getItem() const
+{
+    if (mModel)
+        return (LLViewerInventoryItem*)mModel->getItem(mUUID);
+    return NULL;
+}
+
+class LLTextureBridgeAction: public LLInvFVBridgeAction
+{
+    friend class LLInvFVBridgeAction;
+public:
+    virtual void doIt()
+    {
+        if (getItem())
+        {
+            LLFloaterReg::showInstance("preview_texture", LLSD(mUUID), TAKE_FOCUS_YES);
+        }
+        LLInvFVBridgeAction::doIt();
+    }
+    virtual ~LLTextureBridgeAction(){}
+protected:
+    LLTextureBridgeAction(const LLUUID& id,LLInventoryModel* model) : LLInvFVBridgeAction(id,model) {}
+};
+
+class LLSoundBridgeAction: public LLInvFVBridgeAction
+{
+    friend class LLInvFVBridgeAction;
+public:
+    virtual void doIt()
+    {
+        LLViewerInventoryItem* item = getItem();
+        if (item)
+        {
+            send_sound_trigger(item->getAssetUUID(), SOUND_GAIN);
+        }
+        LLInvFVBridgeAction::doIt();
+    }
+    virtual ~LLSoundBridgeAction(){}
+protected:
+    LLSoundBridgeAction(const LLUUID& id,LLInventoryModel* model) : LLInvFVBridgeAction(id,model) {}
+};
+
+class LLLandmarkBridgeAction: public LLInvFVBridgeAction
+{
+    friend class LLInvFVBridgeAction;
+public:
+    virtual void doIt()
+    {
+        LLViewerInventoryItem* item = getItem();
+        if (item)
+        {
+            // Opening (double-clicking) a landmark immediately teleports,
+            // but warns you the first time.
+            LLSD payload;
+            payload["asset_id"] = item->getAssetUUID();
+
+            LLSD args;
+            args["LOCATION"] = item->getName();
+
+            LLNotificationsUtil::add("TeleportFromLandmark", args, payload);
+        }
+        LLInvFVBridgeAction::doIt();
+    }
+    virtual ~LLLandmarkBridgeAction(){}
+protected:
+    LLLandmarkBridgeAction(const LLUUID& id,LLInventoryModel* model) : LLInvFVBridgeAction(id,model) {}
+};
+
+class LLCallingCardBridgeAction: public LLInvFVBridgeAction
+{
+    friend class LLInvFVBridgeAction;
+public:
+    virtual void doIt()
+    {
+        LLViewerInventoryItem* item = getItem();
+        if (item && item->getCreatorUUID().notNull())
+        {
+            LLAvatarActions::showProfile(item->getCreatorUUID());
+        }
+        LLInvFVBridgeAction::doIt();
+    }
+    virtual ~LLCallingCardBridgeAction(){}
+protected:
+    LLCallingCardBridgeAction(const LLUUID& id,LLInventoryModel* model) : LLInvFVBridgeAction(id,model) {}
+
+};
+
+class LLNotecardBridgeAction
+: public LLInvFVBridgeAction
+{
+    friend class LLInvFVBridgeAction;
+public:
+    virtual void doIt()
+    {
+        LLViewerInventoryItem* item = getItem();
+        if (item)
+        {
+            LLFloaterReg::showInstance("preview_notecard", LLSD(item->getUUID()), TAKE_FOCUS_YES);
+        }
+        LLInvFVBridgeAction::doIt();
+    }
+    virtual ~LLNotecardBridgeAction(){}
+protected:
+    LLNotecardBridgeAction(const LLUUID& id,LLInventoryModel* model) : LLInvFVBridgeAction(id,model) {}
+};
+
+class LLGestureBridgeAction: public LLInvFVBridgeAction
+{
+    friend class LLInvFVBridgeAction;
+public:
+    virtual void doIt()
+    {
+        LLViewerInventoryItem* item = getItem();
+        if (item)
+        {
+            LLPreviewGesture* preview = LLPreviewGesture::show(mUUID, LLUUID::null);
+            preview->setFocus(true);
+        }
+        LLInvFVBridgeAction::doIt();
+    }
+    virtual ~LLGestureBridgeAction(){}
+protected:
+    LLGestureBridgeAction(const LLUUID& id,LLInventoryModel* model) : LLInvFVBridgeAction(id,model) {}
+};
+
+class LLAnimationBridgeAction: public LLInvFVBridgeAction
+{
+    friend class LLInvFVBridgeAction;
+public:
+    virtual void doIt()
+    {
+        LLViewerInventoryItem* item = getItem();
+        if (item)
+        {
+            LLFloaterReg::showInstance("preview_anim", LLSD(mUUID), TAKE_FOCUS_YES);
+        }
+        LLInvFVBridgeAction::doIt();
+    }
+    virtual ~LLAnimationBridgeAction(){}
+protected:
+    LLAnimationBridgeAction(const LLUUID& id,LLInventoryModel* model) : LLInvFVBridgeAction(id,model) {}
+};
+
+class LLObjectBridgeAction: public LLInvFVBridgeAction
+{
+    friend class LLInvFVBridgeAction;
+public:
+    virtual void doIt()
+    {
+        attachOrDetach();
+    }
+    virtual ~LLObjectBridgeAction(){}
+protected:
+    LLObjectBridgeAction(const LLUUID& id,LLInventoryModel* model) : LLInvFVBridgeAction(id,model) {}
+    void attachOrDetach();
+};
+
+void LLObjectBridgeAction::attachOrDetach()
+{
+    if (get_is_item_worn(mUUID))
+    {
+        LLAppearanceMgr::instance().removeItemFromAvatar(mUUID);
+    }
+    else
+    {
+        LLAppearanceMgr::instance().wearItemOnAvatar(mUUID, true, false); // Don't replace if adding.
+    }
+}
+
+class LLLSLTextBridgeAction: public LLInvFVBridgeAction
+{
+    friend class LLInvFVBridgeAction;
+public:
+    virtual void doIt()
+    {
+        LLViewerInventoryItem* item = getItem();
+        if (item)
+        {
+            LLFloaterReg::showInstance("preview_script", LLSD(mUUID), TAKE_FOCUS_YES);
+        }
+        LLInvFVBridgeAction::doIt();
+    }
+    virtual ~LLLSLTextBridgeAction(){}
+protected:
+    LLLSLTextBridgeAction(const LLUUID& id,LLInventoryModel* model) : LLInvFVBridgeAction(id,model) {}
+};
+
+class LLWearableBridgeAction: public LLInvFVBridgeAction
+{
+    friend class LLInvFVBridgeAction;
+public:
+    virtual void doIt()
+    {
+        wearOnAvatar();
+    }
+
+    virtual ~LLWearableBridgeAction(){}
+protected:
+    LLWearableBridgeAction(const LLUUID& id,LLInventoryModel* model) : LLInvFVBridgeAction(id,model) {}
+    bool isItemInTrash() const;
+    // return true if the item is in agent inventory. if false, it
+    // must be lost or in the inventory library.
+    bool isAgentInventory() const;
+    void wearOnAvatar();
+};
+
+bool LLWearableBridgeAction::isItemInTrash() const
+{
+    if(!mModel) return false;
+    const LLUUID trash_id = mModel->findCategoryUUIDForType(LLFolderType::FT_TRASH);
+    return mModel->isObjectDescendentOf(mUUID, trash_id);
+}
+
+bool LLWearableBridgeAction::isAgentInventory() const
+{
+    if(!mModel) return false;
+    if(gInventory.getRootFolderID() == mUUID) return true;
+    return mModel->isObjectDescendentOf(mUUID, gInventory.getRootFolderID());
+}
+
+void LLWearableBridgeAction::wearOnAvatar()
+{
+    // TODO: investigate wearables may not be loaded at this point EXT-8231
+
+    LLViewerInventoryItem* item = getItem();
+    if(item)
+    {
+        if (get_is_item_worn(mUUID))
+        {
+            if(item->getType() != LLAssetType::AT_BODYPART)
+            {
+                LLAppearanceMgr::instance().removeItemFromAvatar(item->getUUID());
+            }
+        }
+        else
+        {
+            LLAppearanceMgr::instance().wearItemOnAvatar(item->getUUID(), true, true);
+        }
+    }
+}
+
+class LLSettingsBridgeAction
+    : public LLInvFVBridgeAction
+{
+    friend class LLInvFVBridgeAction;
+public:
+    virtual void doIt()
+    {
+        LLViewerInventoryItem* item = getItem();
+        if (item)
+        {
+            LLSettingsType::type_e type = item->getSettingsType();
+            switch (type)
+            {
+            case LLSettingsType::ST_SKY:
+                LLFloaterReg::showInstance("env_fixed_environmentent_sky", LLSDMap("inventory_id", item->getUUID()), TAKE_FOCUS_YES);
+                break;
+            case LLSettingsType::ST_WATER:
+                LLFloaterReg::showInstance("env_fixed_environmentent_water", LLSDMap("inventory_id", item->getUUID()), TAKE_FOCUS_YES);
+                break;
+            case LLSettingsType::ST_DAYCYCLE:
+                LLFloaterReg::showInstance("env_edit_extdaycycle", LLSDMap("inventory_id", item->getUUID())("edit_context", "inventory"), TAKE_FOCUS_YES);
+                break;
+            default:
+                break;
+            }
+        }
+        LLInvFVBridgeAction::doIt();
+    }
+    virtual ~LLSettingsBridgeAction(){}
+protected:
+    LLSettingsBridgeAction(const LLUUID& id, LLInventoryModel* model) : LLInvFVBridgeAction(id, model) {}
+};
+
+class LLMaterialBridgeAction : public LLInvFVBridgeAction
+{
+    friend class LLInvFVBridgeAction;
+public:
+    void doIt() override
+    {
+        LLViewerInventoryItem* item = getItem();
+        if (item)
+        {
+            LLFloaterReg::showInstance("material_editor", LLSD(item->getUUID()), TAKE_FOCUS_YES);
+        }
+        LLInvFVBridgeAction::doIt();
+    }
+    ~LLMaterialBridgeAction() = default;
+private:
+    LLMaterialBridgeAction(const LLUUID& id,LLInventoryModel* model) : LLInvFVBridgeAction(id,model) {}
+};
+
+
+LLInvFVBridgeAction* LLInvFVBridgeAction::createAction(LLAssetType::EType asset_type,
+                                                       const LLUUID& uuid,
+                                                       LLInventoryModel* model)
+{
+    LLInvFVBridgeAction* action = NULL;
+    switch(asset_type)
+    {
+        case LLAssetType::AT_TEXTURE:
+            action = new LLTextureBridgeAction(uuid,model);
+            break;
+        case LLAssetType::AT_SOUND:
+            action = new LLSoundBridgeAction(uuid,model);
+            break;
+        case LLAssetType::AT_LANDMARK:
+            action = new LLLandmarkBridgeAction(uuid,model);
+            break;
+        case LLAssetType::AT_CALLINGCARD:
+            action = new LLCallingCardBridgeAction(uuid,model);
+            break;
+        case LLAssetType::AT_OBJECT:
+            action = new LLObjectBridgeAction(uuid,model);
+            break;
+        case LLAssetType::AT_NOTECARD:
+            action = new LLNotecardBridgeAction(uuid,model);
+            break;
+        case LLAssetType::AT_ANIMATION:
+            action = new LLAnimationBridgeAction(uuid,model);
+            break;
+        case LLAssetType::AT_GESTURE:
+            action = new LLGestureBridgeAction(uuid,model);
+            break;
+        case LLAssetType::AT_LSL_TEXT:
+            action = new LLLSLTextBridgeAction(uuid,model);
+            break;
+        case LLAssetType::AT_CLOTHING:
+        case LLAssetType::AT_BODYPART:
+            action = new LLWearableBridgeAction(uuid,model);
+            break;
+        case LLAssetType::AT_SETTINGS:
+            action = new LLSettingsBridgeAction(uuid, model);
+            break;
+        case LLAssetType::AT_MATERIAL:
+            action = new LLMaterialBridgeAction(uuid, model);
+            break;
+        default:
+            break;
+    }
+    return action;
+}
+
+/**                    Bridge Actions
+ **
+ ********************************************************************************/
+
+/************************************************************************/
+/* Recent Inventory Panel related classes                               */
+/************************************************************************/
+void LLRecentItemsFolderBridge::buildContextMenu(LLMenuGL& menu, U32 flags)
+{
+    menuentry_vec_t disabled_items, items;
+        buildContextMenuOptions(flags, items, disabled_items);
+
+    items.erase(std::remove(items.begin(), items.end(), std::string("New Folder")), items.end());
+
+    hide_context_entries(menu, items, disabled_items);
+}
+
+LLInvFVBridge* LLRecentInventoryBridgeBuilder::createBridge(
+    LLAssetType::EType asset_type,
+    LLAssetType::EType actual_asset_type,
+    LLInventoryType::EType inv_type,
+    LLInventoryPanel* inventory,
+    LLFolderViewModelInventory* view_model,
+    LLFolderView* root,
+    const LLUUID& uuid,
+    U32 flags /*= 0x00*/ ) const
+{
+    LLInvFVBridge* new_listener = NULL;
+    if (asset_type == LLAssetType::AT_CATEGORY
+        && actual_asset_type != LLAssetType::AT_LINK_FOLDER)
+    {
+        new_listener = new LLRecentItemsFolderBridge(inv_type, inventory, root, uuid);
+    }
+    else
+        {
+        new_listener = LLInventoryFolderViewModelBuilder::createBridge(asset_type,
+                actual_asset_type,
+                inv_type,
+                inventory,
+                                                                view_model,
+                root,
+                uuid,
+                flags);
+        }
+    return new_listener;
+}
+
+LLFolderViewGroupedItemBridge::LLFolderViewGroupedItemBridge()
+{
+}
+
+void LLFolderViewGroupedItemBridge::groupFilterContextMenu(folder_view_item_deque& selected_items, LLMenuGL& menu)
+{
+    uuid_vec_t ids;
+    menuentry_vec_t disabled_items;
+    if (get_selection_item_uuids(selected_items, ids))
+    {
+        if (!LLAppearanceMgr::instance().canAddWearables(ids) && canWearSelected(ids))
+        {
+            disabled_items.push_back(std::string("Wearable And Object Wear"));
+            disabled_items.push_back(std::string("Wearable Add"));
+            disabled_items.push_back(std::string("Attach To"));
+            disabled_items.push_back(std::string("Attach To HUD"));
+        }
+    }
+    disable_context_entries_if_present(menu, disabled_items);
+}
+
+bool LLFolderViewGroupedItemBridge::canWearSelected(const uuid_vec_t& item_ids) const
+{
+    for (uuid_vec_t::const_iterator it = item_ids.begin(); it != item_ids.end(); ++it)
+    {
+        const LLViewerInventoryItem* item = gInventory.getItem(*it);
+        if (!item || (item->getType() >= LLAssetType::AT_COUNT) || (item->getType() <= LLAssetType::AT_NONE))
+        {
+            return false;
+        }
+    }
+    return true;
+}
+// EOF