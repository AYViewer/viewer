/**
 * @file llinventorybridge.cpp
 * @brief Implementation of the Inventory-Folder-View-Bridge classes.
 *
 * $LicenseInfo:firstyear=2001&license=viewerlgpl$
 * Second Life Viewer Source Code
 * Copyright (C) 2010, Linden Research, Inc.
 * 
 * This library is free software; you can redistribute it and/or
 * modify it under the terms of the GNU Lesser General Public
 * License as published by the Free Software Foundation;
 * version 2.1 of the License only.
 * 
 * This library is distributed in the hope that it will be useful,
 * but WITHOUT ANY WARRANTY; without even the implied warranty of
 * MERCHANTABILITY or FITNESS FOR A PARTICULAR PURPOSE.  See the GNU
 * Lesser General Public License for more details.
 * 
 * You should have received a copy of the GNU Lesser General Public
 * License along with this library; if not, write to the Free Software
 * Foundation, Inc., 51 Franklin Street, Fifth Floor, Boston, MA  02110-1301  USA
 * 
 * Linden Research, Inc., 945 Battery Street, San Francisco, CA  94111  USA
 * $/LicenseInfo$
 */

#include "llviewerprecompiledheaders.h"
#include "llinventorybridge.h"

// external projects
#include "lltransfersourceasset.h" 
#include "llavatarnamecache.h"	// IDEVO

#include "llagent.h"
#include "llagentcamera.h"
#include "llagentwearables.h"
#include "llappearancemgr.h"
#include "llattachmentsmgr.h"
#include "llavataractions.h" 
#include "llfavoritesbar.h" // management of favorites folder
#include "llfloateropenobject.h"
#include "llfloaterreg.h"
#include "llfloatermarketplacelistings.h"
#include "llfloatersidepanelcontainer.h"
#include "llfloaterworldmap.h"
#include "llfolderview.h"
#include "llfriendcard.h"
#include "llgesturemgr.h"
#include "llgiveinventory.h" 
#include "llfloaterimcontainer.h"
#include "llimview.h"
#include "llclipboard.h"
#include "llinventorydefines.h"
#include "llinventoryfunctions.h"
#include "llinventoryicon.h"
#include "llinventorymodel.h"
#include "llinventorymodelbackgroundfetch.h"
#include "llinventorypanel.h"
#include "llmarketplacefunctions.h"
#include "llnotifications.h"
#include "llnotificationsutil.h"
#include "llpreviewanim.h"
#include "llpreviewgesture.h"
#include "llpreviewtexture.h"
#include "llselectmgr.h"
#include "llsidepanelappearance.h"
#include "lltooldraganddrop.h"
#include "lltrans.h"
#include "llurlaction.h"
#include "llviewerassettype.h"
#include "llviewerfoldertype.h"
#include "llviewermenu.h"
#include "llviewermessage.h"
#include "llviewerobjectlist.h"
#include "llviewerregion.h"
#include "llviewerwindow.h"
#include "llvoavatarself.h"
#include "llwearablelist.h"
#include "llwearableitemslist.h"
#include "lllandmarkactions.h"
#include "llpanellandmarks.h"

void copy_slurl_to_clipboard_callback_inv(const std::string& slurl);

typedef std::pair<LLUUID, LLUUID> two_uuids_t;
typedef std::list<two_uuids_t> two_uuids_list_t;

const F32 SOUND_GAIN = 1.0f;

struct LLMoveInv
{
	LLUUID mObjectID;
	LLUUID mCategoryID;
	two_uuids_list_t mMoveList;
	void (*mCallback)(S32, void*);
	void* mUserData;
};

using namespace LLOldEvents;

// Function declarations
bool move_task_inventory_callback(const LLSD& notification, const LLSD& response, LLMoveInv*);
bool confirm_attachment_rez(const LLSD& notification, const LLSD& response);
void teleport_via_landmark(const LLUUID& asset_id);
static BOOL can_move_to_outfit(LLInventoryItem* inv_item, BOOL move_is_into_current_outfit);
static BOOL can_move_to_landmarks(LLInventoryItem* inv_item);
static bool check_category(LLInventoryModel* model,
						   const LLUUID& cat_id,
						   LLInventoryPanel* active_panel,
						   LLInventoryFilter* filter);
static bool check_item(const LLUUID& item_id,
					   LLInventoryPanel* active_panel,
					   LLInventoryFilter* filter);

// Helper functions

bool isAddAction(const std::string& action)
{
	return ("wear" == action || "attach" == action || "activate" == action);
}

bool isRemoveAction(const std::string& action)
{
	return ("take_off" == action || "detach" == action);
}

bool isMarketplaceCopyAction(const std::string& action)
{
	return (("copy_to_outbox" == action) || ("move_to_outbox" == action));
}

bool isMarketplaceSendAction(const std::string& action)
{
	return ("send_to_marketplace" == action);
}

// Used by LLFolderBridge as callback for directory fetching recursion
class LLRightClickInventoryFetchDescendentsObserver : public LLInventoryFetchDescendentsObserver
{
public:
	LLRightClickInventoryFetchDescendentsObserver(const uuid_vec_t& ids) : LLInventoryFetchDescendentsObserver(ids) {}
	~LLRightClickInventoryFetchDescendentsObserver() {}
	virtual void execute(bool clear_observer = false);
	virtual void done()
	{
		execute(true);
	}
};

// Used by LLFolderBridge as callback for directory content items fetching
class LLRightClickInventoryFetchObserver : public LLInventoryFetchItemsObserver
{
public:
	LLRightClickInventoryFetchObserver(const uuid_vec_t& ids) : LLInventoryFetchItemsObserver(ids) { };
	~LLRightClickInventoryFetchObserver() {}
	void execute(bool clear_observer = false)
	{
		if (clear_observer)
		{
			gInventory.removeObserver(this);
			delete this;
		}
		// we've downloaded all the items, so repaint the dialog
		LLFolderBridge::staticFolderOptionsMenu();
	}
	virtual void done()
	{
		execute(true);
	}
};

// +=================================================+
// |        LLInvFVBridge                            |
// +=================================================+

LLInvFVBridge::LLInvFVBridge(LLInventoryPanel* inventory, 
							 LLFolderView* root,
							 const LLUUID& uuid) :
	mUUID(uuid), 
	mRoot(root),
	mInvType(LLInventoryType::IT_NONE),
	mIsLink(FALSE),
	LLFolderViewModelItemInventory(inventory->getRootViewModel())
{
	mInventoryPanel = inventory->getInventoryPanelHandle();
	const LLInventoryObject* obj = getInventoryObject();
	mIsLink = obj && obj->getIsLinkType();
}

const std::string& LLInvFVBridge::getName() const
{
	const LLInventoryObject* obj = getInventoryObject();
	if(obj)
	{
		return obj->getName();
	}
	return LLStringUtil::null;
}

const std::string& LLInvFVBridge::getDisplayName() const
{
	if(mDisplayName.empty())
	{
		buildDisplayName();
	}
	return mDisplayName;
}

// Folders have full perms
PermissionMask LLInvFVBridge::getPermissionMask() const
{
	return PERM_ALL;
}

// virtual
LLFolderType::EType LLInvFVBridge::getPreferredType() const
{
	return LLFolderType::FT_NONE;
}


// Folders don't have creation dates.
time_t LLInvFVBridge::getCreationDate() const
{
	LLInventoryObject* objectp = getInventoryObject();
	if (objectp)
	{
		return objectp->getCreationDate();
	}
	return (time_t)0;
}

void LLInvFVBridge::setCreationDate(time_t creation_date_utc)
{
	LLInventoryObject* objectp = getInventoryObject();
	if (objectp)
	{
		objectp->setCreationDate(creation_date_utc);
	}
}


// Can be destroyed (or moved to trash)
BOOL LLInvFVBridge::isItemRemovable() const
{
	return get_is_item_removable(getInventoryModel(), mUUID);
}

// Can be moved to another folder
BOOL LLInvFVBridge::isItemMovable() const
{
	return TRUE;
}

BOOL LLInvFVBridge::isLink() const
{
	return mIsLink;
}

BOOL LLInvFVBridge::isLibraryItem() const
{
	return gInventory.isObjectDescendentOf(getUUID(),gInventory.getLibraryRootFolderID());
}

/*virtual*/
/**
 * @brief Adds this item into clipboard storage
 */
BOOL LLInvFVBridge::cutToClipboard()
{
	const LLInventoryObject* obj = gInventory.getObject(mUUID);
	if (obj && isItemMovable() && isItemRemovable())
	{
        const LLUUID &marketplacelistings_id = gInventory.findCategoryUUIDForType(LLFolderType::FT_MARKETPLACE_LISTINGS, false);
        const BOOL cut_from_marketplacelistings = gInventory.isObjectDescendentOf(mUUID, marketplacelistings_id);
            
        if (cut_from_marketplacelistings && (LLMarketplaceData::instance().isInActiveFolder(mUUID) ||
                                             LLMarketplaceData::instance().isListedAndActive(mUUID)))
        {
            // Prompt the user if cutting from a marketplace active listing
            LLNotificationsUtil::add("ConfirmMerchantActiveChange", LLSD(), LLSD(), boost::bind(&LLInvFVBridge::callback_cutToClipboard, this, _1, _2));
        }
        else
        {
            // Otherwise just perform the cut
            return perform_cutToClipboard();
        }
    }
	return FALSE;
}

// Callback for cutToClipboard if DAMA required...
BOOL LLInvFVBridge::callback_cutToClipboard(const LLSD& notification, const LLSD& response)
{
    S32 option = LLNotificationsUtil::getSelectedOption(notification, response);
    if (option == 0) // YES
    {
        return perform_cutToClipboard();
    }
    return FALSE;
}

BOOL LLInvFVBridge::perform_cutToClipboard()
{
	const LLInventoryObject* obj = gInventory.getObject(mUUID);
	if (obj && isItemMovable() && isItemRemovable())
	{
		LLClipboard::instance().setCutMode(true);
		BOOL added_to_clipboard = LLClipboard::instance().addToClipboard(mUUID);
        removeObject(&gInventory, mUUID);   // Always perform the remove even if the object couldn't make it to the clipboard
        return added_to_clipboard;
	}
	return FALSE;
}

BOOL LLInvFVBridge::copyToClipboard() const
{
	const LLInventoryObject* obj = gInventory.getObject(mUUID);
	if (obj && isItemCopyable())
	{
		return LLClipboard::instance().addToClipboard(mUUID);
	}
	return FALSE;
}

void LLInvFVBridge::showProperties()
{
	if (isMarketplaceListingsFolder())
    {
        LLFloaterReg::showInstance("item_properties", LLSD().with("id",mUUID),TRUE);
        // Force it to show on top as this floater has a tendency to hide when confirmation dialog shows up
        LLFloater* floater_properties = LLFloaterReg::findInstance("item_properties", LLSD().with("id",mUUID));
        if (floater_properties)
        {
            floater_properties->setVisibleAndFrontmost();
        }
    }
    else
    {
        show_item_profile(mUUID);
    }
}

void LLInvFVBridge::removeBatch(std::vector<LLFolderViewModelItem*>& batch)
{
	// Deactivate gestures when moving them into Trash
	LLInvFVBridge* bridge;
	LLInventoryModel* model = getInventoryModel();
	LLViewerInventoryItem* item = NULL;
	LLViewerInventoryCategory* cat = NULL;
	LLInventoryModel::cat_array_t	descendent_categories;
	LLInventoryModel::item_array_t	descendent_items;
	S32 count = batch.size();
	S32 i,j;
	for(i = 0; i < count; ++i)
	{
		bridge = (LLInvFVBridge*)(batch[i]);
		if(!bridge || !bridge->isItemRemovable()) continue;
		item = (LLViewerInventoryItem*)model->getItem(bridge->getUUID());
		if (item)
		{
			if(LLAssetType::AT_GESTURE == item->getType())
			{
				LLGestureMgr::instance().deactivateGesture(item->getUUID());
			}
		}
	}
	for(i = 0; i < count; ++i)
	{
		bridge = (LLInvFVBridge*)(batch[i]);
		if(!bridge || !bridge->isItemRemovable()) continue;
		cat = (LLViewerInventoryCategory*)model->getCategory(bridge->getUUID());
		if (cat)
		{
			gInventory.collectDescendents( cat->getUUID(), descendent_categories, descendent_items, FALSE );
			for (j=0; j<descendent_items.size(); j++)
			{
				if(LLAssetType::AT_GESTURE == descendent_items[j]->getType())
				{
					LLGestureMgr::instance().deactivateGesture(descendent_items[j]->getUUID());
				}
			}
		}
	}
	removeBatchNoCheck(batch);
}

void  LLInvFVBridge::removeBatchNoCheck(std::vector<LLFolderViewModelItem*>&  batch)
{
	// this method moves a bunch of items and folders to the trash. As
	// per design guidelines for the inventory model, the message is
	// built and the accounting is performed first. After all of that,
	// we call LLInventoryModel::moveObject() to move everything
	// around.
	LLInvFVBridge* bridge;
	LLInventoryModel* model = getInventoryModel();
	if(!model) return;
	LLMessageSystem* msg = gMessageSystem;
	const LLUUID trash_id = model->findCategoryUUIDForType(LLFolderType::FT_TRASH);
	LLViewerInventoryItem* item = NULL;
	uuid_vec_t move_ids;
	LLInventoryModel::update_map_t update;
	bool start_new_message = true;
	S32 count = batch.size();
	S32 i;

	// first, hide any 'preview' floaters that correspond to the items
	// being deleted.
	for(i = 0; i < count; ++i)
	{
		bridge = (LLInvFVBridge*)(batch[i]);
		if(!bridge || !bridge->isItemRemovable()) continue;
		item = (LLViewerInventoryItem*)model->getItem(bridge->getUUID());
		if(item)
		{
			LLPreview::hide(item->getUUID());
		}
	}

	// do the inventory move to trash

	for(i = 0; i < count; ++i)
	{
		bridge = (LLInvFVBridge*)(batch[i]);
		if(!bridge || !bridge->isItemRemovable()) continue;
		item = (LLViewerInventoryItem*)model->getItem(bridge->getUUID());
		if(item)
		{
			if(item->getParentUUID() == trash_id) continue;
			move_ids.push_back(item->getUUID());
			--update[item->getParentUUID()];
			++update[trash_id];
			if(start_new_message)
			{
				start_new_message = false;
				msg->newMessageFast(_PREHASH_MoveInventoryItem);
				msg->nextBlockFast(_PREHASH_AgentData);
				msg->addUUIDFast(_PREHASH_AgentID, gAgent.getID());
				msg->addUUIDFast(_PREHASH_SessionID, gAgent.getSessionID());
				msg->addBOOLFast(_PREHASH_Stamp, TRUE);
			}
			msg->nextBlockFast(_PREHASH_InventoryData);
			msg->addUUIDFast(_PREHASH_ItemID, item->getUUID());
			msg->addUUIDFast(_PREHASH_FolderID, trash_id);
			msg->addString("NewName", NULL);
			if(msg->isSendFullFast(_PREHASH_InventoryData))
			{
				start_new_message = true;
				gAgent.sendReliableMessage();
				gInventory.accountForUpdate(update);
				update.clear();
			}
		}
	}
	if(!start_new_message)
	{
		start_new_message = true;
		gAgent.sendReliableMessage();
		gInventory.accountForUpdate(update);
		update.clear();
	}

	for(i = 0; i < count; ++i)
	{
		bridge = (LLInvFVBridge*)(batch[i]);
		if(!bridge || !bridge->isItemRemovable()) continue;
		LLViewerInventoryCategory* cat = (LLViewerInventoryCategory*)model->getCategory(bridge->getUUID());
		if(cat)
		{
			if(cat->getParentUUID() == trash_id) continue;
			move_ids.push_back(cat->getUUID());
			--update[cat->getParentUUID()];
			++update[trash_id];
			if(start_new_message)
			{
				start_new_message = false;
				msg->newMessageFast(_PREHASH_MoveInventoryFolder);
				msg->nextBlockFast(_PREHASH_AgentData);
				msg->addUUIDFast(_PREHASH_AgentID, gAgent.getID());
				msg->addUUIDFast(_PREHASH_SessionID, gAgent.getSessionID());
				msg->addBOOL("Stamp", TRUE);
			}
			msg->nextBlockFast(_PREHASH_InventoryData);
			msg->addUUIDFast(_PREHASH_FolderID, cat->getUUID());
			msg->addUUIDFast(_PREHASH_ParentID, trash_id);
			if(msg->isSendFullFast(_PREHASH_InventoryData))
			{
				start_new_message = true;
				gAgent.sendReliableMessage();
				gInventory.accountForUpdate(update);
				update.clear();
			}
		}
	}
	if(!start_new_message)
	{
		gAgent.sendReliableMessage();
		gInventory.accountForUpdate(update);
	}

	// move everything.
	uuid_vec_t::iterator it = move_ids.begin();
	uuid_vec_t::iterator end = move_ids.end();
	for(; it != end; ++it)
	{
		gInventory.moveObject((*it), trash_id);
		LLViewerInventoryItem* item = gInventory.getItem(*it);
		if (item)
		{
			model->updateItem(item);
		}
	}

	// notify inventory observers.
	model->notifyObservers();
}

BOOL LLInvFVBridge::isClipboardPasteable() const
{
	// Return FALSE on degenerated cases: empty clipboard, no inventory, no agent
	if (!LLClipboard::instance().hasContents() || !isAgentInventory())
	{
		return FALSE;
	}
	LLInventoryModel* model = getInventoryModel();
	if (!model)
	{
		return FALSE;
	}

	// In cut mode, whatever is on the clipboard is always pastable
	if (LLClipboard::instance().isCutMode())
	{
		return TRUE;
	}

	// In normal mode, we need to check each element of the clipboard to know if we can paste or not
	std::vector<LLUUID> objects;
	LLClipboard::instance().pasteFromClipboard(objects);
	S32 count = objects.size();
	for(S32 i = 0; i < count; i++)
	{
		const LLUUID &item_id = objects.at(i);

		// Folders are pastable if all items in there are copyable
		const LLInventoryCategory *cat = model->getCategory(item_id);
		if (cat)
		{
			LLFolderBridge cat_br(mInventoryPanel.get(), mRoot, item_id);
			if (!cat_br.isItemCopyable())
			return FALSE;
			// Skip to the next item in the clipboard
			continue;
		}

		// Each item must be copyable to be pastable
		LLItemBridge item_br(mInventoryPanel.get(), mRoot, item_id);
		if (!item_br.isItemCopyable())
		{
			return FALSE;
		}
	}
	return TRUE;
}

BOOL LLInvFVBridge::isClipboardPasteableAsLink() const
{
	if (!LLClipboard::instance().hasContents() || !isAgentInventory())
	{
		return FALSE;
	}
	const LLInventoryModel* model = getInventoryModel();
	if (!model)
	{
		return FALSE;
	}

	std::vector<LLUUID> objects;
	LLClipboard::instance().pasteFromClipboard(objects);
	S32 count = objects.size();
	for(S32 i = 0; i < count; i++)
	{
		const LLInventoryItem *item = model->getItem(objects.at(i));
		if (item)
		{
			if (!LLAssetType::lookupCanLink(item->getActualType()))
			{
				return FALSE;
			}
		}
		const LLViewerInventoryCategory *cat = model->getCategory(objects.at(i));
		if (cat && LLFolderType::lookupIsProtectedType(cat->getPreferredType()))
		{
			return FALSE;
		}
	}
	return TRUE;
}

void disable_context_entries_if_present(LLMenuGL& menu,
                                        const menuentry_vec_t &disabled_entries)
{
	const LLView::child_list_t *list = menu.getChildList();
	for (LLView::child_list_t::const_iterator itor = list->begin(); 
		 itor != list->end(); 
		 ++itor)
	{
		LLView *menu_item = (*itor);
		std::string name = menu_item->getName();

		// descend into split menus:
		LLMenuItemBranchGL* branchp = dynamic_cast<LLMenuItemBranchGL*>(menu_item);
		if ((name == "More") && branchp)
		{
			disable_context_entries_if_present(*branchp->getBranch(), disabled_entries);
		}

		bool found = false;
		menuentry_vec_t::const_iterator itor2;
		for (itor2 = disabled_entries.begin(); itor2 != disabled_entries.end(); ++itor2)
		{
			if (*itor2 == name)
			{
				found = true;
				break;
			}
		}

        if (found)
        {
			menu_item->setVisible(TRUE);
			// A bit of a hack so we can remember that some UI element explicitly set this to be visible
			// so that some other UI element from multi-select doesn't later set this invisible.
			menu_item->pushVisible(TRUE);

			menu_item->setEnabled(FALSE);
        }
    }
}
void hide_context_entries(LLMenuGL& menu, 
						  const menuentry_vec_t &entries_to_show,
						  const menuentry_vec_t &disabled_entries)
{
	const LLView::child_list_t *list = menu.getChildList();

	// For removing double separators or leading separator.  Start at true so that
	// if the first element is a separator, it will not be shown.
	bool is_previous_entry_separator = true;

	for (LLView::child_list_t::const_iterator itor = list->begin(); 
		 itor != list->end(); 
		 ++itor)
	{
		LLView *menu_item = (*itor);
		std::string name = menu_item->getName();

		// descend into split menus:
		LLMenuItemBranchGL* branchp = dynamic_cast<LLMenuItemBranchGL*>(menu_item);
		if ((name == "More") && branchp)
		{
			hide_context_entries(*branchp->getBranch(), entries_to_show, disabled_entries);
		}

		bool found = false;
		menuentry_vec_t::const_iterator itor2;
		for (itor2 = entries_to_show.begin(); itor2 != entries_to_show.end(); ++itor2)
		{
			if (*itor2 == name)
			{
				found = true;
				break;
			}
		}

		// Don't allow multiple separators in a row (e.g. such as if there are no items
		// between two separators).
		if (found)
		{
			const bool is_entry_separator = (dynamic_cast<LLMenuItemSeparatorGL *>(menu_item) != NULL);
			found = !(is_entry_separator && is_previous_entry_separator);
			is_previous_entry_separator = is_entry_separator;
		}
		
		if (!found)
		{
			if (!menu_item->getLastVisible())
			{
				menu_item->setVisible(FALSE);
			}

			menu_item->setEnabled(FALSE);
		}
		else
		{
			menu_item->setVisible(TRUE);
			// A bit of a hack so we can remember that some UI element explicitly set this to be visible
			// so that some other UI element from multi-select doesn't later set this invisible.
			menu_item->pushVisible(TRUE);

			bool enabled = (menu_item->getEnabled() == TRUE);
			for (itor2 = disabled_entries.begin(); enabled && (itor2 != disabled_entries.end()); ++itor2)
			{
				enabled &= (*itor2 != name);
			}

			menu_item->setEnabled(enabled);
		}
	}
}

// Helper for commonly-used entries
void LLInvFVBridge::getClipboardEntries(bool show_asset_id,
										menuentry_vec_t &items,
										menuentry_vec_t &disabled_items, U32 flags)
{
	const LLInventoryObject *obj = getInventoryObject();

	if (obj)
	{
		if (obj->getIsLinkType())
		{
			items.push_back(std::string("Find Original"));
			if (isLinkedObjectMissing())
			{
				disabled_items.push_back(std::string("Find Original"));
			}
		}
		else
		{
			if (LLAssetType::lookupCanLink(obj->getType()))
			{
				items.push_back(std::string("Find Links"));
			}

			if (!isInboxFolder())
			{
				items.push_back(std::string("Rename"));
				if (!isItemRenameable() || ((flags & FIRST_SELECTED_ITEM) == 0))
				{
					disabled_items.push_back(std::string("Rename"));
				}
			}
			
			if (show_asset_id)
			{
				items.push_back(std::string("Copy Asset UUID"));

				bool is_asset_knowable = false;

				LLViewerInventoryItem* inv_item = gInventory.getItem(mUUID);
				if (inv_item)
				{
					is_asset_knowable = LLAssetType::lookupIsAssetIDKnowable(inv_item->getType());
				}
				if ( !is_asset_knowable // disable menu item for Inventory items with unknown asset. EXT-5308
					 || (! ( isItemPermissive() || gAgent.isGodlike() ) )
					 || (flags & FIRST_SELECTED_ITEM) == 0)
				{
					disabled_items.push_back(std::string("Copy Asset UUID"));
				}
			}
			items.push_back(std::string("Copy Separator"));
			
			items.push_back(std::string("Copy"));
			if (!isItemCopyable())
			{
				disabled_items.push_back(std::string("Copy"));
			}

			items.push_back(std::string("Cut"));
			if (!isItemMovable() || !isItemRemovable())
			{
				disabled_items.push_back(std::string("Cut"));
			}

			if (canListOnMarketplace() && !isMarketplaceListingsFolder() && !isInboxFolder())
			{
				items.push_back(std::string("Marketplace Separator"));

                if (gMenuHolder->getChild<LLView>("MerchantOutbox")->getVisible())
                {
                    items.push_back(std::string("Merchant Copy"));
                    if (!canListOnOutboxNow())
                    {
                        disabled_items.push_back(std::string("Merchant Copy"));
                    }
                }
                if (gMenuHolder->getChild<LLView>("MarketplaceListings")->getVisible())
                {
                    items.push_back(std::string("Marketplace Copy"));
                    items.push_back(std::string("Marketplace Move"));
                    if (!canListOnMarketplaceNow())
                    {
                        disabled_items.push_back(std::string("Marketplace Copy"));
                        disabled_items.push_back(std::string("Marketplace Move"));
                    }
                }
			}
		}
	}

	// Don't allow items to be pasted directly into the COF or the inbox/outbox
	if (!isCOFFolder() && !isInboxFolder() && !isOutboxFolder())
	{
		items.push_back(std::string("Paste"));
	}
	if (!isClipboardPasteable() || ((flags & FIRST_SELECTED_ITEM) == 0))
	{
		disabled_items.push_back(std::string("Paste"));
	}

	if (gSavedSettings.getBOOL("InventoryLinking"))
	{
		items.push_back(std::string("Paste As Link"));
		if (!isClipboardPasteableAsLink() || (flags & FIRST_SELECTED_ITEM) == 0)
		{
			disabled_items.push_back(std::string("Paste As Link"));
		}
	}

	items.push_back(std::string("Paste Separator"));

	addDeleteContextMenuOptions(items, disabled_items);

	// If multiple items are selected, disable properties (if it exists).
	if ((flags & FIRST_SELECTED_ITEM) == 0)
	{
		disabled_items.push_back(std::string("Properties"));
	}
}

void LLInvFVBridge::buildContextMenu(LLMenuGL& menu, U32 flags)
{
	LL_DEBUGS() << "LLInvFVBridge::buildContextMenu()" << LL_ENDL;
	menuentry_vec_t items;
	menuentry_vec_t disabled_items;
	if(isItemInTrash())
	{
		addTrashContextMenuOptions(items, disabled_items);
	}	
	else if(isOutboxFolder())
	{
		addOutboxContextMenuOptions(flags, items, disabled_items);
	}
	else
	{
		items.push_back(std::string("Share"));
		if (!canShare())
		{
			disabled_items.push_back(std::string("Share"));
		}
		
		addOpenRightClickMenuOption(items);
		items.push_back(std::string("Properties"));

		getClipboardEntries(true, items, disabled_items, flags);
	}
	hide_context_entries(menu, items, disabled_items);
}

bool get_selection_item_uuids(LLFolderView::selected_items_t& selected_items, uuid_vec_t& ids)
{
	uuid_vec_t results;
    S32 non_item = 0;
	for(LLFolderView::selected_items_t::iterator it = selected_items.begin(); it != selected_items.end(); ++it)
	{
		LLItemBridge *view_model = dynamic_cast<LLItemBridge *>((*it)->getViewModelItem());

		if(view_model && view_model->getUUID().notNull())
		{
			results.push_back(view_model->getUUID());
		}
        else
        {
            non_item++;
        }
	}
	if (non_item == 0)
	{
		ids = results;
		return true;
	}
	return false;
}

void LLInvFVBridge::addTrashContextMenuOptions(menuentry_vec_t &items,
											   menuentry_vec_t &disabled_items)
{
	const LLInventoryObject *obj = getInventoryObject();
	if (obj && obj->getIsLinkType())
	{
		items.push_back(std::string("Find Original"));
		if (isLinkedObjectMissing())
		{
			disabled_items.push_back(std::string("Find Original"));
		}
	}
	items.push_back(std::string("Purge Item"));
	if (!isItemRemovable())
	{
		disabled_items.push_back(std::string("Purge Item"));
	}
	items.push_back(std::string("Restore Item"));
}

void LLInvFVBridge::addDeleteContextMenuOptions(menuentry_vec_t &items,
												menuentry_vec_t &disabled_items)
{

	const LLInventoryObject *obj = getInventoryObject();

	// Don't allow delete as a direct option from COF folder.
	if (obj && obj->getIsLinkType() && isCOFFolder() && get_is_item_worn(mUUID))
	{
		return;
	}

	items.push_back(std::string("Delete"));

	if (!isItemRemovable())
	{
		disabled_items.push_back(std::string("Delete"));
	}
}

void LLInvFVBridge::addOpenRightClickMenuOption(menuentry_vec_t &items)
{
	const LLInventoryObject *obj = getInventoryObject();
	const BOOL is_link = (obj && obj->getIsLinkType());

	if (is_link)
		items.push_back(std::string("Open Original"));
	else
		items.push_back(std::string("Open"));
}

void LLInvFVBridge::addOutboxContextMenuOptions(U32 flags,
												menuentry_vec_t &items,
												menuentry_vec_t &disabled_items)
{
	items.push_back(std::string("Rename"));
	items.push_back(std::string("Delete"));
	
	if ((flags & FIRST_SELECTED_ITEM) == 0)
	{
		disabled_items.push_back(std::string("Rename"));
	}
}

void LLInvFVBridge::addMarketplaceContextMenuOptions(U32 flags,
												menuentry_vec_t &items,
												menuentry_vec_t &disabled_items)
{
    S32 depth = depth_nesting_in_marketplace(mUUID);
    if (depth == 1)
    {
        // Options available at the Listing Folder level
        items.push_back(std::string("Marketplace Create Listing"));
        items.push_back(std::string("Marketplace Associate Listing"));
        items.push_back(std::string("Marketplace Check Listing"));
        items.push_back(std::string("Marketplace List"));
        items.push_back(std::string("Marketplace Unlist"));
        if (LLMarketplaceData::instance().isUpdating(mUUID,depth) || ((flags & FIRST_SELECTED_ITEM) == 0))
        {
            // During SLM update, disable all marketplace related options
            // Also disable all if multiple selected items
            disabled_items.push_back(std::string("Marketplace Create Listing"));
            disabled_items.push_back(std::string("Marketplace Associate Listing"));
            disabled_items.push_back(std::string("Marketplace Check Listing"));
            disabled_items.push_back(std::string("Marketplace List"));
            disabled_items.push_back(std::string("Marketplace Unlist"));
        }
        else
        {
            if (gSavedSettings.getBOOL("MarketplaceListingsLogging"))
            {
                items.push_back(std::string("Marketplace Get Listing"));
            }
            if (LLMarketplaceData::instance().isListed(mUUID))
            {
                disabled_items.push_back(std::string("Marketplace Create Listing"));
                disabled_items.push_back(std::string("Marketplace Associate Listing"));
                if (LLMarketplaceData::instance().getVersionFolder(mUUID).isNull())
                {
                    disabled_items.push_back(std::string("Marketplace List"));
                    disabled_items.push_back(std::string("Marketplace Unlist"));
                }
                else
                {
                    if (LLMarketplaceData::instance().getActivationState(mUUID))
                    {
                        disabled_items.push_back(std::string("Marketplace List"));
                    }
                    else
                    {
                        disabled_items.push_back(std::string("Marketplace Unlist"));
                    }
                }
            }
            else
            {
                disabled_items.push_back(std::string("Marketplace List"));
                disabled_items.push_back(std::string("Marketplace Unlist"));
                if (gSavedSettings.getBOOL("MarketplaceListingsLogging"))
                {
                    disabled_items.push_back(std::string("Marketplace Get Listing"));
                }
            }
        }
    }
    if (depth == 2)
    {
        // Options available at the Version Folder levels and only for folders
        LLInventoryCategory* cat = gInventory.getCategory(mUUID);
        if (cat && LLMarketplaceData::instance().isListed(cat->getParentUUID()))
        {
            items.push_back(std::string("Marketplace Activate"));
            items.push_back(std::string("Marketplace Deactivate"));
            if (LLMarketplaceData::instance().isUpdating(mUUID,depth) || ((flags & FIRST_SELECTED_ITEM) == 0))
            {
                // During SLM update, disable all marketplace related options
                // Also disable all if multiple selected items
                disabled_items.push_back(std::string("Marketplace Activate"));
                disabled_items.push_back(std::string("Marketplace Deactivate"));
            }
            else
            {
                if (LLMarketplaceData::instance().isVersionFolder(mUUID))
                {
                    disabled_items.push_back(std::string("Marketplace Activate"));
                    if (LLMarketplaceData::instance().getActivationState(mUUID))
                    {
                        disabled_items.push_back(std::string("Marketplace Deactivate"));
                    }
                }
                else
                {
                    disabled_items.push_back(std::string("Marketplace Deactivate"));
                }
            }
        }
    }

    items.push_back(std::string("Marketplace Edit Listing"));
    LLUUID listing_folder_id = nested_parent_id(mUUID,depth);
    LLUUID version_folder_id = LLMarketplaceData::instance().getVersionFolder(listing_folder_id);

    if (depth >= 2)
    {
        // Prevent creation of new folders if the max count has been reached on this version folder (active or not)
        LLUUID local_version_folder_id = nested_parent_id(mUUID,depth-1);
        LLInventoryModel::cat_array_t categories;
        LLInventoryModel::item_array_t items;
        gInventory.collectDescendents(local_version_folder_id, categories, items, FALSE);
        if (categories.size() >= gSavedSettings.getU32("InventoryOutboxMaxFolderCount"))
        {
            disabled_items.push_back(std::string("New Folder"));
        }
    }
    
    // Options available at all levels on items and categories
    if (!LLMarketplaceData::instance().isListed(listing_folder_id) || version_folder_id.isNull())
    {
        disabled_items.push_back(std::string("Marketplace Edit Listing"));
    }

    // Separator
    items.push_back(std::string("Marketplace Listings Separator"));
}


// *TODO: remove this
BOOL LLInvFVBridge::startDrag(EDragAndDropType* type, LLUUID* id) const
{
	BOOL rv = FALSE;

	const LLInventoryObject* obj = getInventoryObject();

	if(obj)
	{
		*type = LLViewerAssetType::lookupDragAndDropType(obj->getActualType());
		if(*type == DAD_NONE)
		{
			return FALSE;
		}

		*id = obj->getUUID();
		//object_ids.push_back(obj->getUUID());

		if (*type == DAD_CATEGORY)
		{
			LLInventoryModelBackgroundFetch::instance().start(obj->getUUID());
		}

		rv = TRUE;
	}

	return rv;
}

LLInventoryObject* LLInvFVBridge::getInventoryObject() const
{
	LLInventoryObject* obj = NULL;
	LLInventoryModel* model = getInventoryModel();
	if(model)
	{
		obj = (LLInventoryObject*)model->getObject(mUUID);
	}
	return obj;
}

LLInventoryModel* LLInvFVBridge::getInventoryModel() const
{
	LLInventoryPanel* panel = mInventoryPanel.get();
	return panel ? panel->getModel() : NULL;
}

LLInventoryFilter* LLInvFVBridge::getInventoryFilter() const
{
	LLInventoryPanel* panel = mInventoryPanel.get();
	return panel ? &(panel->getFilter()) : NULL;
}

BOOL LLInvFVBridge::isItemInTrash() const
{
	LLInventoryModel* model = getInventoryModel();
	if(!model) return FALSE;
	const LLUUID trash_id = model->findCategoryUUIDForType(LLFolderType::FT_TRASH);
	return model->isObjectDescendentOf(mUUID, trash_id);
}

BOOL LLInvFVBridge::isLinkedObjectInTrash() const
{
	if (isItemInTrash()) return TRUE;

	const LLInventoryObject *obj = getInventoryObject();
	if (obj && obj->getIsLinkType())
	{
		LLInventoryModel* model = getInventoryModel();
		if(!model) return FALSE;
		const LLUUID trash_id = model->findCategoryUUIDForType(LLFolderType::FT_TRASH);
		return model->isObjectDescendentOf(obj->getLinkedUUID(), trash_id);
	}
	return FALSE;
}

BOOL LLInvFVBridge::isLinkedObjectMissing() const
{
	const LLInventoryObject *obj = getInventoryObject();
	if (!obj)
	{
		return TRUE;
	}
	if (obj->getIsLinkType() && LLAssetType::lookupIsLinkType(obj->getType()))
	{
		return TRUE;
	}
	return FALSE;
}

BOOL LLInvFVBridge::isAgentInventory() const
{
	const LLInventoryModel* model = getInventoryModel();
	if(!model) return FALSE;
	if(gInventory.getRootFolderID() == mUUID) return TRUE;
	return model->isObjectDescendentOf(mUUID, gInventory.getRootFolderID());
}

BOOL LLInvFVBridge::isCOFFolder() const
{
	return LLAppearanceMgr::instance().getIsInCOF(mUUID);
}

// *TODO : Suppress isInboxFolder() once Merchant Outbox is fully deprecated
BOOL LLInvFVBridge::isInboxFolder() const
{
	const LLUUID inbox_id = gInventory.findCategoryUUIDForType(LLFolderType::FT_INBOX, false);
	
	if (inbox_id.isNull())
	{
		return FALSE;
	}
	
	return gInventory.isObjectDescendentOf(mUUID, inbox_id);
}

BOOL LLInvFVBridge::isMarketplaceListingsFolder() const
{
	const LLUUID folder_id = gInventory.findCategoryUUIDForType(LLFolderType::FT_MARKETPLACE_LISTINGS, false);
	
	if (folder_id.isNull())
	{
		return FALSE;
	}
	
	return gInventory.isObjectDescendentOf(mUUID, folder_id);
}

BOOL LLInvFVBridge::isOutboxFolder() const
{
	const LLUUID outbox_id = getOutboxFolder();

	if (outbox_id.isNull())
	{
		return FALSE;
	}

	return gInventory.isObjectDescendentOf(mUUID, outbox_id);
}

BOOL LLInvFVBridge::isOutboxFolderDirectParent() const
{
	BOOL outbox_is_parent = FALSE;
	
	const LLInventoryCategory *cat = gInventory.getCategory(mUUID);

	if (cat)
	{
		const LLUUID outbox_id = getOutboxFolder();
		
		outbox_is_parent = (outbox_id.notNull() && (outbox_id == cat->getParentUUID()));
	}
	
	return outbox_is_parent;
}

const LLUUID LLInvFVBridge::getOutboxFolder() const
{
	const LLUUID outbox_id = gInventory.findCategoryUUIDForType(LLFolderType::FT_OUTBOX, false);

	return outbox_id;
}

BOOL LLInvFVBridge::isItemPermissive() const
{
	return FALSE;
}

// static
void LLInvFVBridge::changeItemParent(LLInventoryModel* model,
									 LLViewerInventoryItem* item,
									 const LLUUID& new_parent_id,
									 BOOL restamp)
{
	model->changeItemParent(item, new_parent_id, restamp);
}

// static
void LLInvFVBridge::changeCategoryParent(LLInventoryModel* model,
										 LLViewerInventoryCategory* cat,
										 const LLUUID& new_parent_id,
										 BOOL restamp)
{
	model->changeCategoryParent(cat, new_parent_id, restamp);
}

LLInvFVBridge* LLInvFVBridge::createBridge(LLAssetType::EType asset_type,
										   LLAssetType::EType actual_asset_type,
										   LLInventoryType::EType inv_type,
										   LLInventoryPanel* inventory,
										   LLFolderViewModelInventory* view_model,
										   LLFolderView* root,
										   const LLUUID& uuid,
										   U32 flags)
{
	LLInvFVBridge* new_listener = NULL;
	switch(asset_type)
	{
		case LLAssetType::AT_TEXTURE:
			if(!(inv_type == LLInventoryType::IT_TEXTURE || inv_type == LLInventoryType::IT_SNAPSHOT))
			{
				LL_WARNS() << LLAssetType::lookup(asset_type) << " asset has inventory type " << LLInventoryType::lookupHumanReadable(inv_type) << " on uuid " << uuid << LL_ENDL;
			}
			new_listener = new LLTextureBridge(inventory, root, uuid, inv_type);
			break;

		case LLAssetType::AT_SOUND:
			if(!(inv_type == LLInventoryType::IT_SOUND))
			{
				LL_WARNS() << LLAssetType::lookup(asset_type) << " asset has inventory type " << LLInventoryType::lookupHumanReadable(inv_type) << " on uuid " << uuid << LL_ENDL;
			}
			new_listener = new LLSoundBridge(inventory, root, uuid);
			break;

		case LLAssetType::AT_LANDMARK:
			if(!(inv_type == LLInventoryType::IT_LANDMARK))
			{
				LL_WARNS() << LLAssetType::lookup(asset_type) << " asset has inventory type " << LLInventoryType::lookupHumanReadable(inv_type) << " on uuid " << uuid << LL_ENDL;
			}
			new_listener = new LLLandmarkBridge(inventory, root, uuid, flags);
			break;

		case LLAssetType::AT_CALLINGCARD:
			if(!(inv_type == LLInventoryType::IT_CALLINGCARD))
			{
				LL_WARNS() << LLAssetType::lookup(asset_type) << " asset has inventory type " << LLInventoryType::lookupHumanReadable(inv_type) << " on uuid " << uuid << LL_ENDL;
			}
			new_listener = new LLCallingCardBridge(inventory, root, uuid);
			break;

		case LLAssetType::AT_SCRIPT:
			if(!(inv_type == LLInventoryType::IT_LSL))
			{
				LL_WARNS() << LLAssetType::lookup(asset_type) << " asset has inventory type " << LLInventoryType::lookupHumanReadable(inv_type) << " on uuid " << uuid << LL_ENDL;
			}
			new_listener = new LLItemBridge(inventory, root, uuid);
			break;

		case LLAssetType::AT_OBJECT:
			if(!(inv_type == LLInventoryType::IT_OBJECT || inv_type == LLInventoryType::IT_ATTACHMENT))
			{
				LL_WARNS() << LLAssetType::lookup(asset_type) << " asset has inventory type " << LLInventoryType::lookupHumanReadable(inv_type) << " on uuid " << uuid << LL_ENDL;
			}
			new_listener = new LLObjectBridge(inventory, root, uuid, inv_type, flags);
			break;

		case LLAssetType::AT_NOTECARD:
			if(!(inv_type == LLInventoryType::IT_NOTECARD))
			{
				LL_WARNS() << LLAssetType::lookup(asset_type) << " asset has inventory type " << LLInventoryType::lookupHumanReadable(inv_type) << " on uuid " << uuid << LL_ENDL;
			}
			new_listener = new LLNotecardBridge(inventory, root, uuid);
			break;

		case LLAssetType::AT_ANIMATION:
			if(!(inv_type == LLInventoryType::IT_ANIMATION))
			{
				LL_WARNS() << LLAssetType::lookup(asset_type) << " asset has inventory type " << LLInventoryType::lookupHumanReadable(inv_type) << " on uuid " << uuid << LL_ENDL;
			}
			new_listener = new LLAnimationBridge(inventory, root, uuid);
			break;

		case LLAssetType::AT_GESTURE:
			if(!(inv_type == LLInventoryType::IT_GESTURE))
			{
				LL_WARNS() << LLAssetType::lookup(asset_type) << " asset has inventory type " << LLInventoryType::lookupHumanReadable(inv_type) << " on uuid " << uuid << LL_ENDL;
			}
			new_listener = new LLGestureBridge(inventory, root, uuid);
			break;

		case LLAssetType::AT_LSL_TEXT:
			if(!(inv_type == LLInventoryType::IT_LSL))
			{
				LL_WARNS() << LLAssetType::lookup(asset_type) << " asset has inventory type " << LLInventoryType::lookupHumanReadable(inv_type) << " on uuid " << uuid << LL_ENDL;
			}
			new_listener = new LLLSLTextBridge(inventory, root, uuid);
			break;

		case LLAssetType::AT_CLOTHING:
		case LLAssetType::AT_BODYPART:
			if(!(inv_type == LLInventoryType::IT_WEARABLE))
			{
				LL_WARNS() << LLAssetType::lookup(asset_type) << " asset has inventory type " << LLInventoryType::lookupHumanReadable(inv_type) << " on uuid " << uuid << LL_ENDL;
			}
			new_listener = new LLWearableBridge(inventory, root, uuid, asset_type, inv_type, LLWearableType::inventoryFlagsToWearableType(flags));
			break;
		case LLAssetType::AT_CATEGORY:
			if (actual_asset_type == LLAssetType::AT_LINK_FOLDER)
			{
				// Create a link folder handler instead
				new_listener = new LLLinkFolderBridge(inventory, root, uuid);
			}
            else if (actual_asset_type == LLAssetType::AT_MARKETPLACE_FOLDER)
            {
				// Create a marketplace folder handler
				new_listener = new LLMarketplaceFolderBridge(inventory, root, uuid);
            }
            else
            {
                new_listener = new LLFolderBridge(inventory, root, uuid);
            }
			break;
		case LLAssetType::AT_LINK:
		case LLAssetType::AT_LINK_FOLDER:
			// Only should happen for broken links.
			new_listener = new LLLinkItemBridge(inventory, root, uuid);
			break;
	    case LLAssetType::AT_MESH:
			if(!(inv_type == LLInventoryType::IT_MESH))
			{
				LL_WARNS() << LLAssetType::lookup(asset_type) << " asset has inventory type " << LLInventoryType::lookupHumanReadable(inv_type) << " on uuid " << uuid << LL_ENDL;
			}
			new_listener = new LLMeshBridge(inventory, root, uuid);
			break;

		case LLAssetType::AT_IMAGE_TGA:
		case LLAssetType::AT_IMAGE_JPEG:
			//LL_WARNS() << LLAssetType::lookup(asset_type) << " asset type is unhandled for uuid " << uuid << LL_ENDL;
			break;

		default:
			LL_INFOS() << "Unhandled asset type (llassetstorage.h): "
					<< (S32)asset_type << " (" << LLAssetType::lookup(asset_type) << ")" << LL_ENDL;
			break;
	}

	if (new_listener)
	{
		new_listener->mInvType = inv_type;
	}

	return new_listener;
}

void LLInvFVBridge::purgeItem(LLInventoryModel *model, const LLUUID &uuid)
{
	LLInventoryObject* obj = model->getObject(uuid);
	if (obj)
	{
		remove_inventory_object(uuid, NULL);
	}
}

void LLInvFVBridge::removeObject(LLInventoryModel *model, const LLUUID &uuid)
{
    // Keep track of the parent
    LLInventoryItem* itemp = model->getItem(uuid);
    LLUUID parent_id = (itemp ? itemp->getParentUUID() : LLUUID::null);
    // Remove the object
    model->removeObject(uuid);
    // Get the parent updated
    if (parent_id.notNull())
    {
        LLViewerInventoryCategory* parent_cat = model->getCategory(parent_id);
        model->updateCategory(parent_cat);
        model->notifyObservers();
    }
}

bool LLInvFVBridge::canShare() const
{
	bool can_share = false;

	if (isAgentInventory())
	{
		const LLInventoryModel* model = getInventoryModel();
		if (model)
		{
			const LLViewerInventoryItem *item = model->getItem(mUUID);
			if (item)
			{
				if (LLInventoryCollectFunctor::itemTransferCommonlyAllowed(item)) 
				{
					can_share = LLGiveInventory::isInventoryGiveAcceptable(item);
				}
			}
			else
			{
				// Categories can be given.
				can_share = (model->getCategory(mUUID) != NULL);
			}
		}
	}

	return can_share;
}

bool LLInvFVBridge::canListOnMarketplace() const
{
	LLInventoryModel * model = getInventoryModel();

	LLViewerInventoryCategory * cat = model->getCategory(mUUID);
	if (cat && LLFolderType::lookupIsProtectedType(cat->getPreferredType()))
	{
		return false;
	}

	if (!isAgentInventory())
	{
		return false;
	}
	
	LLViewerInventoryItem * item = model->getItem(mUUID);
	if (item)
	{
		if (!item->getPermissions().allowOperationBy(PERM_TRANSFER, gAgent.getID()))
		{
			return false;
		}
		
		if (LLAssetType::AT_CALLINGCARD == item->getType())
		{
			return false;
		}
	}

	return true;
}

// *TODO : Suppress canListOnOutboxNow() once we deprecate Merchant Outbox completely
bool LLInvFVBridge::canListOnOutboxNow() const
{
	bool can_list = true;

	// Do not allow listing while import is in progress
	if (LLMarketplaceInventoryImporter::instanceExists())
	{
		can_list = !LLMarketplaceInventoryImporter::instance().isImportInProgress();
	}
	
	const LLInventoryObject* obj = getInventoryObject();
	can_list &= (obj != NULL);

	if (can_list)
	{
		const LLUUID& object_id = obj->getLinkedUUID();
		can_list = object_id.notNull();

		if (can_list)
		{
			LLFolderViewFolder * object_folderp =   mInventoryPanel.get() ? mInventoryPanel.get()->getFolderByID(object_id) : NULL;
			if (object_folderp)
			{
				can_list = !static_cast<LLFolderBridge*>(object_folderp->getViewModelItem())->isLoading();
			}
		}
		
		if (can_list)
		{
			// Get outbox id
			const LLUUID & outbox_id = getInventoryModel()->findCategoryUUIDForType(LLFolderType::FT_OUTBOX, false);
			LLFolderViewItem * outbox_itemp =   mInventoryPanel.get() ? mInventoryPanel.get()->getItemByID(outbox_id) : NULL;

			if (outbox_itemp)
			{
				MASK mask = 0x0;
				BOOL drop = FALSE;
				EDragAndDropType cargo_type = LLViewerAssetType::lookupDragAndDropType(obj->getActualType());
				void * cargo_data = (void *) obj;
				std::string tooltip_msg;
				
				can_list = outbox_itemp->getViewModelItem()->dragOrDrop(mask, drop, cargo_type, cargo_data, tooltip_msg);
			}
		}
	}
	
	return can_list;
}

bool LLInvFVBridge::canListOnMarketplaceNow() const
{
	bool can_list = true;
    
	const LLInventoryObject* obj = getInventoryObject();
	can_list &= (obj != NULL);
    
	if (can_list)
	{
		const LLUUID& object_id = obj->getLinkedUUID();
		can_list = object_id.notNull();
        
		if (can_list)
		{
			LLFolderViewFolder * object_folderp =   mInventoryPanel.get() ? mInventoryPanel.get()->getFolderByID(object_id) : NULL;
			if (object_folderp)
			{
				can_list = !static_cast<LLFolderBridge*>(object_folderp->getViewModelItem())->isLoading();
			}
		}
		
		if (can_list)
		{
            std::string error_msg;
            LLInventoryModel* model = getInventoryModel();
            const LLUUID &marketplacelistings_id = model->findCategoryUUIDForType(LLFolderType::FT_MARKETPLACE_LISTINGS, false);
            if (marketplacelistings_id.notNull())
            {
                LLViewerInventoryCategory * master_folder = model->getCategory(marketplacelistings_id);
                LLInventoryCategory *cat = model->getCategory(mUUID);
                if (cat)
                {
                    can_list = can_move_folder_to_marketplace(master_folder, master_folder, cat, error_msg);
                }
                else
                {
                    LLInventoryItem *item = model->getItem(mUUID);
                    can_list = (item ? can_move_item_to_marketplace(master_folder, master_folder, item, error_msg) : false);
                }
            }
            else
            {
                can_list = false;
            }
		}
	}
	
	return can_list;
}

LLToolDragAndDrop::ESource LLInvFVBridge::getDragSource() const
{
	if (gInventory.isObjectDescendentOf(getUUID(),   gInventory.getRootFolderID()))
	{
		return LLToolDragAndDrop::SOURCE_AGENT;
	}
	else if (gInventory.isObjectDescendentOf(getUUID(),   gInventory.getLibraryRootFolderID()))
	{
		return LLToolDragAndDrop::SOURCE_LIBRARY;
	}

	return LLToolDragAndDrop::SOURCE_VIEWER;
}



// +=================================================+
// |        InventoryFVBridgeBuilder                 |
// +=================================================+
LLInvFVBridge* LLInventoryFolderViewModelBuilder::createBridge(LLAssetType::EType asset_type,
														LLAssetType::EType actual_asset_type,
														LLInventoryType::EType inv_type,
														LLInventoryPanel* inventory,
														LLFolderViewModelInventory* view_model,
														LLFolderView* root,
														const LLUUID& uuid,
														U32 flags /* = 0x00 */) const
{
	return LLInvFVBridge::createBridge(asset_type,
									   actual_asset_type,
									   inv_type,
									   inventory,
									   view_model,
									   root,
									   uuid,
									   flags);
}

// +=================================================+
// |        LLItemBridge                             |
// +=================================================+

void LLItemBridge::performAction(LLInventoryModel* model, std::string action)
{
	if ("goto" == action)
	{
		gotoItem();
	}

	if ("open" == action || "open_original" == action)
	{
		openItem();
		return;
	}
	else if ("properties" == action)
	{
		showProperties();
		return;
	}
	else if ("purge" == action)
	{
		purgeItem(model, mUUID);
		return;
	}
	else if ("restoreToWorld" == action)
	{
		restoreToWorld();
		return;
	}
	else if ("restore" == action)
	{
		restoreItem();
		return;
	}
	else if ("copy_uuid" == action)
	{
		// Single item only
		LLViewerInventoryItem* item = static_cast<LLViewerInventoryItem*>(getItem());
		if(!item) return;
		LLUUID asset_id = item->getProtectedAssetUUID();
		std::string buffer;
		asset_id.toString(buffer);

		gViewerWindow->getWindow()->copyTextToClipboard(utf8str_to_wstring(buffer));
		return;
	}
	else if ("cut" == action)
	{
		cutToClipboard();
		return;
	}
	else if ("copy" == action)
	{
		copyToClipboard();
		return;
	}
	else if ("paste" == action)
	{
		LLInventoryItem* itemp = model->getItem(mUUID);
		if (!itemp) return;

		LLFolderViewItem* folder_view_itemp =   mInventoryPanel.get()->getItemByID(itemp->getParentUUID());
		if (!folder_view_itemp) return;

		folder_view_itemp->getViewModelItem()->pasteFromClipboard();
		return;
	}
	else if ("paste_link" == action)
	{
		// Single item only
		LLInventoryItem* itemp = model->getItem(mUUID);
		if (!itemp) return;

		LLFolderViewItem* folder_view_itemp =   mInventoryPanel.get()->getItemByID(itemp->getParentUUID());
		if (!folder_view_itemp) return;

		folder_view_itemp->getViewModelItem()->pasteLinkFromClipboard();
		return;
	}
	else if (isMarketplaceCopyAction(action))
	{
		LL_INFOS() << "Copy item to marketplace action!" << LL_ENDL;

		LLInventoryItem* itemp = model->getItem(mUUID);
		if (!itemp) return;

		const LLUUID outbox_id = getInventoryModel()->findCategoryUUIDForType(LLFolderType::FT_OUTBOX, false);
		copy_item_to_outbox(itemp, outbox_id, LLUUID::null, LLToolDragAndDrop::getOperationId());
	}
	else if (("move_to_marketplace_listings" == action) || ("copy_to_marketplace_listings" == action) || ("copy_or_move_to_marketplace_listings" == action))
	{
		LLInventoryItem* itemp = model->getItem(mUUID);
		if (!itemp) return;
        const LLUUID &marketplacelistings_id = model->findCategoryUUIDForType(LLFolderType::FT_MARKETPLACE_LISTINGS, false);
        // Note: For a single item, if it's not a copy, then it's a move
        move_item_to_marketplacelistings(itemp, marketplacelistings_id, ("copy_to_marketplace_listings" == action));
    }
	else if ("copy_slurl" == action)
	{
		LLViewerInventoryItem* item = static_cast<LLViewerInventoryItem*>(getItem());
		if(item)
		{
			LLUUID asset_id = item->getAssetUUID();
			LLLandmark* landmark = gLandmarkList.getAsset(asset_id);
			if (landmark)
			{
				LLVector3d global_pos;
				landmark->getGlobalPos(global_pos);
				LLLandmarkActions::getSLURLfromPosGlobal(global_pos, &copy_slurl_to_clipboard_callback_inv, true);
			}
		}
	}
	else if ("show_on_map" == action)
	{
		doActionOnCurSelectedLandmark(boost::bind(&LLItemBridge::doShowOnMap, this, _1));
	}
	else if ("marketplace_edit_listing" == action)
	{
        std::string url = LLMarketplaceData::instance().getListingURL(mUUID);
        LLUrlAction::openURL(url);
	}
}

void LLItemBridge::doActionOnCurSelectedLandmark(LLLandmarkList::loaded_callback_t cb)
{
	LLViewerInventoryItem* cur_item = getItem();
	if(cur_item && cur_item->getInventoryType() == LLInventoryType::IT_LANDMARK)
	{ 
		LLLandmark* landmark = LLLandmarkActions::getLandmark(cur_item->getUUID(), cb);
		if (landmark)
		{
			cb(landmark);
		}
	}
}

void LLItemBridge::doShowOnMap(LLLandmark* landmark)
{
	LLVector3d landmark_global_pos;
	// landmark has already been tested for NULL by calling routine
	if (landmark->getGlobalPos(landmark_global_pos))
	{
		LLFloaterWorldMap* worldmap_instance = LLFloaterWorldMap::getInstance();
		if (!landmark_global_pos.isExactlyZero() && worldmap_instance)
		{
			worldmap_instance->trackLocation(landmark_global_pos);
			LLFloaterReg::showInstance("world_map", "center");
		}
	}
}

void copy_slurl_to_clipboard_callback_inv(const std::string& slurl)
{
	gViewerWindow->getWindow()->copyTextToClipboard(utf8str_to_wstring(slurl));
	LLSD args;
	args["SLURL"] = slurl;
	LLNotificationsUtil::add("CopySLURL", args);
}

void LLItemBridge::selectItem()
{
	LLViewerInventoryItem* item = static_cast<LLViewerInventoryItem*>(getItem());
	if(item && !item->isFinished())
	{
		//item->fetchFromServer();
		LLInventoryModelBackgroundFetch::instance().start(item->getUUID(), false);
	}
}

void LLItemBridge::restoreItem()
{
	LLViewerInventoryItem* item = static_cast<LLViewerInventoryItem*>(getItem());
	if(item)
	{
		LLInventoryModel* model = getInventoryModel();
		bool is_snapshot = (item->getInventoryType() == LLInventoryType::IT_SNAPSHOT);

		const LLUUID new_parent = model->findCategoryUUIDForType(is_snapshot? LLFolderType::FT_SNAPSHOT_CATEGORY : LLFolderType::assetTypeToFolderType(item->getType()));
		// do not restamp on restore.
		LLInvFVBridge::changeItemParent(model, item, new_parent, FALSE);
	}
}

void LLItemBridge::restoreToWorld()
{
	//Similar functionality to the drag and drop rez logic
	bool remove_from_inventory = false;

	LLViewerInventoryItem* itemp = static_cast<LLViewerInventoryItem*>(getItem());
	if (itemp)
	{
		LLMessageSystem* msg = gMessageSystem;
		msg->newMessage("RezRestoreToWorld");
		msg->nextBlockFast(_PREHASH_AgentData);
		msg->addUUIDFast(_PREHASH_AgentID, gAgent.getID());
		msg->addUUIDFast(_PREHASH_SessionID, gAgent.getSessionID());

		msg->nextBlockFast(_PREHASH_InventoryData);
		itemp->packMessage(msg);
		msg->sendReliable(gAgent.getRegion()->getHost());

		//remove local inventory copy, sim will deal with permissions and removing the item
		//from the actual inventory if its a no-copy etc
		if(!itemp->getPermissions().allowCopyBy(gAgent.getID()))
		{
			remove_from_inventory = true;
		}
		
		// Check if it's in the trash. (again similar to the normal rez logic)
		const LLUUID trash_id = gInventory.findCategoryUUIDForType(LLFolderType::FT_TRASH);
		if(gInventory.isObjectDescendentOf(itemp->getUUID(), trash_id))
		{
			remove_from_inventory = true;
		}
	}

	if(remove_from_inventory)
	{
		gInventory.deleteObject(itemp->getUUID());
		gInventory.notifyObservers();
	}
}

void LLItemBridge::gotoItem()
{
	LLInventoryObject *obj = getInventoryObject();
	if (obj && obj->getIsLinkType())
	{
		LLInventoryPanel *active_panel = LLInventoryPanel::getActiveInventoryPanel();
		if (active_panel)
		{
			active_panel->setSelection(obj->getLinkedUUID(), TAKE_FOCUS_NO);
		}
	}
}

LLUIImagePtr LLItemBridge::getIcon() const
{
	LLInventoryObject *obj = getInventoryObject();
	if (obj) 
	{
		return LLInventoryIcon::getIcon(obj->getType(),
										LLInventoryType::IT_NONE,
										mIsLink);
	}
	
	return LLInventoryIcon::getIcon(LLInventoryType::ICONNAME_OBJECT);
}

LLUIImagePtr LLItemBridge::getIconOverlay() const
{
	if (getItem() && getItem()->getIsLinkType())
	{
		return LLUI::getUIImage("Inv_Link");
	}
	return NULL;
}

PermissionMask LLItemBridge::getPermissionMask() const
{
	LLViewerInventoryItem* item = getItem();
	PermissionMask perm_mask = 0;
	if (item) perm_mask = item->getPermissionMask();
	return perm_mask;
}

void LLItemBridge::buildDisplayName() const
{
	if(getItem())
	{
		mDisplayName.assign(getItem()->getName());
	}
	else
	{
		mDisplayName.assign(LLStringUtil::null);
	}
	
	mSearchableName.assign(mDisplayName);
	mSearchableName.append(getLabelSuffix());
	LLStringUtil::toUpper(mSearchableName);
	
    //Name set, so trigger a sort
    if(mParent)
	{
		mParent->requestSort();
	}
}

LLFontGL::StyleFlags LLItemBridge::getLabelStyle() const
{
	U8 font = LLFontGL::NORMAL;
	const LLViewerInventoryItem* item = getItem();

	if (get_is_item_worn(mUUID))
	{
		// LL_INFOS() << "BOLD" << LL_ENDL;
		font |= LLFontGL::BOLD;
	}
	else if(item && item->getIsLinkType())
	{
		font |= LLFontGL::ITALIC;
	}

	return (LLFontGL::StyleFlags)font;
}

std::string LLItemBridge::getLabelSuffix() const
{
	// String table is loaded before login screen and inventory items are
	// loaded after login, so LLTrans should be ready.
	static std::string NO_COPY = LLTrans::getString("no_copy");
	static std::string NO_MOD = LLTrans::getString("no_modify");
	static std::string NO_XFER = LLTrans::getString("no_transfer");
	static std::string LINK = LLTrans::getString("link");
	static std::string BROKEN_LINK = LLTrans::getString("broken_link");
	std::string suffix;
	LLInventoryItem* item = getItem();
	if(item)
	{
		// Any type can have the link suffix...
		BOOL broken_link = LLAssetType::lookupIsLinkType(item->getType());
		if (broken_link) return BROKEN_LINK;

		BOOL link = item->getIsLinkType();
		if (link) return LINK;

		// ...but it's a bit confusing to put nocopy/nomod/etc suffixes on calling cards.
		if(LLAssetType::AT_CALLINGCARD != item->getType()
		   && item->getPermissions().getOwner() == gAgent.getID())
		{
			BOOL copy = item->getPermissions().allowCopyBy(gAgent.getID());
			if (!copy)
			{
				suffix += NO_COPY;
			}
			BOOL mod = item->getPermissions().allowModifyBy(gAgent.getID());
			if (!mod)
			{
				suffix += NO_MOD;
			}
			BOOL xfer = item->getPermissions().allowOperationBy(PERM_TRANSFER,
																gAgent.getID());
			if (!xfer)
			{
				suffix += NO_XFER;
			}
		}
	}
	return suffix;
}

time_t LLItemBridge::getCreationDate() const
{
	LLViewerInventoryItem* item = getItem();
	if (item)
	{
		return item->getCreationDate();
	}
	return 0;
}


BOOL LLItemBridge::isItemRenameable() const
{
	LLViewerInventoryItem* item = getItem();
	if(item)
	{
		// (For now) Don't allow calling card rename since that may confuse users as to
		// what the calling card points to.
		if (item->getInventoryType() == LLInventoryType::IT_CALLINGCARD)
		{
			return FALSE;
		}

		if (!item->isFinished()) // EXT-8662
		{
			return FALSE;
		}

		if (isInboxFolder())
		{
			return FALSE;
		}

		return (item->getPermissions().allowModifyBy(gAgent.getID()));
	}
	return FALSE;
}

BOOL LLItemBridge::renameItem(const std::string& new_name)
{
	if(!isItemRenameable())
		return FALSE;
	LLPreview::dirty(mUUID);
	LLInventoryModel* model = getInventoryModel();
	if(!model)
		return FALSE;
	LLViewerInventoryItem* item = getItem();
	if(item && (item->getName() != new_name))
	{
		LLSD updates;
		updates["name"] = new_name;
		update_inventory_item(item->getUUID(),updates, NULL);
	}
	// return FALSE because we either notified observers (& therefore
	// rebuilt) or we didn't update.
	return FALSE;
}

BOOL LLItemBridge::removeItem()
{
	if(!isItemRemovable())
	{
		return FALSE;
	}

	// move it to the trash
	LLPreview::hide(mUUID, TRUE);
	LLInventoryModel* model = getInventoryModel();
	if(!model) return FALSE;
	const LLUUID& trash_id = model->findCategoryUUIDForType(LLFolderType::FT_TRASH);
	LLViewerInventoryItem* item = getItem();
	if (!item) return FALSE;

	// Already in trash
	if (model->isObjectDescendentOf(mUUID, trash_id)) return FALSE;

	LLNotification::Params params("ConfirmItemDeleteHasLinks");
	params.functor.function(boost::bind(&LLItemBridge::confirmRemoveItem, this, _1, _2));
	
	// Check if this item has any links.  If generic inventory linking is enabled,
	// we can't do this check because we may have items in a folder somewhere that is
	// not yet in memory, so we don't want false negatives.  (If disabled, then we 
	// know we only have links in the Outfits folder which we explicitly fetch.)
	if (!gSavedSettings.getBOOL("InventoryLinking"))
	{
		if (!item->getIsLinkType())
		{
			LLInventoryModel::item_array_t item_array = gInventory.collectLinksTo(mUUID);
			const U32 num_links = item_array.size();
			if (num_links > 0)
			{
				// Warn if the user is will break any links when deleting this item.
				LLNotifications::instance().add(params);
				return FALSE;
			}
		}
	}
	
	LLNotifications::instance().forceResponse(params, 0);
	return TRUE;
}

BOOL LLItemBridge::confirmRemoveItem(const LLSD& notification, const LLSD& response)
{
	S32 option = LLNotificationsUtil::getSelectedOption(notification, response);
	if (option != 0) return FALSE;

	LLInventoryModel* model = getInventoryModel();
	if (!model) return FALSE;

	LLViewerInventoryItem* item = getItem();
	if (!item) return FALSE;

	const LLUUID& trash_id = model->findCategoryUUIDForType(LLFolderType::FT_TRASH);
	// if item is not already in trash
	if(item && !model->isObjectDescendentOf(mUUID, trash_id))
	{
		// move to trash, and restamp
		LLInvFVBridge::changeItemParent(model, item, trash_id, TRUE);
		// delete was successful
		return TRUE;
	}
	return FALSE;
}

BOOL LLItemBridge::isItemCopyable() const
{
	LLViewerInventoryItem* item = getItem();
	if (item)
	{
		// Can't copy worn objects. DEV-15183
		if(get_is_item_worn(mUUID))
		{
			return FALSE;
		}

		// You can never copy a link.
		if (item->getIsLinkType())
		{
			return FALSE;
		}

		return item->getPermissions().allowCopyBy(gAgent.getID()) || gSavedSettings.getBOOL("InventoryLinking");
	}
	return FALSE;
}

LLViewerInventoryItem* LLItemBridge::getItem() const
{
	LLViewerInventoryItem* item = NULL;
	LLInventoryModel* model = getInventoryModel();
	if(model)
	{
		item = (LLViewerInventoryItem*)model->getItem(mUUID);
	}
	return item;
}

BOOL LLItemBridge::isItemPermissive() const
{
	LLViewerInventoryItem* item = getItem();
	if(item)
	{
		return item->getIsFullPerm();
	}
	return FALSE;
}

// +=================================================+
// |        LLFolderBridge                           |
// +=================================================+

LLHandle<LLFolderBridge> LLFolderBridge::sSelf;

// Can be moved to another folder
BOOL LLFolderBridge::isItemMovable() const
{
	LLInventoryObject* obj = getInventoryObject();
	if(obj)
	{
		// If it's a protected type folder, we can't move it
		if (LLFolderType::lookupIsProtectedType(((LLInventoryCategory*)obj)->getPreferredType()))
			return FALSE;
		return TRUE;
	}
	return FALSE;
}

void LLFolderBridge::selectItem()
{
	// Have no fear: the first thing start() does is to test if everything for that folder has been fetched...
	LLInventoryModelBackgroundFetch::instance().start(getUUID(), true);
}

void LLFolderBridge::buildDisplayName() const
{
	LLFolderType::EType preferred_type = getPreferredType();

	// *TODO: to be removed when database supports multi language. This is a
	// temporary attempt to display the inventory folder in the user locale.
	// mantipov: *NOTE: be sure this code is synchronized with LLFriendCardsManager::findChildFolderUUID
	//		it uses the same way to find localized string

	// HACK: EXT - 6028 ([HARD CODED]? Inventory > Library > "Accessories" folder)
	// Translation of Accessories folder in Library inventory folder
	bool accessories = false;
	if(getName() == "Accessories")
	{
		//To ensure that Accessories folder is in Library we have to check its parent folder.
		//Due to parent LLFolderViewFloder is not set to this item yet we have to check its parent via Inventory Model
		LLInventoryCategory* cat = gInventory.getCategory(getUUID());
		if(cat)
		{
			const LLUUID& parent_folder_id = cat->getParentUUID();
			accessories = (parent_folder_id == gInventory.getLibraryRootFolderID());
		}
	}

	//"Accessories" inventory category has folder type FT_NONE. So, this folder
	//can not be detected as protected with LLFolderType::lookupIsProtectedType
	mDisplayName.assign(getName());
	if (accessories || LLFolderType::lookupIsProtectedType(preferred_type))
	{
		LLTrans::findString(mDisplayName, std::string("InvFolder ") + getName(), LLSD());
	}

	mSearchableName.assign(mDisplayName);
	mSearchableName.append(getLabelSuffix());
	LLStringUtil::toUpper(mSearchableName);

    //Name set, so trigger a sort
    if(mParent)
    {
        mParent->requestSort();
    }
}

std::string LLFolderBridge::getLabelSuffix() const
{
    static LLCachedControl<F32> folder_loading_message_delay(gSavedSettings, "FolderLoadingMessageWaitTime", 0.5f);
    
    if (mIsLoading && mTimeSinceRequestStart.getElapsedTimeF32() >= folder_loading_message_delay())
    {
        return llformat(" ( %s ) ", LLTrans::getString("LoadingData").c_str());
    }
    
    return LLInvFVBridge::getLabelSuffix();
}

LLFontGL::StyleFlags LLFolderBridge::getLabelStyle() const
{
    return LLFontGL::NORMAL;
}

void LLFolderBridge::update()
{
	// we know we have children but  haven't  fetched them (doesn't obey filter)
	bool loading = !isUpToDate() && hasChildren() && mFolderViewItem->isOpen();

	if (loading != mIsLoading)
	{
		if ( loading )
		{
			// Measure how long we've been in the loading state
			mTimeSinceRequestStart.reset();
		}
		mIsLoading = loading;

		mFolderViewItem->refresh();
	}
}


// Iterate through a folder's children to determine if
// all the children are removable.
class LLIsItemRemovable : public LLFolderViewFunctor
{
public:
	LLIsItemRemovable() : mPassed(TRUE) {}
	virtual void doFolder(LLFolderViewFolder* folder)
	{
		mPassed &= folder->getViewModelItem()->isItemRemovable();
	}
	virtual void doItem(LLFolderViewItem* item)
	{
		mPassed &= item->getViewModelItem()->isItemRemovable();
	}
	BOOL mPassed;
};

// Can be destroyed (or moved to trash)
BOOL LLFolderBridge::isItemRemovable() const
{
	if (!get_is_category_removable(getInventoryModel(), mUUID))
	{
		return FALSE;
	}

	LLInventoryPanel* panel = mInventoryPanel.get();
	LLFolderViewFolder* folderp = dynamic_cast<LLFolderViewFolder*>(panel ?   panel->getItemByID(mUUID) : NULL);
	if (folderp)
	{
		LLIsItemRemovable folder_test;
		folderp->applyFunctorToChildren(folder_test);
		if (!folder_test.mPassed)
		{
			return FALSE;
		}
	}
    
    if (isMarketplaceListingsFolder() && LLMarketplaceData::instance().getActivationState(mUUID))
    {
        return FALSE;
    }

	return TRUE;
}

BOOL LLFolderBridge::isUpToDate() const
{
	LLInventoryModel* model = getInventoryModel();
	if(!model) return FALSE;
	LLViewerInventoryCategory* category = (LLViewerInventoryCategory*)model->getCategory(mUUID);
	if( !category )
	{
		return FALSE;
	}

	return category->getVersion() != LLViewerInventoryCategory::VERSION_UNKNOWN;
}

BOOL LLFolderBridge::isItemCopyable() const
{
	// Folders are copyable if items in them are, recursively, copyable.
	
	// Get the content of the folder
	LLInventoryModel::cat_array_t* cat_array;
	LLInventoryModel::item_array_t* item_array;
	gInventory.getDirectDescendentsOf(mUUID,cat_array,item_array);

	// Check the items
	LLInventoryModel::item_array_t item_array_copy = *item_array;
	for (LLInventoryModel::item_array_t::iterator iter = item_array_copy.begin(); iter != item_array_copy.end(); iter++)
	{
		LLInventoryItem* item = *iter;
		LLItemBridge item_br(mInventoryPanel.get(), mRoot, item->getUUID());
		if (!item_br.isItemCopyable())
			return FALSE;
}

	// Check the folders
	LLInventoryModel::cat_array_t cat_array_copy = *cat_array;
	for (LLInventoryModel::cat_array_t::iterator iter = cat_array_copy.begin(); iter != cat_array_copy.end(); iter++)
{
		LLViewerInventoryCategory* category = *iter;
		LLFolderBridge cat_br(mInventoryPanel.get(), mRoot, category->getUUID());
		if (!cat_br.isItemCopyable())
			return FALSE;
	}
	
		return TRUE;
	}

BOOL LLFolderBridge::isClipboardPasteable() const
{
	if ( ! LLInvFVBridge::isClipboardPasteable() )
		return FALSE;

	// Don't allow pasting duplicates to the Calling Card/Friends subfolders, see bug EXT-1599
	if ( LLFriendCardsManager::instance().isCategoryInFriendFolder( getCategory() ) )
	{
		LLInventoryModel* model = getInventoryModel();
		if ( !model )
		{
			return FALSE;
		}

		std::vector<LLUUID> objects;
		LLClipboard::instance().pasteFromClipboard(objects);
		const LLViewerInventoryCategory *current_cat = getCategory();

		// Search for the direct descendent of current Friends subfolder among all pasted items,
		// and return false if is found.
		for(S32 i = objects.size() - 1; i >= 0; --i)
		{
			const LLUUID &obj_id = objects.at(i);
			if ( LLFriendCardsManager::instance().isObjDirectDescendentOfCategory(model->getObject(obj_id), current_cat) )
			{
				return FALSE;
			}
		}

	}
	return TRUE;
}

BOOL LLFolderBridge::isClipboardPasteableAsLink() const
{
	// Check normal paste-as-link permissions
	if (!LLInvFVBridge::isClipboardPasteableAsLink())
	{
		return FALSE;
	}

	const LLInventoryModel* model = getInventoryModel();
	if (!model)
	{
		return FALSE;
	}

	const LLViewerInventoryCategory *current_cat = getCategory();
	if (current_cat)
	{
		const BOOL is_in_friend_folder = LLFriendCardsManager::instance().isCategoryInFriendFolder( current_cat );
		const LLUUID &current_cat_id = current_cat->getUUID();
		std::vector<LLUUID> objects;
		LLClipboard::instance().pasteFromClipboard(objects);
		S32 count = objects.size();
		for(S32 i = 0; i < count; i++)
		{
			const LLUUID &obj_id = objects.at(i);
			const LLInventoryCategory *cat = model->getCategory(obj_id);
			if (cat)
			{
				const LLUUID &cat_id = cat->getUUID();
				// Don't allow recursive pasting
				if ((cat_id == current_cat_id) ||
					model->isObjectDescendentOf(current_cat_id, cat_id))
				{
					return FALSE;
				}
			}
			// Don't allow pasting duplicates to the Calling Card/Friends subfolders, see bug EXT-1599
			if ( is_in_friend_folder )
			{
				// If object is direct descendent of current Friends subfolder than return false.
				// Note: We can't use 'const LLInventoryCategory *cat', because it may be null
				// in case type of obj_id is LLInventoryItem.
				if ( LLFriendCardsManager::instance().isObjDirectDescendentOfCategory(model->getObject(obj_id), current_cat) )
				{
					return FALSE;
				}
			}
		}
	}
	return TRUE;

}


BOOL LLFolderBridge::dragCategoryIntoFolder(LLInventoryCategory* inv_cat,
											BOOL drop,
											std::string& tooltip_msg,
<<<<<<< HEAD
											BOOL is_link)
=======
                                            BOOL user_confirm)
>>>>>>> 310ec101
{

	LLInventoryModel* model = getInventoryModel();

	if (!inv_cat) return FALSE; // shouldn't happen, but in case item is incorrectly parented in which case inv_cat will be NULL
	if (!model) return FALSE;
	if (!isAgentAvatarValid()) return FALSE;
	if (!isAgentInventory()) return FALSE; // cannot drag categories into library

	LLInventoryPanel* destination_panel = mInventoryPanel.get();
	if (!destination_panel) return false;

	LLInventoryFilter* filter = getInventoryFilter();
	if (!filter) return false;

	const LLUUID &cat_id = inv_cat->getUUID();
	const LLUUID &current_outfit_id = model->findCategoryUUIDForType(LLFolderType::FT_CURRENT_OUTFIT, false);
	const LLUUID &outbox_id = model->findCategoryUUIDForType(LLFolderType::FT_OUTBOX, false);
	const LLUUID &marketplacelistings_id = model->findCategoryUUIDForType(LLFolderType::FT_MARKETPLACE_LISTINGS, false);
    const LLUUID from_folder_uuid = inv_cat->getParentUUID();
	
	const BOOL move_is_into_current_outfit = (mUUID == current_outfit_id);
	const BOOL move_is_into_outbox = model->isObjectDescendentOf(mUUID, outbox_id); 
	const BOOL move_is_from_outbox = model->isObjectDescendentOf(cat_id, outbox_id);
	const BOOL move_is_into_marketplacelistings = model->isObjectDescendentOf(mUUID, marketplacelistings_id);
    const BOOL move_is_from_marketplacelistings = model->isObjectDescendentOf(cat_id, marketplacelistings_id);

	// check to make sure source is agent inventory, and is represented there.
	LLToolDragAndDrop::ESource source = LLToolDragAndDrop::getInstance()->getSource();
	const BOOL is_agent_inventory = (model->getCategory(cat_id) != NULL)
		&& (LLToolDragAndDrop::SOURCE_AGENT == source);

	BOOL accept = FALSE;
	U64 filter_types = filter->getFilterTypes();
	BOOL use_filter = filter_types && (filter_types&LLInventoryFilter::FILTERTYPE_DATE || (filter_types&LLInventoryFilter::FILTERTYPE_OBJECT)==0);

	if (is_agent_inventory)
	{
		const LLUUID &trash_id = model->findCategoryUUIDForType(LLFolderType::FT_TRASH, false);
		const LLUUID &landmarks_id = model->findCategoryUUIDForType(LLFolderType::FT_LANDMARK, false);
		const LLUUID &my_outifts_id = model->findCategoryUUIDForType(LLFolderType::FT_MY_OUTFITS, false);

		const BOOL move_is_into_trash = (mUUID == trash_id) || model->isObjectDescendentOf(mUUID, trash_id);
		const BOOL move_is_into_my_outfits = (mUUID == my_outifts_id) || model->isObjectDescendentOf(mUUID, my_outifts_id);
		const BOOL move_is_into_outfit = move_is_into_my_outfits || (getCategory() && getCategory()->getPreferredType()==LLFolderType::FT_OUTFIT);
		const BOOL move_is_into_current_outfit = (getCategory() && getCategory()->getPreferredType()==LLFolderType::FT_CURRENT_OUTFIT);
		const BOOL move_is_into_landmarks = (mUUID == landmarks_id) || model->isObjectDescendentOf(mUUID, landmarks_id);

		//--------------------------------------------------------------------------------
		// Determine if folder can be moved.
		//

		BOOL is_movable = TRUE;

        if (is_movable && (marketplacelistings_id == cat_id))
        {
            is_movable = FALSE;
            tooltip_msg = LLTrans::getString("TooltipOutboxCannotMoveRoot");
        }
        if (is_movable && move_is_from_marketplacelistings && LLMarketplaceData::instance().getActivationState(cat_id))
        {
            // If the incoming folder is listed and active (and is therefore either the listing or the version folder),
            // then moving is *not* allowed
            is_movable = FALSE;
            tooltip_msg = LLTrans::getString("TooltipOutboxDragActive");
        }
		if (is_movable && (mUUID == cat_id))
		{
			is_movable = FALSE;
			tooltip_msg = LLTrans::getString("TooltipDragOntoSelf");
		}
		if (is_movable && (model->isObjectDescendentOf(mUUID, cat_id)))
		{
			is_movable = FALSE;
			tooltip_msg = LLTrans::getString("TooltipDragOntoOwnChild");
		}
		if (is_movable && LLFolderType::lookupIsProtectedType(inv_cat->getPreferredType()))
		{
			is_movable = FALSE;
			// tooltip?
		}
		if (is_movable && move_is_into_outfit)
		{
			if((mUUID == my_outifts_id) || (getCategory() && getCategory()->getPreferredType() == LLFolderType::FT_NONE))
			{
				is_movable = ((inv_cat->getPreferredType() == LLFolderType::FT_NONE) || (inv_cat->getPreferredType() == LLFolderType::FT_OUTFIT));
			}
			else
			{
				is_movable = false;
			}
		}
		if(is_movable && move_is_into_current_outfit && is_link)
		{
			is_movable = FALSE;
		}
		if (is_movable && (mUUID == model->findCategoryUUIDForType(LLFolderType::FT_FAVORITE)))
		{
			is_movable = FALSE;
			// tooltip?
		}
		if (is_movable && (getPreferredType() == LLFolderType::FT_MARKETPLACE_STOCK))
		{
            // One cannot move a folder into a stock folder
			is_movable = FALSE;
			// tooltip?
        }
		
		LLInventoryModel::cat_array_t descendent_categories;
		LLInventoryModel::item_array_t descendent_items;
		if (is_movable)
		{
			model->collectDescendents(cat_id, descendent_categories, descendent_items, FALSE);
			for (S32 i=0; i < descendent_categories.size(); ++i)
			{
				LLInventoryCategory* category = descendent_categories[i];
				if(LLFolderType::lookupIsProtectedType(category->getPreferredType()))
				{
					// Can't move "special folders" (e.g. Textures Folder).
					is_movable = FALSE;
					break;
				}
			}
		}
		U32 max_items_to_wear = gSavedSettings.getU32("WearFolderLimit");
		if (is_movable
			&& move_is_into_current_outfit
			&& descendent_items.size() > max_items_to_wear)
		{
			LLInventoryModel::cat_array_t cats;
			LLInventoryModel::item_array_t items;
			LLFindWearablesEx not_worn(/*is_worn=*/ false, /*include_body_parts=*/ false);
			gInventory.collectDescendentsIf(cat_id,
				cats,
				items,
				LLInventoryModel::EXCLUDE_TRASH,
				not_worn);

			if (items.size() > max_items_to_wear)
			{
				// Can't move 'large' folders into current outfit: MAINT-4086
				is_movable = FALSE;
				LLStringUtil::format_map_t args;
				args["AMOUNT"] = llformat("%d", max_items_to_wear);
				tooltip_msg = LLTrans::getString("TooltipTooManyWearables",args);
			}
		}
		if (is_movable && move_is_into_trash)
		{
			for (S32 i=0; i < descendent_items.size(); ++i)
			{
				LLInventoryItem* item = descendent_items[i];
				if (get_is_item_worn(item->getUUID()))
				{
					is_movable = FALSE;
					break; // It's generally movable, but not into the trash.
				}
			}
		}
		if (is_movable && move_is_into_landmarks)
		{
			for (S32 i=0; i < descendent_items.size(); ++i)
			{
				LLViewerInventoryItem* item = descendent_items[i];

				// Don't move anything except landmarks and categories into Landmarks folder.
				// We use getType() instead of getActua;Type() to allow links to landmarks and folders.
				if (LLAssetType::AT_LANDMARK != item->getType() && LLAssetType::AT_CATEGORY != item->getType())
				{
					is_movable = FALSE;
					break; // It's generally movable, but not into Landmarks.
				}
			}
		}
        
		if (is_movable && (move_is_into_outbox || move_is_into_marketplacelistings))
		{
            const LLViewerInventoryCategory * master_folder = (move_is_into_outbox ? model->getFirstDescendantOf(outbox_id, mUUID) : model->getFirstDescendantOf(marketplacelistings_id, mUUID));
            LLViewerInventoryCategory * dest_folder = getCategory();
            S32 bundle_size = (drop ? 1 : LLToolDragAndDrop::instance().getCargoCount());
            is_movable = can_move_folder_to_marketplace(master_folder, dest_folder, inv_cat, tooltip_msg, bundle_size);
		}

		if (is_movable)
		{
			LLInventoryPanel* active_panel = LLInventoryPanel::getActiveInventoryPanel(FALSE);
			is_movable = active_panel != NULL;

			// For a folder to pass the filter all its descendants are required to pass.
			// We make this exception to allow reordering folders within an inventory panel,
			// which has a filter applied, like Recent tab for example.
			// There may be folders which are displayed because some of their descendants pass
			// the filter, but other don't, and thus remain hidden. Without this check,
			// such folders would not be allowed to be moved within a panel.
			if (destination_panel == active_panel)
			{
				is_movable = true;
			}
			else
			{
				LLFolderView* active_folder_view = NULL;

				if (is_movable)
				{
					active_folder_view = active_panel->getRootFolder();
					is_movable = active_folder_view != NULL;
				}

				if (is_movable && use_filter)
				{
					// Check whether the folder being dragged from active inventory panel
					// passes the filter of the destination panel.
					is_movable = check_category(model, cat_id, active_panel, filter);
				}
			}
		}
		// 
		//--------------------------------------------------------------------------------

		accept = is_movable;

		if (accept && drop)
		{
            // Dropping in or out of marketplace needs (sometimes) confirmation
            if (user_confirm && (move_is_from_marketplacelistings || move_is_into_marketplacelistings))
            {
                if (move_is_from_marketplacelistings && (LLMarketplaceData::instance().isInActiveFolder(cat_id) ||
                                                         LLMarketplaceData::instance().isListedAndActive(cat_id)))
                {
                    if (LLMarketplaceData::instance().isListed(cat_id) || LLMarketplaceData::instance().isVersionFolder(cat_id))
                    {
                        // Move the active version folder or listing folder itself outside marketplace listings will unlist the listing so ask that question specifically
                        LLNotificationsUtil::add("ConfirmMerchantUnlist", LLSD(), LLSD(), boost::bind(&LLFolderBridge::callback_dropCategoryIntoFolder, this, _1, _2, inv_cat));
                    }
                    else
                    {
                        // Any other case will simply modify but not unlist an active listed listing
                        LLNotificationsUtil::add("ConfirmMerchantActiveChange", LLSD(), LLSD(), boost::bind(&LLFolderBridge::callback_dropCategoryIntoFolder, this, _1, _2, inv_cat));
                    }
                    return true;
                }
                if (move_is_from_marketplacelistings && LLMarketplaceData::instance().isVersionFolder(cat_id))
                {
                    // Moving the version folder from its location will deactivate it. Ask confirmation.
                    LLNotificationsUtil::add("ConfirmMerchantClearVersion", LLSD(), LLSD(), boost::bind(&LLFolderBridge::callback_dropCategoryIntoFolder, this, _1, _2, inv_cat));
                    return true;
                }
                if (move_is_into_marketplacelistings && LLMarketplaceData::instance().isInActiveFolder(mUUID))
                {
                    // Moving something in an active listed listing will modify it. Ask confirmation.
                    LLNotificationsUtil::add("ConfirmMerchantActiveChange", LLSD(), LLSD(), boost::bind(&LLFolderBridge::callback_dropCategoryIntoFolder, this, _1, _2, inv_cat));
                    return true;
                }
                if (move_is_from_marketplacelistings && LLMarketplaceData::instance().isListed(cat_id))
                {
                    // Moving a whole listing folder will result in archival of SLM data. Ask confirmation.
                    LLNotificationsUtil::add("ConfirmListingCutOrDelete", LLSD(), LLSD(), boost::bind(&LLFolderBridge::callback_dropCategoryIntoFolder, this, _1, _2, inv_cat));
                    return true;
                }
                if (move_is_into_marketplacelistings && !move_is_from_marketplacelistings)
                {
                    LLNotificationsUtil::add("ConfirmMerchantMoveInventory", LLSD(), LLSD(), boost::bind(&LLFolderBridge::callback_dropCategoryIntoFolder, this, _1, _2, inv_cat));
                    return true;
                }
            }
			// Look for any gestures and deactivate them
			if (move_is_into_trash)
			{
				for (S32 i=0; i < descendent_items.size(); i++)
				{
					LLInventoryItem* item = descendent_items[i];
					if (item->getType() == LLAssetType::AT_GESTURE
						&& LLGestureMgr::instance().isGestureActive(item->getUUID()))
					{
						LLGestureMgr::instance().deactivateGesture(item->getUUID());
					}
				}
			}

			// if target is current outfit folder we use link
			if (move_is_into_current_outfit &&
				(inv_cat->getPreferredType() == LLFolderType::FT_NONE ||
				inv_cat->getPreferredType() == LLFolderType::FT_OUTFIT))
			{
				// traverse category and add all contents to currently worn.
				BOOL append = true;
				LLAppearanceMgr::instance().wearInventoryCategory(inv_cat, false, append);
			}
			else if (move_is_into_outbox && !move_is_from_outbox)
			{
				copy_folder_to_outbox(inv_cat, mUUID, cat_id, LLToolDragAndDrop::getOperationId());
			}
			else if (move_is_into_marketplacelistings)
			{
				move_folder_to_marketplacelistings(inv_cat, mUUID);
			}
			else
			{
				if (model->isObjectDescendentOf(cat_id, model->findCategoryUUIDForType(LLFolderType::FT_INBOX, false)))
				{
					set_dad_inbox_object(cat_id);
				}

				// Reparent the folder and restamp children if it's moving
				// into trash.
				LLInvFVBridge::changeCategoryParent(
					model,
					(LLViewerInventoryCategory*)inv_cat,
					mUUID,
					move_is_into_trash);
			}
            if (move_is_from_marketplacelistings)
            {
                // If we are moving a folder at the listing folder level (i.e. its parent is the marketplace listings folder)
                if (from_folder_uuid == marketplacelistings_id)
                {
                    // Clear the folder from the marketplace in case it is a listing folder
                    if (LLMarketplaceData::instance().isListed(cat_id))
                    {
                        LLMarketplaceData::instance().clearListing(cat_id);
                    }
                }
                else
                {
                    // If we move from within an active (listed) listing, checks that it's still valid, if not, unlist
                    LLUUID version_folder_id = LLMarketplaceData::instance().getActiveFolder(from_folder_uuid);
                    if (version_folder_id.notNull())
                    {
                        LLViewerInventoryCategory* cat = gInventory.getCategory(version_folder_id);
                        if (!validate_marketplacelistings(cat,NULL))
                        {
                            LLMarketplaceData::instance().activateListing(version_folder_id,false);
                        }
                    }
                    // In all cases, update the listing we moved from so suffix are updated
                    update_marketplace_category(from_folder_uuid);
                }
            }
		}
	}
	else if (LLToolDragAndDrop::SOURCE_WORLD == source)
	{
		if (move_is_into_outbox || move_is_into_marketplacelistings)
		{
			tooltip_msg = LLTrans::getString("TooltipOutboxNotInInventory");
			accept = FALSE;
		}
		else
		{
			accept = move_inv_category_world_to_agent(cat_id, mUUID, drop, NULL, NULL, filter);
		}
	}
	else if (LLToolDragAndDrop::SOURCE_LIBRARY == source)
	{
		if (move_is_into_outbox || move_is_into_marketplacelistings)
		{
			tooltip_msg = LLTrans::getString("TooltipOutboxNotInInventory");
			accept = FALSE;
		}
		else
		{
			// Accept folders that contain complete outfits.
			accept = move_is_into_current_outfit && LLAppearanceMgr::instance().getCanMakeFolderIntoOutfit(cat_id);
		}		

		if (accept && drop)
		{
			LLAppearanceMgr::instance().wearInventoryCategory(inv_cat, true, false);
		}
	}

	return accept;
}

void warn_move_inventory(LLViewerObject* object, LLMoveInv* move_inv)
{
	const char* dialog = NULL;
	if (object->flagScripted())
	{
		dialog = "MoveInventoryFromScriptedObject";
	}
	else
	{
		dialog = "MoveInventoryFromObject";
	}
	LLNotificationsUtil::add(dialog, LLSD(), LLSD(), boost::bind(move_task_inventory_callback, _1, _2, move_inv));
}

// Move/copy all inventory items from the Contents folder of an in-world
// object to the agent's inventory, inside a given category.
BOOL move_inv_category_world_to_agent(const LLUUID& object_id,
									  const LLUUID& category_id,
									  BOOL drop,
									  void (*callback)(S32, void*),
									  void* user_data,
									  LLInventoryFilter* filter)
{
	// Make sure the object exists. If we allowed dragging from
	// anonymous objects, it would be possible to bypass
	// permissions.
	// content category has same ID as object itself
	LLViewerObject* object = gObjectList.findObject(object_id);
	if(!object)
	{
		LL_INFOS() << "Object not found for drop." << LL_ENDL;
		return FALSE;
	}

	// this folder is coming from an object, as there is only one folder in an object, the root,
	// we need to collect the entire contents and handle them as a group
	LLInventoryObject::object_list_t inventory_objects;
	object->getInventoryContents(inventory_objects);

	if (inventory_objects.empty())
	{
		LL_INFOS() << "Object contents not found for drop." << LL_ENDL;
		return FALSE;
	}

	BOOL accept = FALSE;
	BOOL is_move = FALSE;
	BOOL use_filter = FALSE;
	if (filter)
	{
		U64 filter_types = filter->getFilterTypes();
		use_filter = filter_types && (filter_types&LLInventoryFilter::FILTERTYPE_DATE || (filter_types&LLInventoryFilter::FILTERTYPE_OBJECT)==0);
	}

	// coming from a task. Need to figure out if the person can
	// move/copy this item.
	LLInventoryObject::object_list_t::iterator it = inventory_objects.begin();
	LLInventoryObject::object_list_t::iterator end = inventory_objects.end();
	for ( ; it != end; ++it)
	{
		LLInventoryItem* item = dynamic_cast<LLInventoryItem*>(it->get());
		if (!item)
		{
			LL_WARNS() << "Invalid inventory item for drop" << LL_ENDL;
			continue;
		}

		// coming from a task. Need to figure out if the person can
		// move/copy this item.
		LLPermissions perm(item->getPermissions());
		if((perm.allowCopyBy(gAgent.getID(), gAgent.getGroupID())
			&& perm.allowTransferTo(gAgent.getID())))
//			|| gAgent.isGodlike())
		{
			accept = TRUE;
		}
		else if(object->permYouOwner())
		{
			// If the object cannot be copied, but the object the
			// inventory is owned by the agent, then the item can be
			// moved from the task to agent inventory.
			is_move = TRUE;
			accept = TRUE;
		}

		if (accept && use_filter)
		{
			accept = filter->check(item);
		}

		if (!accept)
		{
			break;
		}
	}

	if(drop && accept)
	{
		it = inventory_objects.begin();
		LLMoveInv* move_inv = new LLMoveInv;
		move_inv->mObjectID = object_id;
		move_inv->mCategoryID = category_id;
		move_inv->mCallback = callback;
		move_inv->mUserData = user_data;

		for ( ; it != end; ++it)
		{
			two_uuids_t two(category_id, (*it)->getUUID());
			move_inv->mMoveList.push_back(two);
		}

		if(is_move)
		{
			// Callback called from within here.
			warn_move_inventory(object, move_inv);
		}
		else
		{
			LLNotification::Params params("MoveInventoryFromObject");
			params.functor.function(boost::bind(move_task_inventory_callback, _1, _2, move_inv));
			LLNotifications::instance().forceResponse(params, 0);
		}
	}
	return accept;
}

void LLRightClickInventoryFetchDescendentsObserver::execute(bool clear_observer)
{
	// Bail out immediately if no descendents
	if( mComplete.empty() )
	{
		LL_WARNS() << "LLRightClickInventoryFetchDescendentsObserver::done with empty mCompleteFolders" << LL_ENDL;
		if (clear_observer)
		{
		gInventory.removeObserver(this);
		delete this;
		}
		return;
	}

	// Copy the list of complete fetched folders while "this" is still valid
	uuid_vec_t completed_folder = mComplete;
	
	// Clean up, and remove this as an observer now since recursive calls
	// could notify observers and throw us into an infinite loop.
	if (clear_observer)
	{
		gInventory.removeObserver(this);
		delete this;
	}

	for (uuid_vec_t::iterator current_folder = completed_folder.begin(); current_folder != completed_folder.end(); ++current_folder)
	{
		// Get the information on the fetched folder items and subfolders and fetch those 
		LLInventoryModel::cat_array_t* cat_array;
		LLInventoryModel::item_array_t* item_array;
		gInventory.getDirectDescendentsOf(*current_folder, cat_array, item_array);

		S32 item_count(0);
		if( item_array )
		{			
			item_count = item_array->size();
		}
		
		S32 cat_count(0);
		if( cat_array )
		{			
			cat_count = cat_array->size();
		}

		// Move to next if current folder empty
		if ((item_count == 0) && (cat_count == 0))
		{
			continue;
		}

		uuid_vec_t ids;
		LLRightClickInventoryFetchObserver* outfit = NULL;
		LLRightClickInventoryFetchDescendentsObserver* categories = NULL;

		// Fetch the items
		if (item_count)
		{
			for (S32 i = 0; i < item_count; ++i)
			{
				ids.push_back(item_array->at(i)->getUUID());
			}
			outfit = new LLRightClickInventoryFetchObserver(ids);
		}
		// Fetch the subfolders
		if (cat_count)
		{
			for (S32 i = 0; i < cat_count; ++i)
			{
				ids.push_back(cat_array->at(i)->getUUID());
			}
			categories = new LLRightClickInventoryFetchDescendentsObserver(ids);
		}

		// Perform the item fetch
		if (outfit)
		{
	outfit->startFetch();
			outfit->execute();				// Not interested in waiting and this will be right 99% of the time.
			delete outfit;
//Uncomment the following code for laggy Inventory UI.
			/*
			 if (outfit->isFinished())
	{
	// everything is already here - call done.
				outfit->execute();
				delete outfit;
	}
	else
	{
				// it's all on its way - add an observer, and the inventory
	// will call done for us when everything is here.
	gInventory.addObserver(outfit);
			}
			*/
		}
		// Perform the subfolders fetch : this is where we truly recurse down the folder hierarchy
		if (categories)
		{
			categories->startFetch();
			if (categories->isFinished())
			{
				// everything is already here - call done.
				categories->execute();
				delete categories;
			}
			else
			{
				// it's all on its way - add an observer, and the inventory
				// will call done for us when everything is here.
				gInventory.addObserver(categories);
			}
		}
	}
}


//~~~~~~~~~~~~~~~~~~~~~~~~~~~~~~~~~~~~~~~~~~~~~~~~~~~~~~~~~~~~~~~~
// Class LLInventoryWearObserver
//
// Observer for "copy and wear" operation to support knowing
// when the all of the contents have been added to inventory.
//~~~~~~~~~~~~~~~~~~~~~~~~~~~~~~~~~~~~~~~~~~~~~~~~~~~~~~~~~~~~~~~~
class LLInventoryCopyAndWearObserver : public LLInventoryObserver
{
public:
	LLInventoryCopyAndWearObserver(const LLUUID& cat_id, int count, bool folder_added=false, bool replace=false) :
		mCatID(cat_id), mContentsCount(count), mFolderAdded(folder_added), mReplace(replace){}
	virtual ~LLInventoryCopyAndWearObserver() {}
	virtual void changed(U32 mask);

protected:
	LLUUID mCatID;
	int    mContentsCount;
	bool   mFolderAdded;
	bool   mReplace;
};



void LLInventoryCopyAndWearObserver::changed(U32 mask)
{
	if((mask & (LLInventoryObserver::ADD)) != 0)
	{
		if (!mFolderAdded)
		{
			const std::set<LLUUID>& changed_items = gInventory.getChangedIDs();

			std::set<LLUUID>::const_iterator id_it = changed_items.begin();
			std::set<LLUUID>::const_iterator id_end = changed_items.end();
			for (;id_it != id_end; ++id_it)
			{
				if ((*id_it) == mCatID)
				{
					mFolderAdded = TRUE;
					break;
				}
			}
		}

		if (mFolderAdded)
		{
			LLViewerInventoryCategory* category = gInventory.getCategory(mCatID);
			if (NULL == category)
			{
				LL_WARNS() << "gInventory.getCategory(" << mCatID
						<< ") was NULL" << LL_ENDL;
			}
			else
			{
				if (category->getDescendentCount() ==
				    mContentsCount)
				{
					gInventory.removeObserver(this);
					LLAppearanceMgr::instance().wearInventoryCategory(category, FALSE, !mReplace);
					delete this;
				}
			}
		}

	}
}



void LLFolderBridge::performAction(LLInventoryModel* model, std::string action)
{
	if ("open" == action)
	{
		LLFolderViewFolder *f = dynamic_cast<LLFolderViewFolder   *>(mInventoryPanel.get()->getItemByID(mUUID));
		if (f)
		{
			f->toggleOpen();
		}
		
		return;
	}
	else if ("paste" == action)
	{
		pasteFromClipboard();
		return;
	}
	else if ("paste_link" == action)
	{
		pasteLinkFromClipboard();
		return;
	}
	else if ("properties" == action)
	{
		showProperties();
		return;
	}
	else if ("replaceoutfit" == action)
	{
		modifyOutfit(FALSE);
		return;
	}
	else if ("addtooutfit" == action)
	{
		modifyOutfit(TRUE);
		return;
	}
	else if ("cut" == action)
	{
		cutToClipboard();
		return;
	}
	else if ("copy" == action)
	{
		copyToClipboard();
		return;
	}
	else if ("removefromoutfit" == action)
	{
		LLInventoryModel* model = getInventoryModel();
		if(!model) return;
		LLViewerInventoryCategory* cat = getCategory();
		if(!cat) return;

		LLAppearanceMgr::instance().takeOffOutfit( cat->getLinkedUUID() );
		return;
	}
	else if ("purge" == action)
	{
		purgeItem(model, mUUID);
		return;
	}
	else if ("restore" == action)
	{
		restoreItem();
		return;
	}
	else if ("marketplace_list" == action)
	{
        if (depth_nesting_in_marketplace(mUUID) == 1)
        {
            LLUUID version_folder_id = LLMarketplaceData::instance().getVersionFolder(mUUID);
            LLViewerInventoryCategory* cat = gInventory.getCategory(version_folder_id);
            mMessage = "";
            if (!validate_marketplacelistings(cat,boost::bind(&LLFolderBridge::gatherMessage, this, _1, _2, _3)))
            {
                LLSD subs;
                subs["[ERROR_CODE]"] = mMessage;
                LLNotificationsUtil::add("MerchantListingFailed", subs);
            }
            else
            {
                LLMarketplaceData::instance().activateListing(mUUID,true);
            }
        }
		return;
	}
	else if ("marketplace_activate" == action)
	{
        if (depth_nesting_in_marketplace(mUUID) == 2)
        {
			LLInventoryCategory* category = gInventory.getCategory(mUUID);
            mMessage = "";
            if (!validate_marketplacelistings(category,boost::bind(&LLFolderBridge::gatherMessage, this, _1, _2, _3),false,2))
            {
                LLSD subs;
                subs["[ERROR_CODE]"] = mMessage;
                LLNotificationsUtil::add("MerchantFolderActivationFailed", subs);
            }
            else
            {
                LLMarketplaceData::instance().setVersionFolder(category->getParentUUID(), mUUID);
            }
        }
		return;
	}
	else if ("marketplace_unlist" == action)
	{
        if (depth_nesting_in_marketplace(mUUID) == 1)
        {
            LLMarketplaceData::instance().activateListing(mUUID,false,1);
        }
		return;
	}
	else if ("marketplace_deactivate" == action)
	{
        if (depth_nesting_in_marketplace(mUUID) == 2)
        {
			LLInventoryCategory* category = gInventory.getCategory(mUUID);
            LLMarketplaceData::instance().setVersionFolder(category->getParentUUID(), LLUUID::null, 1);
        }
		return;
	}
	else if ("marketplace_create_listing" == action)
	{
        LLViewerInventoryCategory* cat = gInventory.getCategory(mUUID);
        mMessage = "";
        bool validates = validate_marketplacelistings(cat,boost::bind(&LLFolderBridge::gatherMessage, this, _1, _2, _3),false);
        if (!validates)
        {
            mMessage = "";
            validates = validate_marketplacelistings(cat,boost::bind(&LLFolderBridge::gatherMessage, this, _1, _2, _3),true);
            if (validates)
            {
                LLNotificationsUtil::add("MerchantForceValidateListing");
            }
        }
        
        if (!validates)
        {
            LLSD subs;
            subs["[ERROR_CODE]"] = mMessage;
            LLNotificationsUtil::add("MerchantListingFailed", subs);
        }
        else
        {
            LLMarketplaceData::instance().createListing(mUUID);
        }
		return;
	}
    else if ("marketplace_disassociate_listing" == action)
    {
        LLMarketplaceData::instance().clearListing(mUUID);
		return;
    }
    else if ("marketplace_get_listing" == action)
    {
        // This is used only to exercise the SLM API but won't be shown to end users
        LLMarketplaceData::instance().getListing(mUUID);
		return;
    }
	else if ("marketplace_associate_listing" == action)
	{
        LLFloaterAssociateListing::show(mUUID);
		return;
	}
	else if ("marketplace_check_listing" == action)
	{
        LLSD data(mUUID);
        LLFloaterReg::showInstance("marketplace_validation", data);
		return;
	}
	else if ("marketplace_edit_listing" == action)
	{
        std::string url = LLMarketplaceData::instance().getListingURL(mUUID);
        if (!url.empty())
        {
            LLUrlAction::openURL(url);
        }
		return;
	}
#ifndef LL_RELEASE_FOR_DOWNLOAD
	else if ("delete_system_folder" == action)
	{
		removeSystemFolder();
	}
#endif
	else if (isMarketplaceCopyAction(action))
	{
		LL_INFOS() << "Copy folder to marketplace action!" << LL_ENDL;

		LLInventoryCategory * cat = gInventory.getCategory(mUUID);
		if (!cat) return;

		const LLUUID outbox_id = getInventoryModel()->findCategoryUUIDForType(LLFolderType::FT_OUTBOX, false);
		copy_folder_to_outbox(cat, outbox_id, cat->getUUID(), LLToolDragAndDrop::getOperationId());
	}
	else if (("move_to_marketplace_listings" == action) || ("copy_to_marketplace_listings" == action) || ("copy_or_move_to_marketplace_listings" == action))
	{
		LLInventoryCategory * cat = gInventory.getCategory(mUUID);
		if (!cat) return;
        const LLUUID &marketplacelistings_id = model->findCategoryUUIDForType(LLFolderType::FT_MARKETPLACE_LISTINGS, false);
        move_folder_to_marketplacelistings(cat, marketplacelistings_id, ("move_to_marketplace_listings" != action), (("copy_or_move_to_marketplace_listings" == action)));
    }
}

void LLFolderBridge::gatherMessage(std::string& message, S32 depth, LLError::ELevel log_level)
{
    if (log_level >= LLError::LEVEL_ERROR)
    {
        if (!mMessage.empty())
        {
            // Currently, we do not gather all messages as it creates very long alerts
            // Users can get to the whole list of errors on a listing using the "Check for Errors" audit button or "Check listing" right click menu
            //mMessage += "\n";
            return;
        }
        // Take the leading spaces out...
        std::string::size_type start = message.find_first_not_of(" ");
        // Append the message
        mMessage += message.substr(start, message.length() - start);
    }
}

void LLFolderBridge::openItem()
{
	LL_DEBUGS() << "LLFolderBridge::openItem()" << LL_ENDL;
	LLInventoryModel* model = getInventoryModel();
	if(!model) return;
	if(mUUID.isNull()) return;
	bool fetching_inventory = model->fetchDescendentsOf(mUUID);
	// Only change folder type if we have the folder contents.
	if (!fetching_inventory)
	{
		// Disabling this for now, it's causing crash when new items are added to folders
		// since folder type may change before new item item has finished processing.
		// determineFolderType();
	}
}

void LLFolderBridge::closeItem()
{
	determineFolderType();
}

void LLFolderBridge::determineFolderType()
{
	if (isUpToDate())
	{
		LLInventoryModel* model = getInventoryModel();
		LLViewerInventoryCategory* category = model->getCategory(mUUID);
		if (category)
		{
			category->determineFolderType();
		}
	}
}

BOOL LLFolderBridge::isItemRenameable() const
{
	return get_is_category_renameable(getInventoryModel(), mUUID);
}

void LLFolderBridge::restoreItem()
{
	LLViewerInventoryCategory* cat;
	cat = (LLViewerInventoryCategory*)getCategory();
	if(cat)
	{
		LLInventoryModel* model = getInventoryModel();
		const LLUUID new_parent = model->findCategoryUUIDForType(LLFolderType::assetTypeToFolderType(cat->getType()));
		// do not restamp children on restore
		LLInvFVBridge::changeCategoryParent(model, cat, new_parent, FALSE);
	}
}

LLFolderType::EType LLFolderBridge::getPreferredType() const
{
	LLFolderType::EType preferred_type = LLFolderType::FT_NONE;
	LLViewerInventoryCategory* cat = getCategory();
	if(cat)
	{
		preferred_type = cat->getPreferredType();
	}

	return preferred_type;
}

// Icons for folders are based on the preferred type
LLUIImagePtr LLFolderBridge::getIcon() const
{
	return getFolderIcon(FALSE);
}

LLUIImagePtr LLFolderBridge::getIconOpen() const
{
	return getFolderIcon(TRUE);
}

LLUIImagePtr LLFolderBridge::getFolderIcon(BOOL is_open) const
{
	LLFolderType::EType preferred_type = getPreferredType();
	return LLUI::getUIImage(LLViewerFolderType::lookupIconName(preferred_type, is_open));
}

// static : use by LLLinkFolderBridge to get the closed type icons
LLUIImagePtr LLFolderBridge::getIcon(LLFolderType::EType preferred_type)
{
	return LLUI::getUIImage(LLViewerFolderType::lookupIconName(preferred_type, FALSE));
}

LLUIImagePtr LLFolderBridge::getIconOverlay() const
{
	if (getInventoryObject() && getInventoryObject()->getIsLinkType())
	{
		return LLUI::getUIImage("Inv_Link");
	}
	return NULL;
}

BOOL LLFolderBridge::renameItem(const std::string& new_name)
{

	LLScrollOnRenameObserver *observer = new LLScrollOnRenameObserver(mUUID, mRoot);
	gInventory.addObserver(observer);

	rename_category(getInventoryModel(), mUUID, new_name);

	// return FALSE because we either notified observers (& therefore
	// rebuilt) or we didn't update.
	return FALSE;
}

BOOL LLFolderBridge::removeItem()
{
	if(!isItemRemovable())
	{
		return FALSE;
	}
	const LLViewerInventoryCategory *cat = getCategory();
	
	LLSD payload;
	LLSD args;
	args["FOLDERNAME"] = cat->getName();

	LLNotification::Params params("ConfirmDeleteProtectedCategory");
	params.payload(payload).substitutions(args).functor.function(boost::bind(&LLFolderBridge::removeItemResponse, this, _1, _2));
	LLNotifications::instance().forceResponse(params, 0);
	return TRUE;
}


BOOL LLFolderBridge::removeSystemFolder()
{
	const LLViewerInventoryCategory *cat = getCategory();
	if (!LLFolderType::lookupIsProtectedType(cat->getPreferredType()))
	{
		return FALSE;
	}

	LLSD payload;
	LLSD args;
	args["FOLDERNAME"] = cat->getName();

	LLNotification::Params params("ConfirmDeleteProtectedCategory");
	params.payload(payload).substitutions(args).functor.function(boost::bind(&LLFolderBridge::removeItemResponse, this, _1, _2));
	{
		LLNotifications::instance().add(params);
	}
	return TRUE;
}

bool LLFolderBridge::removeItemResponse(const LLSD& notification, const LLSD& response)
{
	S32 option = LLNotification::getSelectedOption(notification, response);

	// if they choose delete, do it.  Otherwise, don't do anything
	if(option == 0) 
	{
		// move it to the trash
		LLPreview::hide(mUUID);
		getInventoryModel()->removeCategory(mUUID);
		return TRUE;
	}
	return FALSE;
}

//Recursively update the folder's creation date
void LLFolderBridge::updateHierarchyCreationDate(time_t date)
{
    if(getCreationDate() < date)
    {
        setCreationDate(date);
        if(mParent)
        {
            static_cast<LLFolderBridge *>(mParent)->updateHierarchyCreationDate(date);
        }
    }
}

void LLFolderBridge::pasteFromClipboard()
{
	LLInventoryModel* model = getInventoryModel();
	if (model && isClipboardPasteable())
	{
        const LLUUID &marketplacelistings_id = model->findCategoryUUIDForType(LLFolderType::FT_MARKETPLACE_LISTINGS, false);
        const BOOL paste_into_marketplacelistings = model->isObjectDescendentOf(mUUID, marketplacelistings_id);
        
        if (paste_into_marketplacelistings && !LLMarketplaceData::instance().isListed(mUUID) && LLMarketplaceData::instance().isInActiveFolder(mUUID))
        {
            // Prompt the user if pasting in a marketplace active version listing (note that pasting right under the listing folder root doesn't need a prompt)
            LLNotificationsUtil::add("ConfirmMerchantActiveChange", LLSD(), LLSD(), boost::bind(&LLFolderBridge::callback_pasteFromClipboard, this, _1, _2));
        }
        else
        {
            // Otherwise just do the paste
            perform_pasteFromClipboard();
        }
	}
}

// Callback for pasteFromClipboard if DAMA required...
void LLFolderBridge::callback_pasteFromClipboard(const LLSD& notification, const LLSD& response)
{
    S32 option = LLNotificationsUtil::getSelectedOption(notification, response);
    if (option == 0) // YES
    {
        perform_pasteFromClipboard();
    }
}

void LLFolderBridge::perform_pasteFromClipboard()
{
	LLInventoryModel* model = getInventoryModel();
	if (model && isClipboardPasteable())
	{
        const LLUUID &current_outfit_id = model->findCategoryUUIDForType(LLFolderType::FT_CURRENT_OUTFIT, false);
		const LLUUID &outbox_id = model->findCategoryUUIDForType(LLFolderType::FT_OUTBOX, false);
        const LLUUID &marketplacelistings_id = model->findCategoryUUIDForType(LLFolderType::FT_MARKETPLACE_LISTINGS, false);
		const LLUUID &favorites_id = model->findCategoryUUIDForType(LLFolderType::FT_FAVORITE, false);
		const LLUUID &my_outifts_id = model->findCategoryUUIDForType(LLFolderType::FT_MY_OUTFITS, false);

		const BOOL move_is_into_current_outfit = (mUUID == current_outfit_id);
		const BOOL move_is_into_my_outfits = (mUUID == my_outifts_id) || model->isObjectDescendentOf(mUUID, my_outifts_id);
		const BOOL move_is_into_outfit = move_is_into_my_outfits || (getCategory() && getCategory()->getPreferredType()==LLFolderType::FT_OUTFIT);
		const BOOL move_is_into_outbox = model->isObjectDescendentOf(mUUID, outbox_id);
        const BOOL move_is_into_marketplacelistings = model->isObjectDescendentOf(mUUID, marketplacelistings_id);
		const BOOL move_is_into_favorites = (mUUID == favorites_id);

		std::vector<LLUUID> objects;
		LLClipboard::instance().pasteFromClipboard(objects);
        
        LLViewerInventoryCategory * dest_folder = getCategory();
		if (move_is_into_outbox || move_is_into_marketplacelistings)
		{
            std::string error_msg;
            const LLViewerInventoryCategory * master_folder = (move_is_into_outbox ? model->getFirstDescendantOf(outbox_id, mUUID) : model->getFirstDescendantOf(marketplacelistings_id, mUUID));
            int index = 0;
            for (std::vector<LLUUID>::const_iterator iter = objects.begin(); iter != objects.end(); ++iter)
            {
                const LLUUID& item_id = (*iter);
                LLInventoryItem *item = model->getItem(item_id);
                LLInventoryCategory *cat = model->getCategory(item_id);
                
                if (item && !can_move_item_to_marketplace(master_folder, dest_folder, item, error_msg, objects.size() - index, true))
                {
                    break;
                }
                if (cat && !can_move_folder_to_marketplace(master_folder, dest_folder, cat, error_msg, objects.size() - index, true, true))
                {
                    break;
                }
                ++index;
			}
            if (!error_msg.empty())
            {
                LLSD subs;
                subs["[ERROR_CODE]"] = error_msg;
                LLNotificationsUtil::add("MerchantPasteFailed", subs);
                return;
            }
		}
        else
        {
            // Check that all items can be moved into that folder : for the moment, only stock folder mismatch is checked
            for (std::vector<LLUUID>::const_iterator iter = objects.begin(); iter != objects.end(); ++iter)
            {
                const LLUUID& item_id = (*iter);
                LLInventoryItem *item = model->getItem(item_id);
                LLInventoryCategory *cat = model->getCategory(item_id);

                if ((item && !dest_folder->acceptItem(item)) || (cat && (dest_folder->getPreferredType() == LLFolderType::FT_MARKETPLACE_STOCK)))
                {
                    std::string error_msg = LLTrans::getString("TooltipOutboxMixedStock");
                    LLSD subs;
                    subs["[ERROR_CODE]"] = error_msg;
                    LLNotificationsUtil::add("StockPasteFailed", subs);
                    return;
                }
            }
        }
        
		const LLUUID parent_id(mUUID);
        
		for (std::vector<LLUUID>::const_iterator iter = objects.begin();
			 iter != objects.end();
			 ++iter)
		{
			const LLUUID& item_id = (*iter);
            
			LLInventoryItem *item = model->getItem(item_id);
			LLInventoryObject *obj = model->getObject(item_id);
			if (obj)
			{
				if (move_is_into_current_outfit || move_is_into_outfit)
				{
					if (item && can_move_to_outfit(item, move_is_into_current_outfit))
					{
						dropToOutfit(item, move_is_into_current_outfit);
					}
				}
				else if (move_is_into_favorites)
				{
					if (item && can_move_to_landmarks(item))
					{
						dropToFavorites(item);
					}
				}
				else if (LLClipboard::instance().isCutMode())
				{
					// Do a move to "paste" a "cut"
					// move_inventory_item() is not enough, as we have to update inventory locally too
					if (LLAssetType::AT_CATEGORY == obj->getType())
					{
						LLViewerInventoryCategory* vicat = (LLViewerInventoryCategory *) model->getCategory(item_id);
						llassert(vicat);
						if (vicat)
						{
                            // Clear the cut folder from the marketplace if it is a listing folder
                            if (LLMarketplaceData::instance().isListed(item_id))
                            {
                                LLMarketplaceData::instance().clearListing(item_id);
                            }
                            if (move_is_into_marketplacelistings)
                            {
                                move_folder_to_marketplacelistings(vicat, parent_id);
                            }
                            else
                            {
                                //changeCategoryParent() implicity calls dirtyFilter
                                changeCategoryParent(model, vicat, parent_id, FALSE);
                            }
						}
					}
					else
                    {
                        LLViewerInventoryItem* viitem = dynamic_cast<LLViewerInventoryItem*>(item);
                        llassert(viitem);
                        if (viitem)
                        {
                            if (move_is_into_marketplacelistings)
                            {
                                if (!move_item_to_marketplacelistings(viitem, parent_id))
                                {
                                    // Stop pasting into the marketplace as soon as we get an error
                                    break;
                                }
                            }
                            else
                            {
                                //changeItemParent() implicity calls dirtyFilter
                                changeItemParent(model, viitem, parent_id, FALSE);
                            }
                        }
                    }
				}
				else
				{
					// Do a "copy" to "paste" a regular copy clipboard
					if (LLAssetType::AT_CATEGORY == obj->getType())
					{
						LLViewerInventoryCategory* vicat = (LLViewerInventoryCategory *) model->getCategory(item_id);
						llassert(vicat);
						if (vicat)
						{
                            if (move_is_into_marketplacelistings)
                            {
                                move_folder_to_marketplacelistings(vicat, parent_id, true);
                            }
                            else
                            {
                                copy_inventory_category(model, vicat, parent_id);
                            }
						}
					}
                    else
                    {
                        LLViewerInventoryItem* viitem = dynamic_cast<LLViewerInventoryItem*>(item);
                        llassert(viitem);
                        if (viitem)
                        {
                            if (move_is_into_marketplacelistings)
                            {
                                if (!move_item_to_marketplacelistings(viitem, parent_id, true))
                                {
                                    // Stop pasting into the marketplace as soon as we get an error
                                    break;
                                }
                            }
                            else
                            {
                                copy_inventory_item(
                                                    gAgent.getID(),
                                                    item->getPermissions().getOwner(),
                                                    item->getUUID(),
                                                    parent_id,
                                                    std::string(),
                                                    LLPointer<LLInventoryCallback>(NULL));
                            }
                        }
                    }
                }
            }
        }
		// Change mode to paste for next paste
		LLClipboard::instance().setCutMode(false);
	}
}

void LLFolderBridge::pasteLinkFromClipboard()
{
	LLInventoryModel* model = getInventoryModel();
	if(model)
	{
		const LLUUID &current_outfit_id = model->findCategoryUUIDForType(LLFolderType::FT_CURRENT_OUTFIT, false);
		const LLUUID &outbox_id = model->findCategoryUUIDForType(LLFolderType::FT_OUTBOX, false);
        const LLUUID &marketplacelistings_id = model->findCategoryUUIDForType(LLFolderType::FT_MARKETPLACE_LISTINGS, false);
		const LLUUID &my_outifts_id = model->findCategoryUUIDForType(LLFolderType::FT_MY_OUTFITS, false);

		const BOOL move_is_into_current_outfit = (mUUID == current_outfit_id);
		const BOOL move_is_into_my_outfits = (mUUID == my_outifts_id) || model->isObjectDescendentOf(mUUID, my_outifts_id);
		const BOOL move_is_into_outfit = move_is_into_my_outfits || (getCategory() && getCategory()->getPreferredType()==LLFolderType::FT_OUTFIT);
		const BOOL move_is_into_outbox = model->isObjectDescendentOf(mUUID, outbox_id);
        const BOOL move_is_into_marketplacelistings = model->isObjectDescendentOf(mUUID, marketplacelistings_id);

		if (move_is_into_outbox || move_is_into_marketplacelistings)
		{
			// Notify user of failure somehow -- play error sound?  modal dialog?
			return;
		}

		const LLUUID parent_id(mUUID);

		std::vector<LLUUID> objects;
		LLClipboard::instance().pasteFromClipboard(objects);
		for (std::vector<LLUUID>::const_iterator iter = objects.begin();
			 iter != objects.end();
			 ++iter)
		{
			const LLUUID &object_id = (*iter);
			if (move_is_into_current_outfit || move_is_into_outfit)
			{
				LLInventoryItem *item = model->getItem(object_id);
				if (item && can_move_to_outfit(item, move_is_into_current_outfit))
				{
					dropToOutfit(item, move_is_into_current_outfit);
				}
			}
			else if (LLConstPointer<LLInventoryObject> obj = model->getObject(object_id))
			{
				link_inventory_object(parent_id, obj, LLPointer<LLInventoryCallback>(NULL));
			}
		}
		// Change mode to paste for next paste
		LLClipboard::instance().setCutMode(false);
	}
}

void LLFolderBridge::staticFolderOptionsMenu()
{
	LLFolderBridge* selfp = sSelf.get();

	if (selfp && selfp->mRoot)
	{
		selfp->mRoot->updateMenu();
	}
}

BOOL LLFolderBridge::checkFolderForContentsOfType(LLInventoryModel* model, LLInventoryCollectFunctor& is_type)
{
	LLInventoryModel::cat_array_t cat_array;
	LLInventoryModel::item_array_t item_array;
	model->collectDescendentsIf(mUUID,
								cat_array,
								item_array,
								LLInventoryModel::EXCLUDE_TRASH,
								is_type);
	return ((item_array.size() > 0) ? TRUE : FALSE );
}

void LLFolderBridge::buildContextMenuOptions(U32 flags, menuentry_vec_t&   items, menuentry_vec_t& disabled_items)
{
	LLInventoryModel* model = getInventoryModel();
	llassert(model != NULL);

	const LLUUID &trash_id = model->findCategoryUUIDForType(LLFolderType::FT_TRASH);
	const LLUUID &lost_and_found_id = model->findCategoryUUIDForType(LLFolderType::FT_LOST_AND_FOUND);
	const LLUUID &favorites = model->findCategoryUUIDForType(LLFolderType::FT_FAVORITE);
	const LLUUID &marketplace_listings_id = model->findCategoryUUIDForType(LLFolderType::FT_MARKETPLACE_LISTINGS, false);

	if (lost_and_found_id == mUUID)
	{
		// This is the lost+found folder.
		items.push_back(std::string("Empty Lost And Found"));

		disabled_items.push_back(std::string("New Folder"));
		disabled_items.push_back(std::string("New Script"));
		disabled_items.push_back(std::string("New Note"));
		disabled_items.push_back(std::string("New Gesture"));
		disabled_items.push_back(std::string("New Clothes"));
		disabled_items.push_back(std::string("New Body Parts"));
	}
	if (favorites == mUUID)
	{
		disabled_items.push_back(std::string("New Folder"));
	}
    if (isMarketplaceListingsFolder())
    {
		addMarketplaceContextMenuOptions(flags, items, disabled_items);
        if (LLMarketplaceData::instance().isUpdating(mUUID))
        {
            disabled_items.push_back(std::string("New Folder"));
            disabled_items.push_back(std::string("Rename"));
            disabled_items.push_back(std::string("Cut"));
            disabled_items.push_back(std::string("Copy"));
            disabled_items.push_back(std::string("Paste"));
            disabled_items.push_back(std::string("Delete"));
        }
    }
    if (getPreferredType() == LLFolderType::FT_MARKETPLACE_STOCK)
    {
        disabled_items.push_back(std::string("New Folder"));
		disabled_items.push_back(std::string("New Script"));
		disabled_items.push_back(std::string("New Note"));
		disabled_items.push_back(std::string("New Gesture"));
		disabled_items.push_back(std::string("New Clothes"));
		disabled_items.push_back(std::string("New Body Parts"));
    }
    if (marketplace_listings_id == mUUID)
    {
		disabled_items.push_back(std::string("New Folder"));
        disabled_items.push_back(std::string("Rename"));
        disabled_items.push_back(std::string("Cut"));
        disabled_items.push_back(std::string("Delete"));
    }
	if(trash_id == mUUID)
	{
		// This is the trash.
		items.push_back(std::string("Empty Trash"));
	}
	else if(isItemInTrash())
	{
		// This is a folder in the trash.
		items.clear(); // clear any items that used to exist
		addTrashContextMenuOptions(items, disabled_items);
	}
	else if(isOutboxFolder())
	{
		addOutboxContextMenuOptions(flags, items, disabled_items);
	}
	else if(isAgentInventory()) // do not allow creating in library
	{
		LLViewerInventoryCategory *cat = getCategory();
		// BAP removed protected check to re-enable standard ops in untyped folders.
		// Not sure what the right thing is to do here.
		if (!isCOFFolder() && cat && (cat->getPreferredType() != LLFolderType::FT_OUTFIT))
		{
			if (!isInboxFolder() && !isOutboxFolder()) // don't allow creation in inbox or outbox
			{
				// Do not allow to create 2-level subfolder in the Calling Card/Friends folder. EXT-694.
				if (!LLFriendCardsManager::instance().isCategoryInFriendFolder(cat))
				{
					items.push_back(std::string("New Folder"));
				}
                if (!isMarketplaceListingsFolder())
                {
                    items.push_back(std::string("New Script"));
                    items.push_back(std::string("New Note"));
                    items.push_back(std::string("New Gesture"));
                    items.push_back(std::string("New Clothes"));
                    items.push_back(std::string("New Body Parts"));
                }
			}
			getClipboardEntries(false, items, disabled_items, flags);
		}
		else
		{
			// Want some but not all of the items from getClipboardEntries for outfits.
			if (cat && (cat->getPreferredType() == LLFolderType::FT_OUTFIT))
			{
				items.push_back(std::string("Rename"));

				addDeleteContextMenuOptions(items, disabled_items);
				// EXT-4030: disallow deletion of currently worn outfit
				const LLViewerInventoryItem *base_outfit_link = LLAppearanceMgr::instance().getBaseOutfitLink();
				if (base_outfit_link && (cat == base_outfit_link->getLinkedCategory()))
				{
					disabled_items.push_back(std::string("Delete"));
				}
			}
		}

		//Added by aura to force inventory pull on right-click to display folder options correctly. 07-17-06
		mCallingCards = mWearables = FALSE;

		LLIsType is_callingcard(LLAssetType::AT_CALLINGCARD);
		if (checkFolderForContentsOfType(model, is_callingcard))
		{
			mCallingCards=TRUE;
		}

		LLFindWearables is_wearable;
		LLIsType is_object( LLAssetType::AT_OBJECT );
		LLIsType is_gesture( LLAssetType::AT_GESTURE );

		if (checkFolderForContentsOfType(model, is_wearable) ||
            checkFolderForContentsOfType(model, is_object)   ||
            checkFolderForContentsOfType(model, is_gesture)    )
		{
			mWearables=TRUE;
		}
	}

	// Preemptively disable system folder removal if more than one item selected.
	if ((flags & FIRST_SELECTED_ITEM) == 0)
	{
		disabled_items.push_back(std::string("Delete System Folder"));
	}

	if (!isOutboxFolder() && !isMarketplaceListingsFolder())
	{
		items.push_back(std::string("Share"));
		if (!canShare())
		{
			disabled_items.push_back(std::string("Share"));
		}
	}
	// Add menu items that are dependent on the contents of the folder.
	LLViewerInventoryCategory* category = (LLViewerInventoryCategory *) model->getCategory(mUUID);
	if (category && (marketplace_listings_id != mUUID))
	{
		uuid_vec_t folders;
		folders.push_back(category->getUUID());

		sSelf = getHandle();
		LLRightClickInventoryFetchDescendentsObserver* fetch = new LLRightClickInventoryFetchDescendentsObserver(folders);
		fetch->startFetch();
		if (fetch->isFinished())
		{
			// Do not call execute() or done() here as if the folder is here, there's likely no point drilling down 
			// This saves lots of time as buildContextMenu() is called a lot
			delete fetch;
			buildContextMenuFolderOptions(flags, items, disabled_items);
		}
		else
		{
			// it's all on its way - add an observer, and the inventory will call done for us when everything is here.
			gInventory.addObserver(fetch);
        }
    }
}

void LLFolderBridge::buildContextMenuFolderOptions(U32 flags,   menuentry_vec_t& items, menuentry_vec_t& disabled_items)
{
	// Build folder specific options back up
	LLInventoryModel* model = getInventoryModel();
	if(!model) return;

	const LLInventoryCategory* category = model->getCategory(mUUID);
	if(!category) return;

	const LLUUID trash_id = model->findCategoryUUIDForType(LLFolderType::FT_TRASH);
	if (trash_id == mUUID) return;
	if (isItemInTrash()) return;
	if (!isAgentInventory()) return;
	if (isOutboxFolder()) return;
    
	if (!isItemRemovable())
	{
		disabled_items.push_back(std::string("Delete"));
	}
    if (isMarketplaceListingsFolder()) return;

	LLFolderType::EType type = category->getPreferredType();
	const bool is_system_folder = LLFolderType::lookupIsProtectedType(type);
	// BAP change once we're no longer treating regular categories as ensembles.
	const bool is_ensemble = (type == LLFolderType::FT_NONE ||
		LLFolderType::lookupIsEnsembleType(type));

	// Only enable calling-card related options for non-system folders.
	if (!is_system_folder)
	{
		LLIsType is_callingcard(LLAssetType::AT_CALLINGCARD);
		if (mCallingCards || checkFolderForContentsOfType(model, is_callingcard))
		{
			items.push_back(std::string("Calling Card Separator"));
			items.push_back(std::string("Conference Chat Folder"));
			items.push_back(std::string("IM All Contacts In Folder"));
		}
	}

#ifndef LL_RELEASE_FOR_DOWNLOAD
	if (LLFolderType::lookupIsProtectedType(type))
	{
		items.push_back(std::string("Delete System Folder"));
	}
#endif

	// wearables related functionality for folders.
	//is_wearable
	LLFindWearables is_wearable;
	LLIsType is_object( LLAssetType::AT_OBJECT );
	LLIsType is_gesture( LLAssetType::AT_GESTURE );

	if (mWearables ||
		checkFolderForContentsOfType(model, is_wearable)  ||
		checkFolderForContentsOfType(model, is_object) ||
		checkFolderForContentsOfType(model, is_gesture) )
	{
		items.push_back(std::string("Folder Wearables Separator"));

		// Only enable add/replace outfit for non-system folders.
		if (!is_system_folder)
		{
			// Adding an outfit onto another (versus replacing) doesn't make sense.
			if (type != LLFolderType::FT_OUTFIT)
			{
				items.push_back(std::string("Add To Outfit"));
			}

			items.push_back(std::string("Replace Outfit"));
		}
		if (is_ensemble)
		{
			items.push_back(std::string("Wear As Ensemble"));
		}
		items.push_back(std::string("Remove From Outfit"));
		if (!LLAppearanceMgr::getCanRemoveFromCOF(mUUID))
		{
			disabled_items.push_back(std::string("Remove From Outfit"));
		}
		if (!LLAppearanceMgr::instance().getCanReplaceCOF(mUUID))
		{
			disabled_items.push_back(std::string("Replace Outfit"));
		}
		if (!LLAppearanceMgr::instance().getCanAddToCOF(mUUID))
		{
			disabled_items.push_back(std::string("Add To Outfit"));
		}
		items.push_back(std::string("Outfit Separator"));
	}
}

// Flags unused
void LLFolderBridge::buildContextMenu(LLMenuGL& menu, U32 flags)
{
	sSelf.markDead();

	// fetch contents of this folder, as context menu can depend on contents
	// still, user would have to open context menu again to see the changes
	gInventory.fetchDescendentsOf(getUUID());


	menuentry_vec_t items;
	menuentry_vec_t disabled_items;

	LL_DEBUGS() << "LLFolderBridge::buildContextMenu()" << LL_ENDL;

	LLInventoryModel* model = getInventoryModel();
	if(!model) return;

	buildContextMenuOptions(flags, items, disabled_items);
    hide_context_entries(menu, items, disabled_items);

	// Reposition the menu, in case we're adding items to an existing menu.
	menu.needsArrange();
	menu.arrangeAndClear();
}

bool LLFolderBridge::hasChildren() const
{
	LLInventoryModel* model = getInventoryModel();
	if(!model) return FALSE;
	LLInventoryModel::EHasChildren has_children;
	has_children = gInventory.categoryHasChildren(mUUID);
	return has_children != LLInventoryModel::CHILDREN_NO;
}

BOOL LLFolderBridge::dragOrDrop(MASK mask, BOOL drop,
								EDragAndDropType cargo_type,
								void* cargo_data,
								std::string& tooltip_msg)
{
	LLInventoryItem* inv_item = (LLInventoryItem*)cargo_data;

	//LL_INFOS() << "LLFolderBridge::dragOrDrop()" << LL_ENDL;
	BOOL accept = FALSE;
	switch(cargo_type)
	{
		case DAD_TEXTURE:
		case DAD_SOUND:
		case DAD_CALLINGCARD:
		case DAD_LANDMARK:
		case DAD_SCRIPT:
		case DAD_CLOTHING:
		case DAD_OBJECT:
		case DAD_NOTECARD:
		case DAD_BODYPART:
		case DAD_ANIMATION:
		case DAD_GESTURE:
		case DAD_MESH:
			accept = dragItemIntoFolder(inv_item, drop, tooltip_msg);
			break;
		case DAD_LINK:
			// DAD_LINK type might mean one of two asset types: AT_LINK or AT_LINK_FOLDER.
			// If we have an item of AT_LINK_FOLDER type we should process the linked
			// category being dragged or dropped into folder.
			if (inv_item && LLAssetType::AT_LINK_FOLDER == inv_item->getActualType())
			{
				LLInventoryCategory* linked_category = gInventory.getCategory(inv_item->getLinkedUUID());
				if (linked_category)
				{
					accept = dragCategoryIntoFolder((LLInventoryCategory*)linked_category, drop, tooltip_msg, TRUE);
				}
			}
			else
			{
				accept = dragItemIntoFolder(inv_item, drop, tooltip_msg);
			}
			break;
		case DAD_CATEGORY:
			if (LLFriendCardsManager::instance().isAnyFriendCategory(mUUID))
			{
				accept = FALSE;
			}
			else
			{
				accept = dragCategoryIntoFolder((LLInventoryCategory*)cargo_data, drop, tooltip_msg);
			}
			break;
		case DAD_ROOT_CATEGORY:
		case DAD_NONE:
			break;
		default:
			LL_WARNS() << "Unhandled cargo type for drag&drop " << cargo_type << LL_ENDL;
			break;
	}
	return accept;
}

LLViewerInventoryCategory* LLFolderBridge::getCategory() const
{
	LLViewerInventoryCategory* cat = NULL;
	LLInventoryModel* model = getInventoryModel();
	if(model)
	{
		cat = (LLViewerInventoryCategory*)model->getCategory(mUUID);
	}
	return cat;
}


// static
void LLFolderBridge::pasteClipboard(void* user_data)
{
	LLFolderBridge* self = (LLFolderBridge*)user_data;
	if(self) self->pasteFromClipboard();
}

void LLFolderBridge::createNewShirt(void* user_data)
{
	LLFolderBridge::createWearable((LLFolderBridge*)user_data, LLWearableType::WT_SHIRT);
}

void LLFolderBridge::createNewPants(void* user_data)
{
	LLFolderBridge::createWearable((LLFolderBridge*)user_data, LLWearableType::WT_PANTS);
}

void LLFolderBridge::createNewShoes(void* user_data)
{
	LLFolderBridge::createWearable((LLFolderBridge*)user_data, LLWearableType::WT_SHOES);
}

void LLFolderBridge::createNewSocks(void* user_data)
{
	LLFolderBridge::createWearable((LLFolderBridge*)user_data, LLWearableType::WT_SOCKS);
}

void LLFolderBridge::createNewJacket(void* user_data)
{
	LLFolderBridge::createWearable((LLFolderBridge*)user_data, LLWearableType::WT_JACKET);
}

void LLFolderBridge::createNewSkirt(void* user_data)
{
	LLFolderBridge::createWearable((LLFolderBridge*)user_data, LLWearableType::WT_SKIRT);
}

void LLFolderBridge::createNewGloves(void* user_data)
{
	LLFolderBridge::createWearable((LLFolderBridge*)user_data, LLWearableType::WT_GLOVES);
}

void LLFolderBridge::createNewUndershirt(void* user_data)
{
	LLFolderBridge::createWearable((LLFolderBridge*)user_data, LLWearableType::WT_UNDERSHIRT);
}

void LLFolderBridge::createNewUnderpants(void* user_data)
{
	LLFolderBridge::createWearable((LLFolderBridge*)user_data, LLWearableType::WT_UNDERPANTS);
}

void LLFolderBridge::createNewShape(void* user_data)
{
	LLFolderBridge::createWearable((LLFolderBridge*)user_data, LLWearableType::WT_SHAPE);
}

void LLFolderBridge::createNewSkin(void* user_data)
{
	LLFolderBridge::createWearable((LLFolderBridge*)user_data, LLWearableType::WT_SKIN);
}

void LLFolderBridge::createNewHair(void* user_data)
{
	LLFolderBridge::createWearable((LLFolderBridge*)user_data, LLWearableType::WT_HAIR);
}

void LLFolderBridge::createNewEyes(void* user_data)
{
	LLFolderBridge::createWearable((LLFolderBridge*)user_data, LLWearableType::WT_EYES);
}

EInventorySortGroup LLFolderBridge::getSortGroup() const
{
	LLFolderType::EType preferred_type = getPreferredType();

	if (preferred_type == LLFolderType::FT_TRASH)
	{
		return SG_TRASH_FOLDER;
	}

	if(LLFolderType::lookupIsProtectedType(preferred_type))
	{
		return SG_SYSTEM_FOLDER;
	}

	return SG_NORMAL_FOLDER;
}


// static
void LLFolderBridge::createWearable(LLFolderBridge* bridge, LLWearableType::EType type)
{
	if(!bridge) return;
	LLUUID parent_id = bridge->getUUID();
	LLAgentWearables::createWearable(type, false, parent_id);
}

void LLFolderBridge::modifyOutfit(BOOL append)
{
	LLInventoryModel* model = getInventoryModel();
	if(!model) return;
	LLViewerInventoryCategory* cat = getCategory();
	if(!cat) return;

	// checking amount of items to wear
	U32 max_items = gSavedSettings.getU32("WearFolderLimit");
	LLInventoryModel::cat_array_t cats;
	LLInventoryModel::item_array_t items;
	LLFindWearablesEx not_worn(/*is_worn=*/ false, /*include_body_parts=*/ false);
	gInventory.collectDescendentsIf(cat->getUUID(),
		cats,
		items,
		LLInventoryModel::EXCLUDE_TRASH,
		not_worn);

	if (items.size() > max_items)
	{
		LLSD args;
		args["AMOUNT"] = llformat("%d", max_items);
		LLNotificationsUtil::add("TooManyWearables", args);
		return;
	}

	LLAppearanceMgr::instance().wearInventoryCategory( cat, FALSE, append );
}

// +=================================================+
// |        LLMarketplaceFolderBridge                |
// +=================================================+

// LLMarketplaceFolderBridge is a specialized LLFolderBridge for use in Marketplace Inventory panels
LLMarketplaceFolderBridge::LLMarketplaceFolderBridge(LLInventoryPanel* inventory,
                          LLFolderView* root,
                          const LLUUID& uuid) :
LLFolderBridge(inventory, root, uuid)
{
    m_depth = depth_nesting_in_marketplace(mUUID);
    m_stockCountCache = COMPUTE_STOCK_NOT_EVALUATED;
}

LLUIImagePtr LLMarketplaceFolderBridge::getIcon() const
{
	return getMarketplaceFolderIcon(FALSE);
}

LLUIImagePtr LLMarketplaceFolderBridge::getIconOpen() const
{
	return getMarketplaceFolderIcon(TRUE);
}

LLUIImagePtr LLMarketplaceFolderBridge::getMarketplaceFolderIcon(BOOL is_open) const
{
	LLFolderType::EType preferred_type = getPreferredType();
    if (!LLMarketplaceData::instance().isUpdating(getUUID()))
    {
        // Skip computation (expensive) if we're waiting for updates. Use the old value in that case.
        m_depth = depth_nesting_in_marketplace(mUUID);
    }
    if ((preferred_type == LLFolderType::FT_NONE) && (m_depth == 2))
    {
        // We override the type when in the marketplace listings folder and only for version folder
        preferred_type = LLFolderType::FT_MARKETPLACE_VERSION;
    }
	return LLUI::getUIImage(LLViewerFolderType::lookupIconName(preferred_type, is_open));
}

std::string LLMarketplaceFolderBridge::getLabelSuffix() const
{
    static LLCachedControl<F32> folder_loading_message_delay(gSavedSettings, "FolderLoadingMessageWaitTime", 0.5f);
    
    if (mIsLoading && mTimeSinceRequestStart.getElapsedTimeF32() >= folder_loading_message_delay())
    {
        return llformat(" ( %s ) ", LLTrans::getString("LoadingData").c_str());
    }
    
    std::string suffix = "";
    // Listing folder case
    if (LLMarketplaceData::instance().isListed(getUUID()))
    {
        suffix = llformat("%d",LLMarketplaceData::instance().getListingID(getUUID()));
        if (suffix.empty())
        {
            suffix = LLTrans::getString("MarketplaceNoID");
        }
        suffix = " (" +  suffix + ")";
        if (LLMarketplaceData::instance().getActivationState(getUUID()))
        {
            suffix += " (" +  LLTrans::getString("MarketplaceLive") + ")";
        }
    }
    // Version folder case
    else if (LLMarketplaceData::instance().isVersionFolder(getUUID()))
    {
        suffix += " (" +  LLTrans::getString("MarketplaceActive") + ")";
    }
    // Add stock amount
    bool updating = LLMarketplaceData::instance().isUpdating(getUUID());
    if (!updating)
    {
        // Skip computation (expensive) if we're waiting for update anyway. Use the old value in that case.
        m_stockCountCache = compute_stock_count(getUUID());
    }
    if (m_stockCountCache == 0)
    {
        suffix += " (" +  LLTrans::getString("MarketplaceNoStock") + ")";
    }
    else if (m_stockCountCache != COMPUTE_STOCK_INFINITE)
    {
        if (getPreferredType() == LLFolderType::FT_MARKETPLACE_STOCK)
        {
            suffix += " (" +  LLTrans::getString("MarketplaceStock");
        }
        else
        {
            suffix += " (" +  LLTrans::getString("MarketplaceMax");
        }
        if (m_stockCountCache == COMPUTE_STOCK_NOT_EVALUATED)
        {
            suffix += "=" + LLTrans::getString("MarketplaceUpdating") + ")";
        }
        else
        {
            suffix +=  "=" + llformat("%d", m_stockCountCache) + ")";
        }
    }
    // Add updating suffix
    if (updating)
    {
        suffix += " (" +  LLTrans::getString("MarketplaceUpdating") + ")";
    }
    return LLInvFVBridge::getLabelSuffix() + suffix;
}

LLFontGL::StyleFlags LLMarketplaceFolderBridge::getLabelStyle() const
{
    return (LLMarketplaceData::instance().getActivationState(getUUID()) ? LLFontGL::BOLD : LLFontGL::NORMAL);
}




// helper stuff
bool move_task_inventory_callback(const LLSD& notification, const LLSD& response, LLMoveInv* move_inv)
{
	LLFloaterOpenObject::LLCatAndWear* cat_and_wear = (LLFloaterOpenObject::LLCatAndWear* )move_inv->mUserData;
	LLViewerObject* object = gObjectList.findObject(move_inv->mObjectID);
	S32 option = LLNotificationsUtil::getSelectedOption(notification, response);

	if(option == 0 && object)
	{
		if (cat_and_wear && cat_and_wear->mWear) // && !cat_and_wear->mFolderResponded)
		{
			LLInventoryObject::object_list_t inventory_objects;
			object->getInventoryContents(inventory_objects);
			int contents_count = inventory_objects.size()-1; //subtract one for containing folder
			LLInventoryCopyAndWearObserver* inventoryObserver = new LLInventoryCopyAndWearObserver(cat_and_wear->mCatID, contents_count, cat_and_wear->mFolderResponded,
																									cat_and_wear->mReplace);
			
			gInventory.addObserver(inventoryObserver);
		}

		two_uuids_list_t::iterator move_it;
		for (move_it = move_inv->mMoveList.begin();
			 move_it != move_inv->mMoveList.end();
			 ++move_it)
		{
			object->moveInventory(move_it->first, move_it->second);
		}

		// update the UI.
		dialog_refresh_all();
	}

	if (move_inv->mCallback)
	{
		move_inv->mCallback(option, move_inv->mUserData);
	}

	delete move_inv;
	return false;
}

// Returns true if the item can be moved to Current Outfit or any outfit folder.
static BOOL can_move_to_outfit(LLInventoryItem* inv_item, BOOL move_is_into_current_outfit)
{
	if ((inv_item->getInventoryType() != LLInventoryType::IT_WEARABLE) &&
		(inv_item->getInventoryType() != LLInventoryType::IT_GESTURE) &&
		(inv_item->getInventoryType() != LLInventoryType::IT_ATTACHMENT) &&
		(inv_item->getInventoryType() != LLInventoryType::IT_OBJECT))
	{
		return FALSE;
	}

	U32 flags = inv_item->getFlags();
	if(flags & LLInventoryItemFlags::II_FLAGS_OBJECT_HAS_MULTIPLE_ITEMS)
	{
		return FALSE;
	}

	if (move_is_into_current_outfit && get_is_item_worn(inv_item->getUUID()))
	{
		return FALSE;
	}

	return TRUE;
}

// Returns TRUE if item is a landmark or a link to a landmark
// and can be moved to Favorites or Landmarks folder.
static BOOL can_move_to_landmarks(LLInventoryItem* inv_item)
{
	// Need to get the linked item to know its type because LLInventoryItem::getType()
	// returns actual type AT_LINK for links, not the asset type of a linked item.
	if (LLAssetType::AT_LINK == inv_item->getType())
	{
		LLInventoryItem* linked_item = gInventory.getItem(inv_item->getLinkedUUID());
		if (linked_item)
		{
			return LLAssetType::AT_LANDMARK == linked_item->getType();
		}
	}

	return LLAssetType::AT_LANDMARK == inv_item->getType();
}

void LLFolderBridge::dropToFavorites(LLInventoryItem* inv_item)
{
	// use callback to rearrange favorite landmarks after adding
	// to have new one placed before target (on which it was dropped). See EXT-4312.
	LLPointer<AddFavoriteLandmarkCallback> cb = new AddFavoriteLandmarkCallback();
	LLInventoryPanel* panel = mInventoryPanel.get();
	LLFolderViewItem* drag_over_item = panel ? panel->getRootFolder()->getDraggingOverItem() : NULL;
	LLFolderViewModelItemInventory* view_model = drag_over_item ? static_cast<LLFolderViewModelItemInventory*>(drag_over_item->getViewModelItem()) : NULL;
	if (view_model)
	{
		cb.get()->setTargetLandmarkId(view_model->getUUID());
	}

	copy_inventory_item(
		gAgent.getID(),
		inv_item->getPermissions().getOwner(),
		inv_item->getUUID(),
		mUUID,
		std::string(),
		cb);
}

void LLFolderBridge::dropToOutfit(LLInventoryItem* inv_item, BOOL move_is_into_current_outfit)
{
	// BAP - should skip if dup.
	if (move_is_into_current_outfit)
	{
		LLAppearanceMgr::instance().wearItemOnAvatar(inv_item->getUUID(), true, true);
	}
	else
	{
		LLPointer<LLInventoryCallback> cb = NULL;
		link_inventory_object(mUUID, LLConstPointer<LLInventoryObject>(inv_item), cb);
	}
}

// Callback for drop item if DAMA required...
void LLFolderBridge::callback_dropItemIntoFolder(const LLSD& notification, const LLSD& response, LLInventoryItem* inv_item)
{
    S32 option = LLNotificationsUtil::getSelectedOption(notification, response);
    if (option == 0) // YES
    {
        std::string tooltip_msg;
        dragItemIntoFolder(inv_item, TRUE, tooltip_msg, FALSE);
    }
}

// Callback for drop category if DAMA required...
void LLFolderBridge::callback_dropCategoryIntoFolder(const LLSD& notification, const LLSD& response, LLInventoryCategory* inv_category)
{
    S32 option = LLNotificationsUtil::getSelectedOption(notification, response);
    if (option == 0) // YES
    {
        std::string tooltip_msg;
        dragCategoryIntoFolder(inv_category, TRUE, tooltip_msg, FALSE);
    }
}

// This is used both for testing whether an item can be dropped
// into the folder, as well as performing the actual drop, depending
// if drop == TRUE.
BOOL LLFolderBridge::dragItemIntoFolder(LLInventoryItem* inv_item,
										BOOL drop,
										std::string& tooltip_msg,
                                        BOOL user_confirm)
{
	LLInventoryModel* model = getInventoryModel();

	if (!model || !inv_item) return FALSE;
	if (!isAgentInventory()) return FALSE; // cannot drag into library
	if (!isAgentAvatarValid()) return FALSE;

	LLInventoryPanel* destination_panel = mInventoryPanel.get();
	if (!destination_panel) return false;

	LLInventoryFilter* filter = getInventoryFilter();
	if (!filter) return false;

	const LLUUID &current_outfit_id = model->findCategoryUUIDForType(LLFolderType::FT_CURRENT_OUTFIT, false);
	const LLUUID &favorites_id = model->findCategoryUUIDForType(LLFolderType::FT_FAVORITE, false);
	const LLUUID &landmarks_id = model->findCategoryUUIDForType(LLFolderType::FT_LANDMARK, false);
	const LLUUID &outbox_id = model->findCategoryUUIDForType(LLFolderType::FT_OUTBOX, false);
	const LLUUID &marketplacelistings_id = model->findCategoryUUIDForType(LLFolderType::FT_MARKETPLACE_LISTINGS, false);
	const LLUUID &my_outifts_id = model->findCategoryUUIDForType(LLFolderType::FT_MY_OUTFITS, false);
    const LLUUID from_folder_uuid = inv_item->getParentUUID();

	const BOOL move_is_into_current_outfit = (mUUID == current_outfit_id);
	const BOOL move_is_into_favorites = (mUUID == favorites_id);
	const BOOL move_is_into_my_outfits = (mUUID == my_outifts_id) || model->isObjectDescendentOf(mUUID, my_outifts_id);
	const BOOL move_is_into_outfit = move_is_into_my_outfits || (getCategory() && getCategory()->getPreferredType()==LLFolderType::FT_OUTFIT);
	const BOOL move_is_into_landmarks = (mUUID == landmarks_id) || model->isObjectDescendentOf(mUUID, landmarks_id);
	const BOOL move_is_into_outbox = model->isObjectDescendentOf(mUUID, outbox_id);
	const BOOL move_is_from_outbox = model->isObjectDescendentOf(inv_item->getUUID(), outbox_id);
    const BOOL move_is_into_marketplacelistings = model->isObjectDescendentOf(mUUID, marketplacelistings_id);
    const BOOL move_is_from_marketplacelistings = model->isObjectDescendentOf(inv_item->getUUID(), marketplacelistings_id);

	LLToolDragAndDrop::ESource source = LLToolDragAndDrop::getInstance()->getSource();
	BOOL accept = FALSE;
	U64 filter_types = filter->getFilterTypes();
	// We shouldn't allow to drop non recent items into recent tab (or some similar transactions)
	// while we are allowing to interact with regular filtered inventory
	BOOL use_filter = filter_types && (filter_types&LLInventoryFilter::FILTERTYPE_DATE || (filter_types&LLInventoryFilter::FILTERTYPE_OBJECT)==0);
	LLViewerObject* object = NULL;
	if(LLToolDragAndDrop::SOURCE_AGENT == source)
	{
		const LLUUID &trash_id = model->findCategoryUUIDForType(LLFolderType::FT_TRASH, false);

		const BOOL move_is_into_trash = (mUUID == trash_id) || model->isObjectDescendentOf(mUUID, trash_id);
		const BOOL move_is_outof_current_outfit = LLAppearanceMgr::instance().getIsInCOF(inv_item->getUUID());

		//--------------------------------------------------------------------------------
		// Determine if item can be moved.
		//

		BOOL is_movable = TRUE;

		switch (inv_item->getActualType())
		{
			case LLAssetType::AT_CATEGORY:
				is_movable = !LLFolderType::lookupIsProtectedType(((LLInventoryCategory*)inv_item)->getPreferredType());
				break;
			default:
				break;
		}
		// Can't explicitly drag things out of the COF.
		if (move_is_outof_current_outfit)
		{
			is_movable = FALSE;
		}
		if (move_is_into_trash)
		{
			is_movable &= inv_item->getIsLinkType() || !get_is_item_worn(inv_item->getUUID());
		}
		if (is_movable)
		{
			// Don't allow creating duplicates in the Calling Card/Friends
			// subfolders, see bug EXT-1599. Check is item direct descendent
			// of target folder and forbid item's movement if it so.
			// Note: isItemDirectDescendentOfCategory checks if
			// passed category is in the Calling Card/Friends folder
			is_movable &= !LLFriendCardsManager::instance().isObjDirectDescendentOfCategory(inv_item, getCategory());
		}

		// 
		//--------------------------------------------------------------------------------
		
		//--------------------------------------------------------------------------------
		// Determine if item can be moved & dropped
		// Note: if user_confirm is false, we already went through those accept logic test and can skip them

		accept = TRUE;

		if (user_confirm && !is_movable)
		{
			accept = FALSE;
		}
		else if (user_confirm && (mUUID == inv_item->getParentUUID()) && !move_is_into_favorites)
		{
			accept = FALSE;
		}
		else if (user_confirm && (move_is_into_current_outfit || move_is_into_outfit))
		{
			accept = can_move_to_outfit(inv_item, move_is_into_current_outfit);
		}
		else if (user_confirm && (move_is_into_favorites || move_is_into_landmarks))
		{
			accept = can_move_to_landmarks(inv_item);
		}
		else if (user_confirm && (move_is_into_outbox || move_is_into_marketplacelistings))
		{
            const LLViewerInventoryCategory * master_folder = (move_is_into_outbox ? model->getFirstDescendantOf(outbox_id, mUUID) : model->getFirstDescendantOf(marketplacelistings_id, mUUID));
            LLViewerInventoryCategory * dest_folder = getCategory();
            accept = can_move_item_to_marketplace(master_folder, dest_folder, inv_item, tooltip_msg, LLToolDragAndDrop::instance().getCargoCount() - LLToolDragAndDrop::instance().getCargoIndex());
		}

        // Check that the folder can accept this item based on folder/item type compatibility (e.g. stock folder compatibility)
        if (user_confirm && accept)
        {
            LLViewerInventoryCategory * dest_folder = getCategory();
            accept = dest_folder->acceptItem(inv_item);
        }
        
		LLInventoryPanel* active_panel = LLInventoryPanel::getActiveInventoryPanel(FALSE);

		// Check whether the item being dragged from active inventory panel
		// passes the filter of the destination panel.
		if (user_confirm && accept && active_panel && use_filter)
		{
			LLFolderViewItem* fv_item =   active_panel->getItemByID(inv_item->getUUID());
			if (!fv_item) return false;

			accept = filter->check(fv_item->getViewModelItem());
		}

		if (accept && drop)
		{
			if (inv_item->getType() == LLAssetType::AT_GESTURE
				&& LLGestureMgr::instance().isGestureActive(inv_item->getUUID()) && move_is_into_trash)
			{
				LLGestureMgr::instance().deactivateGesture(inv_item->getUUID());
			}
			// If an item is being dragged between windows, unselect everything in the active window 
			// so that we don't follow the selection to its new location (which is very annoying).
                        // RN: a better solution would be to deselect automatically when an   item is moved
			// and then select any item that is dropped only in the panel that it   is dropped in
			if (active_panel && (destination_panel != active_panel))
            {
                active_panel->unSelectAll();
            }
            // Dropping in or out of marketplace needs (sometimes) confirmation
            if (user_confirm && (move_is_from_marketplacelistings || move_is_into_marketplacelistings))
            {
                if ((move_is_from_marketplacelistings && (LLMarketplaceData::instance().isInActiveFolder(inv_item->getUUID())
                                                       || LLMarketplaceData::instance().isListedAndActive(inv_item->getUUID()))) ||
                    (move_is_into_marketplacelistings && LLMarketplaceData::instance().isInActiveFolder(mUUID)))
                {
                    LLNotificationsUtil::add("ConfirmMerchantActiveChange", LLSD(), LLSD(), boost::bind(&LLFolderBridge::callback_dropItemIntoFolder, this, _1, _2, inv_item));
                    return true;
                }
                if (move_is_into_marketplacelistings && !move_is_from_marketplacelistings)
                {
                    LLNotificationsUtil::add("ConfirmMerchantMoveInventory", LLSD(), LLSD(), boost::bind(&LLFolderBridge::callback_dropItemIntoFolder, this, _1, _2, inv_item));
                    return true;
                }
            }

			//--------------------------------------------------------------------------------
			// Destination folder logic
			// 

			// REORDER
			// (only reorder the item in Favorites folder)
			if ((mUUID == inv_item->getParentUUID()) && move_is_into_favorites)
			{
				LLFolderViewItem* itemp = destination_panel->getRootFolder()->getDraggingOverItem();
				if (itemp)
				{
                    LLUUID srcItemId = inv_item->getUUID();
					LLUUID destItemId = static_cast<LLFolderViewModelItemInventory*>(itemp->getViewModelItem())->getUUID();
					LLFavoritesOrderStorage::instance().rearrangeFavoriteLandmarks(srcItemId, destItemId);
				}
			}

			// FAVORITES folder
			// (copy the item)
			else if (move_is_into_favorites)
			{
				dropToFavorites(inv_item);
			}
			// CURRENT OUTFIT or OUTFIT folder
			// (link the item)
			else if (move_is_into_current_outfit || move_is_into_outfit)
			{
				dropToOutfit(inv_item, move_is_into_current_outfit);
			}
            // MERCHANT OUTBOX folder
            // Move the item
			else if (move_is_into_outbox)
			{
				if (move_is_from_outbox)
				{
					move_item_within_outbox(inv_item, mUUID, LLToolDragAndDrop::getOperationId());
				}
				else
				{
					copy_item_to_outbox(inv_item, mUUID, LLUUID::null, LLToolDragAndDrop::getOperationId());
				}
			}
            // MARKETPLACE LISTINGS folder
            // Move the item
            else if (move_is_into_marketplacelistings)
            {
                move_item_to_marketplacelistings(inv_item, mUUID);
            }
			// NORMAL or TRASH folder
			// (move the item, restamp if into trash)
			else
			{
				// set up observer to select item once drag and drop from inbox is complete 
				if (gInventory.isObjectDescendentOf(inv_item->getUUID(), gInventory.findCategoryUUIDForType(LLFolderType::FT_INBOX, false)))
				{
					set_dad_inbox_object(inv_item->getUUID());
				}

				LLInvFVBridge::changeItemParent(
					model,
					(LLViewerInventoryItem*)inv_item,
					mUUID,
					move_is_into_trash);
			}
            
            if (move_is_from_marketplacelistings)
            {
                // If we move from an active (listed) listing, checks that it's still valid, if not, unlist
                LLUUID version_folder_id = LLMarketplaceData::instance().getActiveFolder(from_folder_uuid);
                if (version_folder_id.notNull())
                {
                    LLViewerInventoryCategory* cat = gInventory.getCategory(version_folder_id);
                    if (!validate_marketplacelistings(cat,NULL))
                    {
                        LLMarketplaceData::instance().activateListing(version_folder_id,false);
                    }
                }
            }

			//
			//--------------------------------------------------------------------------------
		}
	}
	else if (LLToolDragAndDrop::SOURCE_WORLD == source)
	{
		// Make sure the object exists. If we allowed dragging from
		// anonymous objects, it would be possible to bypass
		// permissions.
		object = gObjectList.findObject(inv_item->getParentUUID());
		if (!object)
		{
			LL_INFOS() << "Object not found for drop." << LL_ENDL;
			return FALSE;
		}

		// coming from a task. Need to figure out if the person can
		// move/copy this item.
		LLPermissions perm(inv_item->getPermissions());
		BOOL is_move = FALSE;
		if ((perm.allowCopyBy(gAgent.getID(), gAgent.getGroupID())
			&& perm.allowTransferTo(gAgent.getID())))
			// || gAgent.isGodlike())
		{
			accept = TRUE;
		}
		else if(object->permYouOwner())
		{
			// If the object cannot be copied, but the object the
			// inventory is owned by the agent, then the item can be
			// moved from the task to agent inventory.
			is_move = TRUE;
			accept = TRUE;
		}

		// Don't allow placing an original item into Current Outfit or an outfit folder
		// because they must contain only links to wearable items.
		// *TODO: Probably we should create a link to an item if it was dragged to outfit or COF.
		if (move_is_into_current_outfit || move_is_into_outfit)
		{
			accept = FALSE;
		}
		// Don't allow to move a single item to Favorites or Landmarks
		// if it is not a landmark or a link to a landmark.
		else if ((move_is_into_favorites || move_is_into_landmarks)
				 && !can_move_to_landmarks(inv_item))
		{
			accept = FALSE;
		}
		else if (move_is_into_outbox || move_is_into_marketplacelistings)
		{
			tooltip_msg = LLTrans::getString("TooltipOutboxNotInInventory");
			accept = FALSE;
		}
		
		// Check whether the item being dragged from in world
		// passes the filter of the destination panel.
		if (accept && use_filter)
		{
			accept = filter->check(inv_item);
		}

		if (accept && drop)
		{
			LLMoveInv* move_inv = new LLMoveInv;
			move_inv->mObjectID = inv_item->getParentUUID();
			two_uuids_t item_pair(mUUID, inv_item->getUUID());
			move_inv->mMoveList.push_back(item_pair);
			move_inv->mCallback = NULL;
			move_inv->mUserData = NULL;
			if(is_move)
			{
				warn_move_inventory(object, move_inv);
			}
			else
			{
				// store dad inventory item to select added one later. See EXT-4347
				set_dad_inventory_item(inv_item, mUUID);

				LLNotification::Params params("MoveInventoryFromObject");
				params.functor.function(boost::bind(move_task_inventory_callback, _1, _2, move_inv));
				LLNotifications::instance().forceResponse(params, 0);
			}
		}
	}
	else if(LLToolDragAndDrop::SOURCE_NOTECARD == source)
	{
		if (move_is_into_outbox || move_is_into_marketplacelistings)
		{
			tooltip_msg = LLTrans::getString("TooltipOutboxNotInInventory");
			accept = FALSE;
		}
		else
		{
			// Don't allow placing an original item from a notecard to Current Outfit or an outfit folder
			// because they must contain only links to wearable items.
			accept = !(move_is_into_current_outfit || move_is_into_outfit);
		}
		
		// Check whether the item being dragged from notecard
		// passes the filter of the destination panel.
		if (accept && use_filter)
		{
			accept = filter->check(inv_item);
		}

		if (accept && drop)
		{
			copy_inventory_from_notecard(mUUID,  // Drop to the chosen destination folder
										 LLToolDragAndDrop::getInstance()->getObjectID(),
										 LLToolDragAndDrop::getInstance()->getSourceID(),
										 inv_item);
		}
	}
	else if(LLToolDragAndDrop::SOURCE_LIBRARY == source)
	{
		LLViewerInventoryItem* item = (LLViewerInventoryItem*)inv_item;
		if(item && item->isFinished())
		{
			accept = TRUE;

			if (move_is_into_outbox || move_is_into_marketplacelistings)
			{
				tooltip_msg = LLTrans::getString("TooltipOutboxNotInInventory");
				accept = FALSE;
			}
			else if (move_is_into_current_outfit || move_is_into_outfit)
			{
				accept = can_move_to_outfit(inv_item, move_is_into_current_outfit);
			}
			// Don't allow to move a single item to Favorites or Landmarks
			// if it is not a landmark or a link to a landmark.
			else if (move_is_into_favorites || move_is_into_landmarks)
			{
				accept = can_move_to_landmarks(inv_item);
			}

			LLInventoryPanel* active_panel = LLInventoryPanel::getActiveInventoryPanel(FALSE);

			// Check whether the item being dragged from the library
			// passes the filter of the destination panel.
			if (accept && active_panel && use_filter)
			{
				LLFolderViewItem* fv_item =   active_panel->getItemByID(inv_item->getUUID());
				if (!fv_item) return false;

				accept = filter->check(fv_item->getViewModelItem());
			}

			if (accept && drop)
			{
				// FAVORITES folder
				// (copy the item)
				if (move_is_into_favorites)
				{
					dropToFavorites(inv_item);
				}
				// CURRENT OUTFIT or OUTFIT folder
				// (link the item)
				else if (move_is_into_current_outfit || move_is_into_outfit)
				{
					dropToOutfit(inv_item, move_is_into_current_outfit);
				}
				else
				{
					copy_inventory_item(
						gAgent.getID(),
						inv_item->getPermissions().getOwner(),
						inv_item->getUUID(),
						mUUID,
						std::string(),
						LLPointer<LLInventoryCallback>(NULL));
				}
			}
		}
	}
	else
	{
		LL_WARNS() << "unhandled drag source" << LL_ENDL;
	}
	return accept;
}

// static
bool check_category(LLInventoryModel* model,
					const LLUUID& cat_id,
					LLInventoryPanel* active_panel,
					LLInventoryFilter* filter)
{
	if (!model || !active_panel || !filter)
		return false;

	if (!filter->checkFolder(cat_id))
	{
		return false;
	}

	LLInventoryModel::cat_array_t descendent_categories;
	LLInventoryModel::item_array_t descendent_items;
	model->collectDescendents(cat_id, descendent_categories, descendent_items, TRUE);

	S32 num_descendent_categories = descendent_categories.size();
	S32 num_descendent_items = descendent_items.size();

	if (num_descendent_categories + num_descendent_items == 0)
	{
		// Empty folder should be checked as any other folder view item.
		// If we are filtering by date the folder should not pass because
		// it doesn't have its own creation date. See LLInvFVBridge::getCreationDate().
		return check_item(cat_id, active_panel, filter);
	}

	for (S32 i = 0; i < num_descendent_categories; ++i)
	{
		LLInventoryCategory* category = descendent_categories[i];
		if(!check_category(model, category->getUUID(), active_panel, filter))
		{
			return false;
		}
	}

	for (S32 i = 0; i < num_descendent_items; ++i)
	{
		LLViewerInventoryItem* item = descendent_items[i];
		if(!check_item(item->getUUID(), active_panel, filter))
		{
			return false;
		}
	}

	return true;
}

// static
bool check_item(const LLUUID& item_id,
				LLInventoryPanel* active_panel,
				LLInventoryFilter* filter)
{
	if (!active_panel || !filter) return false;

	LLFolderViewItem* fv_item = active_panel->getItemByID(item_id);
	if (!fv_item) return false;

	return filter->check(fv_item->getViewModelItem());
}

// +=================================================+
// |        LLTextureBridge                          |
// +=================================================+

LLUIImagePtr LLTextureBridge::getIcon() const
{
	return LLInventoryIcon::getIcon(LLAssetType::AT_TEXTURE, mInvType);
}

void LLTextureBridge::openItem()
{
	LLViewerInventoryItem* item = getItem();

	if (item)
	{
		LLInvFVBridgeAction::doAction(item->getType(),mUUID,getInventoryModel());
	}
}

bool LLTextureBridge::canSaveTexture(void)
{
	const LLInventoryModel* model = getInventoryModel();
	if(!model) 
	{
		return false;
	}
	
	const LLViewerInventoryItem *item = model->getItem(mUUID);
	if (item)
	{
		return item->checkPermissionsSet(PERM_ITEM_UNRESTRICTED);
	}
	return false;
}

void LLTextureBridge::buildContextMenu(LLMenuGL& menu, U32 flags)
{
	LL_DEBUGS() << "LLTextureBridge::buildContextMenu()" << LL_ENDL;
	menuentry_vec_t items;
	menuentry_vec_t disabled_items;
	if(isItemInTrash())
	{
		addTrashContextMenuOptions(items, disabled_items);
	}	
	else if(isOutboxFolder())
	{
		addOutboxContextMenuOptions(flags, items, disabled_items);
	}
    else if (isMarketplaceListingsFolder())
    {
		addMarketplaceContextMenuOptions(flags, items, disabled_items);
		items.push_back(std::string("Properties"));
		getClipboardEntries(false, items, disabled_items, flags);
    }
	else
	{
		items.push_back(std::string("Share"));
		if (!canShare())
		{
			disabled_items.push_back(std::string("Share"));
		}

		addOpenRightClickMenuOption(items);
		items.push_back(std::string("Properties"));

		getClipboardEntries(true, items, disabled_items, flags);

		items.push_back(std::string("Texture Separator"));
		items.push_back(std::string("Save As"));
		if (!canSaveTexture())
		{
			disabled_items.push_back(std::string("Save As"));
		}
	}
	hide_context_entries(menu, items, disabled_items);	
}

// virtual
void LLTextureBridge::performAction(LLInventoryModel* model, std::string action)
{
	if ("save_as" == action)
	{
		LLPreviewTexture* preview_texture = LLFloaterReg::getTypedInstance<LLPreviewTexture>("preview_texture", mUUID);
		if (preview_texture)
		{
			preview_texture->openToSave();
			preview_texture->saveAs();
		}
	}
	else LLItemBridge::performAction(model, action);
}

// +=================================================+
// |        LLSoundBridge                            |
// +=================================================+

void LLSoundBridge::openItem()
{
	const LLViewerInventoryItem* item = getItem();
	if (item)
	{
		LLInvFVBridgeAction::doAction(item->getType(),mUUID,getInventoryModel());
	}
}

void LLSoundBridge::openSoundPreview(void* which)
{
	LLSoundBridge *me = (LLSoundBridge *)which;
	LLFloaterReg::showInstance("preview_sound", LLSD(me->mUUID), TAKE_FOCUS_YES);
}

void LLSoundBridge::buildContextMenu(LLMenuGL& menu, U32 flags)
{
	LL_DEBUGS() << "LLSoundBridge::buildContextMenu()" << LL_ENDL;
	menuentry_vec_t items;
	menuentry_vec_t disabled_items;

	if (isOutboxFolder())
	{
		addOutboxContextMenuOptions(flags, items, disabled_items);
	}
    else if (isMarketplaceListingsFolder())
    {
		addMarketplaceContextMenuOptions(flags, items, disabled_items);
		items.push_back(std::string("Properties"));
		getClipboardEntries(false, items, disabled_items, flags);
    }
	else
	{
		if (isItemInTrash())
		{
			addTrashContextMenuOptions(items, disabled_items);
		}	
		else
		{
			items.push_back(std::string("Share"));
			if (!canShare())
			{
				disabled_items.push_back(std::string("Share"));
			}
			items.push_back(std::string("Sound Open"));
			items.push_back(std::string("Properties"));

			getClipboardEntries(true, items, disabled_items, flags);
		}

		items.push_back(std::string("Sound Separator"));
		items.push_back(std::string("Sound Play"));
	}

	hide_context_entries(menu, items, disabled_items);
}

void LLSoundBridge::performAction(LLInventoryModel* model, std::string action)
{
	if ("sound_play" == action)
	{
		LLViewerInventoryItem* item = getItem();
		if(item)
		{
			send_sound_trigger(item->getAssetUUID(), SOUND_GAIN);
		}
	}
	else if ("open" == action)
	{
		openSoundPreview((void*)this);
	}
	else LLItemBridge::performAction(model, action);
}

// +=================================================+
// |        LLLandmarkBridge                         |
// +=================================================+

LLLandmarkBridge::LLLandmarkBridge(LLInventoryPanel* inventory, 
								   LLFolderView* root,
								   const LLUUID& uuid, 
								   U32 flags/* = 0x00*/) :
	LLItemBridge(inventory, root, uuid)
{
	mVisited = FALSE;
	if (flags & LLInventoryItemFlags::II_FLAGS_LANDMARK_VISITED)
	{
		mVisited = TRUE;
	}
}

LLUIImagePtr LLLandmarkBridge::getIcon() const
{
	return LLInventoryIcon::getIcon(LLAssetType::AT_LANDMARK, LLInventoryType::IT_LANDMARK, mVisited, FALSE);
}

void LLLandmarkBridge::buildContextMenu(LLMenuGL& menu, U32 flags)
{
	menuentry_vec_t items;
	menuentry_vec_t disabled_items;

	LL_DEBUGS() << "LLLandmarkBridge::buildContextMenu()" << LL_ENDL;
	if(isOutboxFolder())
	{
		addOutboxContextMenuOptions(flags, items, disabled_items);
	}
    else if (isMarketplaceListingsFolder())
    {
		addMarketplaceContextMenuOptions(flags, items, disabled_items);
		items.push_back(std::string("Properties"));
		getClipboardEntries(false, items, disabled_items, flags);
    }
	else
	{
		if(isItemInTrash())
		{
			addTrashContextMenuOptions(items, disabled_items);
		}	
		else
		{
			items.push_back(std::string("Share"));
			if (!canShare())
			{
				disabled_items.push_back(std::string("Share"));
			}
			items.push_back(std::string("Landmark Open"));
			items.push_back(std::string("Properties"));

			getClipboardEntries(true, items, disabled_items, flags);
		}

		items.push_back(std::string("Landmark Separator"));
		items.push_back(std::string("url_copy"));
		items.push_back(std::string("About Landmark"));
		items.push_back(std::string("show_on_map"));
	}

	// Disable "About Landmark" menu item for
	// multiple landmarks selected. Only one landmark
	// info panel can be shown at a time.
	if ((flags & FIRST_SELECTED_ITEM) == 0)
	{
		disabled_items.push_back(std::string("url_copy"));
		disabled_items.push_back(std::string("About Landmark"));
	}

	hide_context_entries(menu, items, disabled_items);
}

// Convenience function for the two functions below.
void teleport_via_landmark(const LLUUID& asset_id)
{
	gAgent.teleportViaLandmark( asset_id );

	// we now automatically track the landmark you're teleporting to
	// because you'll probably arrive at a telehub instead
	LLFloaterWorldMap* floater_world_map = LLFloaterWorldMap::getInstance();
	if( floater_world_map )
	{
		floater_world_map->trackLandmark( asset_id );
	}
}

// virtual
void LLLandmarkBridge::performAction(LLInventoryModel* model, std::string action)
{
	if ("teleport" == action)
	{
		LLViewerInventoryItem* item = getItem();
		if(item)
		{
			teleport_via_landmark(item->getAssetUUID());
		}
	}
	else if ("about" == action)
	{
		LLViewerInventoryItem* item = getItem();
		if(item)
		{
			LLSD key;
			key["type"] = "landmark";
			key["id"] = item->getUUID();

			LLFloaterSidePanelContainer::showPanel("places", key);
		}
	}
	else
	{
		LLItemBridge::performAction(model, action);
	}
}

static bool open_landmark_callback(const LLSD& notification, const LLSD& response)
{
	S32 option = LLNotificationsUtil::getSelectedOption(notification, response);

	LLUUID asset_id = notification["payload"]["asset_id"].asUUID();
	if (option == 0)
	{
		teleport_via_landmark(asset_id);
	}

	return false;
}
static LLNotificationFunctorRegistration open_landmark_callback_reg("TeleportFromLandmark", open_landmark_callback);


void LLLandmarkBridge::openItem()
{
	LLViewerInventoryItem* item = getItem();

	if (item)
	{
		LLInvFVBridgeAction::doAction(item->getType(),mUUID,getInventoryModel());
	}
}


// +=================================================+
// |        LLCallingCardObserver                    |
// +=================================================+
class LLCallingCardObserver : public LLFriendObserver
{
public:
	LLCallingCardObserver(LLCallingCardBridge* bridge) : mBridgep(bridge) {}
	virtual ~LLCallingCardObserver() { mBridgep = NULL; }
	virtual void changed(U32 mask)
	{
		mBridgep->refreshFolderViewItem();
		if (mask & LLFriendObserver::ONLINE)
		{
			mBridgep->checkSearchBySuffixChanges();
		}
	}
protected:
	LLCallingCardBridge* mBridgep;
};

// +=================================================+
// |        LLCallingCardBridge                      |
// +=================================================+

LLCallingCardBridge::LLCallingCardBridge(LLInventoryPanel* inventory, 
										 LLFolderView* root,
										 const LLUUID& uuid ) :
	LLItemBridge(inventory, root, uuid)
{
	mObserver = new LLCallingCardObserver(this);
	LLAvatarTracker::instance().addObserver(mObserver);
}

LLCallingCardBridge::~LLCallingCardBridge()
{
	LLAvatarTracker::instance().removeObserver(mObserver);
	delete mObserver;
}

void LLCallingCardBridge::refreshFolderViewItem()
{
	LLInventoryPanel* panel = mInventoryPanel.get();
	LLFolderViewItem* itemp = panel ? panel->getItemByID(mUUID) : NULL;
	if (itemp)
	{
		itemp->refresh();
	}
}

void LLCallingCardBridge::checkSearchBySuffixChanges()
{
	if (!mDisplayName.empty())
	{
		// changes in mDisplayName are processed by rename function and here it will be always same
		// suffixes are also of fixed length, and we are processing change of one at a time,
		// so it should be safe to use length (note: mSearchableName is capitalized)
		S32 old_length = mSearchableName.length();
		S32 new_length = mDisplayName.length() + getLabelSuffix().length();
		if (old_length == new_length)
		{
			return;
		}
		mSearchableName.assign(mDisplayName);
		mSearchableName.append(getLabelSuffix());
		LLStringUtil::toUpper(mSearchableName);
		if (new_length<old_length)
		{
			LLInventoryFilter* filter = getInventoryFilter();
			if (filter && mPassedFilter && mSearchableName.find(filter->getFilterSubString()) == std::string::npos)
			{
				// string no longer contains substring 
				// we either have to update all parents manually or restart filter.
				// dirtyFilter will not work here due to obsolete descendants' generations 
				getInventoryFilter()->setModified(LLFolderViewFilter::FILTER_MORE_RESTRICTIVE);
			}
		}
		else
		{
			if (getInventoryFilter())
			{
				// mSearchableName became longer, we gained additional suffix and need to repeat filter check.
				dirtyFilter();
			}
		}
	}
}

// virtual
void LLCallingCardBridge::performAction(LLInventoryModel* model, std::string action)
{
	if ("begin_im" == action)
	{
		LLViewerInventoryItem *item = getItem();
		if (item && (item->getCreatorUUID() != gAgent.getID()) &&
			(!item->getCreatorUUID().isNull()))
		{
			std::string callingcard_name = LLCacheName::getDefaultName();
			LLAvatarName av_name;
			if (LLAvatarNameCache::get(item->getCreatorUUID(), &av_name))
			{
				callingcard_name = av_name.getCompleteName();
			}
			LLUUID session_id = gIMMgr->addSession(callingcard_name, IM_NOTHING_SPECIAL, item->getCreatorUUID());
			if (session_id != LLUUID::null)
			{
				LLFloaterIMContainer::getInstance()->showConversation(session_id);
			}
		}
	}
	else if ("lure" == action)
	{
		LLViewerInventoryItem *item = getItem();
		if (item && (item->getCreatorUUID() != gAgent.getID()) &&
			(!item->getCreatorUUID().isNull()))
		{
			LLAvatarActions::offerTeleport(item->getCreatorUUID());
		}
	}
	else if ("request_lure" == action)
	{
		LLViewerInventoryItem *item = getItem();
		if (item && (item->getCreatorUUID() != gAgent.getID()) &&
			(!item->getCreatorUUID().isNull()))
		{
			LLAvatarActions::teleportRequest(item->getCreatorUUID());
		}
	}

	else LLItemBridge::performAction(model, action);
}

LLUIImagePtr LLCallingCardBridge::getIcon() const
{
	BOOL online = FALSE;
	LLViewerInventoryItem* item = getItem();
	if(item)
	{
		online = LLAvatarTracker::instance().isBuddyOnline(item->getCreatorUUID());
	}
	return LLInventoryIcon::getIcon(LLAssetType::AT_CALLINGCARD, LLInventoryType::IT_CALLINGCARD, online, FALSE);
}

std::string LLCallingCardBridge::getLabelSuffix() const
{
	LLViewerInventoryItem* item = getItem();
	if( item && LLAvatarTracker::instance().isBuddyOnline(item->getCreatorUUID()) )
	{
		return LLItemBridge::getLabelSuffix() + " (online)";
	}
	else
	{
		return LLItemBridge::getLabelSuffix();
	}
}

void LLCallingCardBridge::openItem()
{
	LLViewerInventoryItem* item = getItem();

	if (item)
	{
		LLInvFVBridgeAction::doAction(item->getType(),mUUID,getInventoryModel());
	}
/*
  LLViewerInventoryItem* item = getItem();
  if(item && !item->getCreatorUUID().isNull())
  {
  LLAvatarActions::showProfile(item->getCreatorUUID());
  }
*/
}

void LLCallingCardBridge::buildContextMenu(LLMenuGL& menu, U32 flags)
{
	LL_DEBUGS() << "LLCallingCardBridge::buildContextMenu()" << LL_ENDL;
	menuentry_vec_t items;
	menuentry_vec_t disabled_items;

	if(isItemInTrash())
	{
		addTrashContextMenuOptions(items, disabled_items);
	}	
	else if(isOutboxFolder())
	{
		items.push_back(std::string("Delete"));
	}
    else if (isMarketplaceListingsFolder())
    {
		addMarketplaceContextMenuOptions(flags, items, disabled_items);
		items.push_back(std::string("Properties"));
		getClipboardEntries(false, items, disabled_items, flags);
    }
	else
	{
		items.push_back(std::string("Share"));
		if (!canShare())
		{
			disabled_items.push_back(std::string("Share"));
		}
		if ((flags & FIRST_SELECTED_ITEM) == 0)
		{
		disabled_items.push_back(std::string("Open"));
		}
		addOpenRightClickMenuOption(items);
		items.push_back(std::string("Properties"));

		getClipboardEntries(true, items, disabled_items, flags);

		LLInventoryItem* item = getItem();
		BOOL good_card = (item
						  && (LLUUID::null != item->getCreatorUUID())
						  && (item->getCreatorUUID() != gAgent.getID()));
		BOOL user_online = FALSE;
		if (item)
		{
			user_online = (LLAvatarTracker::instance().isBuddyOnline(item->getCreatorUUID()));
		}
		items.push_back(std::string("Send Instant Message Separator"));
		items.push_back(std::string("Send Instant Message"));
		items.push_back(std::string("Offer Teleport..."));
		items.push_back(std::string("Request Teleport..."));
		items.push_back(std::string("Conference Chat"));

		if (!good_card)
		{
			disabled_items.push_back(std::string("Send Instant Message"));
		}
		if (!good_card || !user_online)
		{
			disabled_items.push_back(std::string("Offer Teleport..."));
			disabled_items.push_back(std::string("Request Teleport..."));
			disabled_items.push_back(std::string("Conference Chat"));
		}
	}
	hide_context_entries(menu, items, disabled_items);
}

BOOL LLCallingCardBridge::dragOrDrop(MASK mask, BOOL drop,
									 EDragAndDropType cargo_type,
									 void* cargo_data,
									 std::string& tooltip_msg)
{
	LLViewerInventoryItem* item = getItem();
	BOOL rv = FALSE;
	if(item)
	{
		// check the type
		switch(cargo_type)
		{
			case DAD_TEXTURE:
			case DAD_SOUND:
			case DAD_LANDMARK:
			case DAD_SCRIPT:
			case DAD_CLOTHING:
			case DAD_OBJECT:
			case DAD_NOTECARD:
			case DAD_BODYPART:
			case DAD_ANIMATION:
			case DAD_GESTURE:
			case DAD_MESH:
			{
				LLInventoryItem* inv_item = (LLInventoryItem*)cargo_data;
				const LLPermissions& perm = inv_item->getPermissions();
				if(gInventory.getItem(inv_item->getUUID())
				   && perm.allowOperationBy(PERM_TRANSFER, gAgent.getID()))
				{
					rv = TRUE;
					if(drop)
					{
						LLGiveInventory::doGiveInventoryItem(item->getCreatorUUID(),
														 (LLInventoryItem*)cargo_data);
					}
				}
				else
				{
					// It's not in the user's inventory (it's probably in
					// an object's contents), so disallow dragging it here.
					// You can't give something you don't yet have.
					rv = FALSE;
				}
				break;
			}
			case DAD_CATEGORY:
			{
				LLInventoryCategory* inv_cat = (LLInventoryCategory*)cargo_data;
				if( gInventory.getCategory( inv_cat->getUUID() ) )
				{
					rv = TRUE;
					if(drop)
					{
						LLGiveInventory::doGiveInventoryCategory(
							item->getCreatorUUID(),
							inv_cat);
					}
				}
				else
				{
					// It's not in the user's inventory (it's probably in
					// an object's contents), so disallow dragging it here.
					// You can't give something you don't yet have.
					rv = FALSE;
				}
				break;
			}
			default:
				break;
		}
	}
	return rv;
}

// +=================================================+
// |        LLNotecardBridge                         |
// +=================================================+

void LLNotecardBridge::openItem()
{
	LLViewerInventoryItem* item = getItem();
	if (item)
	{
		LLInvFVBridgeAction::doAction(item->getType(),mUUID,getInventoryModel());
	}
}

void LLNotecardBridge::buildContextMenu(LLMenuGL& menu, U32 flags)
{
	LL_DEBUGS() << "LLNotecardBridge::buildContextMenu()" << LL_ENDL;
    
    if (isMarketplaceListingsFolder())
    {
        menuentry_vec_t items;
        menuentry_vec_t disabled_items;
		addMarketplaceContextMenuOptions(flags, items, disabled_items);
		items.push_back(std::string("Properties"));
		getClipboardEntries(false, items, disabled_items, flags);
        hide_context_entries(menu, items, disabled_items);
    }
	else
	{
        LLItemBridge::buildContextMenu(menu, flags);
    }
}

// +=================================================+
// |        LLGestureBridge                          |
// +=================================================+

LLFontGL::StyleFlags LLGestureBridge::getLabelStyle() const
{
	if( LLGestureMgr::instance().isGestureActive(mUUID) )
	{
		return LLFontGL::BOLD;
	}
	else
	{
		return LLFontGL::NORMAL;
	}
}

std::string LLGestureBridge::getLabelSuffix() const
{
	if( LLGestureMgr::instance().isGestureActive(mUUID) )
	{
		LLStringUtil::format_map_t args;
		args["[GESLABEL]"] =  LLItemBridge::getLabelSuffix();
		return  LLTrans::getString("ActiveGesture", args);
	}
	else
	{
		return LLItemBridge::getLabelSuffix();
	}
}

// virtual
void LLGestureBridge::performAction(LLInventoryModel* model, std::string action)
{
	if (isAddAction(action))
	{
		LLGestureMgr::instance().activateGesture(mUUID);

		LLViewerInventoryItem* item = gInventory.getItem(mUUID);
		if (!item) return;

		// Since we just changed the suffix to indicate (active)
		// the server doesn't need to know, just the viewer.
		gInventory.updateItem(item);
		gInventory.notifyObservers();
	}
	else if ("deactivate" == action || isRemoveAction(action))
	{
		LLGestureMgr::instance().deactivateGesture(mUUID);

		LLViewerInventoryItem* item = gInventory.getItem(mUUID);
		if (!item) return;

		// Since we just changed the suffix to indicate (active)
		// the server doesn't need to know, just the viewer.
		gInventory.updateItem(item);
		gInventory.notifyObservers();
	}
	else if("play" == action)
	{
		if(!LLGestureMgr::instance().isGestureActive(mUUID))
		{
			// we need to inform server about gesture activating to be consistent with LLPreviewGesture and  LLGestureComboList.
			BOOL inform_server = TRUE;
			BOOL deactivate_similar = FALSE;
			LLGestureMgr::instance().setGestureLoadedCallback(mUUID, boost::bind(&LLGestureBridge::playGesture, mUUID));
			LLViewerInventoryItem* item = gInventory.getItem(mUUID);
			llassert(item);
			if (item)
			{
				LLGestureMgr::instance().activateGestureWithAsset(mUUID, item->getAssetUUID(), inform_server, deactivate_similar);
			}
		}
		else
		{
			playGesture(mUUID);
		}
	}
	else LLItemBridge::performAction(model, action);
}

void LLGestureBridge::openItem()
{
	LLViewerInventoryItem* item = getItem();

	if (item)
	{
		LLInvFVBridgeAction::doAction(item->getType(),mUUID,getInventoryModel());
	}
/*
  LLViewerInventoryItem* item = getItem();
  if (item)
  {
  LLPreviewGesture* preview = LLPreviewGesture::show(mUUID, LLUUID::null);
  preview->setFocus(TRUE);
  }
*/
}

BOOL LLGestureBridge::removeItem()
{
	// Grab class information locally since *this may be deleted
	// within this function.  Not a great pattern...
	const LLInventoryModel* model = getInventoryModel();
	if(!model)
	{
		return FALSE;
	}
	const LLUUID item_id = mUUID;
	
	// This will also force close the preview window, if it exists.
	// This may actually delete *this, if mUUID is in the COF.
	LLGestureMgr::instance().deactivateGesture(item_id);
	
	// If deactivateGesture deleted *this, then return out immediately.
	if (!model->getObject(item_id))
	{
		return TRUE;
	}

	return LLItemBridge::removeItem();
}

void LLGestureBridge::buildContextMenu(LLMenuGL& menu, U32 flags)
{
	LL_DEBUGS() << "LLGestureBridge::buildContextMenu()" << LL_ENDL;
	menuentry_vec_t items;
	menuentry_vec_t disabled_items;
	if(isItemInTrash())
	{
		addTrashContextMenuOptions(items, disabled_items);
	}
	else if(isOutboxFolder())
	{
		items.push_back(std::string("Delete"));
	}
    else if (isMarketplaceListingsFolder())
    {
		addMarketplaceContextMenuOptions(flags, items, disabled_items);
		items.push_back(std::string("Properties"));
		getClipboardEntries(false, items, disabled_items, flags);
    }
	else
	{
		items.push_back(std::string("Share"));
		if (!canShare())
		{
			disabled_items.push_back(std::string("Share"));
		}

		addOpenRightClickMenuOption(items);
		items.push_back(std::string("Properties"));

		getClipboardEntries(true, items, disabled_items, flags);

		items.push_back(std::string("Gesture Separator"));
		if (LLGestureMgr::instance().isGestureActive(getUUID()))
		{
			items.push_back(std::string("Deactivate"));
		}
		else
		{
			items.push_back(std::string("Activate"));
		}
	}
	hide_context_entries(menu, items, disabled_items);
}

// static
void LLGestureBridge::playGesture(const LLUUID& item_id)
{
	if (LLGestureMgr::instance().isGesturePlaying(item_id))
	{
		LLGestureMgr::instance().stopGesture(item_id);
	}
	else
	{
		LLGestureMgr::instance().playGesture(item_id);
	}
}


// +=================================================+
// |        LLAnimationBridge                        |
// +=================================================+

void LLAnimationBridge::buildContextMenu(LLMenuGL& menu, U32 flags)
{
	menuentry_vec_t items;
	menuentry_vec_t disabled_items;

	LL_DEBUGS() << "LLAnimationBridge::buildContextMenu()" << LL_ENDL;
	if(isOutboxFolder())
	{
		items.push_back(std::string("Delete"));
	}
    else if (isMarketplaceListingsFolder())
    {
		addMarketplaceContextMenuOptions(flags, items, disabled_items);
		items.push_back(std::string("Properties"));
		getClipboardEntries(false, items, disabled_items, flags);
    }
	else
	{
		if(isItemInTrash())
		{
			addTrashContextMenuOptions(items, disabled_items);
		}	
		else
		{
			items.push_back(std::string("Share"));
			if (!canShare())
			{
				disabled_items.push_back(std::string("Share"));
			}
			items.push_back(std::string("Animation Open"));
			items.push_back(std::string("Properties"));

			getClipboardEntries(true, items, disabled_items, flags);
		}

		items.push_back(std::string("Animation Separator"));
		items.push_back(std::string("Animation Play"));
		items.push_back(std::string("Animation Audition"));
	}

	hide_context_entries(menu, items, disabled_items);
}

// virtual
void LLAnimationBridge::performAction(LLInventoryModel* model, std::string action)
{
	if ((action == "playworld") || (action == "playlocal"))
	{
		if (getItem())
		{
			LLSD::String activate = "NONE";
			if ("playworld" == action) activate = "Inworld";
			if ("playlocal" == action) activate = "Locally";

			LLPreviewAnim* preview = LLFloaterReg::showTypedInstance<LLPreviewAnim>("preview_anim", LLSD(mUUID));
			if (preview)
			{
				preview->play(activate);
			}
		}
	}
	else
	{
		LLItemBridge::performAction(model, action);
	}
}

void LLAnimationBridge::openItem()
{
	LLViewerInventoryItem* item = getItem();

	if (item)
	{
		LLInvFVBridgeAction::doAction(item->getType(),mUUID,getInventoryModel());
	}
/*
  LLViewerInventoryItem* item = getItem();
  if (item)
  {
  LLFloaterReg::showInstance("preview_anim", LLSD(mUUID), TAKE_FOCUS_YES);
  }
*/
}

// +=================================================+
// |        LLObjectBridge                           |
// +=================================================+

// static
LLUUID LLObjectBridge::sContextMenuItemID;

LLObjectBridge::LLObjectBridge(LLInventoryPanel* inventory, 
							   LLFolderView* root,
							   const LLUUID& uuid, 
							   LLInventoryType::EType type, 
							   U32 flags) :
	LLItemBridge(inventory, root, uuid)
{
	mAttachPt = (flags & 0xff); // low bye of inventory flags
	mIsMultiObject = ( flags & LLInventoryItemFlags::II_FLAGS_OBJECT_HAS_MULTIPLE_ITEMS ) ?  TRUE: FALSE;
	mInvType = type;
}

LLUIImagePtr LLObjectBridge::getIcon() const
{
	return LLInventoryIcon::getIcon(LLAssetType::AT_OBJECT, mInvType, mAttachPt, mIsMultiObject);
}

LLInventoryObject* LLObjectBridge::getObject() const
{
	LLInventoryObject* object = NULL;
	LLInventoryModel* model = getInventoryModel();
	if(model)
	{
		object = (LLInventoryObject*)model->getObject(mUUID);
	}
	return object;
}

// virtual
void LLObjectBridge::performAction(LLInventoryModel* model, std::string action)
{
	if (isAddAction(action))
	{
		LLUUID object_id = mUUID;
		LLViewerInventoryItem* item;
		item = (LLViewerInventoryItem*)gInventory.getItem(object_id);
		if(item && gInventory.isObjectDescendentOf(object_id, gInventory.getRootFolderID()))
		{
			rez_attachment(item, NULL, true); // Replace if "Wear"ing.
		}
		else if(item && item->isFinished())
		{
			// must be in library. copy it to our inventory and put it on.
			LLPointer<LLInventoryCallback> cb = new LLBoostFuncInventoryCallback(boost::bind(rez_attachment_cb, _1, (LLViewerJointAttachment*)0));
			copy_inventory_item(
				gAgent.getID(),
				item->getPermissions().getOwner(),
				item->getUUID(),
				LLUUID::null,
				std::string(),
				cb);
		}
		gFocusMgr.setKeyboardFocus(NULL);
	}
	else if ("wear_add" == action)
	{
		LLAppearanceMgr::instance().wearItemOnAvatar(mUUID, true, false); // Don't replace if adding.
	}
	else if (isRemoveAction(action))
	{
		LLAppearanceMgr::instance().removeItemFromAvatar(mUUID);
	}
	else LLItemBridge::performAction(model, action);
}

void LLObjectBridge::openItem()
{
	// object double-click action is to wear/unwear object
	performAction(getInventoryModel(),
		      get_is_item_worn(mUUID) ? "detach" : "attach");
}

std::string LLObjectBridge::getLabelSuffix() const
{
	if (get_is_item_worn(mUUID))
	{
		if (!isAgentAvatarValid()) // Error condition, can't figure out attach point
		{
			return LLItemBridge::getLabelSuffix() + LLTrans::getString("worn");
		}
		std::string attachment_point_name;
		if (gAgentAvatarp->getAttachedPointName(mUUID, attachment_point_name))
		{
			LLStringUtil::format_map_t args;
			args["[ATTACHMENT_POINT]"] =  LLTrans::getString(attachment_point_name);

			return LLItemBridge::getLabelSuffix() + LLTrans::getString("WornOnAttachmentPoint", args);
		}
		else
		{
			LLStringUtil::format_map_t args;
			args["[ATTACHMENT_ERROR]"] =  LLTrans::getString(attachment_point_name);
			return LLItemBridge::getLabelSuffix() + LLTrans::getString("AttachmentErrorMessage", args);
		}
	}
	return LLItemBridge::getLabelSuffix();
}

void rez_attachment(LLViewerInventoryItem* item, LLViewerJointAttachment* attachment, bool replace)
{
	const LLUUID& item_id = item->getLinkedUUID();

	// Check for duplicate request.
	if (isAgentAvatarValid() &&
		gAgentAvatarp->isWearingAttachment(item_id))
	{
		LL_WARNS() << "ATT duplicate attachment request, ignoring" << LL_ENDL;
		return;
	}

	S32 attach_pt = 0;
	if (isAgentAvatarValid() && attachment)
	{
		for (LLVOAvatar::attachment_map_t::iterator iter = gAgentAvatarp->mAttachmentPoints.begin();
			 iter != gAgentAvatarp->mAttachmentPoints.end(); ++iter)
		{
			if (iter->second == attachment)
			{
				attach_pt = iter->first;
				break;
			}
		}
	}

	LLSD payload;
	payload["item_id"] = item_id; // Wear the base object in case this is a link.
	payload["attachment_point"] = attach_pt;
	payload["is_add"] = !replace;

	if (replace &&
		(attachment && attachment->getNumObjects() > 0))
	{
		LLNotificationsUtil::add("ReplaceAttachment", LLSD(), payload, confirm_attachment_rez);
	}
	else
	{
		LLNotifications::instance().forceResponse(LLNotification::Params("ReplaceAttachment").payload(payload), 0/*YES*/);
	}
}

bool confirm_attachment_rez(const LLSD& notification, const LLSD& response)
{
	if (!gAgentAvatarp->canAttachMoreObjects())
	{
		LLSD args;
		args["MAX_ATTACHMENTS"] = llformat("%d", MAX_AGENT_ATTACHMENTS);
		LLNotificationsUtil::add("MaxAttachmentsOnOutfit", args);
		return false;
	}

	S32 option = LLNotificationsUtil::getSelectedOption(notification, response);
	if (option == 0/*YES*/)
	{
		LLUUID item_id = notification["payload"]["item_id"].asUUID();
		LLViewerInventoryItem* itemp = gInventory.getItem(item_id);

		if (itemp)
		{
			// Queue up attachments to be sent in next idle tick, this way the
			// attachments are batched up all into one message versus each attachment
			// being sent in its own separate attachments message.
			U8 attachment_pt = notification["payload"]["attachment_point"].asInteger();
			BOOL is_add = notification["payload"]["is_add"].asBoolean();

			LL_DEBUGS("Avatar") << "ATT calling addAttachmentRequest " << (itemp ? itemp->getName() : "UNKNOWN") << " id " << item_id << LL_ENDL;
			LLAttachmentsMgr::instance().addAttachmentRequest(item_id, attachment_pt, is_add);
		}
	}
	return false;
}
static LLNotificationFunctorRegistration confirm_replace_attachment_rez_reg("ReplaceAttachment", confirm_attachment_rez);

void LLObjectBridge::buildContextMenu(LLMenuGL& menu, U32 flags)
{
	menuentry_vec_t items;
	menuentry_vec_t disabled_items;
	if(isItemInTrash())
	{
		addTrashContextMenuOptions(items, disabled_items);
	}	
	else if(isOutboxFolder())
	{
		items.push_back(std::string("Delete"));
	}
    else if (isMarketplaceListingsFolder())
    {
		addMarketplaceContextMenuOptions(flags, items, disabled_items);
		items.push_back(std::string("Properties"));
		getClipboardEntries(false, items, disabled_items, flags);
    }
	else
	{
		items.push_back(std::string("Share"));
		if (!canShare())
		{
			disabled_items.push_back(std::string("Share"));
		}

		items.push_back(std::string("Properties"));

		getClipboardEntries(true, items, disabled_items, flags);

		LLObjectBridge::sContextMenuItemID = mUUID;

		LLInventoryItem *item = getItem();
		if(item)
		{
			if (!isAgentAvatarValid()) return;

			if( get_is_item_worn( mUUID ) )
			{
				items.push_back(std::string("Wearable And Object Separator"));
				items.push_back(std::string("Detach From Yourself"));
			}
			else if (!isItemInTrash() && !isLinkedObjectInTrash() && !isLinkedObjectMissing() && !isCOFFolder())
			{
				items.push_back(std::string("Wearable And Object Separator"));
				items.push_back(std::string("Wearable And Object Wear"));
				items.push_back(std::string("Wearable Add"));
				items.push_back(std::string("Attach To"));
				items.push_back(std::string("Attach To HUD"));
				// commented out for DEV-32347
				//items.push_back(std::string("Restore to Last Position"));

				if (!gAgentAvatarp->canAttachMoreObjects())
				{
					disabled_items.push_back(std::string("Wearable And Object Wear"));
					disabled_items.push_back(std::string("Wearable Add"));
					disabled_items.push_back(std::string("Attach To"));
					disabled_items.push_back(std::string("Attach To HUD"));
				}
				LLMenuGL* attach_menu = menu.findChildMenuByName("Attach To", TRUE);
				LLMenuGL* attach_hud_menu = menu.findChildMenuByName("Attach To HUD", TRUE);
				if (attach_menu
					&& (attach_menu->getChildCount() == 0)
					&& attach_hud_menu
					&& (attach_hud_menu->getChildCount() == 0)
					&& isAgentAvatarValid())
				{
					for (LLVOAvatar::attachment_map_t::iterator iter = gAgentAvatarp->mAttachmentPoints.begin();
						 iter != gAgentAvatarp->mAttachmentPoints.end(); )
					{
						LLVOAvatar::attachment_map_t::iterator curiter = iter++;
						LLViewerJointAttachment* attachment = curiter->second;
						LLMenuItemCallGL::Params p;
						std::string submenu_name = attachment->getName();
						if (LLTrans::getString(submenu_name) != "")
						{
						    p.name = (" ")+LLTrans::getString(submenu_name)+" ";
						}
						else
						{
							p.name = submenu_name;
						}
						LLSD cbparams;
						cbparams["index"] = curiter->first;
						cbparams["label"] = p.name;
						p.on_click.function_name = "Inventory.AttachObject";
						p.on_click.parameter = LLSD(attachment->getName());
						p.on_enable.function_name = "Attachment.Label";
						p.on_enable.parameter = cbparams;
						LLView* parent = attachment->getIsHUDAttachment() ? attach_hud_menu : attach_menu;
						LLUICtrlFactory::create<LLMenuItemCallGL>(p, parent);
						items.push_back(p.name);
					}
				}
			}
		}
	}
	hide_context_entries(menu, items, disabled_items);
}

BOOL LLObjectBridge::renameItem(const std::string& new_name)
{
	if(!isItemRenameable())
		return FALSE;
	LLPreview::dirty(mUUID);
	LLInventoryModel* model = getInventoryModel();
	if(!model)
		return FALSE;
	LLViewerInventoryItem* item = getItem();
	if(item && (item->getName() != new_name))
	{
		LLPointer<LLViewerInventoryItem> new_item = new LLViewerInventoryItem(item);
		new_item->rename(new_name);
		new_item->updateServer(FALSE);
		model->updateItem(new_item);
		model->notifyObservers();
		buildDisplayName();

		if (isAgentAvatarValid())
		{
			LLViewerObject* obj = gAgentAvatarp->getWornAttachment( item->getUUID() );
			if(obj)
			{
				LLSelectMgr::getInstance()->deselectAll();
				LLSelectMgr::getInstance()->addAsIndividual( obj, SELECT_ALL_TES, FALSE );
				LLSelectMgr::getInstance()->selectionSetObjectName( new_name );
				LLSelectMgr::getInstance()->deselectAll();
			}
		}
	}
	// return FALSE because we either notified observers (& therefore
	// rebuilt) or we didn't update.
	return FALSE;
}

// +=================================================+
// |        LLLSLTextBridge                          |
// +=================================================+

void LLLSLTextBridge::openItem()
{
	LLViewerInventoryItem* item = getItem();

	if (item)
	{
		LLInvFVBridgeAction::doAction(item->getType(),mUUID,getInventoryModel());
	}
}

// +=================================================+
// |        LLWearableBridge                         |
// +=================================================+

LLWearableBridge::LLWearableBridge(LLInventoryPanel* inventory, 
								   LLFolderView* root, 
								   const LLUUID& uuid, 
								   LLAssetType::EType asset_type, 
								   LLInventoryType::EType inv_type, 
								   LLWearableType::EType  wearable_type) :
	LLItemBridge(inventory, root, uuid),
	mAssetType( asset_type ),
	mWearableType(wearable_type)
{
	mInvType = inv_type;
}

BOOL LLWearableBridge::renameItem(const std::string& new_name)
{
	if (get_is_item_worn(mUUID))
	{
		gAgentWearables.setWearableName( mUUID, new_name );
	}
	return LLItemBridge::renameItem(new_name);
}

std::string LLWearableBridge::getLabelSuffix() const
{
	if (get_is_item_worn(mUUID))
	{
		// e.g. "(worn)" 
		return LLItemBridge::getLabelSuffix() + LLTrans::getString("worn");
	}
	else
	{
		return LLItemBridge::getLabelSuffix();
	}
}

LLUIImagePtr LLWearableBridge::getIcon() const
{
	return LLInventoryIcon::getIcon(mAssetType, mInvType, mWearableType, FALSE);
}

// virtual
void LLWearableBridge::performAction(LLInventoryModel* model, std::string action)
{
	if (isAddAction(action))
	{
		wearOnAvatar();
	}
	else if ("wear_add" == action)
	{
		wearAddOnAvatar();
	}
	else if ("edit" == action)
	{
		editOnAvatar();
		return;
	}
	else if (isRemoveAction(action))
	{
		removeFromAvatar();
		return;
	}
	else LLItemBridge::performAction(model, action);
}

void LLWearableBridge::openItem()
{
	performAction(getInventoryModel(),
			      get_is_item_worn(mUUID) ? "take_off" : "wear");
}

void LLWearableBridge::buildContextMenu(LLMenuGL& menu, U32 flags)
{
	LL_DEBUGS() << "LLWearableBridge::buildContextMenu()" << LL_ENDL;
	menuentry_vec_t items;
	menuentry_vec_t disabled_items;
	if(isItemInTrash())
	{
		addTrashContextMenuOptions(items, disabled_items);
	}
	else if(isOutboxFolder())
	{
		items.push_back(std::string("Delete"));
	}
    else if (isMarketplaceListingsFolder())
    {
		addMarketplaceContextMenuOptions(flags, items, disabled_items);
		items.push_back(std::string("Properties"));
		getClipboardEntries(false, items, disabled_items, flags);
    }
	else
	{	// FWIW, it looks like SUPPRESS_OPEN_ITEM is not set anywhere
		BOOL can_open = ((flags & SUPPRESS_OPEN_ITEM) != SUPPRESS_OPEN_ITEM);

		// If we have clothing, don't add "Open" as it's the same action as "Wear"   SL-18976
		LLViewerInventoryItem* item = getItem();
		if (can_open && item)
		{
			can_open = (item->getType() != LLAssetType::AT_CLOTHING) &&
				(item->getType() != LLAssetType::AT_BODYPART);
		}
		if (isLinkedObjectMissing())
		{
			can_open = FALSE;
		}
		items.push_back(std::string("Share"));
		if (!canShare())
		{
			disabled_items.push_back(std::string("Share"));
		}
		
		if (can_open)
		{
			addOpenRightClickMenuOption(items);
		}
		else
		{
			disabled_items.push_back(std::string("Open"));
			disabled_items.push_back(std::string("Open Original"));
		}

		items.push_back(std::string("Properties"));

		getClipboardEntries(true, items, disabled_items, flags);

		items.push_back(std::string("Wearable And Object Separator"));

		items.push_back(std::string("Wearable Edit"));

		bool modifiable = !gAgentWearables.isWearableModifiable(item->getUUID());
		if (((flags & FIRST_SELECTED_ITEM) == 0) || modifiable)
		{
			disabled_items.push_back(std::string("Wearable Edit"));
		}
		// Don't allow items to be worn if their baseobj is in the trash.
		if (isLinkedObjectInTrash() || isLinkedObjectMissing() || isCOFFolder())
		{
			disabled_items.push_back(std::string("Wearable And Object Wear"));
			disabled_items.push_back(std::string("Wearable Add"));
			disabled_items.push_back(std::string("Wearable Edit"));
		}

		// Disable wear and take off based on whether the item is worn.
		if(item)
		{
			switch (item->getType())
			{
				case LLAssetType::AT_CLOTHING:
					items.push_back(std::string("Take Off"));
					// Fallthrough since clothing and bodypart share wear options
				case LLAssetType::AT_BODYPART:
					if (get_is_item_worn(item->getUUID()))
					{
						disabled_items.push_back(std::string("Wearable And Object Wear"));
						disabled_items.push_back(std::string("Wearable Add"));
					}
					else
					{
						items.push_back(std::string("Wearable And Object Wear"));
						disabled_items.push_back(std::string("Take Off"));
						disabled_items.push_back(std::string("Wearable Edit"));
					}

					if (LLWearableType::getAllowMultiwear(mWearableType))
					{
						items.push_back(std::string("Wearable Add"));
						if (!gAgentWearables.canAddWearable(mWearableType))
						{
							disabled_items.push_back(std::string("Wearable Add"));
						}
					}
					break;
				default:
					break;
			}
		}
	}
	hide_context_entries(menu, items, disabled_items);
}

// Called from menus
// static
BOOL LLWearableBridge::canWearOnAvatar(void* user_data)
{
	LLWearableBridge* self = (LLWearableBridge*)user_data;
	if(!self) return FALSE;
	if(!self->isAgentInventory())
	{
		LLViewerInventoryItem* item = (LLViewerInventoryItem*)self->getItem();
		if(!item || !item->isFinished()) return FALSE;
	}
	return (!get_is_item_worn(self->mUUID));
}

// Called from menus
// static
void LLWearableBridge::onWearOnAvatar(void* user_data)
{
	LLWearableBridge* self = (LLWearableBridge*)user_data;
	if(!self) return;
	self->wearOnAvatar();
}

void LLWearableBridge::wearOnAvatar()
{
	// TODO: investigate wearables may not be loaded at this point EXT-8231

	LLViewerInventoryItem* item = getItem();
	if(item)
	{
		LLAppearanceMgr::instance().wearItemOnAvatar(item->getUUID(), true, true);
	}
}

void LLWearableBridge::wearAddOnAvatar()
{
	// TODO: investigate wearables may not be loaded at this point EXT-8231

	LLViewerInventoryItem* item = getItem();
	if(item)
	{
		LLAppearanceMgr::instance().wearItemOnAvatar(item->getUUID(), true, false);
	}
}

// static
void LLWearableBridge::onWearOnAvatarArrived( LLViewerWearable* wearable, void* userdata )
{
	LLUUID* item_id = (LLUUID*) userdata;
	if(wearable)
	{
		LLViewerInventoryItem* item = NULL;
		item = (LLViewerInventoryItem*)gInventory.getItem(*item_id);
		if(item)
		{
			if(item->getAssetUUID() == wearable->getAssetID())
			{
				gAgentWearables.setWearableItem(item, wearable);
				gInventory.notifyObservers();
				//self->getFolderItem()->refreshFromRoot();
			}
			else
			{
				LL_INFOS() << "By the time wearable asset arrived, its inv item already pointed to a different asset." << LL_ENDL;
			}
		}
	}
	delete item_id;
}

// static
// BAP remove the "add" code path once everything is fully COF-ified.
void LLWearableBridge::onWearAddOnAvatarArrived( LLViewerWearable* wearable, void* userdata )
{
	LLUUID* item_id = (LLUUID*) userdata;
	if(wearable)
	{
		LLViewerInventoryItem* item = NULL;
		item = (LLViewerInventoryItem*)gInventory.getItem(*item_id);
		if(item)
		{
			if(item->getAssetUUID() == wearable->getAssetID())
			{
				bool do_append = true;
				gAgentWearables.setWearableItem(item, wearable, do_append);
				gInventory.notifyObservers();
				//self->getFolderItem()->refreshFromRoot();
			}
			else
			{
				LL_INFOS() << "By the time wearable asset arrived, its inv item already pointed to a different asset." << LL_ENDL;
			}
		}
	}
	delete item_id;
}

// static
BOOL LLWearableBridge::canEditOnAvatar(void* user_data)
{
	LLWearableBridge* self = (LLWearableBridge*)user_data;
	if(!self) return FALSE;

	return (get_is_item_worn(self->mUUID));
}

// static
void LLWearableBridge::onEditOnAvatar(void* user_data)
{
	LLWearableBridge* self = (LLWearableBridge*)user_data;
	if(self)
	{
		self->editOnAvatar();
	}
}

void LLWearableBridge::editOnAvatar()
{
	LLAgentWearables::editWearable(mUUID);
}

// static
BOOL LLWearableBridge::canRemoveFromAvatar(void* user_data)
{
	LLWearableBridge* self = (LLWearableBridge*)user_data;
	if( self && (LLAssetType::AT_BODYPART != self->mAssetType) )
	{
		return get_is_item_worn( self->mUUID );
	}
	return FALSE;
}

void LLWearableBridge::removeFromAvatar()
{
	LL_WARNS() << "safe to remove?" << LL_ENDL;
	if (get_is_item_worn(mUUID))
	{
		LLAppearanceMgr::instance().removeItemFromAvatar(mUUID);
	}
}


// +=================================================+
// |        LLLinkItemBridge                         |
// +=================================================+
// For broken item links

std::string LLLinkItemBridge::sPrefix("Link: ");

void LLLinkItemBridge::buildContextMenu(LLMenuGL& menu, U32 flags)
{
	// *TODO: Translate
	LL_DEBUGS() << "LLLink::buildContextMenu()" << LL_ENDL;
	menuentry_vec_t items;
	menuentry_vec_t disabled_items;

	items.push_back(std::string("Find Original"));
	disabled_items.push_back(std::string("Find Original"));
	
	if(isItemInTrash())
	{
		addTrashContextMenuOptions(items, disabled_items);
	}
	else
	{
		items.push_back(std::string("Properties"));
		addDeleteContextMenuOptions(items, disabled_items);
	}
	hide_context_entries(menu, items, disabled_items);
}

// +=================================================+
// |        LLMeshBridge                             |
// +=================================================+

LLUIImagePtr LLMeshBridge::getIcon() const
{
	return LLInventoryIcon::getIcon(LLAssetType::AT_MESH, LLInventoryType::IT_MESH, 0, FALSE);
}

void LLMeshBridge::openItem()
{
	LLViewerInventoryItem* item = getItem();
	
	if (item)
	{
		// open mesh
	}
}

void LLMeshBridge::buildContextMenu(LLMenuGL& menu, U32 flags)
{
	LL_DEBUGS() << "LLMeshBridge::buildContextMenu()" << LL_ENDL;
	std::vector<std::string> items;
	std::vector<std::string> disabled_items;

	if(isItemInTrash())
	{
		items.push_back(std::string("Purge Item"));
		if (!isItemRemovable())
		{
			disabled_items.push_back(std::string("Purge Item"));
		}

		items.push_back(std::string("Restore Item"));
	}
	else if(isOutboxFolder())
	{
		addOutboxContextMenuOptions(flags, items, disabled_items);
	}
    else if (isMarketplaceListingsFolder())
    {
		addMarketplaceContextMenuOptions(flags, items, disabled_items);
		items.push_back(std::string("Properties"));
		getClipboardEntries(false, items, disabled_items, flags);
    }
	else
	{
		items.push_back(std::string("Properties"));

		getClipboardEntries(true, items, disabled_items, flags);
	}

	hide_context_entries(menu, items, disabled_items);
}


// +=================================================+
// |        LLLinkBridge                             |
// +=================================================+
// For broken folder links.
std::string LLLinkFolderBridge::sPrefix("Link: ");
LLUIImagePtr LLLinkFolderBridge::getIcon() const
{
	LLFolderType::EType folder_type = LLFolderType::FT_NONE;
	const LLInventoryObject *obj = getInventoryObject();
	if (obj)
	{
		LLViewerInventoryCategory* cat = NULL;
		LLInventoryModel* model = getInventoryModel();
		if(model)
		{
			cat = (LLViewerInventoryCategory*)model->getCategory(obj->getLinkedUUID());
			if (cat)
			{
				folder_type = cat->getPreferredType();
			}
		}
	}
	return LLFolderBridge::getIcon(folder_type);
}

void LLLinkFolderBridge::buildContextMenu(LLMenuGL& menu, U32 flags)
{
	// *TODO: Translate
	LL_DEBUGS() << "LLLink::buildContextMenu()" << LL_ENDL;
	menuentry_vec_t items;
	menuentry_vec_t disabled_items;

	if (isItemInTrash())
	{
		addTrashContextMenuOptions(items, disabled_items);
	}
	else
	{
		items.push_back(std::string("Find Original"));
		addDeleteContextMenuOptions(items, disabled_items);
	}
	hide_context_entries(menu, items, disabled_items);
}
void LLLinkFolderBridge::performAction(LLInventoryModel* model, std::string action)
{
	if ("goto" == action)
	{
		gotoItem();
		return;
	}
	LLItemBridge::performAction(model,action);
}
void LLLinkFolderBridge::gotoItem()
{
	const LLUUID &cat_uuid = getFolderID();
	if (!cat_uuid.isNull())
	{
		LLFolderViewItem *base_folder = mInventoryPanel.get()->getItemByID(cat_uuid);
		if (base_folder)
		{
			if (LLInventoryModel* model = getInventoryModel())
			{
				model->fetchDescendentsOf(cat_uuid);
			}
			base_folder->setOpen(TRUE);
			mRoot->setSelection(base_folder,TRUE);
			mRoot->scrollToShowSelection();
		}
	}
}
const LLUUID &LLLinkFolderBridge::getFolderID() const
{
	if (LLViewerInventoryItem *link_item = getItem())
	{
		if (const LLViewerInventoryCategory *cat = link_item->getLinkedCategory())
		{
			const LLUUID& cat_uuid = cat->getUUID();
			return cat_uuid;
		}
	}
	return LLUUID::null;
}

/********************************************************************************
 **
 **                    BRIDGE ACTIONS
 **/

// static
void LLInvFVBridgeAction::doAction(LLAssetType::EType asset_type,
								   const LLUUID& uuid,
								   LLInventoryModel* model)
{
	// Perform indirection in case of link.
	const LLUUID& linked_uuid = gInventory.getLinkedItemID(uuid);

	LLInvFVBridgeAction* action = createAction(asset_type,linked_uuid,model);
	if(action)
	{
		action->doIt();
		delete action;
	}
}

// static
void LLInvFVBridgeAction::doAction(const LLUUID& uuid, LLInventoryModel* model)
{
	llassert(model);
	LLViewerInventoryItem* item = model->getItem(uuid);
	llassert(item);
	if (item)
	{
		LLAssetType::EType asset_type = item->getType();
		LLInvFVBridgeAction* action = createAction(asset_type,uuid,model);
		if(action)
		{
			action->doIt();
			delete action;
		}
	}
}

LLViewerInventoryItem* LLInvFVBridgeAction::getItem() const
{
	if (mModel)
		return (LLViewerInventoryItem*)mModel->getItem(mUUID);
	return NULL;
}

class LLTextureBridgeAction: public LLInvFVBridgeAction
{
	friend class LLInvFVBridgeAction;
public:
	virtual void doIt()
	{
		if (getItem())
		{
			LLFloaterReg::showInstance("preview_texture", LLSD(mUUID), TAKE_FOCUS_YES);
		}
		LLInvFVBridgeAction::doIt();
	}
	virtual ~LLTextureBridgeAction(){}
protected:
	LLTextureBridgeAction(const LLUUID& id,LLInventoryModel* model) : LLInvFVBridgeAction(id,model) {}
};

class LLSoundBridgeAction: public LLInvFVBridgeAction
{
	friend class LLInvFVBridgeAction;
public:
	virtual void doIt()
	{
		LLViewerInventoryItem* item = getItem();
		if (item)
		{
			send_sound_trigger(item->getAssetUUID(), SOUND_GAIN);
		}
		LLInvFVBridgeAction::doIt();
	}
	virtual ~LLSoundBridgeAction(){}
protected:
	LLSoundBridgeAction(const LLUUID& id,LLInventoryModel* model) : LLInvFVBridgeAction(id,model) {}
};

class LLLandmarkBridgeAction: public LLInvFVBridgeAction
{
	friend class LLInvFVBridgeAction;
public:
	virtual void doIt()
	{
		LLViewerInventoryItem* item = getItem();
		if (item)
		{
			// Opening (double-clicking) a landmark immediately teleports,
			// but warns you the first time.
			LLSD payload;
			payload["asset_id"] = item->getAssetUUID();		
			
			LLSD args; 
			args["LOCATION"] = item->getName(); 
			
			LLNotificationsUtil::add("TeleportFromLandmark", args, payload);
		}
		LLInvFVBridgeAction::doIt();
	}
	virtual ~LLLandmarkBridgeAction(){}
protected:
	LLLandmarkBridgeAction(const LLUUID& id,LLInventoryModel* model) : LLInvFVBridgeAction(id,model) {}
};

class LLCallingCardBridgeAction: public LLInvFVBridgeAction
{
	friend class LLInvFVBridgeAction;
public:
	virtual void doIt()
	{
		LLViewerInventoryItem* item = getItem();
		if (item && item->getCreatorUUID().notNull())
		{
			LLAvatarActions::showProfile(item->getCreatorUUID());
		}
		LLInvFVBridgeAction::doIt();
	}
	virtual ~LLCallingCardBridgeAction(){}
protected:
	LLCallingCardBridgeAction(const LLUUID& id,LLInventoryModel* model) : LLInvFVBridgeAction(id,model) {}

};

class LLNotecardBridgeAction
: public LLInvFVBridgeAction
{
	friend class LLInvFVBridgeAction;
public:
	virtual void doIt()
	{
		LLViewerInventoryItem* item = getItem();
		if (item)
		{
			LLFloaterReg::showInstance("preview_notecard", LLSD(item->getUUID()), TAKE_FOCUS_YES);
		}
		LLInvFVBridgeAction::doIt();
	}
	virtual ~LLNotecardBridgeAction(){}
protected:
	LLNotecardBridgeAction(const LLUUID& id,LLInventoryModel* model) : LLInvFVBridgeAction(id,model) {}
};

class LLGestureBridgeAction: public LLInvFVBridgeAction
{
	friend class LLInvFVBridgeAction;
public:
	virtual void doIt()
	{
		LLViewerInventoryItem* item = getItem();
		if (item)
		{
			LLPreviewGesture* preview = LLPreviewGesture::show(mUUID, LLUUID::null);
			preview->setFocus(TRUE);
		}
		LLInvFVBridgeAction::doIt();		
	}
	virtual ~LLGestureBridgeAction(){}
protected:
	LLGestureBridgeAction(const LLUUID& id,LLInventoryModel* model) : LLInvFVBridgeAction(id,model) {}
};

class LLAnimationBridgeAction: public LLInvFVBridgeAction
{
	friend class LLInvFVBridgeAction;
public:
	virtual void doIt()
	{
		LLViewerInventoryItem* item = getItem();
		if (item)
		{
			LLFloaterReg::showInstance("preview_anim", LLSD(mUUID), TAKE_FOCUS_YES);
		}
		LLInvFVBridgeAction::doIt();
	}
	virtual ~LLAnimationBridgeAction(){}
protected:
	LLAnimationBridgeAction(const LLUUID& id,LLInventoryModel* model) : LLInvFVBridgeAction(id,model) {}
};

class LLObjectBridgeAction: public LLInvFVBridgeAction
{
	friend class LLInvFVBridgeAction;
public:
	virtual void doIt()
	{
		/*
		  LLFloaterReg::showInstance("properties", mUUID);
		*/
		LLInvFVBridgeAction::doIt();
	}
	virtual ~LLObjectBridgeAction(){}
protected:
	LLObjectBridgeAction(const LLUUID& id,LLInventoryModel* model) : LLInvFVBridgeAction(id,model) {}
};

class LLLSLTextBridgeAction: public LLInvFVBridgeAction
{
	friend class LLInvFVBridgeAction;
public:
	virtual void doIt()
	{
		LLViewerInventoryItem* item = getItem();
		if (item)
		{
			LLFloaterReg::showInstance("preview_script", LLSD(mUUID), TAKE_FOCUS_YES);
		}
		LLInvFVBridgeAction::doIt();
	}
	virtual ~LLLSLTextBridgeAction(){}
protected:
	LLLSLTextBridgeAction(const LLUUID& id,LLInventoryModel* model) : LLInvFVBridgeAction(id,model) {}
};

class LLWearableBridgeAction: public LLInvFVBridgeAction
{
	friend class LLInvFVBridgeAction;
public:
	virtual void doIt()
	{
		wearOnAvatar();
	}

	virtual ~LLWearableBridgeAction(){}
protected:
	LLWearableBridgeAction(const LLUUID& id,LLInventoryModel* model) : LLInvFVBridgeAction(id,model) {}
	BOOL isItemInTrash() const;
	// return true if the item is in agent inventory. if false, it
	// must be lost or in the inventory library.
	BOOL isAgentInventory() const;
	void wearOnAvatar();
};

BOOL LLWearableBridgeAction::isItemInTrash() const
{
	if(!mModel) return FALSE;
	const LLUUID trash_id = mModel->findCategoryUUIDForType(LLFolderType::FT_TRASH);
	return mModel->isObjectDescendentOf(mUUID, trash_id);
}

BOOL LLWearableBridgeAction::isAgentInventory() const
{
	if(!mModel) return FALSE;
	if(gInventory.getRootFolderID() == mUUID) return TRUE;
	return mModel->isObjectDescendentOf(mUUID, gInventory.getRootFolderID());
}

void LLWearableBridgeAction::wearOnAvatar()
{
	// TODO: investigate wearables may not be loaded at this point EXT-8231

	LLViewerInventoryItem* item = getItem();
	if(item)
	{
		LLAppearanceMgr::instance().wearItemOnAvatar(item->getUUID(), true, true);
	}
}

LLInvFVBridgeAction* LLInvFVBridgeAction::createAction(LLAssetType::EType asset_type,
													   const LLUUID& uuid,
													   LLInventoryModel* model)
{
	LLInvFVBridgeAction* action = NULL;
	switch(asset_type)
	{
		case LLAssetType::AT_TEXTURE:
			action = new LLTextureBridgeAction(uuid,model);
			break;
		case LLAssetType::AT_SOUND:
			action = new LLSoundBridgeAction(uuid,model);
			break;
		case LLAssetType::AT_LANDMARK:
			action = new LLLandmarkBridgeAction(uuid,model);
			break;
		case LLAssetType::AT_CALLINGCARD:
			action = new LLCallingCardBridgeAction(uuid,model);
			break;
		case LLAssetType::AT_OBJECT:
			action = new LLObjectBridgeAction(uuid,model);
			break;
		case LLAssetType::AT_NOTECARD:
			action = new LLNotecardBridgeAction(uuid,model);
			break;
		case LLAssetType::AT_ANIMATION:
			action = new LLAnimationBridgeAction(uuid,model);
			break;
		case LLAssetType::AT_GESTURE:
			action = new LLGestureBridgeAction(uuid,model);
			break;
		case LLAssetType::AT_LSL_TEXT:
			action = new LLLSLTextBridgeAction(uuid,model);
			break;
		case LLAssetType::AT_CLOTHING:
		case LLAssetType::AT_BODYPART:
			action = new LLWearableBridgeAction(uuid,model);
			break;
		default:
			break;
	}
	return action;
}

/**                    Bridge Actions
 **
 ********************************************************************************/

/************************************************************************/
/* Recent Inventory Panel related classes                               */
/************************************************************************/
void LLRecentItemsFolderBridge::buildContextMenu(LLMenuGL& menu, U32 flags)
{
	menuentry_vec_t disabled_items, items;
        buildContextMenuOptions(flags, items, disabled_items);

	items.erase(std::remove(items.begin(), items.end(), std::string("New Folder")), items.end());

	hide_context_entries(menu, items, disabled_items);
}

LLInvFVBridge* LLRecentInventoryBridgeBuilder::createBridge(
	LLAssetType::EType asset_type,
	LLAssetType::EType actual_asset_type,
	LLInventoryType::EType inv_type,
	LLInventoryPanel* inventory,
	LLFolderViewModelInventory* view_model,
	LLFolderView* root,
	const LLUUID& uuid,
	U32 flags /*= 0x00*/ ) const
{
	LLInvFVBridge* new_listener = NULL;
	if (asset_type == LLAssetType::AT_CATEGORY 
		&& actual_asset_type != LLAssetType::AT_LINK_FOLDER)
	{
		new_listener = new LLRecentItemsFolderBridge(inv_type, inventory, root, uuid);
	}
	else
		{
		new_listener = LLInventoryFolderViewModelBuilder::createBridge(asset_type,
				actual_asset_type,
				inv_type,
				inventory,
																view_model,
				root,
				uuid,
				flags);
		}
	return new_listener;
}

LLFolderViewGroupedItemBridge::LLFolderViewGroupedItemBridge()
{
}

void LLFolderViewGroupedItemBridge::groupFilterContextMenu(folder_view_item_deque& selected_items, LLMenuGL& menu)
{
    uuid_vec_t ids;
	menuentry_vec_t disabled_items;
    if (get_selection_item_uuids(selected_items, ids))
    {
        if (!LLAppearanceMgr::instance().canAddWearables(ids))
        {
			disabled_items.push_back(std::string("Wearable Add"));
        }
    }
	disable_context_entries_if_present(menu, disabled_items);
}

// EOF<|MERGE_RESOLUTION|>--- conflicted
+++ resolved
@@ -2431,11 +2431,8 @@
 BOOL LLFolderBridge::dragCategoryIntoFolder(LLInventoryCategory* inv_cat,
 											BOOL drop,
 											std::string& tooltip_msg,
-<<<<<<< HEAD
-											BOOL is_link)
-=======
-                                            BOOL user_confirm)
->>>>>>> 310ec101
+											BOOL is_link,
+											BOOL user_confirm)
 {
 
 	LLInventoryModel* model = getInventoryModel();
@@ -4572,7 +4569,7 @@
     if (option == 0) // YES
     {
         std::string tooltip_msg;
-        dragCategoryIntoFolder(inv_category, TRUE, tooltip_msg, FALSE);
+		dragCategoryIntoFolder(inv_category, TRUE, tooltip_msg, FALSE, FALSE);
     }
 }
 
