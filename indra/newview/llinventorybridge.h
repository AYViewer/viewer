--- conflicted
+++ resolved
@@ -575,22 +575,12 @@
 	// This method is a convenience function which creates the correct
 	// type of bridge action based on some basic information
 	static LLInvFVBridgeAction* createAction(LLAssetType::EType asset_type,
-<<<<<<< HEAD
 									   const LLUUID& uuid,LLInventoryModel* model);
 
 	static void		doAction(LLAssetType::EType asset_type,
 									   const LLUUID& uuid,LLInventoryModel* model);
 
 	virtual void	doIt() {  };
-=======
-											 const LLUUID& uuid,LLInventoryModel* model);
-
-	static void doAction(LLAssetType::EType asset_type,
-						 const LLUUID& uuid, LLInventoryModel* model);
-	static void doAction(const LLUUID& uuid, LLInventoryModel* model);
-
-	virtual void doIt() {  };
->>>>>>> fcaa1ad4
 	virtual ~LLInvFVBridgeAction(){}//need this because of warning on OSX
 protected:
 	LLInvFVBridgeAction(const LLUUID& id,LLInventoryModel* model):mUUID(id),mModel(model){}
@@ -729,9 +719,166 @@
 
 	void wearOnAvatar();
 
-<<<<<<< HEAD
-};
-=======
+};
+
+//~~~~~~~~~~~~~~~~~~~~~~~~~~~~~~~~~~~~~~~~~~~~~~~~~~~~~~~~~~~~~~~~~~~~~~~~~~~~~
+// Class LLInvFVBridgeAction (& it's derived classes)
+//
+// This is an implementation class to be able to 
+// perform action to view inventory items.
+//
+//~~~~~~~~~~~~~~~~~~~~~~~~~~~~~~~~~~~~~~~~~~~~~~~~~~~~~~~~~~~~~~~~~~~~~~~~~~~~~
+class LLInvFVBridgeAction
+{
+public:
+	// This method is a convenience function which creates the correct
+	// type of bridge action based on some basic information
+	static LLInvFVBridgeAction* createAction(LLAssetType::EType asset_type,
+											 const LLUUID& uuid,LLInventoryModel* model);
+
+	static void doAction(LLAssetType::EType asset_type,
+						 const LLUUID& uuid, LLInventoryModel* model);
+	static void doAction(const LLUUID& uuid, LLInventoryModel* model);
+
+	virtual void doIt() {  };
+	virtual ~LLInvFVBridgeAction(){}//need this because of warning on OSX
+protected:
+	LLInvFVBridgeAction(const LLUUID& id,LLInventoryModel* model):mUUID(id),mModel(model){}
+
+	LLViewerInventoryItem* getItem() const;
+protected:
+	const LLUUID& mUUID;	// item id
+	LLInventoryModel* mModel;
+
+};
+
+
+
+class LLTextureBridgeAction: public LLInvFVBridgeAction
+{
+	friend class LLInvFVBridgeAction;
+public:
+	virtual void	doIt() ;
+	virtual ~LLTextureBridgeAction(){}
+protected:
+	LLTextureBridgeAction(const LLUUID& id,LLInventoryModel* model):LLInvFVBridgeAction(id,model){}
+
+};
+
+
+class LLSoundBridgeAction: public LLInvFVBridgeAction
+{
+	friend class LLInvFVBridgeAction;
+public:
+	virtual void	doIt() ;
+	virtual ~LLSoundBridgeAction(){}
+protected:
+	LLSoundBridgeAction(const LLUUID& id,LLInventoryModel* model):LLInvFVBridgeAction(id,model){}
+
+};
+
+
+class LLLandmarkBridgeAction: public LLInvFVBridgeAction
+{
+	friend class LLInvFVBridgeAction;
+public:
+	virtual void	doIt() ;
+	virtual ~LLLandmarkBridgeAction(){}
+protected:
+	LLLandmarkBridgeAction(const LLUUID& id,LLInventoryModel* model):LLInvFVBridgeAction(id,model){}
+
+};
+
+
+class LLCallingCardBridgeAction: public LLInvFVBridgeAction
+{
+	friend class LLInvFVBridgeAction;
+public:
+	virtual void	doIt() ;
+	virtual ~LLCallingCardBridgeAction(){}
+protected:
+	LLCallingCardBridgeAction(const LLUUID& id,LLInventoryModel* model):LLInvFVBridgeAction(id,model){}
+
+};
+
+
+class LLNotecardBridgeAction: public LLInvFVBridgeAction
+{
+	friend class LLInvFVBridgeAction;
+public:
+	virtual void	doIt() ;
+	virtual ~LLNotecardBridgeAction(){}
+protected:
+	LLNotecardBridgeAction(const LLUUID& id,LLInventoryModel* model):LLInvFVBridgeAction(id,model){}
+
+};
+
+
+class LLGestureBridgeAction: public LLInvFVBridgeAction
+{
+	friend class LLInvFVBridgeAction;
+public:
+	virtual void	doIt() ;
+	virtual ~LLGestureBridgeAction(){}
+protected:
+	LLGestureBridgeAction(const LLUUID& id,LLInventoryModel* model):LLInvFVBridgeAction(id,model){}
+
+};
+
+
+class LLAnimationBridgeAction: public LLInvFVBridgeAction
+{
+	friend class LLInvFVBridgeAction;
+public:
+	virtual void	doIt() ;
+	virtual ~LLAnimationBridgeAction(){}
+protected:
+	LLAnimationBridgeAction(const LLUUID& id,LLInventoryModel* model):LLInvFVBridgeAction(id,model){}
+
+};
+
+
+class LLObjectBridgeAction: public LLInvFVBridgeAction
+{
+	friend class LLInvFVBridgeAction;
+public:
+	virtual void	doIt() ;
+	virtual ~LLObjectBridgeAction(){}
+protected:
+	LLObjectBridgeAction(const LLUUID& id,LLInventoryModel* model):LLInvFVBridgeAction(id,model){}
+
+};
+
+
+class LLLSLTextBridgeAction: public LLInvFVBridgeAction
+{
+	friend class LLInvFVBridgeAction;
+public:
+	virtual void	doIt() ;
+	virtual ~LLLSLTextBridgeAction(){}
+protected:
+	LLLSLTextBridgeAction(const LLUUID& id,LLInventoryModel* model):LLInvFVBridgeAction(id,model){}
+
+};
+
+
+class LLWearableBridgeAction: public LLInvFVBridgeAction
+{
+	friend class LLInvFVBridgeAction;
+public:
+	virtual void	doIt();
+	virtual ~LLWearableBridgeAction(){}
+protected:
+	LLWearableBridgeAction(const LLUUID& id,LLInventoryModel* model):LLInvFVBridgeAction(id,model){}
+
+
+	BOOL isInTrash() const;
+	// return true if the item is in agent inventory. if false, it
+	// must be lost or in the inventory library.
+	BOOL isAgentInventory() const;
+
+	void wearOnAvatar();
+
 };
 
 void wear_inventory_item_on_avatar(LLInventoryItem* item);
@@ -752,5 +899,4 @@
 
 void teleport_via_landmark(const LLUUID& asset_id);
 
-#endif // LL_LLINVENTORYBRIDGE_H
->>>>>>> fcaa1ad4
+#endif // LL_LLINVENTORYBRIDGE_H