/** 
 * @file llinventorybridge.h
 * @brief Implementation of the Inventory-Folder-View-Bridge classes.
 *
 * $LicenseInfo:firstyear=2001&license=viewerlgpl$
 * Second Life Viewer Source Code
 * Copyright (C) 2010, Linden Research, Inc.
 * 
 * This library is free software; you can redistribute it and/or
 * modify it under the terms of the GNU Lesser General Public
 * License as published by the Free Software Foundation;
 * version 2.1 of the License only.
 * 
 * This library is distributed in the hope that it will be useful,
 * but WITHOUT ANY WARRANTY; without even the implied warranty of
 * MERCHANTABILITY or FITNESS FOR A PARTICULAR PURPOSE.  See the GNU
 * Lesser General Public License for more details.
 * 
 * You should have received a copy of the GNU Lesser General Public
 * License along with this library; if not, write to the Free Software
 * Foundation, Inc., 51 Franklin Street, Fifth Floor, Boston, MA  02110-1301  USA
 * 
 * Linden Research, Inc., 945 Battery Street, San Francisco, CA  94111  USA
 * $/LicenseInfo$
 */

#ifndef LL_LLINVENTORYBRIDGE_H
#define LL_LLINVENTORYBRIDGE_H

#include "llcallingcard.h"
#include "llfloaterproperties.h"
#include "llfoldervieweventlistener.h"
#include "llinventorymodel.h"
#include "llinventoryobserver.h"
#include "llviewercontrol.h"
#include "llwearable.h"

class LLInventoryPanel;
class LLInventoryModel;
class LLMenuGL;
class LLCallingCardObserver;
class LLViewerJointAttachment;


typedef std::vector<std::string> menuentry_vec_t;

//~~~~~~~~~~~~~~~~~~~~~~~~~~~~~~~~~~~~~~~~~~~~~~~~~~~~~~~~~~~~~~~~~~~~~~~~~~~~~
// Class LLInvFVBridge
//
// Short for Inventory-Folder-View-Bridge. This is an
// implementation class to be able to view inventory items.
//
// You'll want to call LLInvItemFVELister::createBridge() to actually create
// an instance of this class. This helps encapsulate the
// funcationality a bit. (except for folders, you can create those
// manually...)
//~~~~~~~~~~~~~~~~~~~~~~~~~~~~~~~~~~~~~~~~~~~~~~~~~~~~~~~~~~~~~~~~~~~~~~~~~~~~~
class LLInvFVBridge : public LLFolderViewEventListener
{
public:
	// This method is a convenience function which creates the correct
	// type of bridge based on some basic information
	static LLInvFVBridge* createBridge(LLAssetType::EType asset_type,
									   LLAssetType::EType actual_asset_type,
									   LLInventoryType::EType inv_type,
									   LLInventoryPanel* inventory,
									   LLFolderView* root,
									   const LLUUID& uuid,
									   U32 flags = 0x00);
	virtual ~LLInvFVBridge() {}

	BOOL canShare() const;

	//--------------------------------------------------------------------
	// LLInvFVBridge functionality
	//--------------------------------------------------------------------
	virtual const LLUUID& getUUID() const { return mUUID; }
	virtual void clearDisplayName() {}
	virtual void restoreItem() {}
	virtual void restoreToWorld() {}

	//--------------------------------------------------------------------
	// Inherited LLFolderViewEventListener functions
	//--------------------------------------------------------------------
	virtual const std::string& getName() const;
	virtual const std::string& getDisplayName() const;
	virtual PermissionMask getPermissionMask() const;
	virtual LLFolderType::EType getPreferredType() const;
	virtual time_t getCreationDate() const;
	virtual LLFontGL::StyleFlags getLabelStyle() const { return LLFontGL::NORMAL; }
	virtual std::string getLabelSuffix() const { return LLStringUtil::null; }
	virtual void openItem() {}
	virtual void closeItem() {}
	virtual void previewItem() {openItem();}
	virtual void showProperties();
	virtual BOOL isItemRenameable() const { return TRUE; }
	//virtual BOOL renameItem(const std::string& new_name) {}
	virtual BOOL isItemRemovable() const;
	virtual BOOL isItemMovable() const;
	virtual BOOL isItemInTrash() const;
	virtual BOOL isLink() const;
	//virtual BOOL removeItem() = 0;
	virtual void removeBatch(LLDynamicArray<LLFolderViewEventListener*>& batch);
	virtual void move(LLFolderViewEventListener* new_parent_bridge) {}
	virtual BOOL isItemCopyable() const { return FALSE; }
	virtual BOOL copyToClipboard() const { return FALSE; }
	virtual void cutToClipboard();
	virtual BOOL isClipboardPasteable() const;
	virtual BOOL isClipboardPasteableAsLink() const;
	virtual void pasteFromClipboard() {}
	virtual void pasteLinkFromClipboard() {}
	void getClipboardEntries(bool show_asset_id, menuentry_vec_t &items, 
							 menuentry_vec_t &disabled_items, U32 flags);
	virtual void buildContextMenu(LLMenuGL& menu, U32 flags);
	virtual BOOL startDrag(EDragAndDropType* type, LLUUID* id) const;
	virtual BOOL dragOrDrop(MASK mask, BOOL drop,
							EDragAndDropType cargo_type,
							void* cargo_data) { return FALSE; }
	virtual LLInventoryType::EType getInventoryType() const { return mInvType; }
	virtual LLWearableType::EType getWearableType() const { return LLWearableType::WT_NONE; }

	//--------------------------------------------------------------------
	// Convenience functions for adding various common menu options.
	//--------------------------------------------------------------------
protected:
	virtual void addTrashContextMenuOptions(menuentry_vec_t &items,
											menuentry_vec_t &disabled_items);
	virtual void addDeleteContextMenuOptions(menuentry_vec_t &items,
											 menuentry_vec_t &disabled_items);
	virtual void addOpenRightClickMenuOption(menuentry_vec_t &items);
protected:
	LLInvFVBridge(LLInventoryPanel* inventory, LLFolderView* root, const LLUUID& uuid);

	LLInventoryObject* getInventoryObject() const;
	LLInventoryModel* getInventoryModel() const;
	
	BOOL isLinkedObjectInTrash() const; // Is this obj or its baseobj in the trash?
	BOOL isLinkedObjectMissing() const; // Is this a linked obj whose baseobj is not in inventory?

	BOOL isAgentInventory() const; // false if lost or in the inventory library
	BOOL isCOFFolder() const; // true if COF or descendent of
	virtual BOOL isItemPermissive() const;
	static void changeItemParent(LLInventoryModel* model,
								 LLViewerInventoryItem* item,
								 const LLUUID& new_parent,
								 BOOL restamp);
	static void changeCategoryParent(LLInventoryModel* model,
									 LLViewerInventoryCategory* item,
									 const LLUUID& new_parent,
									 BOOL restamp);
	void removeBatchNoCheck(LLDynamicArray<LLFolderViewEventListener*>& batch);
protected:
	LLHandle<LLPanel> mInventoryPanel;
	LLFolderView* mRoot;
	const LLUUID mUUID;	// item id
	LLInventoryType::EType mInvType;
	BOOL mIsLink;
	void purgeItem(LLInventoryModel *model, const LLUUID &uuid);
};

//~~~~~~~~~~~~~~~~~~~~~~~~~~~~~~~~~~~~~~~~~~~~~~~~~~~~~~~~~~~~~~~~~~~~~~~~~~~~~
// Class LLInvFVBridgeBuilder
//
// This class intended to build Folder View Bridge via LLInvFVBridge::createBridge.
// It can be overridden with another way of creation necessary Inventory-Folder-View-Bridge.
//~~~~~~~~~~~~~~~~~~~~~~~~~~~~~~~~~~~~~~~~~~~~~~~~~~~~~~~~~~~~~~~~~~~~~~~~~~~~~
class LLInventoryFVBridgeBuilder
{
public:
 	virtual ~LLInventoryFVBridgeBuilder() {}
	virtual LLInvFVBridge* createBridge(LLAssetType::EType asset_type,
										LLAssetType::EType actual_asset_type,
										LLInventoryType::EType inv_type,
										LLInventoryPanel* inventory,
										LLFolderView* root,
										const LLUUID& uuid,
										U32 flags = 0x00) const;
};

<<<<<<< HEAD
// Used by LLItemBridge::getIcon
enum EInventoryIcon
{
	TEXTURE_ICON_NAME,
	SOUND_ICON_NAME,
	CALLINGCARD_ONLINE_ICON_NAME,
	CALLINGCARD_OFFLINE_ICON_NAME,
	LANDMARK_ICON_NAME,
	LANDMARK_VISITED_ICON_NAME,
	SCRIPT_ICON_NAME,
	CLOTHING_ICON_NAME,
	OBJECT_ICON_NAME,
	OBJECT_MULTI_ICON_NAME,
	NOTECARD_ICON_NAME,
	BODYPART_ICON_NAME,
	SNAPSHOT_ICON_NAME,

	BODYPART_SHAPE_ICON_NAME,
	BODYPART_SKIN_ICON_NAME,
	BODYPART_HAIR_ICON_NAME,
	BODYPART_EYES_ICON_NAME,
	CLOTHING_SHIRT_ICON_NAME,
	CLOTHING_PANTS_ICON_NAME,
	CLOTHING_SHOES_ICON_NAME,
	CLOTHING_SOCKS_ICON_NAME,
	CLOTHING_JACKET_ICON_NAME,
	CLOTHING_GLOVES_ICON_NAME,
	CLOTHING_UNDERSHIRT_ICON_NAME,
	CLOTHING_UNDERPANTS_ICON_NAME,
	CLOTHING_SKIRT_ICON_NAME,
	CLOTHING_ALPHA_ICON_NAME,
	CLOTHING_TATTOO_ICON_NAME,
	
	ANIMATION_ICON_NAME,
	GESTURE_ICON_NAME,
	MESH_ICON_NAME,

	LINKITEM_ICON_NAME,
	LINKFOLDER_ICON_NAME,

	ICON_NAME_COUNT
};
extern std::string ICON_NAME[ICON_NAME_COUNT];

=======
>>>>>>> 48809cb3
class LLItemBridge : public LLInvFVBridge
{
public:
	LLItemBridge(LLInventoryPanel* inventory, 
				 LLFolderView* root,
				 const LLUUID& uuid) :
		LLInvFVBridge(inventory, root, uuid) {}

	virtual void performAction(LLInventoryModel* model, std::string action);
	virtual void selectItem();
	virtual void restoreItem();
	virtual void restoreToWorld();
	virtual void gotoItem();
	virtual LLUIImagePtr getIcon() const;
	virtual const std::string& getDisplayName() const;
	virtual std::string getLabelSuffix() const;
	virtual LLFontGL::StyleFlags getLabelStyle() const;
	virtual PermissionMask getPermissionMask() const;
	virtual time_t getCreationDate() const;
	virtual BOOL isItemRenameable() const;
	virtual BOOL renameItem(const std::string& new_name);
	virtual BOOL removeItem();
	virtual BOOL isItemCopyable() const;
	virtual BOOL copyToClipboard() const;
	virtual BOOL hasChildren() const { return FALSE; }
	virtual BOOL isUpToDate() const { return TRUE; }

	/*virtual*/ void clearDisplayName() { mDisplayName.clear(); }

	LLViewerInventoryItem* getItem() const;
	bool isAddAction(std::string action) const;
	bool isRemoveAction(std::string action) const;
protected:
	BOOL confirmRemoveItem(const LLSD& notification, const LLSD& response);
	virtual BOOL isItemPermissive() const;
	static void buildDisplayName(LLInventoryItem* item, std::string& name);

	mutable std::string mDisplayName;
};

class LLFolderBridge : public LLInvFVBridge
{
public:
	LLFolderBridge(LLInventoryPanel* inventory, 
				   LLFolderView* root,
				   const LLUUID& uuid) :
		LLInvFVBridge(inventory, root, uuid),
		mCallingCards(FALSE),
		mWearables(FALSE)
	{}
	BOOL dragItemIntoFolder(LLInventoryItem* inv_item, BOOL drop);
	BOOL dragCategoryIntoFolder(LLInventoryCategory* inv_category, BOOL drop);

	virtual void performAction(LLInventoryModel* model, std::string action);
	virtual void openItem();
	virtual void closeItem();
	virtual BOOL isItemRenameable() const;
	virtual void selectItem();
	virtual void restoreItem();

	virtual LLFolderType::EType getPreferredType() const;
	virtual LLUIImagePtr getIcon() const;
	virtual LLUIImagePtr getOpenIcon() const;
	static LLUIImagePtr getIcon(LLFolderType::EType preferred_type);

	virtual BOOL renameItem(const std::string& new_name);

	virtual BOOL removeItem();
	BOOL removeSystemFolder();
	bool removeItemResponse(const LLSD& notification, const LLSD& response);

	virtual void pasteFromClipboard();
	virtual void pasteLinkFromClipboard();
	virtual void buildContextMenu(LLMenuGL& menu, U32 flags);
	virtual BOOL hasChildren() const;
	virtual BOOL dragOrDrop(MASK mask, BOOL drop,
							EDragAndDropType cargo_type,
							void* cargo_data);

	virtual BOOL isItemRemovable() const;
	virtual BOOL isItemMovable() const ;
	virtual BOOL isUpToDate() const;
	virtual BOOL isItemCopyable() const;
	virtual BOOL isClipboardPasteable() const;
	virtual BOOL isClipboardPasteableAsLink() const;
	virtual BOOL copyToClipboard() const;
	
	static void createWearable(LLFolderBridge* bridge, LLWearableType::EType type);

	LLViewerInventoryCategory* getCategory() const;
	LLHandle<LLFolderBridge> getHandle() { mHandle.bind(this); return mHandle; }

protected:
	//--------------------------------------------------------------------
	// Menu callbacks
	//--------------------------------------------------------------------
	static void pasteClipboard(void* user_data);
	static void createNewCategory(void* user_data);
	static void createNewShirt(void* user_data);
	static void createNewPants(void* user_data);
	static void createNewShoes(void* user_data);
	static void createNewSocks(void* user_data);
	static void createNewJacket(void* user_data);
	static void createNewSkirt(void* user_data);
	static void createNewGloves(void* user_data);
	static void createNewUndershirt(void* user_data);
	static void createNewUnderpants(void* user_data);
	static void createNewShape(void* user_data);
	static void createNewSkin(void* user_data);
	static void createNewHair(void* user_data);
	static void createNewEyes(void* user_data);

	BOOL checkFolderForContentsOfType(LLInventoryModel* model, LLInventoryCollectFunctor& typeToCheck);

	void modifyOutfit(BOOL append);
	void determineFolderType();

	menuentry_vec_t getMenuItems() { return mItems; } // returns a copy of current menu items


	//--------------------------------------------------------------------
	// Messy hacks for handling folder options
	//--------------------------------------------------------------------
public:
	static LLHandle<LLFolderBridge> sSelf;
	static void staticFolderOptionsMenu();
	void folderOptionsMenu();

private:
	BOOL				mCallingCards;
	BOOL				mWearables;
	LLHandle<LLView>	mMenu;
	menuentry_vec_t		mItems;
	menuentry_vec_t		mDisabledItems;
	LLRootHandle<LLFolderBridge> mHandle;
};

class LLTextureBridge : public LLItemBridge
{
public:
	LLTextureBridge(LLInventoryPanel* inventory, 
					LLFolderView* root,
					const LLUUID& uuid, 
					LLInventoryType::EType type) :
		LLItemBridge(inventory, root, uuid)
	{
		mInvType = type;
	}
	virtual LLUIImagePtr getIcon() const;
	virtual void openItem();
	virtual void buildContextMenu(LLMenuGL& menu, U32 flags);
	virtual void performAction(LLInventoryModel* model, std::string action);
	bool canSaveTexture(void);
};

class LLSoundBridge : public LLItemBridge
{
public:
 	LLSoundBridge(LLInventoryPanel* inventory, 
				  LLFolderView* root,
				  const LLUUID& uuid) :
		LLItemBridge(inventory, root, uuid) {}
	virtual void openItem();
	virtual void previewItem();
	virtual void buildContextMenu(LLMenuGL& menu, U32 flags);
	static void openSoundPreview(void*);
};

class LLLandmarkBridge : public LLItemBridge
{
public:
 	LLLandmarkBridge(LLInventoryPanel* inventory, 
					 LLFolderView* root,
					 const LLUUID& uuid, 
					 U32 flags = 0x00);
	virtual void performAction(LLInventoryModel* model, std::string action);
	virtual void buildContextMenu(LLMenuGL& menu, U32 flags);
	virtual LLUIImagePtr getIcon() const;
	virtual void openItem();
protected:
	BOOL mVisited;
};

class LLCallingCardBridge : public LLItemBridge
{
public:
	LLCallingCardBridge(LLInventoryPanel* inventory, 
						LLFolderView* folder,
						const LLUUID& uuid );
	~LLCallingCardBridge();
	virtual std::string getLabelSuffix() const;
	//virtual const std::string& getDisplayName() const;
	virtual LLUIImagePtr getIcon() const;
	virtual void performAction(LLInventoryModel* model, std::string action);
	virtual void openItem();
	virtual void buildContextMenu(LLMenuGL& menu, U32 flags);
	virtual BOOL dragOrDrop(MASK mask, BOOL drop,
							EDragAndDropType cargo_type,
							void* cargo_data);
	void refreshFolderViewItem();
protected:
	LLCallingCardObserver* mObserver;
};

class LLNotecardBridge : public LLItemBridge
{
public:
	LLNotecardBridge(LLInventoryPanel* inventory, 
					 LLFolderView* root,
					 const LLUUID& uuid) :
		LLItemBridge(inventory, root, uuid) {}
	virtual void openItem();
};

class LLGestureBridge : public LLItemBridge
{
public:
	LLGestureBridge(LLInventoryPanel* inventory, 
					LLFolderView* root,
					const LLUUID& uuid) :
		LLItemBridge(inventory, root, uuid) {}
	// Only suffix for gesture items, not task items, because only
	// gestures in your inventory can be active.
	virtual LLFontGL::StyleFlags getLabelStyle() const;
	virtual std::string getLabelSuffix() const;
	virtual void performAction(LLInventoryModel* model, std::string action);
	virtual void openItem();
	virtual BOOL removeItem();
	virtual void buildContextMenu(LLMenuGL& menu, U32 flags);
	static void playGesture(const LLUUID& item_id);
};

class LLAnimationBridge : public LLItemBridge
{
public:
	LLAnimationBridge(LLInventoryPanel* inventory, 
					  LLFolderView* root, 
					  const LLUUID& uuid) :
		LLItemBridge(inventory, root, uuid) {}
	virtual void performAction(LLInventoryModel* model, std::string action);
	virtual void buildContextMenu(LLMenuGL& menu, U32 flags);
	virtual void openItem();
};

class LLObjectBridge : public LLItemBridge
{
public:
	LLObjectBridge(LLInventoryPanel* inventory, 
				   LLFolderView* root, 
				   const LLUUID& uuid, 
				   LLInventoryType::EType type, 
				   U32 flags);
	virtual LLUIImagePtr	getIcon() const;
	virtual void			performAction(LLInventoryModel* model, std::string action);
	virtual void			openItem();
	virtual std::string getLabelSuffix() const;
	virtual void			buildContextMenu(LLMenuGL& menu, U32 flags);
	virtual BOOL renameItem(const std::string& new_name);
	LLInventoryObject* getObject() const;
protected:
	static LLUUID sContextMenuItemID;  // Only valid while the context menu is open.
	U32 mAttachPt;
	BOOL mIsMultiObject;
};

class LLLSLTextBridge : public LLItemBridge
{
public:
	LLLSLTextBridge(LLInventoryPanel* inventory, 
					LLFolderView* root, 
					const LLUUID& uuid ) :
		LLItemBridge(inventory, root, uuid) {}
	virtual void openItem();
};

class LLWearableBridge : public LLItemBridge
{
public:
	LLWearableBridge(LLInventoryPanel* inventory, 
					 LLFolderView* root, 
					 const LLUUID& uuid, 
					 LLAssetType::EType asset_type, 
					 LLInventoryType::EType inv_type, 
					 LLWearableType::EType wearable_type);
	virtual LLUIImagePtr getIcon() const;
	virtual void	performAction(LLInventoryModel* model, std::string action);
	virtual void	openItem();
	virtual void	buildContextMenu(LLMenuGL& menu, U32 flags);
	virtual std::string getLabelSuffix() const;
	virtual BOOL renameItem(const std::string& new_name);
	virtual LLWearableType::EType getWearableType() const { return mWearableType; }

	static void		onWearOnAvatar( void* userdata );	// Access to wearOnAvatar() from menu
	static BOOL		canWearOnAvatar( void* userdata );
	static void		onWearOnAvatarArrived( LLWearable* wearable, void* userdata );
	void			wearOnAvatar();

	static void		onWearAddOnAvatarArrived( LLWearable* wearable, void* userdata );
	void			wearAddOnAvatar();

	static BOOL		canEditOnAvatar( void* userdata );	// Access to editOnAvatar() from menu
	static void		onEditOnAvatar( void* userdata );
	void			editOnAvatar();

	static BOOL		canRemoveFromAvatar( void* userdata );
	static void		onRemoveFromAvatar( void* userdata );
	static void		onRemoveFromAvatarArrived( LLWearable* wearable, 	void* userdata );
	static void 	removeItemFromAvatar(LLViewerInventoryItem *item);
	static void 	removeAllClothesFromAvatar();
	void			removeFromAvatar();
protected:
	LLAssetType::EType mAssetType;
	LLWearableType::EType  mWearableType;
};

class LLLinkItemBridge : public LLItemBridge
{
public:
	LLLinkItemBridge(LLInventoryPanel* inventory, 
					 LLFolderView* root,
					 const LLUUID& uuid) :
		LLItemBridge(inventory, root, uuid) {}
	virtual const std::string& getPrefix() { return sPrefix; }
	virtual void buildContextMenu(LLMenuGL& menu, U32 flags);
protected:
	static std::string sPrefix;
};

class LLLinkFolderBridge : public LLItemBridge
{
public:
	LLLinkFolderBridge(LLInventoryPanel* inventory, 
					   LLFolderView* root,
					   const LLUUID& uuid) :
		LLItemBridge(inventory, root, uuid) {}
	virtual const std::string& getPrefix() { return sPrefix; }
	virtual LLUIImagePtr getIcon() const;
	virtual void buildContextMenu(LLMenuGL& menu, U32 flags);
	virtual void performAction(LLInventoryModel* model, std::string action);
	virtual void gotoItem();
protected:
	const LLUUID &getFolderID() const;
	static std::string sPrefix;
};



class LLMeshBridge : public LLItemBridge
{
	friend class LLInvFVBridge;
public:
	virtual LLUIImagePtr getIcon() const;
	virtual void openItem();
	virtual void previewItem();
	virtual void buildContextMenu(LLMenuGL& menu, U32 flags);

protected:
	LLMeshBridge(LLInventoryPanel* inventory, 
		     LLFolderView* root,
		     const LLUUID& uuid) :
                       LLItemBridge(inventory, root, uuid) {}
};




//~~~~~~~~~~~~~~~~~~~~~~~~~~~~~~~~~~~~~~~~~~~~~~~~~~~~~~~~~~~~~~~~~~~~~~~~~~~~~
// Class LLInvFVBridgeAction
//
// This is an implementation class to be able to 
// perform action to view inventory items.
//
//~~~~~~~~~~~~~~~~~~~~~~~~~~~~~~~~~~~~~~~~~~~~~~~~~~~~~~~~~~~~~~~~~~~~~~~~~~~~~
class LLInvFVBridgeAction
{
public:
	// This method is a convenience function which creates the correct
	// type of bridge action based on some basic information.
	static LLInvFVBridgeAction* createAction(LLAssetType::EType asset_type,
											 const LLUUID& uuid,
											 LLInventoryModel* model);
	static void doAction(LLAssetType::EType asset_type,
						 const LLUUID& uuid, LLInventoryModel* model);
	static void doAction(const LLUUID& uuid, LLInventoryModel* model);

	virtual void doIt() {};
	virtual ~LLInvFVBridgeAction() {} // need this because of warning on OSX
protected:
	LLInvFVBridgeAction(const LLUUID& id, LLInventoryModel* model) :
		mUUID(id), mModel(model) {}
	LLViewerInventoryItem* getItem() const;
protected:
	const LLUUID& mUUID; // item id
	LLInventoryModel* mModel;
};

//~~~~~~~~~~~~~~~~~~~~~~~~~~~~~~~~~~~~~~~~~~~~~~~~~~~~~~~~~~~~~~~~~~~~~~~~~~~~~
// Recent Inventory Panel related classes
//~~~~~~~~~~~~~~~~~~~~~~~~~~~~~~~~~~~~~~~~~~~~~~~~~~~~~~~~~~~~~~~~~~~~~~~~~~~~~

<<<<<<< HEAD

class LLMeshBridgeAction: public LLInvFVBridgeAction
{
	friend class LLInvFVBridgeAction;
public:
	virtual void	doIt() ;
	virtual ~LLMeshBridgeAction(){}
protected:
	LLMeshBridgeAction(const LLUUID& id,LLInventoryModel* model):LLInvFVBridgeAction(id,model){}

};


void wear_inventory_item_on_avatar(LLInventoryItem* item);
=======
// Overridden version of the Inventory-Folder-View-Bridge for Folders
class LLRecentItemsFolderBridge : public LLFolderBridge
{
public:
	// Creates context menu for Folders related to Recent Inventory Panel.
	// Uses base logic and than removes from visible items "New..." menu items.
	LLRecentItemsFolderBridge(LLInventoryType::EType type,
							  LLInventoryPanel* inventory,
							  LLFolderView* root,
							  const LLUUID& uuid) :
		LLFolderBridge(inventory, root, uuid)
	{
		mInvType = type;
	}
	/*virtual*/ void buildContextMenu(LLMenuGL& menu, U32 flags);
};

// Bridge builder to create Inventory-Folder-View-Bridge for Recent Inventory Panel
class LLRecentInventoryBridgeBuilder : public LLInventoryFVBridgeBuilder
{
public:
	// Overrides FolderBridge for Recent Inventory Panel.
	// It use base functionality for bridges other than FolderBridge.
	virtual LLInvFVBridge* createBridge(LLAssetType::EType asset_type,
		LLAssetType::EType actual_asset_type,
		LLInventoryType::EType inv_type,
		LLInventoryPanel* inventory,
		LLFolderView* root,
		const LLUUID& uuid,
		U32 flags = 0x00) const;
};
>>>>>>> 48809cb3

void rez_attachment(LLViewerInventoryItem* item, 
					LLViewerJointAttachment* attachment);

// Move items from an in-world object's "Contents" folder to a specified
// folder in agent inventory.
BOOL move_inv_category_world_to_agent(const LLUUID& object_id, 
									  const LLUUID& category_id,
									  BOOL drop,
									  void (*callback)(S32, void*) = NULL,
									  void* user_data = NULL);

// Utility function to hide all entries except those in the list
// Can be called multiple times on the same menu (e.g. if multiple items
// are selected).  If "append" is false, then only common enabled items
// are set as enabled.
void hide_context_entries(LLMenuGL& menu, 
						  const menuentry_vec_t &entries_to_show, 
						  const menuentry_vec_t &disabled_entries,
						  BOOL append = FALSE);

#endif // LL_LLINVENTORYBRIDGE_H<|MERGE_RESOLUTION|>--- conflicted
+++ resolved
@@ -2,25 +2,31 @@
  * @file llinventorybridge.h
  * @brief Implementation of the Inventory-Folder-View-Bridge classes.
  *
- * $LicenseInfo:firstyear=2001&license=viewerlgpl$
+ * $LicenseInfo:firstyear=2001&license=viewergpl$
+ * 
+ * Copyright (c) 2001-2009, Linden Research, Inc.
+ * 
  * Second Life Viewer Source Code
- * Copyright (C) 2010, Linden Research, Inc.
+ * The source code in this file ("Source Code") is provided by Linden Lab
+ * to you under the terms of the GNU General Public License, version 2.0
+ * ("GPL"), unless you have obtained a separate licensing agreement
+ * ("Other License"), formally executed by you and Linden Lab.  Terms of
+ * the GPL can be found in doc/GPL-license.txt in this distribution, or
+ * online at http://secondlifegrid.net/programs/open_source/licensing/gplv2
  * 
- * This library is free software; you can redistribute it and/or
- * modify it under the terms of the GNU Lesser General Public
- * License as published by the Free Software Foundation;
- * version 2.1 of the License only.
+ * There are special exceptions to the terms and conditions of the GPL as
+ * it is applied to this Source Code. View the full text of the exception
+ * in the file doc/FLOSS-exception.txt in this software distribution, or
+ * online at
+ * http://secondlifegrid.net/programs/open_source/licensing/flossexception
  * 
- * This library is distributed in the hope that it will be useful,
- * but WITHOUT ANY WARRANTY; without even the implied warranty of
- * MERCHANTABILITY or FITNESS FOR A PARTICULAR PURPOSE.  See the GNU
- * Lesser General Public License for more details.
+ * By copying, modifying or distributing this software, you acknowledge
+ * that you have read and understood your obligations described above,
+ * and agree to abide by those obligations.
  * 
- * You should have received a copy of the GNU Lesser General Public
- * License along with this library; if not, write to the Free Software
- * Foundation, Inc., 51 Franklin Street, Fifth Floor, Boston, MA  02110-1301  USA
- * 
- * Linden Research, Inc., 945 Battery Street, San Francisco, CA  94111  USA
+ * ALL LINDEN LAB SOURCE CODE IS PROVIDED "AS IS." LINDEN LAB MAKES NO
+ * WARRANTIES, EXPRESS, IMPLIED OR OTHERWISE, REGARDING ITS ACCURACY,
+ * COMPLETENESS OR PERFORMANCE.
  * $/LicenseInfo$
  */
 
@@ -69,6 +75,7 @@
 									   U32 flags = 0x00);
 	virtual ~LLInvFVBridge() {}
 
+	BOOL isInOutfitsSidePanel() const; // allow context menus to be customized for side panel
 	BOOL canShare() const;
 
 	//--------------------------------------------------------------------
@@ -117,7 +124,6 @@
 							EDragAndDropType cargo_type,
 							void* cargo_data) { return FALSE; }
 	virtual LLInventoryType::EType getInventoryType() const { return mInvType; }
-	virtual LLWearableType::EType getWearableType() const { return LLWearableType::WT_NONE; }
 
 	//--------------------------------------------------------------------
 	// Convenience functions for adding various common menu options.
@@ -177,53 +183,7 @@
 										U32 flags = 0x00) const;
 };
 
-<<<<<<< HEAD
-// Used by LLItemBridge::getIcon
-enum EInventoryIcon
-{
-	TEXTURE_ICON_NAME,
-	SOUND_ICON_NAME,
-	CALLINGCARD_ONLINE_ICON_NAME,
-	CALLINGCARD_OFFLINE_ICON_NAME,
-	LANDMARK_ICON_NAME,
-	LANDMARK_VISITED_ICON_NAME,
-	SCRIPT_ICON_NAME,
-	CLOTHING_ICON_NAME,
-	OBJECT_ICON_NAME,
-	OBJECT_MULTI_ICON_NAME,
-	NOTECARD_ICON_NAME,
-	BODYPART_ICON_NAME,
-	SNAPSHOT_ICON_NAME,
-
-	BODYPART_SHAPE_ICON_NAME,
-	BODYPART_SKIN_ICON_NAME,
-	BODYPART_HAIR_ICON_NAME,
-	BODYPART_EYES_ICON_NAME,
-	CLOTHING_SHIRT_ICON_NAME,
-	CLOTHING_PANTS_ICON_NAME,
-	CLOTHING_SHOES_ICON_NAME,
-	CLOTHING_SOCKS_ICON_NAME,
-	CLOTHING_JACKET_ICON_NAME,
-	CLOTHING_GLOVES_ICON_NAME,
-	CLOTHING_UNDERSHIRT_ICON_NAME,
-	CLOTHING_UNDERPANTS_ICON_NAME,
-	CLOTHING_SKIRT_ICON_NAME,
-	CLOTHING_ALPHA_ICON_NAME,
-	CLOTHING_TATTOO_ICON_NAME,
-	
-	ANIMATION_ICON_NAME,
-	GESTURE_ICON_NAME,
 	MESH_ICON_NAME,
-
-	LINKITEM_ICON_NAME,
-	LINKFOLDER_ICON_NAME,
-
-	ICON_NAME_COUNT
-};
-extern std::string ICON_NAME[ICON_NAME_COUNT];
-
-=======
->>>>>>> 48809cb3
 class LLItemBridge : public LLInvFVBridge
 {
 public:
@@ -272,8 +232,8 @@
 				   const LLUUID& uuid) :
 		LLInvFVBridge(inventory, root, uuid),
 		mCallingCards(FALSE),
-		mWearables(FALSE)
-	{}
+		mWearables(FALSE),
+		mMenu(NULL) {}
 	BOOL dragItemIntoFolder(LLInventoryItem* inv_item, BOOL drop);
 	BOOL dragCategoryIntoFolder(LLInventoryCategory* inv_category, BOOL drop);
 
@@ -287,7 +247,7 @@
 	virtual LLFolderType::EType getPreferredType() const;
 	virtual LLUIImagePtr getIcon() const;
 	virtual LLUIImagePtr getOpenIcon() const;
-	static LLUIImagePtr getIcon(LLFolderType::EType preferred_type);
+	static LLUIImagePtr getIcon(LLFolderType::EType preferred_type, BOOL is_link = FALSE);
 
 	virtual BOOL renameItem(const std::string& new_name);
 
@@ -314,7 +274,6 @@
 	static void createWearable(LLFolderBridge* bridge, LLWearableType::EType type);
 
 	LLViewerInventoryCategory* getCategory() const;
-	LLHandle<LLFolderBridge> getHandle() { mHandle.bind(this); return mHandle; }
 
 protected:
 	//--------------------------------------------------------------------
@@ -337,6 +296,7 @@
 	static void createNewEyes(void* user_data);
 
 	BOOL checkFolderForContentsOfType(LLInventoryModel* model, LLInventoryCollectFunctor& typeToCheck);
+	BOOL areAnyContentsWorn(LLInventoryModel* model) const;
 
 	void modifyOutfit(BOOL append);
 	void determineFolderType();
@@ -348,17 +308,16 @@
 	// Messy hacks for handling folder options
 	//--------------------------------------------------------------------
 public:
-	static LLHandle<LLFolderBridge> sSelf;
+	static LLFolderBridge* sSelf;
 	static void staticFolderOptionsMenu();
 	void folderOptionsMenu();
 
 private:
-	BOOL				mCallingCards;
-	BOOL				mWearables;
-	LLHandle<LLView>	mMenu;
-	menuentry_vec_t		mItems;
-	menuentry_vec_t		mDisabledItems;
-	LLRootHandle<LLFolderBridge> mHandle;
+	BOOL			mCallingCards;
+	BOOL			mWearables;
+	LLMenuGL*		mMenu;
+	menuentry_vec_t mItems;
+	menuentry_vec_t mDisabledItems;
 };
 
 class LLTextureBridge : public LLItemBridge
@@ -514,7 +473,6 @@
 	virtual void	buildContextMenu(LLMenuGL& menu, U32 flags);
 	virtual std::string getLabelSuffix() const;
 	virtual BOOL renameItem(const std::string& new_name);
-	virtual LLWearableType::EType getWearableType() const { return mWearableType; }
 
 	static void		onWearOnAvatar( void* userdata );	// Access to wearOnAvatar() from menu
 	static BOOL		canWearOnAvatar( void* userdata );
@@ -620,12 +578,6 @@
 	LLInventoryModel* mModel;
 };
 
-//~~~~~~~~~~~~~~~~~~~~~~~~~~~~~~~~~~~~~~~~~~~~~~~~~~~~~~~~~~~~~~~~~~~~~~~~~~~~~
-// Recent Inventory Panel related classes
-//~~~~~~~~~~~~~~~~~~~~~~~~~~~~~~~~~~~~~~~~~~~~~~~~~~~~~~~~~~~~~~~~~~~~~~~~~~~~~
-
-<<<<<<< HEAD
-
 class LLMeshBridgeAction: public LLInvFVBridgeAction
 {
 	friend class LLInvFVBridgeAction;
@@ -638,11 +590,11 @@
 };
 
 
-void wear_inventory_item_on_avatar(LLInventoryItem* item);
-=======
+
 // Overridden version of the Inventory-Folder-View-Bridge for Folders
 class LLRecentItemsFolderBridge : public LLFolderBridge
 {
+	friend class LLInvFVBridgeAction;
 public:
 	// Creates context menu for Folders related to Recent Inventory Panel.
 	// Uses base logic and than removes from visible items "New..." menu items.
@@ -671,7 +623,6 @@
 		const LLUUID& uuid,
 		U32 flags = 0x00) const;
 };
->>>>>>> 48809cb3
 
 void rez_attachment(LLViewerInventoryItem* item, 
 					LLViewerJointAttachment* attachment);
@@ -685,12 +636,8 @@
 									  void* user_data = NULL);
 
 // Utility function to hide all entries except those in the list
-// Can be called multiple times on the same menu (e.g. if multiple items
-// are selected).  If "append" is false, then only common enabled items
-// are set as enabled.
 void hide_context_entries(LLMenuGL& menu, 
 						  const menuentry_vec_t &entries_to_show, 
-						  const menuentry_vec_t &disabled_entries,
-						  BOOL append = FALSE);
+						  const menuentry_vec_t &disabled_entries);
 
 #endif // LL_LLINVENTORYBRIDGE_H