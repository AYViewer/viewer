/**
 * @file llinventorybridge.h
 * @brief Implementation of the Inventory-Folder-View-Bridge classes.
 *
 * $LicenseInfo:firstyear=2001&license=viewerlgpl$
 * Second Life Viewer Source Code
 * Copyright (C) 2010, Linden Research, Inc.
 *
 * This library is free software; you can redistribute it and/or
 * modify it under the terms of the GNU Lesser General Public
 * License as published by the Free Software Foundation;
 * version 2.1 of the License only.
 *
 * This library is distributed in the hope that it will be useful,
 * but WITHOUT ANY WARRANTY; without even the implied warranty of
 * MERCHANTABILITY or FITNESS FOR A PARTICULAR PURPOSE.  See the GNU
 * Lesser General Public License for more details.
 *
 * You should have received a copy of the GNU Lesser General Public
 * License along with this library; if not, write to the Free Software
 * Foundation, Inc., 51 Franklin Street, Fifth Floor, Boston, MA  02110-1301  USA
 *
 * Linden Research, Inc., 945 Battery Street, San Francisco, CA  94111  USA
 * $/LicenseInfo$
 */

#ifndef LL_LLINVENTORYBRIDGE_H
#define LL_LLINVENTORYBRIDGE_H

#include "llcallingcard.h"
#include "llfolderviewmodel.h"
#include "llinventorymodel.h"
#include "llinventoryobserver.h"
#include "llinventorypanel.h"
#include "llviewercontrol.h"
#include "llviewerwearable.h"
#include "lltooldraganddrop.h"
#include "lllandmarklist.h"
#include "llfolderviewitem.h"
#include "llsettingsbase.h"

class LLInventoryFilter;
class LLInventoryPanel;
class LLInventoryModel;
class LLMenuGL;
class LLCallingCardObserver;
class LLViewerJointAttachment;
class LLFolderView;
struct LLMoveInv;

typedef std::vector<std::string> menuentry_vec_t;
typedef std::pair<LLUUID, LLUUID> two_uuids_t;
typedef std::list<two_uuids_t> two_uuids_list_t;
//~~~~~~~~~~~~~~~~~~~~~~~~~~~~~~~~~~~~~~~~~~~~~~~~~~~~~~~~~~~~~~~~~~~~~~~~~~~~~
// Class LLInvFVBridge
//
// Short for Inventory-Folder-View-Bridge. This is an
// implementation class to be able to view inventory items.
//
// You'll want to call LLInvItemFVELister::createBridge() to actually create
// an instance of this class. This helps encapsulate the
// functionality a bit. (except for folders, you can create those
// manually...)
//~~~~~~~~~~~~~~~~~~~~~~~~~~~~~~~~~~~~~~~~~~~~~~~~~~~~~~~~~~~~~~~~~~~~~~~~~~~~~
class LLInvFVBridge : public LLFolderViewModelItemInventory
{
public:
    // This method is a convenience function which creates the correct
    // type of bridge based on some basic information
    static LLInvFVBridge* createBridge(LLAssetType::EType asset_type,
                                       LLAssetType::EType actual_asset_type,
                                       LLInventoryType::EType inv_type,
                                       LLInventoryPanel* inventory,
                                       LLFolderViewModelInventory* view_model,
                                       LLFolderView* root,
                                       const LLUUID& uuid,
                                       U32 flags = 0x00);
    virtual ~LLInvFVBridge() {}

    bool canShare() const;
    bool canListOnMarketplace() const;
    bool canListOnMarketplaceNow() const;

    //--------------------------------------------------------------------
    // LLInvFVBridge functionality
    //--------------------------------------------------------------------
    virtual const LLUUID& getUUID() const { return mUUID; }
    virtual const LLUUID& getThumbnailUUID() const { return LLUUID::null; }
    virtual void clearDisplayName() { mDisplayName.clear(); }
    virtual void restoreItem() {}
    virtual void restoreToWorld() {}

    //--------------------------------------------------------------------
    // Inherited LLFolderViewModelItemInventory functions
    //--------------------------------------------------------------------
    virtual const std::string& getName() const;
    virtual const std::string& getDisplayName() const;
    const std::string& getSearchableName() const { return mSearchableName; }

    std::string getSearchableDescription() const;
    std::string getSearchableCreatorName() const;
    std::string getSearchableUUIDString() const;

    virtual PermissionMask getPermissionMask() const;
    virtual LLFolderType::EType getPreferredType() const;
    virtual time_t getCreationDate() const;
        virtual void setCreationDate(time_t creation_date_utc);
    virtual LLFontGL::StyleFlags getLabelStyle() const { return LLFontGL::NORMAL; }
    virtual std::string getLabelSuffix() const { return LLStringUtil::null; }
    virtual void openItem() {}
    virtual void closeItem() {}
    virtual void navigateToFolder(bool new_window = false, bool change_mode = false);
<<<<<<< HEAD
	virtual void showProperties();
	virtual bool isItemRenameable() const { return true; }
	virtual bool isMultiPreviewAllowed() { return true; }
	//virtual bool renameItem(const std::string& new_name) {}
	virtual bool isItemRemovable() const;
	virtual bool isItemMovable() const;
	virtual bool isItemInTrash() const;
    virtual bool isItemInOutfits() const;
	virtual bool isLink() const;
	virtual bool isLibraryItem() const;
	//virtual bool removeItem() = 0;
	virtual void removeBatch(std::vector<LLFolderViewModelItem*>& batch);
	virtual void move(LLFolderViewModelItem* new_parent_bridge) {}
    virtual bool isItemCopyable(bool can_copy_as_link = true) const { return false; }
	virtual bool copyToClipboard() const;
	virtual bool cutToClipboard();
	virtual bool isCutToClipboard();
	virtual bool isClipboardPasteable() const;
	virtual bool isClipboardPasteableAsLink() const;
	virtual void pasteFromClipboard() {}
	virtual void pasteLinkFromClipboard() {}
	void getClipboardEntries(bool show_asset_id, menuentry_vec_t &items, 
							 menuentry_vec_t &disabled_items, U32 flags);
	virtual void buildContextMenu(LLMenuGL& menu, U32 flags);
    virtual LLToolDragAndDrop::ESource getDragSource() const;
	virtual bool startDrag(EDragAndDropType* type, LLUUID* id) const;
	virtual bool dragOrDrop(MASK mask, bool drop,
							EDragAndDropType cargo_type,
							void* cargo_data,
							std::string& tooltip_msg) { return false; }
	virtual LLInventoryType::EType getInventoryType() const { return mInvType; }
	virtual LLWearableType::EType getWearableType() const { return LLWearableType::WT_NONE; }
=======
    virtual void showProperties();
    virtual BOOL isItemRenameable() const { return TRUE; }
    virtual BOOL isMultiPreviewAllowed() { return TRUE; }
    //virtual BOOL renameItem(const std::string& new_name) {}
    virtual BOOL isItemRemovable(bool check_worn = true) const;
    virtual BOOL isItemMovable() const;
    virtual BOOL isItemInTrash() const;
    virtual bool isItemInOutfits() const;
    virtual BOOL isLink() const;
    virtual BOOL isLibraryItem() const;
    //virtual BOOL removeItem() = 0;
    virtual void removeBatch(std::vector<LLFolderViewModelItem*>& batch);
    virtual void move(LLFolderViewModelItem* new_parent_bridge) {}
    virtual bool isItemCopyable(bool can_copy_as_link = true) const { return false; }
    virtual BOOL copyToClipboard() const;
    virtual BOOL cutToClipboard();
    virtual bool isCutToClipboard();
    virtual BOOL isClipboardPasteable() const;
    virtual BOOL isClipboardPasteableAsLink() const;
    virtual void pasteFromClipboard() {}
    virtual void pasteLinkFromClipboard() {}
    void getClipboardEntries(bool show_asset_id, menuentry_vec_t &items,
                             menuentry_vec_t &disabled_items, U32 flags);
    virtual void buildContextMenu(LLMenuGL& menu, U32 flags);
    virtual LLToolDragAndDrop::ESource getDragSource() const;
    virtual BOOL startDrag(EDragAndDropType* type, LLUUID* id) const;
    virtual BOOL dragOrDrop(MASK mask, BOOL drop,
                            EDragAndDropType cargo_type,
                            void* cargo_data,
                            std::string& tooltip_msg) { return FALSE; }
    virtual LLInventoryType::EType getInventoryType() const { return mInvType; }
    virtual LLWearableType::EType getWearableType() const { return LLWearableType::WT_NONE; }
>>>>>>> e1623bb2
    virtual LLSettingsType::type_e getSettingsType() const { return LLSettingsType::ST_NONE; }
        EInventorySortGroup getSortGroup()  const { return SG_ITEM; }
    virtual LLInventoryObject* getInventoryObject() const;


    //--------------------------------------------------------------------
    // Convenience functions for adding various common menu options.
    //--------------------------------------------------------------------
protected:
    virtual void addTrashContextMenuOptions(menuentry_vec_t &items,
                                            menuentry_vec_t &disabled_items);
    virtual void addDeleteContextMenuOptions(menuentry_vec_t &items,
                                             menuentry_vec_t &disabled_items);
    virtual void addOpenRightClickMenuOption(menuentry_vec_t &items);
    virtual void addMarketplaceContextMenuOptions(U32 flags,
                                             menuentry_vec_t &items,
                                             menuentry_vec_t &disabled_items);
    virtual void addLinkReplaceMenuOption(menuentry_vec_t& items,
                                          menuentry_vec_t& disabled_items);

    virtual bool canMenuDelete();
    virtual bool canMenuCut();

protected:
<<<<<<< HEAD
	LLInvFVBridge(LLInventoryPanel* inventory, LLFolderView* root, const LLUUID& uuid);

	LLInventoryModel* getInventoryModel() const;
	LLInventoryFilter* getInventoryFilter() const;
	
	bool isLinkedObjectInTrash() const; // Is this obj or its baseobj in the trash?
	bool isLinkedObjectMissing() const; // Is this a linked obj whose baseobj is not in inventory?

	bool isAgentInventory() const; // false if lost or in the inventory library
	bool isCOFFolder() const;       // true if COF or descendant of
	bool isInboxFolder() const;     // true if COF or descendant of   marketplace inbox

	bool isMarketplaceListingsFolder() const;     // true if descendant of Marketplace listings folder

	virtual bool isItemPermissive() const;
	static void changeItemParent(LLInventoryModel* model,
								 LLViewerInventoryItem* item,
								 const LLUUID& new_parent,
								 bool restamp);
	static void changeCategoryParent(LLInventoryModel* model,
									 LLViewerInventoryCategory* item,
									 const LLUUID& new_parent,
									 bool restamp);
	void removeBatchNoCheck(std::vector<LLFolderViewModelItem*>& batch);
    
    bool callback_cutToClipboard(const LLSD& notification, const LLSD& response);
    bool perform_cutToClipboard();
=======
    LLInvFVBridge(LLInventoryPanel* inventory, LLFolderView* root, const LLUUID& uuid);

    LLInventoryModel* getInventoryModel() const;
    LLInventoryFilter* getInventoryFilter() const;

    BOOL isLinkedObjectInTrash() const; // Is this obj or its baseobj in the trash?
    BOOL isLinkedObjectMissing() const; // Is this a linked obj whose baseobj is not in inventory?

    BOOL isAgentInventory() const; // false if lost or in the inventory library
    BOOL isCOFFolder() const;       // true if COF or descendant of
    BOOL isInboxFolder() const;     // true if COF or descendant of   marketplace inbox

    BOOL isMarketplaceListingsFolder() const;     // true if descendant of Marketplace listings folder

    virtual BOOL isItemPermissive() const;
    static void changeItemParent(LLInventoryModel* model,
                                 LLViewerInventoryItem* item,
                                 const LLUUID& new_parent,
                                 BOOL restamp);
    static void changeCategoryParent(LLInventoryModel* model,
                                     LLViewerInventoryCategory* item,
                                     const LLUUID& new_parent,
                                     BOOL restamp);
    void removeBatchNoCheck(std::vector<LLFolderViewModelItem*>& batch);

    BOOL callback_cutToClipboard(const LLSD& notification, const LLSD& response);
    BOOL perform_cutToClipboard();
>>>>>>> e1623bb2

    LLHandle<LLInventoryPanel> mInventoryPanel;
    LLFolderView* mRoot;
    const LLUUID mUUID; // item id
    LLInventoryType::EType mInvType;
    bool                        mIsLink;
    LLTimer                     mTimeSinceRequestStart;
    mutable std::string         mDisplayName;
    mutable std::string         mSearchableName;

    void purgeItem(LLInventoryModel *model, const LLUUID &uuid);
    void removeObject(LLInventoryModel *model, const LLUUID &uuid);
    virtual void buildDisplayName() const {}
};

//~~~~~~~~~~~~~~~~~~~~~~~~~~~~~~~~~~~~~~~~~~~~~~~~~~~~~~~~~~~~~~~~~~~~~~~~~~~~~
// Class LLInventoryFolderViewModelBuilder
//
// This class intended to build Folder View Model via LLInvFVBridge::createBridge.
// It can be overridden with another way of creation necessary Inventory Folder View Models.
//~~~~~~~~~~~~~~~~~~~~~~~~~~~~~~~~~~~~~~~~~~~~~~~~~~~~~~~~~~~~~~~~~~~~~~~~~~~~~
class LLInventoryFolderViewModelBuilder
{
public:
    LLInventoryFolderViewModelBuilder() {}
    virtual ~LLInventoryFolderViewModelBuilder() {}
    virtual LLInvFVBridge* createBridge(LLAssetType::EType asset_type,
                                        LLAssetType::EType actual_asset_type,
                                        LLInventoryType::EType inv_type,
                                        LLInventoryPanel* inventory,
                                        LLFolderViewModelInventory* view_model,
                                        LLFolderView* root,
                                        const LLUUID& uuid,
                                        U32 flags = 0x00) const;
};

class LLItemBridge : public LLInvFVBridge
{
public:
<<<<<<< HEAD
	LLItemBridge(LLInventoryPanel* inventory, 
				 LLFolderView* root,
				 const LLUUID& uuid) :
		LLInvFVBridge(inventory, root, uuid) {}

	typedef boost::function<void(std::string& slurl)> slurl_callback_t;

	virtual void performAction(LLInventoryModel* model, std::string action);
	virtual void selectItem();
	virtual void restoreItem();
	virtual void restoreToWorld();
	virtual void gotoItem();
	virtual LLUIImagePtr getIcon() const;
	virtual std::string getLabelSuffix() const;
	virtual LLFontGL::StyleFlags getLabelStyle() const;
	virtual PermissionMask getPermissionMask() const;
	virtual time_t getCreationDate() const;
	virtual bool isItemRenameable() const;
	virtual bool renameItem(const std::string& new_name);
	virtual bool removeItem();
    virtual bool isItemCopyable(bool can_copy_as_link = true) const;
	virtual bool hasChildren() const { return false; }
	virtual bool isUpToDate() const { return true; }
	virtual LLUIImagePtr getIconOverlay() const;
=======
    LLItemBridge(LLInventoryPanel* inventory,
                 LLFolderView* root,
                 const LLUUID& uuid) :
        LLInvFVBridge(inventory, root, uuid) {}

    typedef boost::function<void(std::string& slurl)> slurl_callback_t;

    virtual void performAction(LLInventoryModel* model, std::string action);
    virtual void selectItem();
    virtual void restoreItem();
    virtual void restoreToWorld();
    virtual void gotoItem();
    virtual LLUIImagePtr getIcon() const;
    virtual std::string getLabelSuffix() const;
    virtual LLFontGL::StyleFlags getLabelStyle() const;
    virtual PermissionMask getPermissionMask() const;
    virtual time_t getCreationDate() const;
    virtual BOOL isItemRenameable() const;
    virtual BOOL renameItem(const std::string& new_name);
    virtual BOOL removeItem();
    virtual bool isItemCopyable(bool can_copy_as_link = true) const;
    virtual bool hasChildren() const { return FALSE; }
    virtual BOOL isUpToDate() const { return TRUE; }
    virtual LLUIImagePtr getIconOverlay() const;
>>>>>>> e1623bb2

    LLViewerInventoryItem* getItem() const;
    virtual const LLUUID& getThumbnailUUID() const;

protected:
<<<<<<< HEAD
	bool confirmRemoveItem(const LLSD& notification, const LLSD& response);
	virtual bool isItemPermissive() const;
	virtual void buildDisplayName() const;
	void doActionOnCurSelectedLandmark(LLLandmarkList::loaded_callback_t cb);
=======
    BOOL confirmRemoveItem(const LLSD& notification, const LLSD& response);
    virtual BOOL isItemPermissive() const;
    virtual void buildDisplayName() const;
    void doActionOnCurSelectedLandmark(LLLandmarkList::loaded_callback_t cb);
>>>>>>> e1623bb2

private:
    void doShowOnMap(LLLandmark* landmark);
};

class LLFolderBridge : public LLInvFVBridge
{
public:
<<<<<<< HEAD
	LLFolderBridge(LLInventoryPanel* inventory, 
				   LLFolderView* root,
				   const LLUUID& uuid) 
	:	LLInvFVBridge(inventory, root, uuid),
		mCallingCards(false),
		mWearables(false),
		mIsLoading(false),
		mShowDescendantsCount(false)
	{}
		
	bool dragItemIntoFolder(LLInventoryItem* inv_item, bool drop, std::string& tooltip_msg, bool user_confirm = true, LLPointer<LLInventoryCallback> cb = NULL);
	bool dragCategoryIntoFolder(LLInventoryCategory* inv_category, bool drop, std::string& tooltip_msg, bool is_link = false, bool user_confirm = true, LLPointer<LLInventoryCallback> cb = NULL);
=======
    LLFolderBridge(LLInventoryPanel* inventory,
                   LLFolderView* root,
                   const LLUUID& uuid);

    ~LLFolderBridge();

    BOOL dragItemIntoFolder(LLInventoryItem* inv_item, BOOL drop, std::string& tooltip_msg, BOOL user_confirm = TRUE, LLPointer<LLInventoryCallback> cb = NULL);
    BOOL dragCategoryIntoFolder(LLInventoryCategory* inv_category, BOOL drop, std::string& tooltip_msg, BOOL is_link = FALSE, BOOL user_confirm = TRUE, LLPointer<LLInventoryCallback> cb = NULL);
>>>>>>> e1623bb2
    void callback_dropItemIntoFolder(const LLSD& notification, const LLSD& response, LLInventoryItem* inv_item);
    void callback_dropCategoryIntoFolder(const LLSD& notification, const LLSD& response, LLInventoryCategory* inv_category);

    virtual void buildDisplayName() const;

<<<<<<< HEAD
	virtual void performAction(LLInventoryModel* model, std::string action);
	virtual void openItem();
	virtual void closeItem();
	virtual bool isItemRenameable() const;
	virtual void selectItem();
	virtual void restoreItem();

	virtual LLFolderType::EType getPreferredType() const;
	virtual LLUIImagePtr getIcon() const;
	virtual LLUIImagePtr getIconOpen() const;
	virtual LLUIImagePtr getIconOverlay() const;
	static LLUIImagePtr getIcon(LLFolderType::EType preferred_type);
	virtual std::string getLabelSuffix() const;
	virtual LLFontGL::StyleFlags getLabelStyle() const;
=======
    virtual void performAction(LLInventoryModel* model, std::string action);
    virtual void openItem();
    virtual void closeItem();
    virtual BOOL isItemRenameable() const;
    virtual void selectItem();
    virtual void restoreItem();

    virtual LLFolderType::EType getPreferredType() const;
    virtual LLUIImagePtr getIcon() const;
    virtual LLUIImagePtr getIconOpen() const;
    virtual LLUIImagePtr getIconOverlay() const;
    static LLUIImagePtr getIcon(LLFolderType::EType preferred_type);
    virtual std::string getLabelSuffix() const;
    virtual LLFontGL::StyleFlags getLabelStyle() const;
>>>>>>> e1623bb2
    virtual const LLUUID& getThumbnailUUID() const;

    void setShowDescendantsCount(bool show_count) {mShowDescendantsCount = show_count;}

<<<<<<< HEAD
	virtual bool renameItem(const std::string& new_name);

	virtual bool removeItem();
	bool removeSystemFolder();
	bool removeItemResponse(const LLSD& notification, const LLSD& response);
    void updateHierarchyCreationDate(time_t date);

	virtual void pasteFromClipboard();
	virtual void pasteLinkFromClipboard();
	virtual void buildContextMenu(LLMenuGL& menu, U32 flags);
	virtual bool hasChildren() const;
	virtual bool dragOrDrop(MASK mask, bool drop,
							EDragAndDropType cargo_type,
							void* cargo_data,
							std::string& tooltip_msg);

	virtual bool isItemRemovable() const;
	virtual bool isItemMovable() const ;
	virtual bool isUpToDate() const;
    virtual bool isItemCopyable(bool can_copy_as_link = true) const;
	virtual bool isClipboardPasteable() const;
	virtual bool isClipboardPasteableAsLink() const;
	
	EInventorySortGroup getSortGroup()  const;
	virtual void update();
=======
    virtual BOOL renameItem(const std::string& new_name);

    virtual BOOL removeItem();
    BOOL removeSystemFolder();
    bool removeItemResponse(const LLSD& notification, const LLSD& response);
    void updateHierarchyCreationDate(time_t date);

    virtual void pasteFromClipboard();
    virtual void pasteLinkFromClipboard();
    virtual void buildContextMenu(LLMenuGL& menu, U32 flags);
    virtual bool hasChildren() const;
    virtual BOOL dragOrDrop(MASK mask, BOOL drop,
                            EDragAndDropType cargo_type,
                            void* cargo_data,
                            std::string& tooltip_msg);

    virtual BOOL isItemRemovable(bool check_worn = true) const;
    virtual BOOL isItemMovable() const ;
    virtual BOOL isUpToDate() const;
    virtual bool isItemCopyable(bool can_copy_as_link = true) const;
    virtual BOOL isClipboardPasteable() const;
    virtual BOOL isClipboardPasteableAsLink() const;
>>>>>>> e1623bb2

    EInventorySortGroup getSortGroup()  const;
    virtual void update();

    static void createWearable(LLFolderBridge* bridge, LLWearableType::EType type);

    LLViewerInventoryCategory* getCategory() const;
    LLHandle<LLFolderBridge> getHandle() { mHandle.bind(this); return mHandle; }

    bool isLoading() { return mIsLoading; }

protected:
    void buildContextMenuOptions(U32 flags, menuentry_vec_t& items,   menuentry_vec_t& disabled_items);
    void buildContextMenuFolderOptions(U32 flags, menuentry_vec_t& items,   menuentry_vec_t& disabled_items);
    void addOpenFolderMenuOptions(U32 flags, menuentry_vec_t& items);

<<<<<<< HEAD
	//--------------------------------------------------------------------
	// Menu callbacks
	//--------------------------------------------------------------------
	static void pasteClipboard(void* user_data);
	static void createNewShirt(void* user_data);
	static void createNewPants(void* user_data);
	static void createNewShoes(void* user_data);
	static void createNewSocks(void* user_data);
	static void createNewJacket(void* user_data);
	static void createNewSkirt(void* user_data);
	static void createNewGloves(void* user_data);
	static void createNewUndershirt(void* user_data);
	static void createNewUnderpants(void* user_data);
	static void createNewShape(void* user_data);
	static void createNewSkin(void* user_data);
	static void createNewHair(void* user_data);
	static void createNewEyes(void* user_data);

	bool checkFolderForContentsOfType(LLInventoryModel* model, LLInventoryCollectFunctor& typeToCheck);

	void modifyOutfit(bool append);
	void copyOutfitToClipboard();
	void determineFolderType();

	void dropToFavorites(LLInventoryItem* inv_item, LLPointer<LLInventoryCallback> cb = NULL);
	void dropToOutfit(LLInventoryItem* inv_item, bool move_is_into_current_outfit, LLPointer<LLInventoryCallback> cb = NULL);
	void dropToMyOutfits(LLInventoryCategory* inv_cat, LLPointer<LLInventoryCallback> cb = NULL);

	//--------------------------------------------------------------------
	// Messy hacks for handling folder options
	//--------------------------------------------------------------------
=======
    //--------------------------------------------------------------------
    // Menu callbacks
    //--------------------------------------------------------------------
    static void pasteClipboard(void* user_data);
    static void createNewShirt(void* user_data);
    static void createNewPants(void* user_data);
    static void createNewShoes(void* user_data);
    static void createNewSocks(void* user_data);
    static void createNewJacket(void* user_data);
    static void createNewSkirt(void* user_data);
    static void createNewGloves(void* user_data);
    static void createNewUndershirt(void* user_data);
    static void createNewUnderpants(void* user_data);
    static void createNewShape(void* user_data);
    static void createNewSkin(void* user_data);
    static void createNewHair(void* user_data);
    static void createNewEyes(void* user_data);

    BOOL checkFolderForContentsOfType(LLInventoryModel* model, LLInventoryCollectFunctor& typeToCheck);

    void modifyOutfit(BOOL append);
    void copyOutfitToClipboard();
    void determineFolderType();

    void dropToFavorites(LLInventoryItem* inv_item, LLPointer<LLInventoryCallback> cb = NULL);
    void dropToOutfit(LLInventoryItem* inv_item, BOOL move_is_into_current_outfit, LLPointer<LLInventoryCallback> cb = NULL);
    void dropToMyOutfits(LLInventoryCategory* inv_cat, LLPointer<LLInventoryCallback> cb = NULL);

    //--------------------------------------------------------------------
    // Messy hacks for handling folder options
    //--------------------------------------------------------------------
>>>>>>> e1623bb2
public:
    static LLHandle<LLFolderBridge> sSelf;
    static void staticFolderOptionsMenu();

protected:
    void outfitFolderCreatedCallback(LLUUID cat_source_id, LLUUID cat_dest_id, LLPointer<LLInventoryCallback> cb);
    void callback_pasteFromClipboard(const LLSD& notification, const LLSD& response);
    void perform_pasteFromClipboard();
    void gatherMessage(std::string& message, S32 depth, LLError::ELevel log_level);
    LLUIImagePtr getFolderIcon(bool is_open) const;

    bool                            mCallingCards;
    bool                            mWearables;
    bool                            mIsLoading;
    bool                            mShowDescendantsCount;
    LLTimer                         mTimeSinceRequestStart;
    std::string                     mMessage;
    LLRootHandle<LLFolderBridge> mHandle;

private:
    // checking if folder is cutable or deletable is expensive,
    // cache values and split check over frames
    static void onCanDeleteIdle(void* user_data);
    void initCanDeleteProcessing(LLInventoryModel* model, S32 version);
    void completeDeleteProcessing();
    bool canMenuDelete();
    bool canMenuCut();

    enum ECanDeleteState
    {
        CDS_INIT_FOLDER_CHECK,
        CDS_PROCESSING_ITEMS,
        CDS_PROCESSING_FOLDERS,
        CDS_DONE,
    };

    ECanDeleteState mCanDeleteFolderState;
    LLInventoryModel::cat_array_t mFoldersToCheck;
    LLInventoryModel::item_array_t mItemsToCheck;
    S32 mLastCheckedVersion;
    S32 mInProgressVersion;
    bool mCanDelete;
    bool mCanCut;
};

class LLTextureBridge : public LLItemBridge
{
public:
    LLTextureBridge(LLInventoryPanel* inventory,
                    LLFolderView* root,
                    const LLUUID& uuid,
                    LLInventoryType::EType type) :
        LLItemBridge(inventory, root, uuid)
    {
        mInvType = type;
    }
    virtual LLUIImagePtr getIcon() const;
    virtual void openItem();
    virtual void buildContextMenu(LLMenuGL& menu, U32 flags);
    virtual void performAction(LLInventoryModel* model, std::string action);
    bool canSaveTexture(void);
    void setFileName(const std::string& file_name) { mFileName = file_name; }
protected:
    std::string mFileName;
};

class LLSoundBridge : public LLItemBridge
{
public:
    LLSoundBridge(LLInventoryPanel* inventory,
                  LLFolderView* root,
                  const LLUUID& uuid) :
        LLItemBridge(inventory, root, uuid) {}
    virtual void openItem();
    virtual void buildContextMenu(LLMenuGL& menu, U32 flags);
    virtual void performAction(LLInventoryModel* model, std::string action);
    static void openSoundPreview(void*);
};

class LLLandmarkBridge : public LLItemBridge
{
public:
    LLLandmarkBridge(LLInventoryPanel* inventory,
                     LLFolderView* root,
                     const LLUUID& uuid,
                     U32 flags = 0x00);
    virtual void performAction(LLInventoryModel* model, std::string action);
    virtual void buildContextMenu(LLMenuGL& menu, U32 flags);
    virtual LLUIImagePtr getIcon() const;
    virtual void openItem();
protected:
<<<<<<< HEAD
	bool mVisited;
=======
    BOOL mVisited;
>>>>>>> e1623bb2
};

class LLCallingCardBridge : public LLItemBridge
{
public:
<<<<<<< HEAD
	LLCallingCardBridge(LLInventoryPanel* inventory, 
						LLFolderView* folder,
						const LLUUID& uuid );
	~LLCallingCardBridge();
	virtual std::string getLabelSuffix() const;
	//virtual const std::string& getDisplayName() const;
	virtual LLUIImagePtr getIcon() const;
	virtual void performAction(LLInventoryModel* model, std::string action);
	virtual void openItem();
	virtual void buildContextMenu(LLMenuGL& menu, U32 flags);
	virtual bool dragOrDrop(MASK mask, bool drop,
							EDragAndDropType cargo_type,
							void* cargo_data,
							std::string& tooltip_msg);
	void refreshFolderViewItem();
	void checkSearchBySuffixChanges();
=======
    LLCallingCardBridge(LLInventoryPanel* inventory,
                        LLFolderView* folder,
                        const LLUUID& uuid );
    ~LLCallingCardBridge();
    virtual std::string getLabelSuffix() const;
    //virtual const std::string& getDisplayName() const;
    virtual LLUIImagePtr getIcon() const;
    virtual void performAction(LLInventoryModel* model, std::string action);
    virtual void openItem();
    virtual void buildContextMenu(LLMenuGL& menu, U32 flags);
    virtual BOOL dragOrDrop(MASK mask, BOOL drop,
                            EDragAndDropType cargo_type,
                            void* cargo_data,
                            std::string& tooltip_msg);
    void refreshFolderViewItem();
    void checkSearchBySuffixChanges();
>>>>>>> e1623bb2
protected:
    LLCallingCardObserver* mObserver;
    LLUUID mCreatorUUID;
};

class LLNotecardBridge : public LLItemBridge
{
public:
    LLNotecardBridge(LLInventoryPanel* inventory,
                     LLFolderView* root,
                     const LLUUID& uuid) :
        LLItemBridge(inventory, root, uuid) {}
    virtual void openItem();
    virtual void buildContextMenu(LLMenuGL& menu, U32 flags);
};

class LLGestureBridge : public LLItemBridge
{
public:
<<<<<<< HEAD
	LLGestureBridge(LLInventoryPanel* inventory, 
					LLFolderView* root,
					const LLUUID& uuid) :
		LLItemBridge(inventory, root, uuid) {}
	// Only suffix for gesture items, not task items, because only
	// gestures in your inventory can be active.
	virtual LLFontGL::StyleFlags getLabelStyle() const;
	virtual std::string getLabelSuffix() const;
	virtual void performAction(LLInventoryModel* model, std::string action);
	virtual void openItem();
	virtual bool removeItem();
	virtual void buildContextMenu(LLMenuGL& menu, U32 flags);
	static void playGesture(const LLUUID& item_id);
=======
    LLGestureBridge(LLInventoryPanel* inventory,
                    LLFolderView* root,
                    const LLUUID& uuid) :
        LLItemBridge(inventory, root, uuid) {}
    // Only suffix for gesture items, not task items, because only
    // gestures in your inventory can be active.
    virtual LLFontGL::StyleFlags getLabelStyle() const;
    virtual std::string getLabelSuffix() const;
    virtual void performAction(LLInventoryModel* model, std::string action);
    virtual void openItem();
    virtual BOOL removeItem();
    virtual void buildContextMenu(LLMenuGL& menu, U32 flags);
    static void playGesture(const LLUUID& item_id);
>>>>>>> e1623bb2
};

class LLAnimationBridge : public LLItemBridge
{
public:
    LLAnimationBridge(LLInventoryPanel* inventory,
                      LLFolderView* root,
                      const LLUUID& uuid) :
        LLItemBridge(inventory, root, uuid) {}
    virtual void performAction(LLInventoryModel* model, std::string action);
    virtual void buildContextMenu(LLMenuGL& menu, U32 flags);
    virtual void openItem();
};

class LLObjectBridge : public LLItemBridge
{
public:
<<<<<<< HEAD
	LLObjectBridge(LLInventoryPanel* inventory, 
				   LLFolderView* root, 
				   const LLUUID& uuid, 
				   LLInventoryType::EType type, 
				   U32 flags);
	virtual LLUIImagePtr	getIcon() const;
	virtual void			performAction(LLInventoryModel* model, std::string action);
	virtual void			openItem();
    virtual bool isItemWearable() const { return true; }
	virtual std::string getLabelSuffix() const;
	virtual void			buildContextMenu(LLMenuGL& menu, U32 flags);
	virtual bool renameItem(const std::string& new_name);
	LLInventoryObject* getObject() const;
protected:
	static LLUUID sContextMenuItemID;  // Only valid while the context menu is open.
	U32 mAttachPt;
	bool mIsMultiObject;
=======
    LLObjectBridge(LLInventoryPanel* inventory,
                   LLFolderView* root,
                   const LLUUID& uuid,
                   LLInventoryType::EType type,
                   U32 flags);
    virtual LLUIImagePtr    getIcon() const;
    virtual void            performAction(LLInventoryModel* model, std::string action);
    virtual void            openItem();
    virtual BOOL isItemWearable() const { return TRUE; }
    virtual std::string getLabelSuffix() const;
    virtual void            buildContextMenu(LLMenuGL& menu, U32 flags);
    virtual BOOL renameItem(const std::string& new_name);
    LLInventoryObject* getObject() const;
    LLViewerInventoryItem* getItem() const;
    LLViewerInventoryCategory* getCategory() const;
protected:
    static LLUUID sContextMenuItemID;  // Only valid while the context menu is open.
    U32 mAttachPt;
    BOOL mIsMultiObject;
>>>>>>> e1623bb2
};

class LLLSLTextBridge : public LLItemBridge
{
public:
    LLLSLTextBridge(LLInventoryPanel* inventory,
                    LLFolderView* root,
                    const LLUUID& uuid ) :
        LLItemBridge(inventory, root, uuid) {}
    virtual void openItem();
};

class LLWearableBridge : public LLItemBridge
{
public:
<<<<<<< HEAD
	LLWearableBridge(LLInventoryPanel* inventory, 
					 LLFolderView* root, 
					 const LLUUID& uuid, 
					 LLAssetType::EType asset_type, 
					 LLInventoryType::EType inv_type, 
					 LLWearableType::EType wearable_type);
	virtual LLUIImagePtr getIcon() const;
	virtual void	performAction(LLInventoryModel* model, std::string action);
	virtual void	openItem();
    virtual bool isItemWearable() const { return true; }
	virtual void	buildContextMenu(LLMenuGL& menu, U32 flags);
	virtual std::string getLabelSuffix() const;
	virtual bool renameItem(const std::string& new_name);
	virtual LLWearableType::EType getWearableType() const { return mWearableType; }

	static void		onWearOnAvatar( void* userdata );	// Access to wearOnAvatar() from menu
	static bool		canWearOnAvatar( void* userdata );
	static void		onWearOnAvatarArrived( LLViewerWearable* wearable, void* userdata );
	void			wearOnAvatar();

	static void		onWearAddOnAvatarArrived( LLViewerWearable* wearable, void* userdata );
	void			wearAddOnAvatar();

	static bool		canEditOnAvatar( void* userdata );	// Access to editOnAvatar() from menu
	static void		onEditOnAvatar( void* userdata );
	void			editOnAvatar();

	static bool		canRemoveFromAvatar( void* userdata );
	void			removeFromAvatar();
=======
    LLWearableBridge(LLInventoryPanel* inventory,
                     LLFolderView* root,
                     const LLUUID& uuid,
                     LLAssetType::EType asset_type,
                     LLInventoryType::EType inv_type,
                     LLWearableType::EType wearable_type);
    virtual LLUIImagePtr getIcon() const;
    virtual void    performAction(LLInventoryModel* model, std::string action);
    virtual void    openItem();
    virtual BOOL isItemWearable() const { return TRUE; }
    virtual void    buildContextMenu(LLMenuGL& menu, U32 flags);
    virtual std::string getLabelSuffix() const;
    virtual BOOL renameItem(const std::string& new_name);
    virtual LLWearableType::EType getWearableType() const { return mWearableType; }

    static void     onWearOnAvatar( void* userdata );   // Access to wearOnAvatar() from menu
    static BOOL     canWearOnAvatar( void* userdata );
    static void     onWearOnAvatarArrived( LLViewerWearable* wearable, void* userdata );
    void            wearOnAvatar();

    static void     onWearAddOnAvatarArrived( LLViewerWearable* wearable, void* userdata );
    void            wearAddOnAvatar();

    static BOOL     canEditOnAvatar( void* userdata );  // Access to editOnAvatar() from menu
    static void     onEditOnAvatar( void* userdata );
    void            editOnAvatar();

    static BOOL     canRemoveFromAvatar( void* userdata );
    static void     removeAllClothesFromAvatar();
    void            removeFromAvatar();
>>>>>>> e1623bb2
protected:
    LLAssetType::EType mAssetType;
    LLWearableType::EType  mWearableType;
};

class LLLinkItemBridge : public LLItemBridge
{
public:
    LLLinkItemBridge(LLInventoryPanel* inventory,
                     LLFolderView* root,
                     const LLUUID& uuid) :
        LLItemBridge(inventory, root, uuid) {}
    virtual const std::string& getPrefix() { return sPrefix; }
    virtual void buildContextMenu(LLMenuGL& menu, U32 flags);
protected:
    static std::string sPrefix;
};

class LLUnknownItemBridge : public LLItemBridge
{
public:
    LLUnknownItemBridge(LLInventoryPanel* inventory,
        LLFolderView* root,
        const LLUUID& uuid) :
        LLItemBridge(inventory, root, uuid) {}
    virtual LLUIImagePtr getIcon() const;
    virtual void buildContextMenu(LLMenuGL& menu, U32 flags);
};

class LLLinkFolderBridge : public LLItemBridge
{
public:
    LLLinkFolderBridge(LLInventoryPanel* inventory,
                       LLFolderView* root,
                       const LLUUID& uuid) :
        LLItemBridge(inventory, root, uuid) {}
    virtual const std::string& getPrefix() { return sPrefix; }
    virtual LLUIImagePtr getIcon() const;
    virtual void buildContextMenu(LLMenuGL& menu, U32 flags);
    virtual void performAction(LLInventoryModel* model, std::string action);
    virtual void gotoItem();
protected:
    const LLUUID &getFolderID() const;
    static std::string sPrefix;
};


class LLSettingsBridge : public LLItemBridge
{
public:
    LLSettingsBridge(LLInventoryPanel* inventory,
        LLFolderView* root,
        const LLUUID& uuid,
        LLSettingsType::type_e settings_type);
    virtual LLUIImagePtr getIcon() const;
<<<<<<< HEAD
    virtual void	performAction(LLInventoryModel* model, std::string action);
    virtual void	openItem();
    virtual bool	isMultiPreviewAllowed() { return false; }
    virtual void	buildContextMenu(LLMenuGL& menu, U32 flags);
    virtual bool    renameItem(const std::string& new_name);
    virtual bool    isItemRenameable() const;
=======
    virtual void    performAction(LLInventoryModel* model, std::string action);
    virtual void    openItem();
    virtual BOOL    isMultiPreviewAllowed() { return FALSE; }
    virtual void    buildContextMenu(LLMenuGL& menu, U32 flags);
    virtual BOOL    renameItem(const std::string& new_name);
    virtual BOOL    isItemRenameable() const;
>>>>>>> e1623bb2
    virtual LLSettingsType::type_e getSettingsType() const { return mSettingsType; }

protected:
    bool            canUpdateRegion() const;
    bool            canUpdateParcel() const;

    LLSettingsType::type_e mSettingsType;

};

class LLMaterialBridge : public LLItemBridge
{
public:
    LLMaterialBridge(LLInventoryPanel* inventory,
                     LLFolderView* root,
                     const LLUUID& uuid) :
        LLItemBridge(inventory, root, uuid) {}
    virtual void openItem();
    virtual void buildContextMenu(LLMenuGL& menu, U32 flags);
};

//~~~~~~~~~~~~~~~~~~~~~~~~~~~~~~~~~~~~~~~~~~~~~~~~~~~~~~~~~~~~~~~~~~~~~~~~~~~~~
// Class LLInvFVBridgeAction
//
// This is an implementation class to be able to
// perform action to view inventory items.
//
//~~~~~~~~~~~~~~~~~~~~~~~~~~~~~~~~~~~~~~~~~~~~~~~~~~~~~~~~~~~~~~~~~~~~~~~~~~~~~
class LLInvFVBridgeAction
{
public:
    // This method is a convenience function which creates the correct
    // type of bridge action based on some basic information.
    static LLInvFVBridgeAction* createAction(LLAssetType::EType asset_type,
                                             const LLUUID& uuid,
                                             LLInventoryModel* model);
    static void doAction(LLAssetType::EType asset_type,
                         const LLUUID& uuid, LLInventoryModel* model);
    static void doAction(const LLUUID& uuid, LLInventoryModel* model);

    virtual void doIt() {};
    virtual ~LLInvFVBridgeAction() {} // need this because of warning on OSX
protected:
    LLInvFVBridgeAction(const LLUUID& id, LLInventoryModel* model) :
        mUUID(id), mModel(model) {}
    LLViewerInventoryItem* getItem() const;
protected:
    const LLUUID& mUUID; // item id
    LLInventoryModel* mModel;
};


//~~~~~~~~~~~~~~~~~~~~~~~~~~~~~~~~~~~~~~~~~~~~~~~~~~~~~~~~~~~~~~~~~~~~~~~~~~~~~
// Recent Inventory Panel related classes
//~~~~~~~~~~~~~~~~~~~~~~~~~~~~~~~~~~~~~~~~~~~~~~~~~~~~~~~~~~~~~~~~~~~~~~~~~~~~~

// Overridden version of the Inventory-Folder-View-Bridge for Folders
class LLRecentItemsFolderBridge : public LLFolderBridge
{
    friend class LLInvFVBridgeAction;
public:
    // Creates context menu for Folders related to Recent Inventory Panel.
    // Uses base logic and than removes from visible items "New..." menu items.
    LLRecentItemsFolderBridge(LLInventoryType::EType type,
                              LLInventoryPanel* inventory,
                              LLFolderView* root,
                              const LLUUID& uuid) :
        LLFolderBridge(inventory, root, uuid)
    {
        mInvType = type;
    }
    /*virtual*/ void buildContextMenu(LLMenuGL& menu, U32 flags);
};

// Bridge builder to create Inventory-Folder-View-Bridge for Recent Inventory Panel
class LLRecentInventoryBridgeBuilder : public LLInventoryFolderViewModelBuilder
{
public:
    LLRecentInventoryBridgeBuilder() {}
    // Overrides FolderBridge for Recent Inventory Panel.
    // It use base functionality for bridges other than FolderBridge.
    virtual LLInvFVBridge* createBridge(LLAssetType::EType asset_type,
        LLAssetType::EType actual_asset_type,
        LLInventoryType::EType inv_type,
        LLInventoryPanel* inventory,
        LLFolderViewModelInventory* view_model,
        LLFolderView* root,
        const LLUUID& uuid,
        U32 flags = 0x00) const;
};

//~~~~~~~~~~~~~~~~~~~~~~~~~~~~~~~~~~~~~~~~~~~~~~~~~~~~~~~~~~~~~~~~~~~~~~~~~~~~~
// Marketplace Inventory Panel related classes
//~~~~~~~~~~~~~~~~~~~~~~~~~~~~~~~~~~~~~~~~~~~~~~~~~~~~~~~~~~~~~~~~~~~~~~~~~~~~~

class LLMarketplaceFolderBridge : public LLFolderBridge
{
public:
    // Overloads some display related methods specific to folders in a marketplace floater context
    LLMarketplaceFolderBridge(LLInventoryPanel* inventory,
                              LLFolderView* root,
                              const LLUUID& uuid);

    virtual LLUIImagePtr getIcon() const;
    virtual LLUIImagePtr getIconOpen() const;
    virtual std::string getLabelSuffix() const;
    virtual LLFontGL::StyleFlags getLabelStyle() const;

private:
    LLUIImagePtr getMarketplaceFolderIcon(bool is_open) const;
    // Those members are mutable because they are cached variablse to speed up display, not a state variables
    mutable S32 m_depth;
    mutable S32 m_stockCountCache;
};


void rez_attachment(LLViewerInventoryItem* item,
                    LLViewerJointAttachment* attachment,
                    bool replace = false);

// Move items from an in-world object's "Contents" folder to a specified
// folder in agent inventory.
<<<<<<< HEAD
bool move_inv_category_world_to_agent(const LLUUID& object_id, 
									  const LLUUID& category_id,
									  bool drop,
									  std::function<void(S32, void*, const LLMoveInv *)> callback = NULL,
									  void* user_data = NULL,
									  LLInventoryFilter* filter = NULL);
=======
BOOL move_inv_category_world_to_agent(const LLUUID& object_id,
                                      const LLUUID& category_id,
                                      BOOL drop,
                                      std::function<void(S32, void*, const LLMoveInv *)> callback = NULL,
                                      void* user_data = NULL,
                                      LLInventoryFilter* filter = NULL);
>>>>>>> e1623bb2

// Utility function to hide all entries except those in the list
// Can be called multiple times on the same menu (e.g. if multiple items
// are selected).  If "append" is false, then only common enabled items
// are set as enabled.
void hide_context_entries(LLMenuGL& menu,
                          const menuentry_vec_t &entries_to_show,
                          const menuentry_vec_t &disabled_entries);

// Helper functions to classify actions.
bool isAddAction(const std::string& action);
bool isRemoveAction(const std::string& action);
bool isMarketplaceCopyAction(const std::string& action);
bool isMarketplaceSendAction(const std::string& action);

class LLFolderViewGroupedItemBridge: public LLFolderViewGroupedItemModel
{
public:
    LLFolderViewGroupedItemBridge();
    virtual void groupFilterContextMenu(folder_view_item_deque& selected_items, LLMenuGL& menu);
    bool canWearSelected(const uuid_vec_t& item_ids) const;
};

struct LLMoveInv
{
    LLUUID mObjectID;
    LLUUID mCategoryID;
    two_uuids_list_t mMoveList;
    std::function<void(S32, void*, const LLMoveInv*)> mCallback;
    void* mUserData;
};

void warn_move_inventory(LLViewerObject* object, std::shared_ptr<LLMoveInv> move_inv);
bool move_task_inventory_callback(const LLSD& notification, const LLSD& response, std::shared_ptr<LLMoveInv>);

#endif // LL_LLINVENTORYBRIDGE_H<|MERGE_RESOLUTION|>--- conflicted
+++ resolved
@@ -1,1128 +1,825 @@
-/**
- * @file llinventorybridge.h
- * @brief Implementation of the Inventory-Folder-View-Bridge classes.
- *
- * $LicenseInfo:firstyear=2001&license=viewerlgpl$
- * Second Life Viewer Source Code
- * Copyright (C) 2010, Linden Research, Inc.
- *
- * This library is free software; you can redistribute it and/or
- * modify it under the terms of the GNU Lesser General Public
- * License as published by the Free Software Foundation;
- * version 2.1 of the License only.
- *
- * This library is distributed in the hope that it will be useful,
- * but WITHOUT ANY WARRANTY; without even the implied warranty of
- * MERCHANTABILITY or FITNESS FOR A PARTICULAR PURPOSE.  See the GNU
- * Lesser General Public License for more details.
- *
- * You should have received a copy of the GNU Lesser General Public
- * License along with this library; if not, write to the Free Software
- * Foundation, Inc., 51 Franklin Street, Fifth Floor, Boston, MA  02110-1301  USA
- *
- * Linden Research, Inc., 945 Battery Street, San Francisco, CA  94111  USA
- * $/LicenseInfo$
- */
-
-#ifndef LL_LLINVENTORYBRIDGE_H
-#define LL_LLINVENTORYBRIDGE_H
-
-#include "llcallingcard.h"
-#include "llfolderviewmodel.h"
-#include "llinventorymodel.h"
-#include "llinventoryobserver.h"
-#include "llinventorypanel.h"
-#include "llviewercontrol.h"
-#include "llviewerwearable.h"
-#include "lltooldraganddrop.h"
-#include "lllandmarklist.h"
-#include "llfolderviewitem.h"
-#include "llsettingsbase.h"
-
-class LLInventoryFilter;
-class LLInventoryPanel;
-class LLInventoryModel;
-class LLMenuGL;
-class LLCallingCardObserver;
-class LLViewerJointAttachment;
-class LLFolderView;
-struct LLMoveInv;
-
-typedef std::vector<std::string> menuentry_vec_t;
-typedef std::pair<LLUUID, LLUUID> two_uuids_t;
-typedef std::list<two_uuids_t> two_uuids_list_t;
-//~~~~~~~~~~~~~~~~~~~~~~~~~~~~~~~~~~~~~~~~~~~~~~~~~~~~~~~~~~~~~~~~~~~~~~~~~~~~~
-// Class LLInvFVBridge
-//
-// Short for Inventory-Folder-View-Bridge. This is an
-// implementation class to be able to view inventory items.
-//
-// You'll want to call LLInvItemFVELister::createBridge() to actually create
-// an instance of this class. This helps encapsulate the
-// functionality a bit. (except for folders, you can create those
-// manually...)
-//~~~~~~~~~~~~~~~~~~~~~~~~~~~~~~~~~~~~~~~~~~~~~~~~~~~~~~~~~~~~~~~~~~~~~~~~~~~~~
-class LLInvFVBridge : public LLFolderViewModelItemInventory
-{
-public:
-    // This method is a convenience function which creates the correct
-    // type of bridge based on some basic information
-    static LLInvFVBridge* createBridge(LLAssetType::EType asset_type,
-                                       LLAssetType::EType actual_asset_type,
-                                       LLInventoryType::EType inv_type,
-                                       LLInventoryPanel* inventory,
-                                       LLFolderViewModelInventory* view_model,
-                                       LLFolderView* root,
-                                       const LLUUID& uuid,
-                                       U32 flags = 0x00);
-    virtual ~LLInvFVBridge() {}
-
-    bool canShare() const;
-    bool canListOnMarketplace() const;
-    bool canListOnMarketplaceNow() const;
-
-    //--------------------------------------------------------------------
-    // LLInvFVBridge functionality
-    //--------------------------------------------------------------------
-    virtual const LLUUID& getUUID() const { return mUUID; }
-    virtual const LLUUID& getThumbnailUUID() const { return LLUUID::null; }
-    virtual void clearDisplayName() { mDisplayName.clear(); }
-    virtual void restoreItem() {}
-    virtual void restoreToWorld() {}
-
-    //--------------------------------------------------------------------
-    // Inherited LLFolderViewModelItemInventory functions
-    //--------------------------------------------------------------------
-    virtual const std::string& getName() const;
-    virtual const std::string& getDisplayName() const;
-    const std::string& getSearchableName() const { return mSearchableName; }
-
-    std::string getSearchableDescription() const;
-    std::string getSearchableCreatorName() const;
-    std::string getSearchableUUIDString() const;
-
-    virtual PermissionMask getPermissionMask() const;
-    virtual LLFolderType::EType getPreferredType() const;
-    virtual time_t getCreationDate() const;
-        virtual void setCreationDate(time_t creation_date_utc);
-    virtual LLFontGL::StyleFlags getLabelStyle() const { return LLFontGL::NORMAL; }
-    virtual std::string getLabelSuffix() const { return LLStringUtil::null; }
-    virtual void openItem() {}
-    virtual void closeItem() {}
-    virtual void navigateToFolder(bool new_window = false, bool change_mode = false);
-<<<<<<< HEAD
-	virtual void showProperties();
-	virtual bool isItemRenameable() const { return true; }
-	virtual bool isMultiPreviewAllowed() { return true; }
-	//virtual bool renameItem(const std::string& new_name) {}
-	virtual bool isItemRemovable() const;
-	virtual bool isItemMovable() const;
-	virtual bool isItemInTrash() const;
-    virtual bool isItemInOutfits() const;
-	virtual bool isLink() const;
-	virtual bool isLibraryItem() const;
-	//virtual bool removeItem() = 0;
-	virtual void removeBatch(std::vector<LLFolderViewModelItem*>& batch);
-	virtual void move(LLFolderViewModelItem* new_parent_bridge) {}
-    virtual bool isItemCopyable(bool can_copy_as_link = true) const { return false; }
-	virtual bool copyToClipboard() const;
-	virtual bool cutToClipboard();
-	virtual bool isCutToClipboard();
-	virtual bool isClipboardPasteable() const;
-	virtual bool isClipboardPasteableAsLink() const;
-	virtual void pasteFromClipboard() {}
-	virtual void pasteLinkFromClipboard() {}
-	void getClipboardEntries(bool show_asset_id, menuentry_vec_t &items, 
-							 menuentry_vec_t &disabled_items, U32 flags);
-	virtual void buildContextMenu(LLMenuGL& menu, U32 flags);
-    virtual LLToolDragAndDrop::ESource getDragSource() const;
-	virtual bool startDrag(EDragAndDropType* type, LLUUID* id) const;
-	virtual bool dragOrDrop(MASK mask, bool drop,
-							EDragAndDropType cargo_type,
-							void* cargo_data,
-							std::string& tooltip_msg) { return false; }
-	virtual LLInventoryType::EType getInventoryType() const { return mInvType; }
-	virtual LLWearableType::EType getWearableType() const { return LLWearableType::WT_NONE; }
-=======
-    virtual void showProperties();
-    virtual BOOL isItemRenameable() const { return TRUE; }
-    virtual BOOL isMultiPreviewAllowed() { return TRUE; }
-    //virtual BOOL renameItem(const std::string& new_name) {}
-    virtual BOOL isItemRemovable(bool check_worn = true) const;
-    virtual BOOL isItemMovable() const;
-    virtual BOOL isItemInTrash() const;
-    virtual bool isItemInOutfits() const;
-    virtual BOOL isLink() const;
-    virtual BOOL isLibraryItem() const;
-    //virtual BOOL removeItem() = 0;
-    virtual void removeBatch(std::vector<LLFolderViewModelItem*>& batch);
-    virtual void move(LLFolderViewModelItem* new_parent_bridge) {}
-    virtual bool isItemCopyable(bool can_copy_as_link = true) const { return false; }
-    virtual BOOL copyToClipboard() const;
-    virtual BOOL cutToClipboard();
-    virtual bool isCutToClipboard();
-    virtual BOOL isClipboardPasteable() const;
-    virtual BOOL isClipboardPasteableAsLink() const;
-    virtual void pasteFromClipboard() {}
-    virtual void pasteLinkFromClipboard() {}
-    void getClipboardEntries(bool show_asset_id, menuentry_vec_t &items,
-                             menuentry_vec_t &disabled_items, U32 flags);
-    virtual void buildContextMenu(LLMenuGL& menu, U32 flags);
-    virtual LLToolDragAndDrop::ESource getDragSource() const;
-    virtual BOOL startDrag(EDragAndDropType* type, LLUUID* id) const;
-    virtual BOOL dragOrDrop(MASK mask, BOOL drop,
-                            EDragAndDropType cargo_type,
-                            void* cargo_data,
-                            std::string& tooltip_msg) { return FALSE; }
-    virtual LLInventoryType::EType getInventoryType() const { return mInvType; }
-    virtual LLWearableType::EType getWearableType() const { return LLWearableType::WT_NONE; }
->>>>>>> e1623bb2
-    virtual LLSettingsType::type_e getSettingsType() const { return LLSettingsType::ST_NONE; }
-        EInventorySortGroup getSortGroup()  const { return SG_ITEM; }
-    virtual LLInventoryObject* getInventoryObject() const;
-
-
-    //--------------------------------------------------------------------
-    // Convenience functions for adding various common menu options.
-    //--------------------------------------------------------------------
-protected:
-    virtual void addTrashContextMenuOptions(menuentry_vec_t &items,
-                                            menuentry_vec_t &disabled_items);
-    virtual void addDeleteContextMenuOptions(menuentry_vec_t &items,
-                                             menuentry_vec_t &disabled_items);
-    virtual void addOpenRightClickMenuOption(menuentry_vec_t &items);
-    virtual void addMarketplaceContextMenuOptions(U32 flags,
-                                             menuentry_vec_t &items,
-                                             menuentry_vec_t &disabled_items);
-    virtual void addLinkReplaceMenuOption(menuentry_vec_t& items,
-                                          menuentry_vec_t& disabled_items);
-
-    virtual bool canMenuDelete();
-    virtual bool canMenuCut();
-
-protected:
-<<<<<<< HEAD
-	LLInvFVBridge(LLInventoryPanel* inventory, LLFolderView* root, const LLUUID& uuid);
-
-	LLInventoryModel* getInventoryModel() const;
-	LLInventoryFilter* getInventoryFilter() const;
-	
-	bool isLinkedObjectInTrash() const; // Is this obj or its baseobj in the trash?
-	bool isLinkedObjectMissing() const; // Is this a linked obj whose baseobj is not in inventory?
-
-	bool isAgentInventory() const; // false if lost or in the inventory library
-	bool isCOFFolder() const;       // true if COF or descendant of
-	bool isInboxFolder() const;     // true if COF or descendant of   marketplace inbox
-
-	bool isMarketplaceListingsFolder() const;     // true if descendant of Marketplace listings folder
-
-	virtual bool isItemPermissive() const;
-	static void changeItemParent(LLInventoryModel* model,
-								 LLViewerInventoryItem* item,
-								 const LLUUID& new_parent,
-								 bool restamp);
-	static void changeCategoryParent(LLInventoryModel* model,
-									 LLViewerInventoryCategory* item,
-									 const LLUUID& new_parent,
-									 bool restamp);
-	void removeBatchNoCheck(std::vector<LLFolderViewModelItem*>& batch);
-    
-    bool callback_cutToClipboard(const LLSD& notification, const LLSD& response);
-    bool perform_cutToClipboard();
-=======
-    LLInvFVBridge(LLInventoryPanel* inventory, LLFolderView* root, const LLUUID& uuid);
-
-    LLInventoryModel* getInventoryModel() const;
-    LLInventoryFilter* getInventoryFilter() const;
-
-    BOOL isLinkedObjectInTrash() const; // Is this obj or its baseobj in the trash?
-    BOOL isLinkedObjectMissing() const; // Is this a linked obj whose baseobj is not in inventory?
-
-    BOOL isAgentInventory() const; // false if lost or in the inventory library
-    BOOL isCOFFolder() const;       // true if COF or descendant of
-    BOOL isInboxFolder() const;     // true if COF or descendant of   marketplace inbox
-
-    BOOL isMarketplaceListingsFolder() const;     // true if descendant of Marketplace listings folder
-
-    virtual BOOL isItemPermissive() const;
-    static void changeItemParent(LLInventoryModel* model,
-                                 LLViewerInventoryItem* item,
-                                 const LLUUID& new_parent,
-                                 BOOL restamp);
-    static void changeCategoryParent(LLInventoryModel* model,
-                                     LLViewerInventoryCategory* item,
-                                     const LLUUID& new_parent,
-                                     BOOL restamp);
-    void removeBatchNoCheck(std::vector<LLFolderViewModelItem*>& batch);
-
-    BOOL callback_cutToClipboard(const LLSD& notification, const LLSD& response);
-    BOOL perform_cutToClipboard();
->>>>>>> e1623bb2
-
-    LLHandle<LLInventoryPanel> mInventoryPanel;
-    LLFolderView* mRoot;
-    const LLUUID mUUID; // item id
-    LLInventoryType::EType mInvType;
-    bool                        mIsLink;
-    LLTimer                     mTimeSinceRequestStart;
-    mutable std::string         mDisplayName;
-    mutable std::string         mSearchableName;
-
-    void purgeItem(LLInventoryModel *model, const LLUUID &uuid);
-    void removeObject(LLInventoryModel *model, const LLUUID &uuid);
-    virtual void buildDisplayName() const {}
-};
-
-//~~~~~~~~~~~~~~~~~~~~~~~~~~~~~~~~~~~~~~~~~~~~~~~~~~~~~~~~~~~~~~~~~~~~~~~~~~~~~
-// Class LLInventoryFolderViewModelBuilder
-//
-// This class intended to build Folder View Model via LLInvFVBridge::createBridge.
-// It can be overridden with another way of creation necessary Inventory Folder View Models.
-//~~~~~~~~~~~~~~~~~~~~~~~~~~~~~~~~~~~~~~~~~~~~~~~~~~~~~~~~~~~~~~~~~~~~~~~~~~~~~
-class LLInventoryFolderViewModelBuilder
-{
-public:
-    LLInventoryFolderViewModelBuilder() {}
-    virtual ~LLInventoryFolderViewModelBuilder() {}
-    virtual LLInvFVBridge* createBridge(LLAssetType::EType asset_type,
-                                        LLAssetType::EType actual_asset_type,
-                                        LLInventoryType::EType inv_type,
-                                        LLInventoryPanel* inventory,
-                                        LLFolderViewModelInventory* view_model,
-                                        LLFolderView* root,
-                                        const LLUUID& uuid,
-                                        U32 flags = 0x00) const;
-};
-
-class LLItemBridge : public LLInvFVBridge
-{
-public:
-<<<<<<< HEAD
-	LLItemBridge(LLInventoryPanel* inventory, 
-				 LLFolderView* root,
-				 const LLUUID& uuid) :
-		LLInvFVBridge(inventory, root, uuid) {}
-
-	typedef boost::function<void(std::string& slurl)> slurl_callback_t;
-
-	virtual void performAction(LLInventoryModel* model, std::string action);
-	virtual void selectItem();
-	virtual void restoreItem();
-	virtual void restoreToWorld();
-	virtual void gotoItem();
-	virtual LLUIImagePtr getIcon() const;
-	virtual std::string getLabelSuffix() const;
-	virtual LLFontGL::StyleFlags getLabelStyle() const;
-	virtual PermissionMask getPermissionMask() const;
-	virtual time_t getCreationDate() const;
-	virtual bool isItemRenameable() const;
-	virtual bool renameItem(const std::string& new_name);
-	virtual bool removeItem();
-    virtual bool isItemCopyable(bool can_copy_as_link = true) const;
-	virtual bool hasChildren() const { return false; }
-	virtual bool isUpToDate() const { return true; }
-	virtual LLUIImagePtr getIconOverlay() const;
-=======
-    LLItemBridge(LLInventoryPanel* inventory,
-                 LLFolderView* root,
-                 const LLUUID& uuid) :
-        LLInvFVBridge(inventory, root, uuid) {}
-
-    typedef boost::function<void(std::string& slurl)> slurl_callback_t;
-
-    virtual void performAction(LLInventoryModel* model, std::string action);
-    virtual void selectItem();
-    virtual void restoreItem();
-    virtual void restoreToWorld();
-    virtual void gotoItem();
-    virtual LLUIImagePtr getIcon() const;
-    virtual std::string getLabelSuffix() const;
-    virtual LLFontGL::StyleFlags getLabelStyle() const;
-    virtual PermissionMask getPermissionMask() const;
-    virtual time_t getCreationDate() const;
-    virtual BOOL isItemRenameable() const;
-    virtual BOOL renameItem(const std::string& new_name);
-    virtual BOOL removeItem();
-    virtual bool isItemCopyable(bool can_copy_as_link = true) const;
-    virtual bool hasChildren() const { return FALSE; }
-    virtual BOOL isUpToDate() const { return TRUE; }
-    virtual LLUIImagePtr getIconOverlay() const;
->>>>>>> e1623bb2
-
-    LLViewerInventoryItem* getItem() const;
-    virtual const LLUUID& getThumbnailUUID() const;
-
-protected:
-<<<<<<< HEAD
-	bool confirmRemoveItem(const LLSD& notification, const LLSD& response);
-	virtual bool isItemPermissive() const;
-	virtual void buildDisplayName() const;
-	void doActionOnCurSelectedLandmark(LLLandmarkList::loaded_callback_t cb);
-=======
-    BOOL confirmRemoveItem(const LLSD& notification, const LLSD& response);
-    virtual BOOL isItemPermissive() const;
-    virtual void buildDisplayName() const;
-    void doActionOnCurSelectedLandmark(LLLandmarkList::loaded_callback_t cb);
->>>>>>> e1623bb2
-
-private:
-    void doShowOnMap(LLLandmark* landmark);
-};
-
-class LLFolderBridge : public LLInvFVBridge
-{
-public:
-<<<<<<< HEAD
-	LLFolderBridge(LLInventoryPanel* inventory, 
-				   LLFolderView* root,
-				   const LLUUID& uuid) 
-	:	LLInvFVBridge(inventory, root, uuid),
-		mCallingCards(false),
-		mWearables(false),
-		mIsLoading(false),
-		mShowDescendantsCount(false)
-	{}
-		
-	bool dragItemIntoFolder(LLInventoryItem* inv_item, bool drop, std::string& tooltip_msg, bool user_confirm = true, LLPointer<LLInventoryCallback> cb = NULL);
-	bool dragCategoryIntoFolder(LLInventoryCategory* inv_category, bool drop, std::string& tooltip_msg, bool is_link = false, bool user_confirm = true, LLPointer<LLInventoryCallback> cb = NULL);
-=======
-    LLFolderBridge(LLInventoryPanel* inventory,
-                   LLFolderView* root,
-                   const LLUUID& uuid);
-
-    ~LLFolderBridge();
-
-    BOOL dragItemIntoFolder(LLInventoryItem* inv_item, BOOL drop, std::string& tooltip_msg, BOOL user_confirm = TRUE, LLPointer<LLInventoryCallback> cb = NULL);
-    BOOL dragCategoryIntoFolder(LLInventoryCategory* inv_category, BOOL drop, std::string& tooltip_msg, BOOL is_link = FALSE, BOOL user_confirm = TRUE, LLPointer<LLInventoryCallback> cb = NULL);
->>>>>>> e1623bb2
-    void callback_dropItemIntoFolder(const LLSD& notification, const LLSD& response, LLInventoryItem* inv_item);
-    void callback_dropCategoryIntoFolder(const LLSD& notification, const LLSD& response, LLInventoryCategory* inv_category);
-
-    virtual void buildDisplayName() const;
-
-<<<<<<< HEAD
-	virtual void performAction(LLInventoryModel* model, std::string action);
-	virtual void openItem();
-	virtual void closeItem();
-	virtual bool isItemRenameable() const;
-	virtual void selectItem();
-	virtual void restoreItem();
-
-	virtual LLFolderType::EType getPreferredType() const;
-	virtual LLUIImagePtr getIcon() const;
-	virtual LLUIImagePtr getIconOpen() const;
-	virtual LLUIImagePtr getIconOverlay() const;
-	static LLUIImagePtr getIcon(LLFolderType::EType preferred_type);
-	virtual std::string getLabelSuffix() const;
-	virtual LLFontGL::StyleFlags getLabelStyle() const;
-=======
-    virtual void performAction(LLInventoryModel* model, std::string action);
-    virtual void openItem();
-    virtual void closeItem();
-    virtual BOOL isItemRenameable() const;
-    virtual void selectItem();
-    virtual void restoreItem();
-
-    virtual LLFolderType::EType getPreferredType() const;
-    virtual LLUIImagePtr getIcon() const;
-    virtual LLUIImagePtr getIconOpen() const;
-    virtual LLUIImagePtr getIconOverlay() const;
-    static LLUIImagePtr getIcon(LLFolderType::EType preferred_type);
-    virtual std::string getLabelSuffix() const;
-    virtual LLFontGL::StyleFlags getLabelStyle() const;
->>>>>>> e1623bb2
-    virtual const LLUUID& getThumbnailUUID() const;
-
-    void setShowDescendantsCount(bool show_count) {mShowDescendantsCount = show_count;}
-
-<<<<<<< HEAD
-	virtual bool renameItem(const std::string& new_name);
-
-	virtual bool removeItem();
-	bool removeSystemFolder();
-	bool removeItemResponse(const LLSD& notification, const LLSD& response);
-    void updateHierarchyCreationDate(time_t date);
-
-	virtual void pasteFromClipboard();
-	virtual void pasteLinkFromClipboard();
-	virtual void buildContextMenu(LLMenuGL& menu, U32 flags);
-	virtual bool hasChildren() const;
-	virtual bool dragOrDrop(MASK mask, bool drop,
-							EDragAndDropType cargo_type,
-							void* cargo_data,
-							std::string& tooltip_msg);
-
-	virtual bool isItemRemovable() const;
-	virtual bool isItemMovable() const ;
-	virtual bool isUpToDate() const;
-    virtual bool isItemCopyable(bool can_copy_as_link = true) const;
-	virtual bool isClipboardPasteable() const;
-	virtual bool isClipboardPasteableAsLink() const;
-	
-	EInventorySortGroup getSortGroup()  const;
-	virtual void update();
-=======
-    virtual BOOL renameItem(const std::string& new_name);
-
-    virtual BOOL removeItem();
-    BOOL removeSystemFolder();
-    bool removeItemResponse(const LLSD& notification, const LLSD& response);
-    void updateHierarchyCreationDate(time_t date);
-
-    virtual void pasteFromClipboard();
-    virtual void pasteLinkFromClipboard();
-    virtual void buildContextMenu(LLMenuGL& menu, U32 flags);
-    virtual bool hasChildren() const;
-    virtual BOOL dragOrDrop(MASK mask, BOOL drop,
-                            EDragAndDropType cargo_type,
-                            void* cargo_data,
-                            std::string& tooltip_msg);
-
-    virtual BOOL isItemRemovable(bool check_worn = true) const;
-    virtual BOOL isItemMovable() const ;
-    virtual BOOL isUpToDate() const;
-    virtual bool isItemCopyable(bool can_copy_as_link = true) const;
-    virtual BOOL isClipboardPasteable() const;
-    virtual BOOL isClipboardPasteableAsLink() const;
->>>>>>> e1623bb2
-
-    EInventorySortGroup getSortGroup()  const;
-    virtual void update();
-
-    static void createWearable(LLFolderBridge* bridge, LLWearableType::EType type);
-
-    LLViewerInventoryCategory* getCategory() const;
-    LLHandle<LLFolderBridge> getHandle() { mHandle.bind(this); return mHandle; }
-
-    bool isLoading() { return mIsLoading; }
-
-protected:
-    void buildContextMenuOptions(U32 flags, menuentry_vec_t& items,   menuentry_vec_t& disabled_items);
-    void buildContextMenuFolderOptions(U32 flags, menuentry_vec_t& items,   menuentry_vec_t& disabled_items);
-    void addOpenFolderMenuOptions(U32 flags, menuentry_vec_t& items);
-
-<<<<<<< HEAD
-	//--------------------------------------------------------------------
-	// Menu callbacks
-	//--------------------------------------------------------------------
-	static void pasteClipboard(void* user_data);
-	static void createNewShirt(void* user_data);
-	static void createNewPants(void* user_data);
-	static void createNewShoes(void* user_data);
-	static void createNewSocks(void* user_data);
-	static void createNewJacket(void* user_data);
-	static void createNewSkirt(void* user_data);
-	static void createNewGloves(void* user_data);
-	static void createNewUndershirt(void* user_data);
-	static void createNewUnderpants(void* user_data);
-	static void createNewShape(void* user_data);
-	static void createNewSkin(void* user_data);
-	static void createNewHair(void* user_data);
-	static void createNewEyes(void* user_data);
-
-	bool checkFolderForContentsOfType(LLInventoryModel* model, LLInventoryCollectFunctor& typeToCheck);
-
-	void modifyOutfit(bool append);
-	void copyOutfitToClipboard();
-	void determineFolderType();
-
-	void dropToFavorites(LLInventoryItem* inv_item, LLPointer<LLInventoryCallback> cb = NULL);
-	void dropToOutfit(LLInventoryItem* inv_item, bool move_is_into_current_outfit, LLPointer<LLInventoryCallback> cb = NULL);
-	void dropToMyOutfits(LLInventoryCategory* inv_cat, LLPointer<LLInventoryCallback> cb = NULL);
-
-	//--------------------------------------------------------------------
-	// Messy hacks for handling folder options
-	//--------------------------------------------------------------------
-=======
-    //--------------------------------------------------------------------
-    // Menu callbacks
-    //--------------------------------------------------------------------
-    static void pasteClipboard(void* user_data);
-    static void createNewShirt(void* user_data);
-    static void createNewPants(void* user_data);
-    static void createNewShoes(void* user_data);
-    static void createNewSocks(void* user_data);
-    static void createNewJacket(void* user_data);
-    static void createNewSkirt(void* user_data);
-    static void createNewGloves(void* user_data);
-    static void createNewUndershirt(void* user_data);
-    static void createNewUnderpants(void* user_data);
-    static void createNewShape(void* user_data);
-    static void createNewSkin(void* user_data);
-    static void createNewHair(void* user_data);
-    static void createNewEyes(void* user_data);
-
-    BOOL checkFolderForContentsOfType(LLInventoryModel* model, LLInventoryCollectFunctor& typeToCheck);
-
-    void modifyOutfit(BOOL append);
-    void copyOutfitToClipboard();
-    void determineFolderType();
-
-    void dropToFavorites(LLInventoryItem* inv_item, LLPointer<LLInventoryCallback> cb = NULL);
-    void dropToOutfit(LLInventoryItem* inv_item, BOOL move_is_into_current_outfit, LLPointer<LLInventoryCallback> cb = NULL);
-    void dropToMyOutfits(LLInventoryCategory* inv_cat, LLPointer<LLInventoryCallback> cb = NULL);
-
-    //--------------------------------------------------------------------
-    // Messy hacks for handling folder options
-    //--------------------------------------------------------------------
->>>>>>> e1623bb2
-public:
-    static LLHandle<LLFolderBridge> sSelf;
-    static void staticFolderOptionsMenu();
-
-protected:
-    void outfitFolderCreatedCallback(LLUUID cat_source_id, LLUUID cat_dest_id, LLPointer<LLInventoryCallback> cb);
-    void callback_pasteFromClipboard(const LLSD& notification, const LLSD& response);
-    void perform_pasteFromClipboard();
-    void gatherMessage(std::string& message, S32 depth, LLError::ELevel log_level);
-    LLUIImagePtr getFolderIcon(bool is_open) const;
-
-    bool                            mCallingCards;
-    bool                            mWearables;
-    bool                            mIsLoading;
-    bool                            mShowDescendantsCount;
-    LLTimer                         mTimeSinceRequestStart;
-    std::string                     mMessage;
-    LLRootHandle<LLFolderBridge> mHandle;
-
-private:
-    // checking if folder is cutable or deletable is expensive,
-    // cache values and split check over frames
-    static void onCanDeleteIdle(void* user_data);
-    void initCanDeleteProcessing(LLInventoryModel* model, S32 version);
-    void completeDeleteProcessing();
-    bool canMenuDelete();
-    bool canMenuCut();
-
-    enum ECanDeleteState
-    {
-        CDS_INIT_FOLDER_CHECK,
-        CDS_PROCESSING_ITEMS,
-        CDS_PROCESSING_FOLDERS,
-        CDS_DONE,
-    };
-
-    ECanDeleteState mCanDeleteFolderState;
-    LLInventoryModel::cat_array_t mFoldersToCheck;
-    LLInventoryModel::item_array_t mItemsToCheck;
-    S32 mLastCheckedVersion;
-    S32 mInProgressVersion;
-    bool mCanDelete;
-    bool mCanCut;
-};
-
-class LLTextureBridge : public LLItemBridge
-{
-public:
-    LLTextureBridge(LLInventoryPanel* inventory,
-                    LLFolderView* root,
-                    const LLUUID& uuid,
-                    LLInventoryType::EType type) :
-        LLItemBridge(inventory, root, uuid)
-    {
-        mInvType = type;
-    }
-    virtual LLUIImagePtr getIcon() const;
-    virtual void openItem();
-    virtual void buildContextMenu(LLMenuGL& menu, U32 flags);
-    virtual void performAction(LLInventoryModel* model, std::string action);
-    bool canSaveTexture(void);
-    void setFileName(const std::string& file_name) { mFileName = file_name; }
-protected:
-    std::string mFileName;
-};
-
-class LLSoundBridge : public LLItemBridge
-{
-public:
-    LLSoundBridge(LLInventoryPanel* inventory,
-                  LLFolderView* root,
-                  const LLUUID& uuid) :
-        LLItemBridge(inventory, root, uuid) {}
-    virtual void openItem();
-    virtual void buildContextMenu(LLMenuGL& menu, U32 flags);
-    virtual void performAction(LLInventoryModel* model, std::string action);
-    static void openSoundPreview(void*);
-};
-
-class LLLandmarkBridge : public LLItemBridge
-{
-public:
-    LLLandmarkBridge(LLInventoryPanel* inventory,
-                     LLFolderView* root,
-                     const LLUUID& uuid,
-                     U32 flags = 0x00);
-    virtual void performAction(LLInventoryModel* model, std::string action);
-    virtual void buildContextMenu(LLMenuGL& menu, U32 flags);
-    virtual LLUIImagePtr getIcon() const;
-    virtual void openItem();
-protected:
-<<<<<<< HEAD
-	bool mVisited;
-=======
-    BOOL mVisited;
->>>>>>> e1623bb2
-};
-
-class LLCallingCardBridge : public LLItemBridge
-{
-public:
-<<<<<<< HEAD
-	LLCallingCardBridge(LLInventoryPanel* inventory, 
-						LLFolderView* folder,
-						const LLUUID& uuid );
-	~LLCallingCardBridge();
-	virtual std::string getLabelSuffix() const;
-	//virtual const std::string& getDisplayName() const;
-	virtual LLUIImagePtr getIcon() const;
-	virtual void performAction(LLInventoryModel* model, std::string action);
-	virtual void openItem();
-	virtual void buildContextMenu(LLMenuGL& menu, U32 flags);
-	virtual bool dragOrDrop(MASK mask, bool drop,
-							EDragAndDropType cargo_type,
-							void* cargo_data,
-							std::string& tooltip_msg);
-	void refreshFolderViewItem();
-	void checkSearchBySuffixChanges();
-=======
-    LLCallingCardBridge(LLInventoryPanel* inventory,
-                        LLFolderView* folder,
-                        const LLUUID& uuid );
-    ~LLCallingCardBridge();
-    virtual std::string getLabelSuffix() const;
-    //virtual const std::string& getDisplayName() const;
-    virtual LLUIImagePtr getIcon() const;
-    virtual void performAction(LLInventoryModel* model, std::string action);
-    virtual void openItem();
-    virtual void buildContextMenu(LLMenuGL& menu, U32 flags);
-    virtual BOOL dragOrDrop(MASK mask, BOOL drop,
-                            EDragAndDropType cargo_type,
-                            void* cargo_data,
-                            std::string& tooltip_msg);
-    void refreshFolderViewItem();
-    void checkSearchBySuffixChanges();
->>>>>>> e1623bb2
-protected:
-    LLCallingCardObserver* mObserver;
-    LLUUID mCreatorUUID;
-};
-
-class LLNotecardBridge : public LLItemBridge
-{
-public:
-    LLNotecardBridge(LLInventoryPanel* inventory,
-                     LLFolderView* root,
-                     const LLUUID& uuid) :
-        LLItemBridge(inventory, root, uuid) {}
-    virtual void openItem();
-    virtual void buildContextMenu(LLMenuGL& menu, U32 flags);
-};
-
-class LLGestureBridge : public LLItemBridge
-{
-public:
-<<<<<<< HEAD
-	LLGestureBridge(LLInventoryPanel* inventory, 
-					LLFolderView* root,
-					const LLUUID& uuid) :
-		LLItemBridge(inventory, root, uuid) {}
-	// Only suffix for gesture items, not task items, because only
-	// gestures in your inventory can be active.
-	virtual LLFontGL::StyleFlags getLabelStyle() const;
-	virtual std::string getLabelSuffix() const;
-	virtual void performAction(LLInventoryModel* model, std::string action);
-	virtual void openItem();
-	virtual bool removeItem();
-	virtual void buildContextMenu(LLMenuGL& menu, U32 flags);
-	static void playGesture(const LLUUID& item_id);
-=======
-    LLGestureBridge(LLInventoryPanel* inventory,
-                    LLFolderView* root,
-                    const LLUUID& uuid) :
-        LLItemBridge(inventory, root, uuid) {}
-    // Only suffix for gesture items, not task items, because only
-    // gestures in your inventory can be active.
-    virtual LLFontGL::StyleFlags getLabelStyle() const;
-    virtual std::string getLabelSuffix() const;
-    virtual void performAction(LLInventoryModel* model, std::string action);
-    virtual void openItem();
-    virtual BOOL removeItem();
-    virtual void buildContextMenu(LLMenuGL& menu, U32 flags);
-    static void playGesture(const LLUUID& item_id);
->>>>>>> e1623bb2
-};
-
-class LLAnimationBridge : public LLItemBridge
-{
-public:
-    LLAnimationBridge(LLInventoryPanel* inventory,
-                      LLFolderView* root,
-                      const LLUUID& uuid) :
-        LLItemBridge(inventory, root, uuid) {}
-    virtual void performAction(LLInventoryModel* model, std::string action);
-    virtual void buildContextMenu(LLMenuGL& menu, U32 flags);
-    virtual void openItem();
-};
-
-class LLObjectBridge : public LLItemBridge
-{
-public:
-<<<<<<< HEAD
-	LLObjectBridge(LLInventoryPanel* inventory, 
-				   LLFolderView* root, 
-				   const LLUUID& uuid, 
-				   LLInventoryType::EType type, 
-				   U32 flags);
-	virtual LLUIImagePtr	getIcon() const;
-	virtual void			performAction(LLInventoryModel* model, std::string action);
-	virtual void			openItem();
-    virtual bool isItemWearable() const { return true; }
-	virtual std::string getLabelSuffix() const;
-	virtual void			buildContextMenu(LLMenuGL& menu, U32 flags);
-	virtual bool renameItem(const std::string& new_name);
-	LLInventoryObject* getObject() const;
-protected:
-	static LLUUID sContextMenuItemID;  // Only valid while the context menu is open.
-	U32 mAttachPt;
-	bool mIsMultiObject;
-=======
-    LLObjectBridge(LLInventoryPanel* inventory,
-                   LLFolderView* root,
-                   const LLUUID& uuid,
-                   LLInventoryType::EType type,
-                   U32 flags);
-    virtual LLUIImagePtr    getIcon() const;
-    virtual void            performAction(LLInventoryModel* model, std::string action);
-    virtual void            openItem();
-    virtual BOOL isItemWearable() const { return TRUE; }
-    virtual std::string getLabelSuffix() const;
-    virtual void            buildContextMenu(LLMenuGL& menu, U32 flags);
-    virtual BOOL renameItem(const std::string& new_name);
-    LLInventoryObject* getObject() const;
-    LLViewerInventoryItem* getItem() const;
-    LLViewerInventoryCategory* getCategory() const;
-protected:
-    static LLUUID sContextMenuItemID;  // Only valid while the context menu is open.
-    U32 mAttachPt;
-    BOOL mIsMultiObject;
->>>>>>> e1623bb2
-};
-
-class LLLSLTextBridge : public LLItemBridge
-{
-public:
-    LLLSLTextBridge(LLInventoryPanel* inventory,
-                    LLFolderView* root,
-                    const LLUUID& uuid ) :
-        LLItemBridge(inventory, root, uuid) {}
-    virtual void openItem();
-};
-
-class LLWearableBridge : public LLItemBridge
-{
-public:
-<<<<<<< HEAD
-	LLWearableBridge(LLInventoryPanel* inventory, 
-					 LLFolderView* root, 
-					 const LLUUID& uuid, 
-					 LLAssetType::EType asset_type, 
-					 LLInventoryType::EType inv_type, 
-					 LLWearableType::EType wearable_type);
-	virtual LLUIImagePtr getIcon() const;
-	virtual void	performAction(LLInventoryModel* model, std::string action);
-	virtual void	openItem();
-    virtual bool isItemWearable() const { return true; }
-	virtual void	buildContextMenu(LLMenuGL& menu, U32 flags);
-	virtual std::string getLabelSuffix() const;
-	virtual bool renameItem(const std::string& new_name);
-	virtual LLWearableType::EType getWearableType() const { return mWearableType; }
-
-	static void		onWearOnAvatar( void* userdata );	// Access to wearOnAvatar() from menu
-	static bool		canWearOnAvatar( void* userdata );
-	static void		onWearOnAvatarArrived( LLViewerWearable* wearable, void* userdata );
-	void			wearOnAvatar();
-
-	static void		onWearAddOnAvatarArrived( LLViewerWearable* wearable, void* userdata );
-	void			wearAddOnAvatar();
-
-	static bool		canEditOnAvatar( void* userdata );	// Access to editOnAvatar() from menu
-	static void		onEditOnAvatar( void* userdata );
-	void			editOnAvatar();
-
-	static bool		canRemoveFromAvatar( void* userdata );
-	void			removeFromAvatar();
-=======
-    LLWearableBridge(LLInventoryPanel* inventory,
-                     LLFolderView* root,
-                     const LLUUID& uuid,
-                     LLAssetType::EType asset_type,
-                     LLInventoryType::EType inv_type,
-                     LLWearableType::EType wearable_type);
-    virtual LLUIImagePtr getIcon() const;
-    virtual void    performAction(LLInventoryModel* model, std::string action);
-    virtual void    openItem();
-    virtual BOOL isItemWearable() const { return TRUE; }
-    virtual void    buildContextMenu(LLMenuGL& menu, U32 flags);
-    virtual std::string getLabelSuffix() const;
-    virtual BOOL renameItem(const std::string& new_name);
-    virtual LLWearableType::EType getWearableType() const { return mWearableType; }
-
-    static void     onWearOnAvatar( void* userdata );   // Access to wearOnAvatar() from menu
-    static BOOL     canWearOnAvatar( void* userdata );
-    static void     onWearOnAvatarArrived( LLViewerWearable* wearable, void* userdata );
-    void            wearOnAvatar();
-
-    static void     onWearAddOnAvatarArrived( LLViewerWearable* wearable, void* userdata );
-    void            wearAddOnAvatar();
-
-    static BOOL     canEditOnAvatar( void* userdata );  // Access to editOnAvatar() from menu
-    static void     onEditOnAvatar( void* userdata );
-    void            editOnAvatar();
-
-    static BOOL     canRemoveFromAvatar( void* userdata );
-    static void     removeAllClothesFromAvatar();
-    void            removeFromAvatar();
->>>>>>> e1623bb2
-protected:
-    LLAssetType::EType mAssetType;
-    LLWearableType::EType  mWearableType;
-};
-
-class LLLinkItemBridge : public LLItemBridge
-{
-public:
-    LLLinkItemBridge(LLInventoryPanel* inventory,
-                     LLFolderView* root,
-                     const LLUUID& uuid) :
-        LLItemBridge(inventory, root, uuid) {}
-    virtual const std::string& getPrefix() { return sPrefix; }
-    virtual void buildContextMenu(LLMenuGL& menu, U32 flags);
-protected:
-    static std::string sPrefix;
-};
-
-class LLUnknownItemBridge : public LLItemBridge
-{
-public:
-    LLUnknownItemBridge(LLInventoryPanel* inventory,
-        LLFolderView* root,
-        const LLUUID& uuid) :
-        LLItemBridge(inventory, root, uuid) {}
-    virtual LLUIImagePtr getIcon() const;
-    virtual void buildContextMenu(LLMenuGL& menu, U32 flags);
-};
-
-class LLLinkFolderBridge : public LLItemBridge
-{
-public:
-    LLLinkFolderBridge(LLInventoryPanel* inventory,
-                       LLFolderView* root,
-                       const LLUUID& uuid) :
-        LLItemBridge(inventory, root, uuid) {}
-    virtual const std::string& getPrefix() { return sPrefix; }
-    virtual LLUIImagePtr getIcon() const;
-    virtual void buildContextMenu(LLMenuGL& menu, U32 flags);
-    virtual void performAction(LLInventoryModel* model, std::string action);
-    virtual void gotoItem();
-protected:
-    const LLUUID &getFolderID() const;
-    static std::string sPrefix;
-};
-
-
-class LLSettingsBridge : public LLItemBridge
-{
-public:
-    LLSettingsBridge(LLInventoryPanel* inventory,
-        LLFolderView* root,
-        const LLUUID& uuid,
-        LLSettingsType::type_e settings_type);
-    virtual LLUIImagePtr getIcon() const;
-<<<<<<< HEAD
-    virtual void	performAction(LLInventoryModel* model, std::string action);
-    virtual void	openItem();
-    virtual bool	isMultiPreviewAllowed() { return false; }
-    virtual void	buildContextMenu(LLMenuGL& menu, U32 flags);
-    virtual bool    renameItem(const std::string& new_name);
-    virtual bool    isItemRenameable() const;
-=======
-    virtual void    performAction(LLInventoryModel* model, std::string action);
-    virtual void    openItem();
-    virtual BOOL    isMultiPreviewAllowed() { return FALSE; }
-    virtual void    buildContextMenu(LLMenuGL& menu, U32 flags);
-    virtual BOOL    renameItem(const std::string& new_name);
-    virtual BOOL    isItemRenameable() const;
->>>>>>> e1623bb2
-    virtual LLSettingsType::type_e getSettingsType() const { return mSettingsType; }
-
-protected:
-    bool            canUpdateRegion() const;
-    bool            canUpdateParcel() const;
-
-    LLSettingsType::type_e mSettingsType;
-
-};
-
-class LLMaterialBridge : public LLItemBridge
-{
-public:
-    LLMaterialBridge(LLInventoryPanel* inventory,
-                     LLFolderView* root,
-                     const LLUUID& uuid) :
-        LLItemBridge(inventory, root, uuid) {}
-    virtual void openItem();
-    virtual void buildContextMenu(LLMenuGL& menu, U32 flags);
-};
-
-//~~~~~~~~~~~~~~~~~~~~~~~~~~~~~~~~~~~~~~~~~~~~~~~~~~~~~~~~~~~~~~~~~~~~~~~~~~~~~
-// Class LLInvFVBridgeAction
-//
-// This is an implementation class to be able to
-// perform action to view inventory items.
-//
-//~~~~~~~~~~~~~~~~~~~~~~~~~~~~~~~~~~~~~~~~~~~~~~~~~~~~~~~~~~~~~~~~~~~~~~~~~~~~~
-class LLInvFVBridgeAction
-{
-public:
-    // This method is a convenience function which creates the correct
-    // type of bridge action based on some basic information.
-    static LLInvFVBridgeAction* createAction(LLAssetType::EType asset_type,
-                                             const LLUUID& uuid,
-                                             LLInventoryModel* model);
-    static void doAction(LLAssetType::EType asset_type,
-                         const LLUUID& uuid, LLInventoryModel* model);
-    static void doAction(const LLUUID& uuid, LLInventoryModel* model);
-
-    virtual void doIt() {};
-    virtual ~LLInvFVBridgeAction() {} // need this because of warning on OSX
-protected:
-    LLInvFVBridgeAction(const LLUUID& id, LLInventoryModel* model) :
-        mUUID(id), mModel(model) {}
-    LLViewerInventoryItem* getItem() const;
-protected:
-    const LLUUID& mUUID; // item id
-    LLInventoryModel* mModel;
-};
-
-
-//~~~~~~~~~~~~~~~~~~~~~~~~~~~~~~~~~~~~~~~~~~~~~~~~~~~~~~~~~~~~~~~~~~~~~~~~~~~~~
-// Recent Inventory Panel related classes
-//~~~~~~~~~~~~~~~~~~~~~~~~~~~~~~~~~~~~~~~~~~~~~~~~~~~~~~~~~~~~~~~~~~~~~~~~~~~~~
-
-// Overridden version of the Inventory-Folder-View-Bridge for Folders
-class LLRecentItemsFolderBridge : public LLFolderBridge
-{
-    friend class LLInvFVBridgeAction;
-public:
-    // Creates context menu for Folders related to Recent Inventory Panel.
-    // Uses base logic and than removes from visible items "New..." menu items.
-    LLRecentItemsFolderBridge(LLInventoryType::EType type,
-                              LLInventoryPanel* inventory,
-                              LLFolderView* root,
-                              const LLUUID& uuid) :
-        LLFolderBridge(inventory, root, uuid)
-    {
-        mInvType = type;
-    }
-    /*virtual*/ void buildContextMenu(LLMenuGL& menu, U32 flags);
-};
-
-// Bridge builder to create Inventory-Folder-View-Bridge for Recent Inventory Panel
-class LLRecentInventoryBridgeBuilder : public LLInventoryFolderViewModelBuilder
-{
-public:
-    LLRecentInventoryBridgeBuilder() {}
-    // Overrides FolderBridge for Recent Inventory Panel.
-    // It use base functionality for bridges other than FolderBridge.
-    virtual LLInvFVBridge* createBridge(LLAssetType::EType asset_type,
-        LLAssetType::EType actual_asset_type,
-        LLInventoryType::EType inv_type,
-        LLInventoryPanel* inventory,
-        LLFolderViewModelInventory* view_model,
-        LLFolderView* root,
-        const LLUUID& uuid,
-        U32 flags = 0x00) const;
-};
-
-//~~~~~~~~~~~~~~~~~~~~~~~~~~~~~~~~~~~~~~~~~~~~~~~~~~~~~~~~~~~~~~~~~~~~~~~~~~~~~
-// Marketplace Inventory Panel related classes
-//~~~~~~~~~~~~~~~~~~~~~~~~~~~~~~~~~~~~~~~~~~~~~~~~~~~~~~~~~~~~~~~~~~~~~~~~~~~~~
-
-class LLMarketplaceFolderBridge : public LLFolderBridge
-{
-public:
-    // Overloads some display related methods specific to folders in a marketplace floater context
-    LLMarketplaceFolderBridge(LLInventoryPanel* inventory,
-                              LLFolderView* root,
-                              const LLUUID& uuid);
-
-    virtual LLUIImagePtr getIcon() const;
-    virtual LLUIImagePtr getIconOpen() const;
-    virtual std::string getLabelSuffix() const;
-    virtual LLFontGL::StyleFlags getLabelStyle() const;
-
-private:
-    LLUIImagePtr getMarketplaceFolderIcon(bool is_open) const;
-    // Those members are mutable because they are cached variablse to speed up display, not a state variables
-    mutable S32 m_depth;
-    mutable S32 m_stockCountCache;
-};
-
-
-void rez_attachment(LLViewerInventoryItem* item,
-                    LLViewerJointAttachment* attachment,
-                    bool replace = false);
-
-// Move items from an in-world object's "Contents" folder to a specified
-// folder in agent inventory.
-<<<<<<< HEAD
-bool move_inv_category_world_to_agent(const LLUUID& object_id, 
-									  const LLUUID& category_id,
-									  bool drop,
-									  std::function<void(S32, void*, const LLMoveInv *)> callback = NULL,
-									  void* user_data = NULL,
-									  LLInventoryFilter* filter = NULL);
-=======
-BOOL move_inv_category_world_to_agent(const LLUUID& object_id,
-                                      const LLUUID& category_id,
-                                      BOOL drop,
-                                      std::function<void(S32, void*, const LLMoveInv *)> callback = NULL,
-                                      void* user_data = NULL,
-                                      LLInventoryFilter* filter = NULL);
->>>>>>> e1623bb2
-
-// Utility function to hide all entries except those in the list
-// Can be called multiple times on the same menu (e.g. if multiple items
-// are selected).  If "append" is false, then only common enabled items
-// are set as enabled.
-void hide_context_entries(LLMenuGL& menu,
-                          const menuentry_vec_t &entries_to_show,
-                          const menuentry_vec_t &disabled_entries);
-
-// Helper functions to classify actions.
-bool isAddAction(const std::string& action);
-bool isRemoveAction(const std::string& action);
-bool isMarketplaceCopyAction(const std::string& action);
-bool isMarketplaceSendAction(const std::string& action);
-
-class LLFolderViewGroupedItemBridge: public LLFolderViewGroupedItemModel
-{
-public:
-    LLFolderViewGroupedItemBridge();
-    virtual void groupFilterContextMenu(folder_view_item_deque& selected_items, LLMenuGL& menu);
-    bool canWearSelected(const uuid_vec_t& item_ids) const;
-};
-
-struct LLMoveInv
-{
-    LLUUID mObjectID;
-    LLUUID mCategoryID;
-    two_uuids_list_t mMoveList;
-    std::function<void(S32, void*, const LLMoveInv*)> mCallback;
-    void* mUserData;
-};
-
-void warn_move_inventory(LLViewerObject* object, std::shared_ptr<LLMoveInv> move_inv);
-bool move_task_inventory_callback(const LLSD& notification, const LLSD& response, std::shared_ptr<LLMoveInv>);
-
-#endif // LL_LLINVENTORYBRIDGE_H+/**
+ * @file llinventorybridge.h
+ * @brief Implementation of the Inventory-Folder-View-Bridge classes.
+ *
+ * $LicenseInfo:firstyear=2001&license=viewerlgpl$
+ * Second Life Viewer Source Code
+ * Copyright (C) 2010, Linden Research, Inc.
+ *
+ * This library is free software; you can redistribute it and/or
+ * modify it under the terms of the GNU Lesser General Public
+ * License as published by the Free Software Foundation;
+ * version 2.1 of the License only.
+ *
+ * This library is distributed in the hope that it will be useful,
+ * but WITHOUT ANY WARRANTY; without even the implied warranty of
+ * MERCHANTABILITY or FITNESS FOR A PARTICULAR PURPOSE.  See the GNU
+ * Lesser General Public License for more details.
+ *
+ * You should have received a copy of the GNU Lesser General Public
+ * License along with this library; if not, write to the Free Software
+ * Foundation, Inc., 51 Franklin Street, Fifth Floor, Boston, MA  02110-1301  USA
+ *
+ * Linden Research, Inc., 945 Battery Street, San Francisco, CA  94111  USA
+ * $/LicenseInfo$
+ */
+
+#ifndef LL_LLINVENTORYBRIDGE_H
+#define LL_LLINVENTORYBRIDGE_H
+
+#include "llcallingcard.h"
+#include "llfolderviewmodel.h"
+#include "llinventorymodel.h"
+#include "llinventoryobserver.h"
+#include "llinventorypanel.h"
+#include "llviewercontrol.h"
+#include "llviewerwearable.h"
+#include "lltooldraganddrop.h"
+#include "lllandmarklist.h"
+#include "llfolderviewitem.h"
+#include "llsettingsbase.h"
+
+class LLInventoryFilter;
+class LLInventoryPanel;
+class LLInventoryModel;
+class LLMenuGL;
+class LLCallingCardObserver;
+class LLViewerJointAttachment;
+class LLFolderView;
+struct LLMoveInv;
+
+typedef std::vector<std::string> menuentry_vec_t;
+typedef std::pair<LLUUID, LLUUID> two_uuids_t;
+typedef std::list<two_uuids_t> two_uuids_list_t;
+//~~~~~~~~~~~~~~~~~~~~~~~~~~~~~~~~~~~~~~~~~~~~~~~~~~~~~~~~~~~~~~~~~~~~~~~~~~~~~
+// Class LLInvFVBridge
+//
+// Short for Inventory-Folder-View-Bridge. This is an
+// implementation class to be able to view inventory items.
+//
+// You'll want to call LLInvItemFVELister::createBridge() to actually create
+// an instance of this class. This helps encapsulate the
+// functionality a bit. (except for folders, you can create those
+// manually...)
+//~~~~~~~~~~~~~~~~~~~~~~~~~~~~~~~~~~~~~~~~~~~~~~~~~~~~~~~~~~~~~~~~~~~~~~~~~~~~~
+class LLInvFVBridge : public LLFolderViewModelItemInventory
+{
+public:
+    // This method is a convenience function which creates the correct
+    // type of bridge based on some basic information
+    static LLInvFVBridge* createBridge(LLAssetType::EType asset_type,
+                                       LLAssetType::EType actual_asset_type,
+                                       LLInventoryType::EType inv_type,
+                                       LLInventoryPanel* inventory,
+                                       LLFolderViewModelInventory* view_model,
+                                       LLFolderView* root,
+                                       const LLUUID& uuid,
+                                       U32 flags = 0x00);
+    virtual ~LLInvFVBridge() {}
+
+    bool canShare() const;
+    bool canListOnMarketplace() const;
+    bool canListOnMarketplaceNow() const;
+
+    //--------------------------------------------------------------------
+    // LLInvFVBridge functionality
+    //--------------------------------------------------------------------
+    virtual const LLUUID& getUUID() const { return mUUID; }
+    virtual const LLUUID& getThumbnailUUID() const { return LLUUID::null; }
+    virtual void clearDisplayName() { mDisplayName.clear(); }
+    virtual void restoreItem() {}
+    virtual void restoreToWorld() {}
+
+    //--------------------------------------------------------------------
+    // Inherited LLFolderViewModelItemInventory functions
+    //--------------------------------------------------------------------
+    virtual const std::string& getName() const;
+    virtual const std::string& getDisplayName() const;
+    const std::string& getSearchableName() const { return mSearchableName; }
+
+    std::string getSearchableDescription() const;
+    std::string getSearchableCreatorName() const;
+    std::string getSearchableUUIDString() const;
+
+    virtual PermissionMask getPermissionMask() const;
+    virtual LLFolderType::EType getPreferredType() const;
+    virtual time_t getCreationDate() const;
+        virtual void setCreationDate(time_t creation_date_utc);
+    virtual LLFontGL::StyleFlags getLabelStyle() const { return LLFontGL::NORMAL; }
+    virtual std::string getLabelSuffix() const { return LLStringUtil::null; }
+    virtual void openItem() {}
+    virtual void closeItem() {}
+    virtual void navigateToFolder(bool new_window = false, bool change_mode = false);
+    virtual void showProperties();
+    virtual bool isItemRenameable() const { return true; }
+    virtual bool isMultiPreviewAllowed() { return true; }
+    //virtual bool renameItem(const std::string& new_name) {}
+    virtual bool isItemRemovable(bool check_worn = true) const;
+    virtual bool isItemMovable() const;
+    virtual bool isItemInTrash() const;
+    virtual bool isItemInOutfits() const;
+    virtual bool isLink() const;
+    virtual bool isLibraryItem() const;
+    //virtual bool removeItem() = 0;
+    virtual void removeBatch(std::vector<LLFolderViewModelItem*>& batch);
+    virtual void move(LLFolderViewModelItem* new_parent_bridge) {}
+    virtual bool isItemCopyable(bool can_copy_as_link = true) const { return false; }
+    virtual bool copyToClipboard() const;
+    virtual bool cutToClipboard();
+    virtual bool isCutToClipboard();
+    virtual bool isClipboardPasteable() const;
+    virtual bool isClipboardPasteableAsLink() const;
+    virtual void pasteFromClipboard() {}
+    virtual void pasteLinkFromClipboard() {}
+    void getClipboardEntries(bool show_asset_id, menuentry_vec_t &items,
+                             menuentry_vec_t &disabled_items, U32 flags);
+    virtual void buildContextMenu(LLMenuGL& menu, U32 flags);
+    virtual LLToolDragAndDrop::ESource getDragSource() const;
+    virtual bool startDrag(EDragAndDropType* type, LLUUID* id) const;
+    virtual bool dragOrDrop(MASK mask, bool drop,
+                            EDragAndDropType cargo_type,
+                            void* cargo_data,
+                            std::string& tooltip_msg) { return false; }
+    virtual LLInventoryType::EType getInventoryType() const { return mInvType; }
+    virtual LLWearableType::EType getWearableType() const { return LLWearableType::WT_NONE; }
+    virtual LLSettingsType::type_e getSettingsType() const { return LLSettingsType::ST_NONE; }
+        EInventorySortGroup getSortGroup()  const { return SG_ITEM; }
+    virtual LLInventoryObject* getInventoryObject() const;
+
+
+    //--------------------------------------------------------------------
+    // Convenience functions for adding various common menu options.
+    //--------------------------------------------------------------------
+protected:
+    virtual void addTrashContextMenuOptions(menuentry_vec_t &items,
+                                            menuentry_vec_t &disabled_items);
+    virtual void addDeleteContextMenuOptions(menuentry_vec_t &items,
+                                             menuentry_vec_t &disabled_items);
+    virtual void addOpenRightClickMenuOption(menuentry_vec_t &items);
+    virtual void addMarketplaceContextMenuOptions(U32 flags,
+                                             menuentry_vec_t &items,
+                                             menuentry_vec_t &disabled_items);
+    virtual void addLinkReplaceMenuOption(menuentry_vec_t& items,
+                                          menuentry_vec_t& disabled_items);
+
+    virtual bool canMenuDelete();
+    virtual bool canMenuCut();
+
+protected:
+    LLInvFVBridge(LLInventoryPanel* inventory, LLFolderView* root, const LLUUID& uuid);
+
+    LLInventoryModel* getInventoryModel() const;
+    LLInventoryFilter* getInventoryFilter() const;
+
+    bool isLinkedObjectInTrash() const; // Is this obj or its baseobj in the trash?
+    bool isLinkedObjectMissing() const; // Is this a linked obj whose baseobj is not in inventory?
+
+    bool isAgentInventory() const; // false if lost or in the inventory library
+    bool isCOFFolder() const;       // true if COF or descendant of
+    bool isInboxFolder() const;     // true if COF or descendant of   marketplace inbox
+
+    bool isMarketplaceListingsFolder() const;     // true if descendant of Marketplace listings folder
+
+    virtual bool isItemPermissive() const;
+    static void changeItemParent(LLInventoryModel* model,
+                                 LLViewerInventoryItem* item,
+                                 const LLUUID& new_parent,
+                                 bool restamp);
+    static void changeCategoryParent(LLInventoryModel* model,
+                                     LLViewerInventoryCategory* item,
+                                     const LLUUID& new_parent,
+                                     bool restamp);
+    void removeBatchNoCheck(std::vector<LLFolderViewModelItem*>& batch);
+
+    bool callback_cutToClipboard(const LLSD& notification, const LLSD& response);
+    bool perform_cutToClipboard();
+
+    LLHandle<LLInventoryPanel> mInventoryPanel;
+    LLFolderView* mRoot;
+    const LLUUID mUUID; // item id
+    LLInventoryType::EType mInvType;
+    bool                        mIsLink;
+    LLTimer                     mTimeSinceRequestStart;
+    mutable std::string         mDisplayName;
+    mutable std::string         mSearchableName;
+
+    void purgeItem(LLInventoryModel *model, const LLUUID &uuid);
+    void removeObject(LLInventoryModel *model, const LLUUID &uuid);
+    virtual void buildDisplayName() const {}
+};
+
+//~~~~~~~~~~~~~~~~~~~~~~~~~~~~~~~~~~~~~~~~~~~~~~~~~~~~~~~~~~~~~~~~~~~~~~~~~~~~~
+// Class LLInventoryFolderViewModelBuilder
+//
+// This class intended to build Folder View Model via LLInvFVBridge::createBridge.
+// It can be overridden with another way of creation necessary Inventory Folder View Models.
+//~~~~~~~~~~~~~~~~~~~~~~~~~~~~~~~~~~~~~~~~~~~~~~~~~~~~~~~~~~~~~~~~~~~~~~~~~~~~~
+class LLInventoryFolderViewModelBuilder
+{
+public:
+    LLInventoryFolderViewModelBuilder() {}
+    virtual ~LLInventoryFolderViewModelBuilder() {}
+    virtual LLInvFVBridge* createBridge(LLAssetType::EType asset_type,
+                                        LLAssetType::EType actual_asset_type,
+                                        LLInventoryType::EType inv_type,
+                                        LLInventoryPanel* inventory,
+                                        LLFolderViewModelInventory* view_model,
+                                        LLFolderView* root,
+                                        const LLUUID& uuid,
+                                        U32 flags = 0x00) const;
+};
+
+class LLItemBridge : public LLInvFVBridge
+{
+public:
+    LLItemBridge(LLInventoryPanel* inventory,
+                 LLFolderView* root,
+                 const LLUUID& uuid) :
+        LLInvFVBridge(inventory, root, uuid) {}
+
+    typedef boost::function<void(std::string& slurl)> slurl_callback_t;
+
+    virtual void performAction(LLInventoryModel* model, std::string action);
+    virtual void selectItem();
+    virtual void restoreItem();
+    virtual void restoreToWorld();
+    virtual void gotoItem();
+    virtual LLUIImagePtr getIcon() const;
+    virtual std::string getLabelSuffix() const;
+    virtual LLFontGL::StyleFlags getLabelStyle() const;
+    virtual PermissionMask getPermissionMask() const;
+    virtual time_t getCreationDate() const;
+    virtual bool isItemRenameable() const;
+    virtual bool renameItem(const std::string& new_name);
+    virtual bool removeItem();
+    virtual bool isItemCopyable(bool can_copy_as_link = true) const;
+    virtual bool hasChildren() const { return false; }
+    virtual bool isUpToDate() const { return true; }
+    virtual LLUIImagePtr getIconOverlay() const;
+
+    LLViewerInventoryItem* getItem() const;
+    virtual const LLUUID& getThumbnailUUID() const;
+
+protected:
+    bool confirmRemoveItem(const LLSD& notification, const LLSD& response);
+    virtual bool isItemPermissive() const;
+    virtual void buildDisplayName() const;
+    void doActionOnCurSelectedLandmark(LLLandmarkList::loaded_callback_t cb);
+
+private:
+    void doShowOnMap(LLLandmark* landmark);
+};
+
+class LLFolderBridge : public LLInvFVBridge
+{
+public:
+    LLFolderBridge(LLInventoryPanel* inventory,
+                   LLFolderView* root,
+                   const LLUUID& uuid);
+
+    ~LLFolderBridge();
+
+    bool dragItemIntoFolder(LLInventoryItem* inv_item, bool drop, std::string& tooltip_msg, bool user_confirm = true, LLPointer<LLInventoryCallback> cb = NULL);
+    bool dragCategoryIntoFolder(LLInventoryCategory* inv_category, bool drop, std::string& tooltip_msg, bool is_link = false, bool user_confirm = true, LLPointer<LLInventoryCallback> cb = NULL);
+    void callback_dropItemIntoFolder(const LLSD& notification, const LLSD& response, LLInventoryItem* inv_item);
+    void callback_dropCategoryIntoFolder(const LLSD& notification, const LLSD& response, LLInventoryCategory* inv_category);
+
+    virtual void buildDisplayName() const;
+
+    virtual void performAction(LLInventoryModel* model, std::string action);
+    virtual void openItem();
+    virtual void closeItem();
+    virtual bool isItemRenameable() const;
+    virtual void selectItem();
+    virtual void restoreItem();
+
+    virtual LLFolderType::EType getPreferredType() const;
+    virtual LLUIImagePtr getIcon() const;
+    virtual LLUIImagePtr getIconOpen() const;
+    virtual LLUIImagePtr getIconOverlay() const;
+    static LLUIImagePtr getIcon(LLFolderType::EType preferred_type);
+    virtual std::string getLabelSuffix() const;
+    virtual LLFontGL::StyleFlags getLabelStyle() const;
+    virtual const LLUUID& getThumbnailUUID() const;
+
+    void setShowDescendantsCount(bool show_count) {mShowDescendantsCount = show_count;}
+
+    virtual bool renameItem(const std::string& new_name);
+
+    virtual bool removeItem();
+    bool removeSystemFolder();
+    bool removeItemResponse(const LLSD& notification, const LLSD& response);
+    void updateHierarchyCreationDate(time_t date);
+
+    virtual void pasteFromClipboard();
+    virtual void pasteLinkFromClipboard();
+    virtual void buildContextMenu(LLMenuGL& menu, U32 flags);
+    virtual bool hasChildren() const;
+    virtual bool dragOrDrop(MASK mask, bool drop,
+                            EDragAndDropType cargo_type,
+                            void* cargo_data,
+                            std::string& tooltip_msg);
+
+    virtual bool isItemRemovable(bool check_worn = true) const;
+    virtual bool isItemMovable() const ;
+    virtual bool isUpToDate() const;
+    virtual bool isItemCopyable(bool can_copy_as_link = true) const;
+    virtual bool isClipboardPasteable() const;
+    virtual bool isClipboardPasteableAsLink() const;
+
+    EInventorySortGroup getSortGroup()  const;
+    virtual void update();
+
+    static void createWearable(LLFolderBridge* bridge, LLWearableType::EType type);
+
+    LLViewerInventoryCategory* getCategory() const;
+    LLHandle<LLFolderBridge> getHandle() { mHandle.bind(this); return mHandle; }
+
+    bool isLoading() { return mIsLoading; }
+
+protected:
+    void buildContextMenuOptions(U32 flags, menuentry_vec_t& items,   menuentry_vec_t& disabled_items);
+    void buildContextMenuFolderOptions(U32 flags, menuentry_vec_t& items,   menuentry_vec_t& disabled_items);
+    void addOpenFolderMenuOptions(U32 flags, menuentry_vec_t& items);
+
+    //--------------------------------------------------------------------
+    // Menu callbacks
+    //--------------------------------------------------------------------
+    static void pasteClipboard(void* user_data);
+    static void createNewShirt(void* user_data);
+    static void createNewPants(void* user_data);
+    static void createNewShoes(void* user_data);
+    static void createNewSocks(void* user_data);
+    static void createNewJacket(void* user_data);
+    static void createNewSkirt(void* user_data);
+    static void createNewGloves(void* user_data);
+    static void createNewUndershirt(void* user_data);
+    static void createNewUnderpants(void* user_data);
+    static void createNewShape(void* user_data);
+    static void createNewSkin(void* user_data);
+    static void createNewHair(void* user_data);
+    static void createNewEyes(void* user_data);
+
+    bool checkFolderForContentsOfType(LLInventoryModel* model, LLInventoryCollectFunctor& typeToCheck);
+
+    void modifyOutfit(bool append);
+    void copyOutfitToClipboard();
+    void determineFolderType();
+
+    void dropToFavorites(LLInventoryItem* inv_item, LLPointer<LLInventoryCallback> cb = NULL);
+    void dropToOutfit(LLInventoryItem* inv_item, bool move_is_into_current_outfit, LLPointer<LLInventoryCallback> cb = NULL);
+    void dropToMyOutfits(LLInventoryCategory* inv_cat, LLPointer<LLInventoryCallback> cb = NULL);
+
+    //--------------------------------------------------------------------
+    // Messy hacks for handling folder options
+    //--------------------------------------------------------------------
+public:
+    static LLHandle<LLFolderBridge> sSelf;
+    static void staticFolderOptionsMenu();
+
+protected:
+    void outfitFolderCreatedCallback(LLUUID cat_source_id, LLUUID cat_dest_id, LLPointer<LLInventoryCallback> cb);
+    void callback_pasteFromClipboard(const LLSD& notification, const LLSD& response);
+    void perform_pasteFromClipboard();
+    void gatherMessage(std::string& message, S32 depth, LLError::ELevel log_level);
+    LLUIImagePtr getFolderIcon(bool is_open) const;
+
+    bool                            mCallingCards;
+    bool                            mWearables;
+    bool                            mIsLoading;
+    bool                            mShowDescendantsCount;
+    LLTimer                         mTimeSinceRequestStart;
+    std::string                     mMessage;
+    LLRootHandle<LLFolderBridge> mHandle;
+
+private:
+    // checking if folder is cutable or deletable is expensive,
+    // cache values and split check over frames
+    static void onCanDeleteIdle(void* user_data);
+    void initCanDeleteProcessing(LLInventoryModel* model, S32 version);
+    void completeDeleteProcessing();
+    bool canMenuDelete();
+    bool canMenuCut();
+
+    enum ECanDeleteState
+    {
+        CDS_INIT_FOLDER_CHECK,
+        CDS_PROCESSING_ITEMS,
+        CDS_PROCESSING_FOLDERS,
+        CDS_DONE,
+    };
+
+    ECanDeleteState mCanDeleteFolderState;
+    LLInventoryModel::cat_array_t mFoldersToCheck;
+    LLInventoryModel::item_array_t mItemsToCheck;
+    S32 mLastCheckedVersion;
+    S32 mInProgressVersion;
+    bool mCanDelete;
+    bool mCanCut;
+};
+
+class LLTextureBridge : public LLItemBridge
+{
+public:
+    LLTextureBridge(LLInventoryPanel* inventory,
+                    LLFolderView* root,
+                    const LLUUID& uuid,
+                    LLInventoryType::EType type) :
+        LLItemBridge(inventory, root, uuid)
+    {
+        mInvType = type;
+    }
+    virtual LLUIImagePtr getIcon() const;
+    virtual void openItem();
+    virtual void buildContextMenu(LLMenuGL& menu, U32 flags);
+    virtual void performAction(LLInventoryModel* model, std::string action);
+    bool canSaveTexture(void);
+    void setFileName(const std::string& file_name) { mFileName = file_name; }
+protected:
+    std::string mFileName;
+};
+
+class LLSoundBridge : public LLItemBridge
+{
+public:
+    LLSoundBridge(LLInventoryPanel* inventory,
+                  LLFolderView* root,
+                  const LLUUID& uuid) :
+        LLItemBridge(inventory, root, uuid) {}
+    virtual void openItem();
+    virtual void buildContextMenu(LLMenuGL& menu, U32 flags);
+    virtual void performAction(LLInventoryModel* model, std::string action);
+    static void openSoundPreview(void*);
+};
+
+class LLLandmarkBridge : public LLItemBridge
+{
+public:
+    LLLandmarkBridge(LLInventoryPanel* inventory,
+                     LLFolderView* root,
+                     const LLUUID& uuid,
+                     U32 flags = 0x00);
+    virtual void performAction(LLInventoryModel* model, std::string action);
+    virtual void buildContextMenu(LLMenuGL& menu, U32 flags);
+    virtual LLUIImagePtr getIcon() const;
+    virtual void openItem();
+protected:
+    bool mVisited;
+};
+
+class LLCallingCardBridge : public LLItemBridge
+{
+public:
+    LLCallingCardBridge(LLInventoryPanel* inventory,
+                        LLFolderView* folder,
+                        const LLUUID& uuid );
+    ~LLCallingCardBridge();
+    virtual std::string getLabelSuffix() const;
+    //virtual const std::string& getDisplayName() const;
+    virtual LLUIImagePtr getIcon() const;
+    virtual void performAction(LLInventoryModel* model, std::string action);
+    virtual void openItem();
+    virtual void buildContextMenu(LLMenuGL& menu, U32 flags);
+    virtual bool dragOrDrop(MASK mask, bool drop,
+                            EDragAndDropType cargo_type,
+                            void* cargo_data,
+                            std::string& tooltip_msg);
+    void refreshFolderViewItem();
+    void checkSearchBySuffixChanges();
+protected:
+    LLCallingCardObserver* mObserver;
+    LLUUID mCreatorUUID;
+};
+
+class LLNotecardBridge : public LLItemBridge
+{
+public:
+    LLNotecardBridge(LLInventoryPanel* inventory,
+                     LLFolderView* root,
+                     const LLUUID& uuid) :
+        LLItemBridge(inventory, root, uuid) {}
+    virtual void openItem();
+    virtual void buildContextMenu(LLMenuGL& menu, U32 flags);
+};
+
+class LLGestureBridge : public LLItemBridge
+{
+public:
+    LLGestureBridge(LLInventoryPanel* inventory,
+                    LLFolderView* root,
+                    const LLUUID& uuid) :
+        LLItemBridge(inventory, root, uuid) {}
+    // Only suffix for gesture items, not task items, because only
+    // gestures in your inventory can be active.
+    virtual LLFontGL::StyleFlags getLabelStyle() const;
+    virtual std::string getLabelSuffix() const;
+    virtual void performAction(LLInventoryModel* model, std::string action);
+    virtual void openItem();
+    virtual bool removeItem();
+    virtual void buildContextMenu(LLMenuGL& menu, U32 flags);
+    static void playGesture(const LLUUID& item_id);
+};
+
+class LLAnimationBridge : public LLItemBridge
+{
+public:
+    LLAnimationBridge(LLInventoryPanel* inventory,
+                      LLFolderView* root,
+                      const LLUUID& uuid) :
+        LLItemBridge(inventory, root, uuid) {}
+    virtual void performAction(LLInventoryModel* model, std::string action);
+    virtual void buildContextMenu(LLMenuGL& menu, U32 flags);
+    virtual void openItem();
+};
+
+class LLObjectBridge : public LLItemBridge
+{
+public:
+    LLObjectBridge(LLInventoryPanel* inventory,
+                   LLFolderView* root,
+                   const LLUUID& uuid,
+                   LLInventoryType::EType type,
+                   U32 flags);
+    virtual LLUIImagePtr    getIcon() const;
+    virtual void            performAction(LLInventoryModel* model, std::string action);
+    virtual void            openItem();
+    virtual bool isItemWearable() const { return true; }
+    virtual std::string getLabelSuffix() const;
+    virtual void            buildContextMenu(LLMenuGL& menu, U32 flags);
+    virtual bool renameItem(const std::string& new_name);
+    LLInventoryObject* getObject() const;
+    LLViewerInventoryItem* getItem() const;
+    LLViewerInventoryCategory* getCategory() const;
+protected:
+    static LLUUID sContextMenuItemID;  // Only valid while the context menu is open.
+    U32 mAttachPt;
+    bool mIsMultiObject;
+};
+
+class LLLSLTextBridge : public LLItemBridge
+{
+public:
+    LLLSLTextBridge(LLInventoryPanel* inventory,
+                    LLFolderView* root,
+                    const LLUUID& uuid ) :
+        LLItemBridge(inventory, root, uuid) {}
+    virtual void openItem();
+};
+
+class LLWearableBridge : public LLItemBridge
+{
+public:
+    LLWearableBridge(LLInventoryPanel* inventory,
+                     LLFolderView* root,
+                     const LLUUID& uuid,
+                     LLAssetType::EType asset_type,
+                     LLInventoryType::EType inv_type,
+                     LLWearableType::EType wearable_type);
+    virtual LLUIImagePtr getIcon() const;
+    virtual void    performAction(LLInventoryModel* model, std::string action);
+    virtual void    openItem();
+    virtual bool isItemWearable() const { return true; }
+    virtual void    buildContextMenu(LLMenuGL& menu, U32 flags);
+    virtual std::string getLabelSuffix() const;
+    virtual bool renameItem(const std::string& new_name);
+    virtual LLWearableType::EType getWearableType() const { return mWearableType; }
+
+    static void     onWearOnAvatar( void* userdata );   // Access to wearOnAvatar() from menu
+    static bool     canWearOnAvatar( void* userdata );
+    static void     onWearOnAvatarArrived( LLViewerWearable* wearable, void* userdata );
+    void            wearOnAvatar();
+
+    static void     onWearAddOnAvatarArrived( LLViewerWearable* wearable, void* userdata );
+    void            wearAddOnAvatar();
+
+    static bool     canEditOnAvatar( void* userdata );  // Access to editOnAvatar() from menu
+    static void     onEditOnAvatar( void* userdata );
+    void            editOnAvatar();
+
+    static bool     canRemoveFromAvatar( void* userdata );
+    void            removeFromAvatar();
+protected:
+    LLAssetType::EType mAssetType;
+    LLWearableType::EType  mWearableType;
+};
+
+class LLLinkItemBridge : public LLItemBridge
+{
+public:
+    LLLinkItemBridge(LLInventoryPanel* inventory,
+                     LLFolderView* root,
+                     const LLUUID& uuid) :
+        LLItemBridge(inventory, root, uuid) {}
+    virtual const std::string& getPrefix() { return sPrefix; }
+    virtual void buildContextMenu(LLMenuGL& menu, U32 flags);
+protected:
+    static std::string sPrefix;
+};
+
+class LLUnknownItemBridge : public LLItemBridge
+{
+public:
+    LLUnknownItemBridge(LLInventoryPanel* inventory,
+        LLFolderView* root,
+        const LLUUID& uuid) :
+        LLItemBridge(inventory, root, uuid) {}
+    virtual LLUIImagePtr getIcon() const;
+    virtual void buildContextMenu(LLMenuGL& menu, U32 flags);
+};
+
+class LLLinkFolderBridge : public LLItemBridge
+{
+public:
+    LLLinkFolderBridge(LLInventoryPanel* inventory,
+                       LLFolderView* root,
+                       const LLUUID& uuid) :
+        LLItemBridge(inventory, root, uuid) {}
+    virtual const std::string& getPrefix() { return sPrefix; }
+    virtual LLUIImagePtr getIcon() const;
+    virtual void buildContextMenu(LLMenuGL& menu, U32 flags);
+    virtual void performAction(LLInventoryModel* model, std::string action);
+    virtual void gotoItem();
+protected:
+    const LLUUID &getFolderID() const;
+    static std::string sPrefix;
+};
+
+
+class LLSettingsBridge : public LLItemBridge
+{
+public:
+    LLSettingsBridge(LLInventoryPanel* inventory,
+        LLFolderView* root,
+        const LLUUID& uuid,
+        LLSettingsType::type_e settings_type);
+    virtual LLUIImagePtr getIcon() const;
+    virtual void    performAction(LLInventoryModel* model, std::string action);
+    virtual void    openItem();
+    virtual bool    isMultiPreviewAllowed() { return false; }
+    virtual void    buildContextMenu(LLMenuGL& menu, U32 flags);
+    virtual bool    renameItem(const std::string& new_name);
+    virtual bool    isItemRenameable() const;
+    virtual LLSettingsType::type_e getSettingsType() const { return mSettingsType; }
+
+protected:
+    bool            canUpdateRegion() const;
+    bool            canUpdateParcel() const;
+
+    LLSettingsType::type_e mSettingsType;
+
+};
+
+class LLMaterialBridge : public LLItemBridge
+{
+public:
+    LLMaterialBridge(LLInventoryPanel* inventory,
+                     LLFolderView* root,
+                     const LLUUID& uuid) :
+        LLItemBridge(inventory, root, uuid) {}
+    virtual void openItem();
+    virtual void buildContextMenu(LLMenuGL& menu, U32 flags);
+};
+
+//~~~~~~~~~~~~~~~~~~~~~~~~~~~~~~~~~~~~~~~~~~~~~~~~~~~~~~~~~~~~~~~~~~~~~~~~~~~~~
+// Class LLInvFVBridgeAction
+//
+// This is an implementation class to be able to
+// perform action to view inventory items.
+//
+//~~~~~~~~~~~~~~~~~~~~~~~~~~~~~~~~~~~~~~~~~~~~~~~~~~~~~~~~~~~~~~~~~~~~~~~~~~~~~
+class LLInvFVBridgeAction
+{
+public:
+    // This method is a convenience function which creates the correct
+    // type of bridge action based on some basic information.
+    static LLInvFVBridgeAction* createAction(LLAssetType::EType asset_type,
+                                             const LLUUID& uuid,
+                                             LLInventoryModel* model);
+    static void doAction(LLAssetType::EType asset_type,
+                         const LLUUID& uuid, LLInventoryModel* model);
+    static void doAction(const LLUUID& uuid, LLInventoryModel* model);
+
+    virtual void doIt() {};
+    virtual ~LLInvFVBridgeAction() {} // need this because of warning on OSX
+protected:
+    LLInvFVBridgeAction(const LLUUID& id, LLInventoryModel* model) :
+        mUUID(id), mModel(model) {}
+    LLViewerInventoryItem* getItem() const;
+protected:
+    const LLUUID& mUUID; // item id
+    LLInventoryModel* mModel;
+};
+
+
+//~~~~~~~~~~~~~~~~~~~~~~~~~~~~~~~~~~~~~~~~~~~~~~~~~~~~~~~~~~~~~~~~~~~~~~~~~~~~~
+// Recent Inventory Panel related classes
+//~~~~~~~~~~~~~~~~~~~~~~~~~~~~~~~~~~~~~~~~~~~~~~~~~~~~~~~~~~~~~~~~~~~~~~~~~~~~~
+
+// Overridden version of the Inventory-Folder-View-Bridge for Folders
+class LLRecentItemsFolderBridge : public LLFolderBridge
+{
+    friend class LLInvFVBridgeAction;
+public:
+    // Creates context menu for Folders related to Recent Inventory Panel.
+    // Uses base logic and than removes from visible items "New..." menu items.
+    LLRecentItemsFolderBridge(LLInventoryType::EType type,
+                              LLInventoryPanel* inventory,
+                              LLFolderView* root,
+                              const LLUUID& uuid) :
+        LLFolderBridge(inventory, root, uuid)
+    {
+        mInvType = type;
+    }
+    /*virtual*/ void buildContextMenu(LLMenuGL& menu, U32 flags);
+};
+
+// Bridge builder to create Inventory-Folder-View-Bridge for Recent Inventory Panel
+class LLRecentInventoryBridgeBuilder : public LLInventoryFolderViewModelBuilder
+{
+public:
+    LLRecentInventoryBridgeBuilder() {}
+    // Overrides FolderBridge for Recent Inventory Panel.
+    // It use base functionality for bridges other than FolderBridge.
+    virtual LLInvFVBridge* createBridge(LLAssetType::EType asset_type,
+        LLAssetType::EType actual_asset_type,
+        LLInventoryType::EType inv_type,
+        LLInventoryPanel* inventory,
+        LLFolderViewModelInventory* view_model,
+        LLFolderView* root,
+        const LLUUID& uuid,
+        U32 flags = 0x00) const;
+};
+
+//~~~~~~~~~~~~~~~~~~~~~~~~~~~~~~~~~~~~~~~~~~~~~~~~~~~~~~~~~~~~~~~~~~~~~~~~~~~~~
+// Marketplace Inventory Panel related classes
+//~~~~~~~~~~~~~~~~~~~~~~~~~~~~~~~~~~~~~~~~~~~~~~~~~~~~~~~~~~~~~~~~~~~~~~~~~~~~~
+
+class LLMarketplaceFolderBridge : public LLFolderBridge
+{
+public:
+    // Overloads some display related methods specific to folders in a marketplace floater context
+    LLMarketplaceFolderBridge(LLInventoryPanel* inventory,
+                              LLFolderView* root,
+                              const LLUUID& uuid);
+
+    virtual LLUIImagePtr getIcon() const;
+    virtual LLUIImagePtr getIconOpen() const;
+    virtual std::string getLabelSuffix() const;
+    virtual LLFontGL::StyleFlags getLabelStyle() const;
+
+private:
+    LLUIImagePtr getMarketplaceFolderIcon(bool is_open) const;
+    // Those members are mutable because they are cached variablse to speed up display, not a state variables
+    mutable S32 m_depth;
+    mutable S32 m_stockCountCache;
+};
+
+
+void rez_attachment(LLViewerInventoryItem* item,
+                    LLViewerJointAttachment* attachment,
+                    bool replace = false);
+
+// Move items from an in-world object's "Contents" folder to a specified
+// folder in agent inventory.
+bool move_inv_category_world_to_agent(const LLUUID& object_id,
+                                      const LLUUID& category_id,
+                                      bool drop,
+                                      std::function<void(S32, void*, const LLMoveInv *)> callback = NULL,
+                                      void* user_data = NULL,
+                                      LLInventoryFilter* filter = NULL);
+
+// Utility function to hide all entries except those in the list
+// Can be called multiple times on the same menu (e.g. if multiple items
+// are selected).  If "append" is false, then only common enabled items
+// are set as enabled.
+void hide_context_entries(LLMenuGL& menu,
+                          const menuentry_vec_t &entries_to_show,
+                          const menuentry_vec_t &disabled_entries);
+
+// Helper functions to classify actions.
+bool isAddAction(const std::string& action);
+bool isRemoveAction(const std::string& action);
+bool isMarketplaceCopyAction(const std::string& action);
+bool isMarketplaceSendAction(const std::string& action);
+
+class LLFolderViewGroupedItemBridge: public LLFolderViewGroupedItemModel
+{
+public:
+    LLFolderViewGroupedItemBridge();
+    virtual void groupFilterContextMenu(folder_view_item_deque& selected_items, LLMenuGL& menu);
+    bool canWearSelected(const uuid_vec_t& item_ids) const;
+};
+
+struct LLMoveInv
+{
+    LLUUID mObjectID;
+    LLUUID mCategoryID;
+    two_uuids_list_t mMoveList;
+    std::function<void(S32, void*, const LLMoveInv*)> mCallback;
+    void* mUserData;
+};
+
+void warn_move_inventory(LLViewerObject* object, std::shared_ptr<LLMoveInv> move_inv);
+bool move_task_inventory_callback(const LLSD& notification, const LLSD& response, std::shared_ptr<LLMoveInv>);
+
+#endif // LL_LLINVENTORYBRIDGE_H