--- conflicted
+++ resolved
@@ -110,23 +110,13 @@
     virtual void openItem() {}
     virtual void closeItem() {}
     virtual void navigateToFolder(bool new_window = false, bool change_mode = false);
-<<<<<<< HEAD
-	virtual void showProperties();
-	virtual BOOL isItemRenameable() const { return TRUE; }
-	virtual BOOL isMultiPreviewAllowed() { return TRUE; }
-	//virtual BOOL renameItem(const std::string& new_name) {}
-	virtual BOOL isItemRemovable(bool check_worn = true) const;
-	virtual BOOL isItemMovable() const;
-	virtual BOOL isItemInTrash() const;
-=======
     virtual void showProperties();
     virtual BOOL isItemRenameable() const { return TRUE; }
     virtual BOOL isMultiPreviewAllowed() { return TRUE; }
     //virtual BOOL renameItem(const std::string& new_name) {}
-    virtual BOOL isItemRemovable() const;
+    virtual BOOL isItemRemovable(bool check_worn = true) const;
     virtual BOOL isItemMovable() const;
     virtual BOOL isItemInTrash() const;
->>>>>>> e7eced3c
     virtual bool isItemInOutfits() const;
     virtual BOOL isLink() const;
     virtual BOOL isLibraryItem() const;
@@ -283,29 +273,14 @@
 class LLFolderBridge : public LLInvFVBridge
 {
 public:
-<<<<<<< HEAD
-	LLFolderBridge(LLInventoryPanel* inventory, 
-				   LLFolderView* root,
-				   const LLUUID& uuid);
-
-    ~LLFolderBridge();
-
-	BOOL dragItemIntoFolder(LLInventoryItem* inv_item, BOOL drop, std::string& tooltip_msg, BOOL user_confirm = TRUE, LLPointer<LLInventoryCallback> cb = NULL);
-	BOOL dragCategoryIntoFolder(LLInventoryCategory* inv_category, BOOL drop, std::string& tooltip_msg, BOOL is_link = FALSE, BOOL user_confirm = TRUE, LLPointer<LLInventoryCallback> cb = NULL);
-=======
     LLFolderBridge(LLInventoryPanel* inventory,
                    LLFolderView* root,
-                   const LLUUID& uuid)
-    :   LLInvFVBridge(inventory, root, uuid),
-        mCallingCards(FALSE),
-        mWearables(FALSE),
-        mIsLoading(false),
-        mShowDescendantsCount(false)
-    {}
+                   const LLUUID& uuid);
+
+    ~LLFolderBridge();
 
     BOOL dragItemIntoFolder(LLInventoryItem* inv_item, BOOL drop, std::string& tooltip_msg, BOOL user_confirm = TRUE, LLPointer<LLInventoryCallback> cb = NULL);
     BOOL dragCategoryIntoFolder(LLInventoryCategory* inv_category, BOOL drop, std::string& tooltip_msg, BOOL is_link = FALSE, BOOL user_confirm = TRUE, LLPointer<LLInventoryCallback> cb = NULL);
->>>>>>> e7eced3c
     void callback_dropItemIntoFolder(const LLSD& notification, const LLSD& response, LLInventoryItem* inv_item);
     void callback_dropCategoryIntoFolder(const LLSD& notification, const LLSD& response, LLInventoryCategory* inv_category);
 
@@ -336,20 +311,6 @@
     bool removeItemResponse(const LLSD& notification, const LLSD& response);
     void updateHierarchyCreationDate(time_t date);
 
-<<<<<<< HEAD
-	virtual void pasteFromClipboard();
-	virtual void pasteLinkFromClipboard();
-	virtual void buildContextMenu(LLMenuGL& menu, U32 flags);
-	virtual bool hasChildren() const;
-	virtual BOOL dragOrDrop(MASK mask, BOOL drop,
-							EDragAndDropType cargo_type,
-							void* cargo_data,
-							std::string& tooltip_msg);
-
-	virtual BOOL isItemRemovable(bool check_worn = true) const;
-	virtual BOOL isItemMovable() const ;
-	virtual BOOL isUpToDate() const;
-=======
     virtual void pasteFromClipboard();
     virtual void pasteLinkFromClipboard();
     virtual void buildContextMenu(LLMenuGL& menu, U32 flags);
@@ -359,10 +320,9 @@
                             void* cargo_data,
                             std::string& tooltip_msg);
 
-    virtual BOOL isItemRemovable() const;
+    virtual BOOL isItemRemovable(bool check_worn = true) const;
     virtual BOOL isItemMovable() const ;
     virtual BOOL isUpToDate() const;
->>>>>>> e7eced3c
     virtual bool isItemCopyable(bool can_copy_as_link = true) const;
     virtual BOOL isClipboardPasteable() const;
     virtual BOOL isClipboardPasteableAsLink() const;
@@ -430,8 +390,7 @@
     bool                            mShowDescendantsCount;
     LLTimer                         mTimeSinceRequestStart;
     std::string                     mMessage;
-<<<<<<< HEAD
-	LLRootHandle<LLFolderBridge> mHandle;
+    LLRootHandle<LLFolderBridge> mHandle;
 
 private:
     // checking if folder is cutable or deletable is expensive,
@@ -457,9 +416,6 @@
     S32 mInProgressVersion;
     bool mCanDelete;
     bool mCanCut;
-=======
-    LLRootHandle<LLFolderBridge> mHandle;
->>>>>>> e7eced3c
 };
 
 class LLTextureBridge : public LLItemBridge
@@ -588,19 +544,12 @@
     virtual void            performAction(LLInventoryModel* model, std::string action);
     virtual void            openItem();
     virtual BOOL isItemWearable() const { return TRUE; }
-<<<<<<< HEAD
-	virtual std::string getLabelSuffix() const;
-	virtual void			buildContextMenu(LLMenuGL& menu, U32 flags);
-	virtual BOOL renameItem(const std::string& new_name);
-	LLInventoryObject* getObject() const;
-    LLViewerInventoryItem* getItem() const;
-    LLViewerInventoryCategory* getCategory() const;
-=======
     virtual std::string getLabelSuffix() const;
     virtual void            buildContextMenu(LLMenuGL& menu, U32 flags);
     virtual BOOL renameItem(const std::string& new_name);
     LLInventoryObject* getObject() const;
->>>>>>> e7eced3c
+    LLViewerInventoryItem* getItem() const;
+    LLViewerInventoryCategory* getCategory() const;
 protected:
     static LLUUID sContextMenuItemID;  // Only valid while the context menu is open.
     U32 mAttachPt;
