--- conflicted
+++ resolved
@@ -98,12 +98,12 @@
     //////////////////////////////////////////////////////////////////////////////////
     // List Commands                                                                //
 protected:
-<<<<<<< HEAD
     void initListCommandsHandlers();
     void updateListCommands();
     void onWearButtonClick();
     void showGearMenu();
     void onTrashButtonClick();
+    void onGearMouseDown();
     bool isActionEnabled(const LLSD& userdata);
     void setWearablesLoading(bool val);
     void onWearablesLoaded();
@@ -116,22 +116,6 @@
     //////////////////////////////////////////////////////////////////////////////////
 
     bool mInitialized;
-=======
-	void initListCommandsHandlers();
-	void updateListCommands();
-	void onWearButtonClick();
-	void onTrashButtonClick();
-    void onGearMouseDown();
-	bool isActionEnabled(const LLSD& userdata);
-	void setWearablesLoading(bool val);
-	void onWearablesLoaded();
-	void onWearablesLoading();
-private:
-	LLPanel*					mListCommands;
-	// List Commands                                                                //
-	//////////////////////////////////////////////////////////////////////////////////
-
-	bool mInitialized;
 
     // not owned items
     LLMenuButton* mGearMenu;
@@ -142,7 +126,6 @@
     boost::signals2::connection mGearMenuConnection;
     boost::signals2::connection mSortMenuConnection;
     boost::signals2::connection mTrashMenuConnection;
->>>>>>> 738cf84c
 };
 
 #endif //LL_LLPANELOUTFITSINVENTORY_H