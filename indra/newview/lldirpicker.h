/**
 * @dir lldirpicker.h
 * @brief OS-specific dir picker
 *
 * $LicenseInfo:firstyear=2001&license=viewerlgpl$
 * Second Life Viewer Source Code
 * Copyright (C) 2010, Linden Research, Inc.
 *
 * This library is free software; you can redistribute it and/or
 * modify it under the terms of the GNU Lesser General Public
 * License as published by the Free Software Foundation;
 * version 2.1 of the License only.
 *
 * This library is distributed in the hope that it will be useful,
 * but WITHOUT ANY WARRANTY; without even the implied warranty of
 * MERCHANTABILITY or FITNESS FOR A PARTICULAR PURPOSE.  See the GNU
 * Lesser General Public License for more details.
 *
 * You should have received a copy of the GNU Lesser General Public
 * License along with this library; if not, write to the Free Software
 * Foundation, Inc., 51 Franklin Street, Fifth Floor, Boston, MA  02110-1301  USA
 *
 * Linden Research, Inc., 945 Battery Street, San Francisco, CA  94111  USA
 * $/LicenseInfo$
 */

// OS specific dir selection dialog. This is implemented as a
// singleton class, so call the instance() method to get the working
// instance.

#ifndef LL_LLDIRPICKER_H
#define LL_LLDIRPICKER_H

#include "stdtypes.h"

#include "llthread.h"
#include <queue>

#if LL_WINDOWS
#include <shlobj.h>
#endif

#if LL_DARWIN

// AssertMacros.h does bad things.
#undef verify
#undef check
#undef require

#include <vector>
#include "llstring.h"

#endif

class LLFilePicker;

class LLDirPicker
{
public:
<<<<<<< HEAD
	bool getDir(std::string* filename, bool blocking = true);
	std::string getDirName();
=======
    // calling this before main() is undefined
    static LLDirPicker& instance( void ) { return sInstance; }

    BOOL getDir(std::string* filename, bool blocking = true);
    std::string getDirName();
>>>>>>> e1623bb2

    // clear any lists of buffers or whatever, and make sure the dir
    // picker isn't locked.
    void reset();

private:
    enum
    {
        SINGLE_DIRNAME_BUFFER_SIZE = 1024,
        //DIRNAME_BUFFER_SIZE = 65536
        DIRNAME_BUFFER_SIZE = 65000
    };

    void buildDirname( void );
    bool check_local_file_access_enabled();

#if LL_LINUX || LL_DARWIN
    // On Linux we just implement LLDirPicker on top of LLFilePicker
    LLFilePicker *mFilePicker;
#endif


<<<<<<< HEAD
	std::string* mFileName;
	std::string  mDir;
	bool mLocked;
    void *pDialog;
    boost::signals2::connection mEventListener;

=======
    std::string* mFileName;
    std::string  mDir;
    bool mLocked;

    static LLDirPicker sInstance;
#if LL_WINDOWS
    BROWSEINFO bi;
#endif

>>>>>>> e1623bb2
public:
    // don't call these directly please.
    LLDirPicker();
    ~LLDirPicker();
};

class LLDirPickerThread : public LLThread
{
public:

    static std::queue<LLDirPickerThread*> sDeadQ;
    static LLMutex* sMutex;

    static void initClass();
    static void cleanupClass();
    static void clearDead();

    std::vector<std::string> mResponses;
    std::string mProposedName;

    typedef boost::signals2::signal<void(const std::vector<std::string>& filenames, std::string proposed_name)> dir_picked_signal_t;

    LLDirPickerThread(const dir_picked_signal_t::slot_type& cb, const std::string &proposed_name);
    ~LLDirPickerThread();

    void getFile();

    virtual void run();

    virtual void notify(const std::vector<std::string>& filenames);

private:
    dir_picked_signal_t*        mFilePickedSignal;
};

#endif<|MERGE_RESOLUTION|>--- conflicted
+++ resolved
@@ -1,145 +1,125 @@
-/**
- * @dir lldirpicker.h
- * @brief OS-specific dir picker
- *
- * $LicenseInfo:firstyear=2001&license=viewerlgpl$
- * Second Life Viewer Source Code
- * Copyright (C) 2010, Linden Research, Inc.
- *
- * This library is free software; you can redistribute it and/or
- * modify it under the terms of the GNU Lesser General Public
- * License as published by the Free Software Foundation;
- * version 2.1 of the License only.
- *
- * This library is distributed in the hope that it will be useful,
- * but WITHOUT ANY WARRANTY; without even the implied warranty of
- * MERCHANTABILITY or FITNESS FOR A PARTICULAR PURPOSE.  See the GNU
- * Lesser General Public License for more details.
- *
- * You should have received a copy of the GNU Lesser General Public
- * License along with this library; if not, write to the Free Software
- * Foundation, Inc., 51 Franklin Street, Fifth Floor, Boston, MA  02110-1301  USA
- *
- * Linden Research, Inc., 945 Battery Street, San Francisco, CA  94111  USA
- * $/LicenseInfo$
- */
-
-// OS specific dir selection dialog. This is implemented as a
-// singleton class, so call the instance() method to get the working
-// instance.
-
-#ifndef LL_LLDIRPICKER_H
-#define LL_LLDIRPICKER_H
-
-#include "stdtypes.h"
-
-#include "llthread.h"
-#include <queue>
-
-#if LL_WINDOWS
-#include <shlobj.h>
-#endif
-
-#if LL_DARWIN
-
-// AssertMacros.h does bad things.
-#undef verify
-#undef check
-#undef require
-
-#include <vector>
-#include "llstring.h"
-
-#endif
-
-class LLFilePicker;
-
-class LLDirPicker
-{
-public:
-<<<<<<< HEAD
-	bool getDir(std::string* filename, bool blocking = true);
-	std::string getDirName();
-=======
-    // calling this before main() is undefined
-    static LLDirPicker& instance( void ) { return sInstance; }
-
-    BOOL getDir(std::string* filename, bool blocking = true);
-    std::string getDirName();
->>>>>>> e1623bb2
-
-    // clear any lists of buffers or whatever, and make sure the dir
-    // picker isn't locked.
-    void reset();
-
-private:
-    enum
-    {
-        SINGLE_DIRNAME_BUFFER_SIZE = 1024,
-        //DIRNAME_BUFFER_SIZE = 65536
-        DIRNAME_BUFFER_SIZE = 65000
-    };
-
-    void buildDirname( void );
-    bool check_local_file_access_enabled();
-
-#if LL_LINUX || LL_DARWIN
-    // On Linux we just implement LLDirPicker on top of LLFilePicker
-    LLFilePicker *mFilePicker;
-#endif
-
-
-<<<<<<< HEAD
-	std::string* mFileName;
-	std::string  mDir;
-	bool mLocked;
-    void *pDialog;
-    boost::signals2::connection mEventListener;
-
-=======
-    std::string* mFileName;
-    std::string  mDir;
-    bool mLocked;
-
-    static LLDirPicker sInstance;
-#if LL_WINDOWS
-    BROWSEINFO bi;
-#endif
-
->>>>>>> e1623bb2
-public:
-    // don't call these directly please.
-    LLDirPicker();
-    ~LLDirPicker();
-};
-
-class LLDirPickerThread : public LLThread
-{
-public:
-
-    static std::queue<LLDirPickerThread*> sDeadQ;
-    static LLMutex* sMutex;
-
-    static void initClass();
-    static void cleanupClass();
-    static void clearDead();
-
-    std::vector<std::string> mResponses;
-    std::string mProposedName;
-
-    typedef boost::signals2::signal<void(const std::vector<std::string>& filenames, std::string proposed_name)> dir_picked_signal_t;
-
-    LLDirPickerThread(const dir_picked_signal_t::slot_type& cb, const std::string &proposed_name);
-    ~LLDirPickerThread();
-
-    void getFile();
-
-    virtual void run();
-
-    virtual void notify(const std::vector<std::string>& filenames);
-
-private:
-    dir_picked_signal_t*        mFilePickedSignal;
-};
-
-#endif+/**
+ * @dir lldirpicker.h
+ * @brief OS-specific dir picker
+ *
+ * $LicenseInfo:firstyear=2001&license=viewerlgpl$
+ * Second Life Viewer Source Code
+ * Copyright (C) 2010, Linden Research, Inc.
+ *
+ * This library is free software; you can redistribute it and/or
+ * modify it under the terms of the GNU Lesser General Public
+ * License as published by the Free Software Foundation;
+ * version 2.1 of the License only.
+ *
+ * This library is distributed in the hope that it will be useful,
+ * but WITHOUT ANY WARRANTY; without even the implied warranty of
+ * MERCHANTABILITY or FITNESS FOR A PARTICULAR PURPOSE.  See the GNU
+ * Lesser General Public License for more details.
+ *
+ * You should have received a copy of the GNU Lesser General Public
+ * License along with this library; if not, write to the Free Software
+ * Foundation, Inc., 51 Franklin Street, Fifth Floor, Boston, MA  02110-1301  USA
+ *
+ * Linden Research, Inc., 945 Battery Street, San Francisco, CA  94111  USA
+ * $/LicenseInfo$
+ */
+
+// OS specific dir selection dialog. This is implemented as a
+// singleton class, so call the instance() method to get the working
+// instance.
+
+#ifndef LL_LLDIRPICKER_H
+#define LL_LLDIRPICKER_H
+
+#include "stdtypes.h"
+
+#include "llthread.h"
+#include <queue>
+
+#if LL_WINDOWS
+#include <shlobj.h>
+#endif
+
+#if LL_DARWIN
+
+// AssertMacros.h does bad things.
+#undef verify
+#undef check
+#undef require
+
+#include <vector>
+#include "llstring.h"
+
+#endif
+
+class LLFilePicker;
+
+class LLDirPicker
+{
+public:
+    bool getDir(std::string* filename, bool blocking = true);
+    std::string getDirName();
+
+    // clear any lists of buffers or whatever, and make sure the dir
+    // picker isn't locked.
+    void reset();
+
+private:
+    enum
+    {
+        SINGLE_DIRNAME_BUFFER_SIZE = 1024,
+        //DIRNAME_BUFFER_SIZE = 65536
+        DIRNAME_BUFFER_SIZE = 65000
+    };
+
+    void buildDirname( void );
+    bool check_local_file_access_enabled();
+
+#if LL_LINUX || LL_DARWIN
+    // On Linux we just implement LLDirPicker on top of LLFilePicker
+    LLFilePicker *mFilePicker;
+#endif
+
+
+    std::string* mFileName;
+    std::string  mDir;
+    bool mLocked;
+    void *pDialog;
+    boost::signals2::connection mEventListener;
+
+public:
+    // don't call these directly please.
+    LLDirPicker();
+    ~LLDirPicker();
+};
+
+class LLDirPickerThread : public LLThread
+{
+public:
+
+    static std::queue<LLDirPickerThread*> sDeadQ;
+    static LLMutex* sMutex;
+
+    static void initClass();
+    static void cleanupClass();
+    static void clearDead();
+
+    std::vector<std::string> mResponses;
+    std::string mProposedName;
+
+    typedef boost::signals2::signal<void(const std::vector<std::string>& filenames, std::string proposed_name)> dir_picked_signal_t;
+
+    LLDirPickerThread(const dir_picked_signal_t::slot_type& cb, const std::string &proposed_name);
+    ~LLDirPickerThread();
+
+    void getFile();
+
+    virtual void run();
+
+    virtual void notify(const std::vector<std::string>& filenames);
+
+private:
+    dir_picked_signal_t*        mFilePickedSignal;
+};
+
+#endif