--- conflicted
+++ resolved
@@ -1,463 +1,362 @@
-/**
- * @file llfloaterbuycurrency.cpp
- * @brief LLFloaterBuyCurrency class implementation
- *
- * $LicenseInfo:firstyear=2005&license=viewerlgpl$
- * Second Life Viewer Source Code
- * Copyright (C) 2010, Linden Research, Inc.
- *
- * This library is free software; you can redistribute it and/or
- * modify it under the terms of the GNU Lesser General Public
- * License as published by the Free Software Foundation;
- * version 2.1 of the License only.
- *
- * This library is distributed in the hope that it will be useful,
- * but WITHOUT ANY WARRANTY; without even the implied warranty of
- * MERCHANTABILITY or FITNESS FOR A PARTICULAR PURPOSE.  See the GNU
- * Lesser General Public License for more details.
- *
- * You should have received a copy of the GNU Lesser General Public
- * License along with this library; if not, write to the Free Software
- * Foundation, Inc., 51 Franklin Street, Fifth Floor, Boston, MA  02110-1301  USA
- *
- * Linden Research, Inc., 945 Battery Street, San Francisco, CA  94111  USA
- * $/LicenseInfo$
- */
-
-#include "llviewerprecompiledheaders.h"
-
-#include "llfloaterbuycurrency.h"
-
-// viewer includes
-#include "llcurrencyuimanager.h"
-#include "llfloater.h"
-#include "llfloaterreg.h"
-#include "lllayoutstack.h"
-#include "lliconctrl.h"
-#include "llnotificationsutil.h"
-#include "llstatusbar.h"
-#include "lltextbox.h"
-#include "llviewchildren.h"
-#include "llviewerwindow.h"
-#include "lluictrlfactory.h"
-#include "llweb.h"
-#include "llwindow.h"
-#include "llappviewer.h"
-
-static const S32 MINIMUM_BALANCE_AMOUNT = 0;
-
-class LLFloaterBuyCurrencyUI
-:   public LLFloater
-{
-public:
-    LLFloaterBuyCurrencyUI(const LLSD& key);
-    virtual ~LLFloaterBuyCurrencyUI();
-
-
-public:
-    LLViewChildren      mChildren;
-    LLCurrencyUIManager mManager;
-
-    bool        mHasTarget;
-    S32         mTargetPrice;
-    S32         mRequiredAmount;
-
-public:
-<<<<<<< HEAD
-	void noTarget();
-	void target(const std::string& name, S32 price);
-	
-	virtual bool postBuild();
-	
-	void updateUI();
-	void collapsePanels(bool collapse);
-
-	virtual void draw();
-	virtual bool canClose();
-
-	void onClickBuy();
-	void onClickCancel();
-=======
-    void noTarget();
-    void target(const std::string& name, S32 price);
-
-    virtual BOOL postBuild();
-
-    void updateUI();
-    void collapsePanels(bool collapse);
-
-    virtual void draw();
-    virtual BOOL canClose();
-
-    void onClickBuy();
-    void onClickCancel();
->>>>>>> e1623bb2
-};
-
-LLFloater* LLFloaterBuyCurrency::buildFloater(const LLSD& key)
-{
-    LLFloaterBuyCurrencyUI* floater = new LLFloaterBuyCurrencyUI(key);
-    return floater;
-}
-
-#if LL_WINDOWS
-// passing 'this' during construction generates a warning. The callee
-// only uses the pointer to hold a reference to 'this' which is
-// already valid, so this call does the correct thing. Disable the
-// warning so that we can compile without generating a warning.
-#pragma warning(disable : 4355)
-#endif
-LLFloaterBuyCurrencyUI::LLFloaterBuyCurrencyUI(const LLSD& key)
-:   LLFloater(key),
-    mChildren(*this),
-    mManager(*this),
-    mHasTarget(false),
-    mTargetPrice(0)
-{
-}
-
-LLFloaterBuyCurrencyUI::~LLFloaterBuyCurrencyUI()
-{
-}
-
-
-void LLFloaterBuyCurrencyUI::noTarget()
-{
-    mHasTarget = false;
-    mTargetPrice = 0;
-    mManager.setAmount(0);
-}
-
-void LLFloaterBuyCurrencyUI::target(const std::string& name, S32 price)
-{
-    mHasTarget = true;
-    mTargetPrice = price;
-
-    if (!name.empty())
-    {
-        getChild<LLUICtrl>("target_price_label")->setValue(name);
-    }
-
-    S32 balance = gStatusBar->getBalance();
-    S32 need = price - balance;
-    if (need < 0)
-    {
-        need = 0;
-    }
-
-    mRequiredAmount = need + MINIMUM_BALANCE_AMOUNT;
-    mManager.setAmount(0);
-}
-
-
-// virtual
-bool LLFloaterBuyCurrencyUI::postBuild()
-{
-<<<<<<< HEAD
-	mManager.prepare();
-	
-	getChild<LLUICtrl>("buy_btn")->setCommitCallback( boost::bind(&LLFloaterBuyCurrencyUI::onClickBuy, this));
-	getChild<LLUICtrl>("cancel_btn")->setCommitCallback( boost::bind(&LLFloaterBuyCurrencyUI::onClickCancel, this));
-	
-	center();
-	
-	updateUI();
-	
-	return true;
-=======
-    mManager.prepare();
-
-    getChild<LLUICtrl>("buy_btn")->setCommitCallback( boost::bind(&LLFloaterBuyCurrencyUI::onClickBuy, this));
-    getChild<LLUICtrl>("cancel_btn")->setCommitCallback( boost::bind(&LLFloaterBuyCurrencyUI::onClickCancel, this));
-
-    center();
-
-    updateUI();
-
-    return TRUE;
->>>>>>> e1623bb2
-}
-
-void LLFloaterBuyCurrencyUI::draw()
-{
-    if (mManager.process())
-    {
-        if (mManager.bought())
-        {
-            LLNotificationsUtil::add("BuyLindenDollarSuccess");
-            closeFloater();
-            return;
-        }
-
-        updateUI();
-    }
-
-    // disable the Buy button when we are not able to buy
-    getChildView("buy_btn")->setEnabled(mManager.canBuy());
-
-    LLFloater::draw();
-}
-
-bool LLFloaterBuyCurrencyUI::canClose()
-{
-    return mManager.canCancel();
-}
-
-void LLFloaterBuyCurrencyUI::updateUI()
-{
-<<<<<<< HEAD
-	bool hasError = mManager.hasError();
-	mManager.updateUI(!hasError && !mManager.buying());
-
-	// hide most widgets - we'll turn them on as needed next
-	getChildView("info_buying")->setVisible(false);
-	getChildView("info_need_more")->setVisible(false);	
-	getChildView("purchase_warning_repurchase")->setVisible(false);
-	getChildView("purchase_warning_notenough")->setVisible(false);
-	getChildView("contacting")->setVisible(false);
-
-	if (hasError)
-	{
-		// display an error from the server
-		LLSD args;
-		args["TITLE"] = getString("info_cannot_buy");
-		args["MESSAGE"] = mManager.errorMessage();
-		LLNotificationsUtil::add("CouldNotBuyCurrency", args);
-		mManager.clearError();
-		closeFloater();
-	}
-	else
-	{
-		// display the main Buy L$ interface
-		getChildView("normal_background")->setVisible(true);
-
-		if (mHasTarget)
-		{
-			getChildView("info_need_more")->setVisible(true);
-		}
-		else
-		{
-			getChildView("info_buying")->setVisible(true);
-		}
-
-		if (mManager.buying())
-		{
-			getChildView("contacting")->setVisible( true);
-		}
-		else
-		{
-			if (mHasTarget)
-			{
-				getChild<LLUICtrl>("target_price")->setTextArg("[AMT]", llformat("%d", mTargetPrice));
-				getChild<LLUICtrl>("required_amount")->setTextArg("[AMT]", llformat("%d", mRequiredAmount));
-			}
-		}
-		
-		S32 balance = gStatusBar->getBalance();
-		getChildView("balance_label")->setVisible(true);
-		getChildView("balance_amount")->setVisible(true);
-		getChild<LLUICtrl>("balance_amount")->setTextArg("[AMT]", llformat("%d", balance));
-		
-		S32 buying = mManager.getAmount();
-		getChildView("buying_label")->setVisible(true);
-		getChildView("buying_amount")->setVisible(true);
-		getChild<LLUICtrl>("buying_amount")->setTextArg("[AMT]", llformat("%d", buying));
-		
-		S32 total = balance + buying;
-		getChildView("total_label")->setVisible(true);
-		getChildView("total_amount")->setVisible(true);
-		getChild<LLUICtrl>("total_amount")->setTextArg("[AMT]", llformat("%d", total));
-
-		if (mHasTarget)
-		{
-			getChildView("purchase_warning_repurchase")->setVisible( !getChildView("currency_links")->getVisible());
-		}
-	}
-
-	getChildView("getting_data")->setVisible( !mManager.canBuy() && !hasError && !getChildView("currency_est")->getVisible());
-=======
-    bool hasError = mManager.hasError();
-    mManager.updateUI(!hasError && !mManager.buying());
-
-    // hide most widgets - we'll turn them on as needed next
-    getChildView("info_buying")->setVisible(FALSE);
-    getChildView("info_need_more")->setVisible(FALSE);
-    getChildView("purchase_warning_repurchase")->setVisible(FALSE);
-    getChildView("purchase_warning_notenough")->setVisible(FALSE);
-    getChildView("contacting")->setVisible(FALSE);
-
-    if (hasError)
-    {
-        // display an error from the server
-        LLSD args;
-        args["TITLE"] = getString("info_cannot_buy");
-        args["MESSAGE"] = mManager.errorMessage();
-        LLNotificationsUtil::add("CouldNotBuyCurrency", args);
-        mManager.clearError();
-        closeFloater();
-    }
-    else
-    {
-        // display the main Buy L$ interface
-        getChildView("normal_background")->setVisible(TRUE);
-
-        if (mHasTarget)
-        {
-            getChildView("info_need_more")->setVisible(TRUE);
-        }
-        else
-        {
-            getChildView("info_buying")->setVisible(TRUE);
-        }
-
-        if (mManager.buying())
-        {
-            getChildView("contacting")->setVisible( true);
-        }
-        else
-        {
-            if (mHasTarget)
-            {
-                getChild<LLUICtrl>("target_price")->setTextArg("[AMT]", llformat("%d", mTargetPrice));
-                getChild<LLUICtrl>("required_amount")->setTextArg("[AMT]", llformat("%d", mRequiredAmount));
-            }
-        }
-
-        S32 balance = gStatusBar->getBalance();
-        getChildView("balance_label")->setVisible(TRUE);
-        getChildView("balance_amount")->setVisible(TRUE);
-        getChild<LLUICtrl>("balance_amount")->setTextArg("[AMT]", llformat("%d", balance));
-
-        S32 buying = mManager.getAmount();
-        getChildView("buying_label")->setVisible(TRUE);
-        getChildView("buying_amount")->setVisible(TRUE);
-        getChild<LLUICtrl>("buying_amount")->setTextArg("[AMT]", llformat("%d", buying));
-
-        S32 total = balance + buying;
-        getChildView("total_label")->setVisible(TRUE);
-        getChildView("total_amount")->setVisible(TRUE);
-        getChild<LLUICtrl>("total_amount")->setTextArg("[AMT]", llformat("%d", total));
-
-        if (mHasTarget)
-        {
-            getChildView("purchase_warning_repurchase")->setVisible( !getChildView("currency_links")->getVisible());
-        }
-    }
-
-    getChildView("getting_data")->setVisible( !mManager.canBuy() && !hasError && !getChildView("currency_est")->getVisible());
->>>>>>> e1623bb2
-}
-
-void LLFloaterBuyCurrencyUI::collapsePanels(bool collapse)
-{
-    LLLayoutPanel* price_panel = getChild<LLLayoutPanel>("layout_panel_price");
-
-    if (price_panel->isCollapsed() == collapse)
-        return;
-
-    LLLayoutStack* outer_stack = getChild<LLLayoutStack>("outer_stack");
-    LLLayoutPanel* required_panel = getChild<LLLayoutPanel>("layout_panel_required");
-    LLLayoutPanel* msg_panel = getChild<LLLayoutPanel>("layout_panel_msg");
-
-    S32 delta_height = price_panel->getRect().getHeight() + required_panel->getRect().getHeight() + msg_panel->getRect().getHeight();
-    delta_height *= (collapse ? -1 : 1);
-
-    LLIconCtrl* icon = getChild<LLIconCtrl>("normal_background");
-    LLRect rect = icon->getRect();
-    icon->setRect(rect.setOriginAndSize(rect.mLeft, rect.mBottom - delta_height, rect.getWidth(), rect.getHeight() + delta_height));
-
-    outer_stack->collapsePanel(price_panel, collapse);
-    outer_stack->collapsePanel(required_panel, collapse);
-    outer_stack->collapsePanel(msg_panel, collapse);
-
-    outer_stack->updateLayout();
-
-    LLRect floater_rect = getRect();
-    floater_rect.mBottom -= delta_height;
-    setShape(floater_rect, false);
-}
-
-void LLFloaterBuyCurrencyUI::onClickBuy()
-{
-    mManager.buy(getString("buy_currency"));
-    updateUI();
-    // Update L$ balance
-    LLStatusBar::sendMoneyBalanceRequest();
-}
-
-void LLFloaterBuyCurrencyUI::onClickCancel()
-{
-    closeFloater();
-    // Update L$ balance
-    LLStatusBar::sendMoneyBalanceRequest();
-}
-
-LLFetchAvatarPaymentInfo* LLFloaterBuyCurrency::sPropertiesRequest = NULL;
-
-// static
-void LLFloaterBuyCurrency::buyCurrency()
-{
-    delete sPropertiesRequest;
-    sPropertiesRequest = new LLFetchAvatarPaymentInfo(false);
-}
-
-// static
-void LLFloaterBuyCurrency::buyCurrency(const std::string& name, S32 price)
-{
-    delete sPropertiesRequest;
-    sPropertiesRequest = new LLFetchAvatarPaymentInfo(true, name, price);
-}
-
-// static
-void LLFloaterBuyCurrency::handleBuyCurrency(bool has_piof, bool has_target, const std::string name, S32 price)
-{
-    delete sPropertiesRequest;
-    sPropertiesRequest = NULL;
-
-    if (has_piof)
-    {
-        LLFloaterBuyCurrencyUI* ui = LLFloaterReg::showTypedInstance<LLFloaterBuyCurrencyUI>("buy_currency");
-        if (has_target)
-        {
-            ui->target(name, price);
-        }
-        else
-        {
-            ui->noTarget();
-        }
-        ui->updateUI();
-        ui->collapsePanels(!has_target);
-    }
-    else
-    {
-        LLFloaterReg::showInstance("add_payment_method");
-    }
-}
-
-LLFetchAvatarPaymentInfo::LLFetchAvatarPaymentInfo(bool has_target, const std::string& name, S32 price)
-:   mAvatarID(gAgent.getID()),
-    mHasTarget(has_target),
-    mPrice(price),
-    mName(name)
-{
-    LLAvatarPropertiesProcessor* processor = LLAvatarPropertiesProcessor::getInstance();
-    // register ourselves as an observer
-    processor->addObserver(mAvatarID, this);
-    // send a request (duplicates will be suppressed inside the avatar
-    // properties processor)
-    processor->sendAvatarPropertiesRequest(mAvatarID);
-}
-
-LLFetchAvatarPaymentInfo::~LLFetchAvatarPaymentInfo()
-{
-    LLAvatarPropertiesProcessor::getInstance()->removeObserver(mAvatarID, this);
-}
-
-void LLFetchAvatarPaymentInfo::processProperties(void* data, EAvatarProcessorType type)
-{
-    if (data && type == APT_PROPERTIES)
-    {
-        LLAvatarData* avatar_data = static_cast<LLAvatarData*>(data);
-        LLFloaterBuyCurrency::handleBuyCurrency(LLAvatarPropertiesProcessor::hasPaymentInfoOnFile(avatar_data), mHasTarget, mName, mPrice);
-    }
-}+/**
+ * @file llfloaterbuycurrency.cpp
+ * @brief LLFloaterBuyCurrency class implementation
+ *
+ * $LicenseInfo:firstyear=2005&license=viewerlgpl$
+ * Second Life Viewer Source Code
+ * Copyright (C) 2010, Linden Research, Inc.
+ *
+ * This library is free software; you can redistribute it and/or
+ * modify it under the terms of the GNU Lesser General Public
+ * License as published by the Free Software Foundation;
+ * version 2.1 of the License only.
+ *
+ * This library is distributed in the hope that it will be useful,
+ * but WITHOUT ANY WARRANTY; without even the implied warranty of
+ * MERCHANTABILITY or FITNESS FOR A PARTICULAR PURPOSE.  See the GNU
+ * Lesser General Public License for more details.
+ *
+ * You should have received a copy of the GNU Lesser General Public
+ * License along with this library; if not, write to the Free Software
+ * Foundation, Inc., 51 Franklin Street, Fifth Floor, Boston, MA  02110-1301  USA
+ *
+ * Linden Research, Inc., 945 Battery Street, San Francisco, CA  94111  USA
+ * $/LicenseInfo$
+ */
+
+#include "llviewerprecompiledheaders.h"
+
+#include "llfloaterbuycurrency.h"
+
+// viewer includes
+#include "llcurrencyuimanager.h"
+#include "llfloater.h"
+#include "llfloaterreg.h"
+#include "lllayoutstack.h"
+#include "lliconctrl.h"
+#include "llnotificationsutil.h"
+#include "llstatusbar.h"
+#include "lltextbox.h"
+#include "llviewchildren.h"
+#include "llviewerwindow.h"
+#include "lluictrlfactory.h"
+#include "llweb.h"
+#include "llwindow.h"
+#include "llappviewer.h"
+
+static const S32 MINIMUM_BALANCE_AMOUNT = 0;
+
+class LLFloaterBuyCurrencyUI
+:   public LLFloater
+{
+public:
+    LLFloaterBuyCurrencyUI(const LLSD& key);
+    virtual ~LLFloaterBuyCurrencyUI();
+
+
+public:
+    LLViewChildren      mChildren;
+    LLCurrencyUIManager mManager;
+
+    bool        mHasTarget;
+    S32         mTargetPrice;
+    S32         mRequiredAmount;
+
+public:
+    void noTarget();
+    void target(const std::string& name, S32 price);
+
+    virtual bool postBuild();
+
+    void updateUI();
+    void collapsePanels(bool collapse);
+
+    virtual void draw();
+    virtual bool canClose();
+
+    void onClickBuy();
+    void onClickCancel();
+};
+
+LLFloater* LLFloaterBuyCurrency::buildFloater(const LLSD& key)
+{
+    LLFloaterBuyCurrencyUI* floater = new LLFloaterBuyCurrencyUI(key);
+    return floater;
+}
+
+#if LL_WINDOWS
+// passing 'this' during construction generates a warning. The callee
+// only uses the pointer to hold a reference to 'this' which is
+// already valid, so this call does the correct thing. Disable the
+// warning so that we can compile without generating a warning.
+#pragma warning(disable : 4355)
+#endif
+LLFloaterBuyCurrencyUI::LLFloaterBuyCurrencyUI(const LLSD& key)
+:   LLFloater(key),
+    mChildren(*this),
+    mManager(*this),
+    mHasTarget(false),
+    mTargetPrice(0)
+{
+}
+
+LLFloaterBuyCurrencyUI::~LLFloaterBuyCurrencyUI()
+{
+}
+
+
+void LLFloaterBuyCurrencyUI::noTarget()
+{
+    mHasTarget = false;
+    mTargetPrice = 0;
+    mManager.setAmount(0);
+}
+
+void LLFloaterBuyCurrencyUI::target(const std::string& name, S32 price)
+{
+    mHasTarget = true;
+    mTargetPrice = price;
+
+    if (!name.empty())
+    {
+        getChild<LLUICtrl>("target_price_label")->setValue(name);
+    }
+
+    S32 balance = gStatusBar->getBalance();
+    S32 need = price - balance;
+    if (need < 0)
+    {
+        need = 0;
+    }
+
+    mRequiredAmount = need + MINIMUM_BALANCE_AMOUNT;
+    mManager.setAmount(0);
+}
+
+
+// virtual
+bool LLFloaterBuyCurrencyUI::postBuild()
+{
+    mManager.prepare();
+
+    getChild<LLUICtrl>("buy_btn")->setCommitCallback( boost::bind(&LLFloaterBuyCurrencyUI::onClickBuy, this));
+    getChild<LLUICtrl>("cancel_btn")->setCommitCallback( boost::bind(&LLFloaterBuyCurrencyUI::onClickCancel, this));
+
+    center();
+
+    updateUI();
+
+    return true;
+}
+
+void LLFloaterBuyCurrencyUI::draw()
+{
+    if (mManager.process())
+    {
+        if (mManager.bought())
+        {
+            LLNotificationsUtil::add("BuyLindenDollarSuccess");
+            closeFloater();
+            return;
+        }
+
+        updateUI();
+    }
+
+    // disable the Buy button when we are not able to buy
+    getChildView("buy_btn")->setEnabled(mManager.canBuy());
+
+    LLFloater::draw();
+}
+
+bool LLFloaterBuyCurrencyUI::canClose()
+{
+    return mManager.canCancel();
+}
+
+void LLFloaterBuyCurrencyUI::updateUI()
+{
+    bool hasError = mManager.hasError();
+    mManager.updateUI(!hasError && !mManager.buying());
+
+    // hide most widgets - we'll turn them on as needed next
+    getChildView("info_buying")->setVisible(false);
+    getChildView("info_need_more")->setVisible(false);
+    getChildView("purchase_warning_repurchase")->setVisible(false);
+    getChildView("purchase_warning_notenough")->setVisible(false);
+    getChildView("contacting")->setVisible(false);
+
+    if (hasError)
+    {
+        // display an error from the server
+        LLSD args;
+        args["TITLE"] = getString("info_cannot_buy");
+        args["MESSAGE"] = mManager.errorMessage();
+        LLNotificationsUtil::add("CouldNotBuyCurrency", args);
+        mManager.clearError();
+        closeFloater();
+    }
+    else
+    {
+        // display the main Buy L$ interface
+        getChildView("normal_background")->setVisible(true);
+
+        if (mHasTarget)
+        {
+            getChildView("info_need_more")->setVisible(true);
+        }
+        else
+        {
+            getChildView("info_buying")->setVisible(true);
+        }
+
+        if (mManager.buying())
+        {
+            getChildView("contacting")->setVisible( true);
+        }
+        else
+        {
+            if (mHasTarget)
+            {
+                getChild<LLUICtrl>("target_price")->setTextArg("[AMT]", llformat("%d", mTargetPrice));
+                getChild<LLUICtrl>("required_amount")->setTextArg("[AMT]", llformat("%d", mRequiredAmount));
+            }
+        }
+
+        S32 balance = gStatusBar->getBalance();
+        getChildView("balance_label")->setVisible(true);
+        getChildView("balance_amount")->setVisible(true);
+        getChild<LLUICtrl>("balance_amount")->setTextArg("[AMT]", llformat("%d", balance));
+
+        S32 buying = mManager.getAmount();
+        getChildView("buying_label")->setVisible(true);
+        getChildView("buying_amount")->setVisible(true);
+        getChild<LLUICtrl>("buying_amount")->setTextArg("[AMT]", llformat("%d", buying));
+
+        S32 total = balance + buying;
+        getChildView("total_label")->setVisible(true);
+        getChildView("total_amount")->setVisible(true);
+        getChild<LLUICtrl>("total_amount")->setTextArg("[AMT]", llformat("%d", total));
+
+        if (mHasTarget)
+        {
+            getChildView("purchase_warning_repurchase")->setVisible( !getChildView("currency_links")->getVisible());
+        }
+    }
+
+    getChildView("getting_data")->setVisible( !mManager.canBuy() && !hasError && !getChildView("currency_est")->getVisible());
+}
+
+void LLFloaterBuyCurrencyUI::collapsePanels(bool collapse)
+{
+    LLLayoutPanel* price_panel = getChild<LLLayoutPanel>("layout_panel_price");
+
+    if (price_panel->isCollapsed() == collapse)
+        return;
+
+    LLLayoutStack* outer_stack = getChild<LLLayoutStack>("outer_stack");
+    LLLayoutPanel* required_panel = getChild<LLLayoutPanel>("layout_panel_required");
+    LLLayoutPanel* msg_panel = getChild<LLLayoutPanel>("layout_panel_msg");
+
+    S32 delta_height = price_panel->getRect().getHeight() + required_panel->getRect().getHeight() + msg_panel->getRect().getHeight();
+    delta_height *= (collapse ? -1 : 1);
+
+    LLIconCtrl* icon = getChild<LLIconCtrl>("normal_background");
+    LLRect rect = icon->getRect();
+    icon->setRect(rect.setOriginAndSize(rect.mLeft, rect.mBottom - delta_height, rect.getWidth(), rect.getHeight() + delta_height));
+
+    outer_stack->collapsePanel(price_panel, collapse);
+    outer_stack->collapsePanel(required_panel, collapse);
+    outer_stack->collapsePanel(msg_panel, collapse);
+
+    outer_stack->updateLayout();
+
+    LLRect floater_rect = getRect();
+    floater_rect.mBottom -= delta_height;
+    setShape(floater_rect, false);
+}
+
+void LLFloaterBuyCurrencyUI::onClickBuy()
+{
+    mManager.buy(getString("buy_currency"));
+    updateUI();
+    // Update L$ balance
+    LLStatusBar::sendMoneyBalanceRequest();
+}
+
+void LLFloaterBuyCurrencyUI::onClickCancel()
+{
+    closeFloater();
+    // Update L$ balance
+    LLStatusBar::sendMoneyBalanceRequest();
+}
+
+LLFetchAvatarPaymentInfo* LLFloaterBuyCurrency::sPropertiesRequest = NULL;
+
+// static
+void LLFloaterBuyCurrency::buyCurrency()
+{
+    delete sPropertiesRequest;
+    sPropertiesRequest = new LLFetchAvatarPaymentInfo(false);
+}
+
+// static
+void LLFloaterBuyCurrency::buyCurrency(const std::string& name, S32 price)
+{
+    delete sPropertiesRequest;
+    sPropertiesRequest = new LLFetchAvatarPaymentInfo(true, name, price);
+}
+
+// static
+void LLFloaterBuyCurrency::handleBuyCurrency(bool has_piof, bool has_target, const std::string name, S32 price)
+{
+    delete sPropertiesRequest;
+    sPropertiesRequest = NULL;
+
+    if (has_piof)
+    {
+        LLFloaterBuyCurrencyUI* ui = LLFloaterReg::showTypedInstance<LLFloaterBuyCurrencyUI>("buy_currency");
+        if (has_target)
+        {
+            ui->target(name, price);
+        }
+        else
+        {
+            ui->noTarget();
+        }
+        ui->updateUI();
+        ui->collapsePanels(!has_target);
+    }
+    else
+    {
+        LLFloaterReg::showInstance("add_payment_method");
+    }
+}
+
+LLFetchAvatarPaymentInfo::LLFetchAvatarPaymentInfo(bool has_target, const std::string& name, S32 price)
+:   mAvatarID(gAgent.getID()),
+    mHasTarget(has_target),
+    mPrice(price),
+    mName(name)
+{
+    LLAvatarPropertiesProcessor* processor = LLAvatarPropertiesProcessor::getInstance();
+    // register ourselves as an observer
+    processor->addObserver(mAvatarID, this);
+    // send a request (duplicates will be suppressed inside the avatar
+    // properties processor)
+    processor->sendAvatarPropertiesRequest(mAvatarID);
+}
+
+LLFetchAvatarPaymentInfo::~LLFetchAvatarPaymentInfo()
+{
+    LLAvatarPropertiesProcessor::getInstance()->removeObserver(mAvatarID, this);
+}
+
+void LLFetchAvatarPaymentInfo::processProperties(void* data, EAvatarProcessorType type)
+{
+    if (data && type == APT_PROPERTIES)
+    {
+        LLAvatarData* avatar_data = static_cast<LLAvatarData*>(data);
+        LLFloaterBuyCurrency::handleBuyCurrency(LLAvatarPropertiesProcessor::hasPaymentInfoOnFile(avatar_data), mHasTarget, mName, mPrice);
+    }
+}