/**
 * @file llviewerstats.cpp
 * @brief LLViewerStats class implementation
 *
 * $LicenseInfo:firstyear=2002&license=viewerlgpl$
 * Second Life Viewer Source Code
 * Copyright (C) 2010, Linden Research, Inc.
 *
 * This library is free software; you can redistribute it and/or
 * modify it under the terms of the GNU Lesser General Public
 * License as published by the Free Software Foundation;
 * version 2.1 of the License only.
 *
 * This library is distributed in the hope that it will be useful,
 * but WITHOUT ANY WARRANTY; without even the implied warranty of
 * MERCHANTABILITY or FITNESS FOR A PARTICULAR PURPOSE.  See the GNU
 * Lesser General Public License for more details.
 *
 * You should have received a copy of the GNU Lesser General Public
 * License along with this library; if not, write to the Free Software
 * Foundation, Inc., 51 Franklin Street, Fifth Floor, Boston, MA  02110-1301  USA
 *
 * Linden Research, Inc., 945 Battery Street, San Francisco, CA  94111  USA
 * $/LicenseInfo$
 */

#include "llviewerprecompiledheaders.h"

#include "llviewerstats.h"
#include "llviewerthrottle.h"

#include "message.h"
#include "llfloaterreg.h"
#include "llmemory.h"
#include "lltimer.h"

#include "llappviewer.h"

#include "pipeline.h"
#include "lltexturefetch.h"
#include "llviewerobjectlist.h"
#include "llviewertexturelist.h"
#include "lltexlayer.h"
#include "lltexlayerparams.h"
#include "llsurface.h"
#include "llvlmanager.h"
#include "llagent.h"
#include "llagentcamera.h"
#include "llviewercontrol.h"
#include "llversioninfo.h"
#include "llfloatertools.h"
#include "lldebugview.h"
#include "llfasttimerview.h"
#include "llviewerregion.h"
#include "llvoavatar.h"
#include "llvoavatarself.h"
#include "llworld.h"
#include "llfeaturemanager.h"
#include "llviewernetwork.h"
#include "llmeshrepository.h" //for LLMeshRepository::sBytesReceived
#include "llperfstats.h"
#include "llsdserialize.h"
#include "llsdutil.h"
#include "llcorehttputil.h"
#include "llvoicevivox.h"
#include "llinventorymodel.h"
#include "lluiusage.h"
#include "lltranslate.h"
#include "llluamanager.h"
#include "scope_exit.h"

// "Minimal Vulkan" to get max API Version

// Calls
    #if defined(_WIN32)
        #define VKAPI_ATTR
        #define VKAPI_CALL __stdcall
        #define VKAPI_PTR  VKAPI_CALL
    #else
        #define VKAPI_ATTR
        #define VKAPI_CALL
        #define VKAPI_PTR
    #endif // _WIN32

// Macros
    // +--+--+--+--+--+--+--+--+--+--+--+--+--+--+--+--+--+--+--+--+--+--+--+--+--+--+--+--+--+--+--+--+
    // |31|30|29|28|27|26|25|24|23|22|21|20|19|18|17|16|15|14|13|12|11|10| 9| 8| 7| 6| 5| 4| 3| 2| 1| 0|
    // +--+--+--+--+--+--+--+--+--+--+--+--+--+--+--+--+--+--+--+--+--+--+--+--+--+--+--+--+--+--+--+--+
    // <variant> <-------major-------><-----------minor-----------> <--------------patch-------------->
    //      0x7          0x7F                     0x3FF                           0xFFF
    #define VK_API_VERSION_MAJOR(  version) (((uint32_t)(version) >> 22) & 0x07FU)  //  7 bits
    #define VK_API_VERSION_MINOR(  version) (((uint32_t)(version) >> 12) & 0x3FFU)  // 10 bits
    #define VK_API_VERSION_PATCH(  version) (((uint32_t)(version)      ) & 0xFFFU)  // 12 bits
    #define VK_API_VERSION_VARIANT(version) (((uint32_t)(version) >> 29) & 0x007U)  //  3 bits

    // NOTE: variant is first parameter!  This is to match vulkan/vulkan_core.h
    #define VK_MAKE_API_VERSION(variant, major, minor, patch) (0\
        | (((uint32_t)(major   & 0x07FU)) << 22) \
        | (((uint32_t)(minor   & 0x3FFU)) << 12) \
        | (((uint32_t)(patch   & 0xFFFU))      ) \
        | (((uint32_t)(variant & 0x007U)) << 29) )

    #define VK_DEFINE_HANDLE(object) typedef struct object##_T* object;

// Types
    VK_DEFINE_HANDLE(VkInstance);

    typedef enum VkResult
    {
        VK_SUCCESS = 0,
        VK_RESULT_MAX_ENUM = 0x7FFFFFFF
    } VkResult;

// Prototypes
    typedef void               (VKAPI_PTR *PFN_vkVoidFunction            )(void);
    typedef PFN_vkVoidFunction (VKAPI_PTR *PFN_vkGetInstanceProcAddr     )(VkInstance instance, const char* pName);
    typedef VkResult           (VKAPI_PTR *PFN_vkEnumerateInstanceVersion)(uint32_t* pApiVersion);

namespace LLStatViewer
{

LLTrace::CountStatHandle<>  FPS("FPS", "Frames rendered"),
                            PACKETS_IN("Packets In", "Packets received"),
                            PACKETS_LOST("packetsloststat", "Packets lost"),
                            PACKETS_OUT("packetsoutstat", "Packets sent"),
                            TEXTURE_PACKETS("texturepacketsstat", "Texture data packets received"),
                            CHAT_COUNT("chatcount", "Chat messages sent"),
                            IM_COUNT("imcount", "IMs sent"),
                            OBJECT_CREATE("objectcreate", "Number of objects created"),
                            OBJECT_REZ("objectrez", "Object rez count"),
                            LOGIN_TIMEOUTS("logintimeouts", "Number of login attempts that timed out"),
                            LSL_SAVES("lslsaves", "Number of times user has saved a script"),
                            ANIMATION_UPLOADS("animationuploads", "Animations uploaded"),
                            FLY("fly", "Fly count"),
                            TELEPORT("teleport", "Teleport count"),
                            DELETE_OBJECT("deleteobject", "Objects deleted"),
                            SNAPSHOT("snapshot", "Snapshots taken"),
                            UPLOAD_SOUND("uploadsound", "Sounds uploaded"),
                            UPLOAD_TEXTURE("uploadtexture", "Textures uploaded"),
                            EDIT_TEXTURE("edittexture", "Changes to textures on objects"),
                            KILLED("killed", "Number of times killed"),
                            TEX_BAKES("texbakes", "Number of times avatar textures have been baked"),
                            TEX_REBAKES("texrebakes", "Number of times avatar textures have been forced to rebake"),
                            NUM_NEW_OBJECTS("numnewobjectsstat", "Number of objects in scene that were not previously in cache");

LLTrace::CountStatHandle<LLUnit<F64, LLUnits::Kilotriangles> >
                            TRIANGLES_DRAWN("trianglesdrawnstat");

LLTrace::EventStatHandle<LLUnit<F64, LLUnits::Kilotriangles> >
                            TRIANGLES_DRAWN_PER_FRAME("trianglesdrawnperframestat");

LLTrace::CountStatHandle<F64Kilobytes >
                            ACTIVE_MESSAGE_DATA_RECEIVED("activemessagedatareceived", "Message system data received on all active regions"),
                            LAYERS_NETWORK_DATA_RECEIVED("layersdatareceived", "Network data received for layer data (terrain)"),
                            OBJECT_NETWORK_DATA_RECEIVED("objectdatareceived", "Network data received for objects"),
                            ASSET_UDP_DATA_RECEIVED("assetudpdatareceived", "Network data received for assets (animations, sounds) over UDP message system"),
                            TEXTURE_NETWORK_DATA_RECEIVED("texturedatareceived", "Network data received for textures"),
                            MESSAGE_SYSTEM_DATA_IN("messagedatain", "Incoming message system network data"),
                            MESSAGE_SYSTEM_DATA_OUT("messagedataout", "Outgoing message system network data");

SimMeasurement<>            SIM_TIME_DILATION("simtimedilation", "Simulator time scale", LL_SIM_STAT_TIME_DILATION),
                            SIM_FPS("simfps", "Simulator framerate", LL_SIM_STAT_FPS),
                            SIM_PHYSICS_FPS("simphysicsfps", "Simulator physics framerate", LL_SIM_STAT_PHYSFPS),
                            SIM_AGENT_UPS("simagentups", "", LL_SIM_STAT_AGENTUPS),
                            SIM_SCRIPT_EPS("simscripteps", "", LL_SIM_STAT_SCRIPT_EPS),
                            SIM_SKIPPED_SILHOUETTE("simsimskippedsilhouettesteps", "", LL_SIM_STAT_SKIPPEDAISILSTEPS_PS),
                            SIM_MAIN_AGENTS("simmainagents", "Number of avatars in current region", LL_SIM_STAT_NUMAGENTMAIN),
                            SIM_CHILD_AGENTS("simchildagents", "Number of avatars in neighboring regions", LL_SIM_STAT_NUMAGENTCHILD),
                            SIM_OBJECTS("simobjects", "", LL_SIM_STAT_NUMTASKS),
                            SIM_ACTIVE_OBJECTS("simactiveobjects", "Number of scripted and/or moving objects", LL_SIM_STAT_NUMTASKSACTIVE),
                            SIM_ACTIVE_SCRIPTS("simactivescripts", "Number of scripted objects", LL_SIM_STAT_NUMSCRIPTSACTIVE),
                            SIM_IN_PACKETS_PER_SEC("siminpps", "", LL_SIM_STAT_INPPS),
                            SIM_OUT_PACKETS_PER_SEC("simoutpps", "", LL_SIM_STAT_OUTPPS),
                            SIM_PENDING_DOWNLOADS("simpendingdownloads", "", LL_SIM_STAT_PENDING_DOWNLOADS),
                            SIM_PENDING_UPLOADS("simpendinguploads", "", LL_SIM_STAT_PENDING_UPLOADS),
                            SIM_PENDING_LOCAL_UPLOADS("simpendinglocaluploads", "", LL_SIM_STAT_PENDING_LOCAL_UPLOADS),
                            SIM_PHYSICS_PINNED_TASKS("physicspinnedtasks", "", LL_SIM_STAT_PHYSICS_PINNED_TASKS),
                            SIM_PHYSICS_LOD_TASKS("physicslodtasks", "", LL_SIM_STAT_PHYSICS_LOD_TASKS);

SimMeasurement<LLUnit<F64, LLUnits::Percent> >
                            SIM_PERCENTAGE_SCRIPTS_RUN("simpctscriptsrun", "", LL_SIM_STAT_PCTSCRIPTSRUN),
                            SIM_SKIPPED_CHARACTERS_PERCENTAGE("simsimpctsteppedcharacters", "", LL_SIM_STAT_PCTSTEPPEDCHARACTERS);

LLTrace::SampleStatHandle<> FPS_SAMPLE("fpssample"),
                            NUM_IMAGES("numimagesstat"),
                            NUM_RAW_IMAGES("numrawimagesstat"),
                            NUM_MATERIALS("nummaterials"),
                            NUM_OBJECTS("numobjectsstat"),
                            NUM_ACTIVE_OBJECTS("numactiveobjectsstat"),
                            ENABLE_VBO("enablevbo", "Vertex Buffers Enabled"),
                            VISIBLE_AVATARS("visibleavatars", "Visible Avatars"),
                            SHADER_OBJECTS("shaderobjects", "Object Shaders"),
                            DRAW_DISTANCE("drawdistance", "Draw Distance"),
                            WINDOW_WIDTH("windowwidth", "Window width"),
                            WINDOW_HEIGHT("windowheight", "Window height");

LLTrace::SampleStatHandle<LLUnit<F32, LLUnits::Percent> >
                            PACKETS_LOST_PERCENT("packetslostpercentstat");

static LLTrace::SampleStatHandle<bool>
                            CHAT_BUBBLES("chatbubbles", "Chat Bubbles Enabled");

LLTrace::SampleStatHandle<F64Megabytes > FORMATTED_MEM("formattedmemstat");

SimMeasurement<F64Milliseconds >    SIM_FRAME_TIME("simframemsec", "", LL_SIM_STAT_FRAMEMS),
                                                    SIM_NET_TIME("simnetmsec", "", LL_SIM_STAT_NETMS),
                                                    SIM_OTHER_TIME("simsimothermsec", "", LL_SIM_STAT_SIMOTHERMS),
                                                    SIM_PHYSICS_TIME("simsimphysicsmsec", "", LL_SIM_STAT_SIMPHYSICSMS),
                                                    SIM_PHYSICS_STEP_TIME("simsimphysicsstepmsec", "", LL_SIM_STAT_SIMPHYSICSSTEPMS),
                                                    SIM_PHYSICS_SHAPE_UPDATE_TIME("simsimphysicsshapeupdatemsec", "", LL_SIM_STAT_SIMPHYSICSSHAPEMS),
                                                    SIM_PHYSICS_OTHER_TIME("simsimphysicsothermsec", "", LL_SIM_STAT_SIMPHYSICSOTHERMS),
                                                    SIM_AI_TIME("simsimaistepmsec", "", LL_SIM_STAT_SIMAISTEPTIMEMS),
                                                    SIM_AGENTS_TIME("simagentmsec", "", LL_SIM_STAT_AGENTMS),
                                                    SIM_IMAGES_TIME("simimagesmsec", "", LL_SIM_STAT_IMAGESMS),
                                                    SIM_SCRIPTS_TIME("simscriptmsec", "", LL_SIM_STAT_SCRIPTMS),
                                                    SIM_SPARE_TIME("simsparemsec", "", LL_SIM_STAT_SIMSPARETIME),
                                                    SIM_SLEEP_TIME("simsleepmsec", "", LL_SIM_STAT_SIMSLEEPTIME),
                                                    SIM_PUMP_IO_TIME("simpumpiomsec", "", LL_SIM_STAT_IOPUMPTIME);

SimMeasurement<F64Kilobytes >   SIM_UNACKED_BYTES("simtotalunackedbytes", "", LL_SIM_STAT_TOTAL_UNACKED_BYTES);
SimMeasurement<F64Megabytes >   SIM_PHYSICS_MEM("physicsmemoryallocated", "", LL_SIM_STAT_SIMPHYSICSMEMORY);

LLTrace::SampleStatHandle<F64Milliseconds > FRAMETIME_JITTER("frametimejitter", "Average delta between successive frame times"),
                                            FRAMETIME("frametime", "Measured frame time"),
                                            SIM_PING("simpingstat");

LLTrace::EventStatHandle<LLUnit<F64, LLUnits::Meters> > AGENT_POSITION_SNAP("agentpositionsnap", "agent position corrections");

LLTrace::EventStatHandle<>  LOADING_WEARABLES_LONG_DELAY("loadingwearableslongdelay", "Wearables took too long to load");

LLTrace::EventStatHandle<F64Milliseconds >  REGION_CROSSING_TIME("regioncrossingtime", "CROSSING_AVG"),
                                                                FRAME_STACKTIME("framestacktime", "FRAME_SECS"),
                                                                UPDATE_STACKTIME("updatestacktime", "UPDATE_SECS"),
                                                                NETWORK_STACKTIME("networkstacktime", "NETWORK_SECS"),
                                                                IMAGE_STACKTIME("imagestacktime", "IMAGE_SECS"),
                                                                REBUILD_STACKTIME("rebuildstacktime", "REBUILD_SECS"),
                                                                RENDER_STACKTIME("renderstacktime", "RENDER_SECS");

LLTrace::EventStatHandle<F64Seconds >   AVATAR_EDIT_TIME("avataredittime", "Seconds in Edit Appearance"),
                                                            TOOLBOX_TIME("toolboxtime", "Seconds using Toolbox"),
                                                            MOUSELOOK_TIME("mouselooktime", "Seconds in Mouselook");

LLTrace::EventStatHandle<LLUnit<F32, LLUnits::Percent> > OBJECT_CACHE_HIT_RATE("object_cache_hits");

LLTrace::EventStatHandle<F64Seconds >   TEXTURE_FETCH_TIME("texture_fetch_time");

LLTrace::SampleStatHandle<LLUnit<F32, LLUnits::Percent> >  SCENERY_FRAME_PCT("scenery_frame_pct");
LLTrace::SampleStatHandle<LLUnit<F32, LLUnits::Percent> >  AVATAR_FRAME_PCT("avatar_frame_pct");
LLTrace::SampleStatHandle<LLUnit<F32, LLUnits::Percent> >  HUDS_FRAME_PCT("huds_frame_pct");
LLTrace::SampleStatHandle<LLUnit<F32, LLUnits::Percent> >  UI_FRAME_PCT("ui_frame_pct");
LLTrace::SampleStatHandle<LLUnit<F32, LLUnits::Percent> >  SWAP_FRAME_PCT("swap_frame_pct");
LLTrace::SampleStatHandle<LLUnit<F32, LLUnits::Percent> >  IDLE_FRAME_PCT("idle_frame_pct");
}

LLViewerStats::LLViewerStats()
:   mLastTimeDiff(0.0)
{
    getRecording().start();
}

LLViewerStats::~LLViewerStats()
{}

void LLViewerStats::resetStats()
{
    getRecording().reset();
}

void LLViewerStats::updateFrameStats(const F64Seconds time_diff)
{
    if (gFrameCount && mLastTimeDiff > (F64Seconds)0.0)
    {
        sample(LLStatViewer::FRAMETIME, time_diff);
        // old stats that were never really used
        F64Seconds jit = (F64Seconds)std::fabs((mLastTimeDiff - time_diff));
        sample(LLStatViewer::FRAMETIME_JITTER, jit);

        if (gFocusMgr.getAppHasFocus())
        {
            mForegroundFrameStats.push(F32(F64(time_diff)));
        }
        else
        {
            mBackgroundFrameStats.push(F32(F64(time_diff)));
        }

    }

    mLastTimeDiff = time_diff;
}

void LLViewerStats::addToMessage(LLSD &body)
{
    LLSD &misc = body["misc"];

    misc["Version"] = true;
    //TODO RN: get last value, not mean
    misc["Vertex Buffers Enabled"] = getRecording().getMean(LLStatViewer::ENABLE_VBO);

    body["AgentPositionSnaps"] = getRecording().getSum(LLStatViewer::AGENT_POSITION_SNAP).value(); //mAgentPositionSnaps.asLLSD();
    LL_INFOS() << "STAT: AgentPositionSnaps: Mean = " << getRecording().getMean(LLStatViewer::AGENT_POSITION_SNAP).value() << "; StdDev = " << getRecording().getStandardDeviation(LLStatViewer::AGENT_POSITION_SNAP).value()
            << "; Count = " << getRecording().getSampleCount(LLStatViewer::AGENT_POSITION_SNAP) << LL_ENDL;
}

// *NOTE:Mani The following methods used to exist in viewer.cpp
// Moving them here, but not merging them into LLViewerStats yet.
U32     gTotalLandIn = 0,
        gTotalLandOut = 0,
        gTotalWaterIn = 0,
        gTotalWaterOut = 0;

F32     gAveLandCompression = 0.f,
        gAveWaterCompression = 0.f,
        gBestLandCompression = 1.f,
        gBestWaterCompression = 1.f,
        gWorstLandCompression = 0.f,
        gWorstWaterCompression = 0.f;

U32Bytes                gTotalWorldData,
                                gTotalObjectData,
                                gTotalTextureData;
U32                             gSimPingCount = 0;
U32Bits             gObjectData;
F32Milliseconds     gAvgSimPing(0.f);
// rely on default initialization
U32Bytes            gTotalTextureBytesPerBoostLevel[LLViewerTexture::MAX_GL_IMAGE_CATEGORY];

extern U32  gVisCompared;
extern U32  gVisTested;

void update_statistics()
{
    LL_PROFILE_ZONE_SCOPED;

    gTotalWorldData += gVLManager.getTotalBytes();
    gTotalObjectData += gObjectData;

    // make sure we have a valid time delta for this frame
    if (gFrameIntervalSeconds > 0.f)
    {
        if (gAgentCamera.getCameraMode() == CAMERA_MODE_MOUSELOOK)
        {
            record(LLStatViewer::MOUSELOOK_TIME, gFrameIntervalSeconds);
        }
        else if (gAgentCamera.getCameraMode() == CAMERA_MODE_CUSTOMIZE_AVATAR)
        {
            record(LLStatViewer::AVATAR_EDIT_TIME, gFrameIntervalSeconds);
        }
        else if (LLFloaterReg::instanceVisible("build"))
        {
            record(LLStatViewer::TOOLBOX_TIME, gFrameIntervalSeconds);
        }
    }

    LLTrace::Recording& last_frame_recording = LLTrace::get_frame_recording().getLastRecording();

    record(LLStatViewer::TRIANGLES_DRAWN_PER_FRAME, last_frame_recording.getSum(LLStatViewer::TRIANGLES_DRAWN));

    sample(LLStatViewer::ENABLE_VBO,      (F64)gSavedSettings.getBOOL("RenderVBOEnable"));
    sample(LLStatViewer::DRAW_DISTANCE,   (F64)gSavedSettings.getF32("RenderFarClip"));
    sample(LLStatViewer::CHAT_BUBBLES,    gSavedSettings.getBOOL("UseChatBubbles"));

    typedef LLTrace::StatType<LLTrace::TimeBlockAccumulator>::instance_tracker_t stat_type_t;

    record(LLStatViewer::FRAME_STACKTIME, last_frame_recording.getSum(*stat_type_t::getInstance("Frame")));

    if (gAgent.getRegion() && isAgentAvatarValid())
    {
        LLCircuitData *cdp = gMessageSystem->mCircuitInfo.findCircuit(gAgent.getRegion()->getHost());
        if (cdp)
        {
            sample(LLStatViewer::SIM_PING, F64Milliseconds(cdp->getPingDelay()));
            gAvgSimPing = ((gAvgSimPing * gSimPingCount) + cdp->getPingDelay()) / (gSimPingCount + 1);
            gSimPingCount++;
        }
        else
        {
            sample(LLStatViewer::SIM_PING, U32Seconds(10));
        }
    }

    if (LLViewerStats::instance().getRecording().getSum(LLStatViewer::FPS))
    {
        sample(LLStatViewer::FPS_SAMPLE, LLTrace::get_frame_recording().getPeriodMeanPerSec(LLStatViewer::FPS));
    }
    add(LLStatViewer::FPS, 1);

    F64Bits layer_bits = gVLManager.getLandBits() + gVLManager.getWindBits() + gVLManager.getCloudBits();
    add(LLStatViewer::LAYERS_NETWORK_DATA_RECEIVED, layer_bits);
    add(LLStatViewer::OBJECT_NETWORK_DATA_RECEIVED, gObjectData);
    add(LLStatViewer::ASSET_UDP_DATA_RECEIVED, F64Bits(gTransferManager.getTransferBitsIn(LLTCT_ASSET)));
    gTransferManager.resetTransferBitsIn(LLTCT_ASSET);

    sample(LLStatViewer::VISIBLE_AVATARS, LLVOAvatar::sNumVisibleAvatars);
    LLWorld *world = LLWorld::getInstance(); // not LLSingleton
    if (world)
    {
        world->updateNetStats();
        world->requestCacheMisses();
    }

    // Reset all of these values.
    gVLManager.resetBitCounts();
    gObjectData = (U32Bytes)0;
//  gDecodedBits = 0;

    // Only update texture stats periodically so that they are less noisy
    {
        static const F32 texture_stats_freq = 10.f;
        static LLFrameTimer texture_stats_timer;
        if (texture_stats_timer.getElapsedTimeF32() >= texture_stats_freq)
        {
            gTotalTextureData = LLViewerStats::instance().getRecording().getSum(LLStatViewer::TEXTURE_NETWORK_DATA_RECEIVED);
            texture_stats_timer.reset();
        }
    }

    if (LLFloaterReg::instanceVisible("scene_load_stats"))
    {
        static const F32 perf_stats_freq = 1;
        static LLFrameTimer perf_stats_timer;
        if (perf_stats_timer.getElapsedTimeF32() >= perf_stats_freq)
        {
            LLStringUtil::format_map_t args;
            LLPerfStats::bufferToggleLock.lock(); // prevent toggle for a moment

            auto tot_frame_time_raw = LLPerfStats::StatsRecorder::getSceneStat(LLPerfStats::StatType_t::RENDER_FRAME);
            // cumulative avatar time (includes idle processing, attachments and base av)
            auto tot_avatar_time_raw = LLPerfStats::us_to_raw(LLVOAvatar::getTotalGPURenderTime());
            // cumulative avatar render specific time (a bit arbitrary as the processing is too.)
            // auto tot_av_idle_time_raw = LLPerfStats::StatsRecorder::getSum(AvType, LLPerfStats::StatType_t::RENDER_IDLE);
            // auto tot_avatar_render_time_raw = tot_avatar_time_raw - tot_av_idle_time_raw;
            // the time spent this frame on the "display()" call. Treated as "tot time rendering"
            auto tot_render_time_raw = LLPerfStats::StatsRecorder::getSceneStat(LLPerfStats::StatType_t::RENDER_DISPLAY);
            // sleep time is basically forced sleep when window out of focus
            auto tot_sleep_time_raw = LLPerfStats::StatsRecorder::getSceneStat(LLPerfStats::StatType_t::RENDER_SLEEP);
            // time spent on UI
            auto tot_ui_time_raw = LLPerfStats::StatsRecorder::getSceneStat(LLPerfStats::StatType_t::RENDER_UI);
            // cumulative time spent rendering HUDS
            auto tot_huds_time_raw = LLPerfStats::StatsRecorder::getSceneStat(LLPerfStats::StatType_t::RENDER_HUDS);
            // "idle" time. This is the time spent in the idle poll section of the main loop
            auto tot_idle_time_raw = LLPerfStats::StatsRecorder::getSceneStat(LLPerfStats::StatType_t::RENDER_IDLE);
            // similar to sleep time, induced by FPS limit
            //auto tot_limit_time_raw = LLPerfStats::StatsRecorder::getSceneStat(LLPerfStats::StatType_t::RENDER_FPSLIMIT);
            // swap time is time spent in swap buffer
            auto tot_swap_time_raw = LLPerfStats::StatsRecorder::getSceneStat(LLPerfStats::StatType_t::RENDER_SWAP);

            LLPerfStats::bufferToggleLock.unlock();

             auto tot_frame_time_ns = LLPerfStats::raw_to_ns(tot_frame_time_raw);
            auto tot_avatar_time_ns = LLPerfStats::raw_to_ns(tot_avatar_time_raw);
            auto tot_huds_time_ns = LLPerfStats::raw_to_ns(tot_huds_time_raw);
            // UI time includes HUD time so dedut that before we calc percentages
            auto tot_ui_time_ns = LLPerfStats::raw_to_ns(tot_ui_time_raw - tot_huds_time_raw);

            // auto tot_sleep_time_ns          = LLPerfStats::raw_to_ns( tot_sleep_time_raw );
            // auto tot_limit_time_ns          = LLPerfStats::raw_to_ns( tot_limit_time_raw );

            // auto tot_render_time_ns         = LLPerfStats::raw_to_ns( tot_render_time_raw );
            auto tot_idle_time_ns = LLPerfStats::raw_to_ns(tot_idle_time_raw);
            auto tot_swap_time_ns = LLPerfStats::raw_to_ns(tot_swap_time_raw);
            auto tot_scene_time_ns = LLPerfStats::raw_to_ns(tot_render_time_raw - tot_avatar_time_raw - tot_swap_time_raw - tot_ui_time_raw);
            // auto tot_overhead_time_ns  = LLPerfStats::raw_to_ns( tot_frame_time_raw - tot_render_time_raw - tot_idle_time_raw );

            // // remove time spent sleeping for fps limit or out of focus.
            // tot_frame_time_ns -= tot_limit_time_ns;
            // tot_frame_time_ns -= tot_sleep_time_ns;

            if (tot_frame_time_ns != 0)
            {
                auto pct_avatar_time = (tot_avatar_time_ns * 100) / tot_frame_time_ns;
                auto pct_huds_time = (tot_huds_time_ns * 100) / tot_frame_time_ns;
                auto pct_ui_time = (tot_ui_time_ns * 100) / tot_frame_time_ns;
                auto pct_idle_time = (tot_idle_time_ns * 100) / tot_frame_time_ns;
                auto pct_swap_time = (tot_swap_time_ns * 100) / tot_frame_time_ns;
                auto pct_scene_render_time = (tot_scene_time_ns * 100) / tot_frame_time_ns;
                pct_avatar_time = llclamp(pct_avatar_time, 0., 100.);
                pct_huds_time = llclamp(pct_huds_time, 0., 100.);
                pct_ui_time = llclamp(pct_ui_time, 0., 100.);
                pct_idle_time = llclamp(pct_idle_time, 0., 100.);
                pct_swap_time = llclamp(pct_swap_time, 0., 100.);
                pct_scene_render_time = llclamp(pct_scene_render_time, 0., 100.);
                if (tot_sleep_time_raw == 0)
                {
                    sample(LLStatViewer::SCENERY_FRAME_PCT, (U32)llround(pct_scene_render_time));
                    sample(LLStatViewer::AVATAR_FRAME_PCT, (U32)llround(pct_avatar_time));
                    sample(LLStatViewer::HUDS_FRAME_PCT, (U32)llround(pct_huds_time));
                    sample(LLStatViewer::UI_FRAME_PCT, (U32)llround(pct_ui_time));
                    sample(LLStatViewer::SWAP_FRAME_PCT, (U32)llround(pct_swap_time));
                    sample(LLStatViewer::IDLE_FRAME_PCT, (U32)llround(pct_idle_time));
                }
            }
            else
            {
                LL_WARNS("performance") << "Scene time 0. Skipping til we have data." << LL_ENDL;
            }
            perf_stats_timer.reset();
        }
    }
}

/*
 * The sim-side LLSD is in newsim/llagentinfo.cpp:forwardViewerStats.
 *
 * There's also a compatibility shim for the old fixed-format sim
 * stats in newsim/llagentinfo.cpp:processViewerStats.
 *
 * If you move stats around here, make the corresponding changes in
 * those locations, too.
 */
void send_viewer_stats(bool include_preferences)
{
    // IW 9/23/02 I elected not to move this into LLViewerStats
    // because it depends on too many viewer.cpp globals.
    // Someday we may want to merge all our stats into a central place
    // but that day is not today.

    // Only send stats if the agent is connected to a region.
    if (!gAgent.getRegion())
    {
        return;
    }

    std::string url = gAgent.getRegion()->getCapability("ViewerStats");

    if (url.empty()) {
        LL_WARNS() << "Could not get ViewerStats capability" << LL_ENDL;
        return;
    }

<<<<<<< HEAD
    LLViewerStats& vs = LLViewerStats::instance();
    vs.getRecording().pause();
=======
    LLSD body = capture_viewer_stats(include_preferences);
    LLCoreHttpUtil::HttpCoroutineAdapter::messageHttpPost(url, body,
        "Statistics posted to sim", "Failed to post statistics to sim");
}

LLSD capture_viewer_stats(bool include_preferences)
{
    LLViewerStats& vstats{ LLViewerStats::instance() };
    vstats.getRecording().pause();
    LL::scope_exit cleanup([&vstats]{ vstats.getRecording().resume(); });
>>>>>>> 5fbbfb64

    LLSD body;
    LLSD &agent = body["agent"];

    time_t ltime;
    time(&ltime);
    F32 run_time = F32(LLFrameTimer::getElapsedSeconds());

    // The first stat set must have a 0 run time if it doesn't actually
    // contain useful data in terms of FPS, etc.  We use half the
    // SEND_STATS_PERIOD seconds as the point at which these statistics become
    // valid.  Data warehouse uses a 0 value here to easily discard these
    // records with non-useful FPS values etc.
    if (run_time < (SEND_STATS_PERIOD / 2))
    {
        agent["run_time"] = 0.0f;
    }
    else
    {
        agent["run_time"] = run_time;
    }

    agent["start_time"] = S32(ltime - S32(run_time));

    agent["fg_frame_stats"] = vs.mForegroundFrameStats.asLLSD();
    agent["fg_frame_stats"]["ofr"] = ofr(vs.mForegroundFrameStats);
    agent["fg_frame_stats"]["fps"] = fps(vs.mForegroundFrameStats);

    agent["bg_frame_stats"] = vs.mBackgroundFrameStats.asLLSD();
    agent["bg_frame_stats"]["ofr"] = ofr(vs.mBackgroundFrameStats);
    agent["bg_frame_stats"]["fps"] = fps(vs.mBackgroundFrameStats);

    // report time the viewer has spent in the foreground
    agent["foreground_time"] = gForegroundTime.getElapsedTimeF32();
    agent["foreground_frame_count"] = (S32) gForegroundFrameCount;

    // send fps only for time app spends in foreground
    agent["fps"] = (F32)gForegroundFrameCount / gForegroundTime.getElapsedTimeF32();
    agent["version"] = LLVersionInfo::instance().getChannelAndVersion();
    std::string language = LLUI::getLanguage();
    agent["language"] = language;

    agent["sim_fps"] = ((F32) gFrameCount - gSimFrames) /
        (F32) (gRenderStartTime.getElapsedTimeF32() - gSimLastTime);

    gSimLastTime = gRenderStartTime.getElapsedTimeF32();
    gSimFrames   = (F32) gFrameCount;

    agent["agents_in_view"] = LLVOAvatar::sNumVisibleAvatars;
    agent["ping"] = gAvgSimPing.value();
    agent["meters_traveled"] = gAgent.getDistanceTraveled();
    agent["regions_visited"] = gAgent.getRegionsVisited();
    agent["mem_use"] = LLMemory::getCurrentRSS() / 1024.0;
    agent["translation"] = LLTranslate::instance().asLLSD();

    LLSD &system = body["system"];

    system["ram"] = (S32) gSysMemory.getPhysicalMemoryKB().value();
    system["os"] = LLOSInfo::instance().getOSStringSimple();
    system["cpu"] = gSysCPU.getCPUString();
    system["cpu_sse"] = gSysCPU.getSSEVersions();
    system["address_size"] = ADDRESS_SIZE;
    system["os_bitness"] = LLOSInfo::instance().getOSBitness();
    system["hardware_concurrency"] = (LLSD::Integer) std::thread::hardware_concurrency();
    unsigned char MACAddress[MAC_ADDRESS_BYTES];
    LLUUID::getNodeID(MACAddress);
    std::string macAddressString = llformat("%02x-%02x-%02x-%02x-%02x-%02x",
                                            MACAddress[0],MACAddress[1],MACAddress[2],
                                            MACAddress[3],MACAddress[4],MACAddress[5]);
    system["mac_address"] = macAddressString;
    system["serial_number"] = LLAppViewer::instance()->getSerialNumber();
    std::string gpu_desc = llformat(
        "%-6s Class %d ",
        gGLManager.mGLVendorShort.substr(0,6).c_str(),
        (S32)LLFeatureManager::getInstance()->getGPUClass())
        + gGLManager.getRawGLString();

    system["gpu"] = gpu_desc;
    system["gpu_class"] = (S32)LLFeatureManager::getInstance()->getGPUClass();
    system["gpu_memory_bandwidth"] = LLFeatureManager::getInstance()->getGPUMemoryBandwidth();
    system["gpu_vendor"] = gGLManager.mGLVendorShort;
    system["gpu_version"] = gGLManager.mDriverVersionVendorString;
    system["opengl_version"] = gGLManager.mGLVersionString;

    gGLManager.asLLSD(system["gl"]);


    S32 shader_level = 0;
    if (LLPipeline::sRenderDeferred)
    {
        if (LLPipeline::RenderShadowDetail > 0)
        {
            shader_level = 5;
        }
        else if (LLPipeline::RenderDeferredSSAO)
        {
            shader_level = 4;
        }
        else
        {
            shader_level = 3;
        }
    }
    else
    {
        shader_level = 2;
    }



    system["shader_level"] = shader_level;

    LLSD &scripts = body["scripts"];
    scripts["lua_scripts"] = LLLUAmanager::sScriptCount;
    scripts["lua_auto_scripts"] = LLLUAmanager::sAutorunScriptCount;

    LLSD &download = body["downloads"];

    download["world_kbytes"] = F64Kilobytes(gTotalWorldData).value();
    download["object_kbytes"] = F64Kilobytes(gTotalObjectData).value();
    download["texture_kbytes"] = F64Kilobytes(gTotalTextureData).value();
    download["mesh_kbytes"] = LLMeshRepository::sBytesReceived/1024.0;

    LLSD &in = body["stats"]["net"]["in"];

    in["kbytes"] = gMessageSystem->mTotalBytesIn / 1024.0;
    in["packets"] = (S32) gMessageSystem->mPacketsIn;
    in["compressed_packets"] = (S32) gMessageSystem->mCompressedPacketsIn;
    in["savings"] = (gMessageSystem->mUncompressedBytesIn -
                     gMessageSystem->mCompressedBytesIn) / 1024.0;

    LLSD &out = body["stats"]["net"]["out"];

    out["kbytes"] = gMessageSystem->mTotalBytesOut / 1024.0;
    out["packets"] = (S32) gMessageSystem->mPacketsOut;
    out["compressed_packets"] = (S32) gMessageSystem->mCompressedPacketsOut;
    out["savings"] = (gMessageSystem->mUncompressedBytesOut -
                      gMessageSystem->mCompressedBytesOut) / 1024.0;

    LLSD &fail = body["stats"]["failures"];

    fail["send_packet"] = (S32) gMessageSystem->mSendPacketFailureCount;
    fail["dropped"] = (S32) gMessageSystem->mDroppedPackets;
    fail["resent"] = (S32) gMessageSystem->mResentPackets;
    fail["failed_resends"] = (S32) gMessageSystem->mFailedResendPackets;
    fail["off_circuit"] = (S32) gMessageSystem->mOffCircuitPackets;
    fail["invalid"] = (S32) gMessageSystem->mInvalidOnCircuitPackets;
    fail["missing_updater"] = (S32) LLAppViewer::instance()->isUpdaterMissing();

    LLSD &inventory = body["inventory"];
    inventory["usable"] = gInventory.isInventoryUsable();
    LLSD& validation_info = inventory["validation_info"];
    gInventory.mValidationInfo->asLLSD(validation_info);

    body["ui"] = LLUIUsage::instance().asLLSD();

    body["stats"]["voice"] = LLVoiceVivoxStats::getInstance()->read();

    // Misc stats, two strings and two ints
    // These are not expecticed to persist across multiple releases
    // Comment any changes with your name and the expected release revision
    // If the current revision is recent, ping the previous author before overriding
    LLSD &misc = body["stats"]["misc"];

#ifdef LL_WINDOWS
    // Probe for Vulkan capability (Dave Houlton 05/2020)
    //
    // Check for presense of a Vulkan loader dll, as a proxy for a Vulkan-capable gpu.
    // False-positives and false-negatives are possible, but unlikely. We'll get a good
    // approximation of Vulkan capability within current user systems from this. More
    // detailed information on versions and extensions can come later.
    static bool vulkan_oneshot = false;
    static bool vulkan_detected = false;
    static std::string vulkan_max_api_version( "0.0" ); // Unknown/None

    if (!vulkan_oneshot)
    {
        // The 32-bit and 64-bit versions normally exist in:
        //     C:\Windows\System32
        //     C:\Windows\SysWOW64
        HMODULE vulkan_loader = LoadLibraryA("vulkan-1.dll");
        if (NULL != vulkan_loader)
        {
            vulkan_detected = true;
            vulkan_max_api_version = "1.0"; // We have at least 1.0.  See the note about vkEnumerateInstanceVersion() below.

            // We use Run-Time Dynamic Linking (via GetProcAddress()) instead of Load-Time Dynamic Linking (via directly calling vkGetInstanceProcAddr()).
            // This allows us to:
            //   a) not need the header: #include <vulkan/vulkan.h>
            //      (and not need to set the corresponding "Additional Include Directories" as long as we provide the equivalent Vulkan types/prototypes/etc.)
            //   b) not need to link to: vulkan-1.lib
            //      (and not need to set the corresponding "Additional Library Directories")
            // The former will allow Second Life to start and run even if the vulkan.dll is missing.
            // The latter will require us to:
            //   a) link with vulkan-1.lib
            //   b) cause a System Error at startup if the .dll is not found:
            //      "The code execution cannot proceed because vulkan-1.dll was not found."
            //
            // See:
            //   https://docs.microsoft.com/en-us/windows/win32/dlls/using-run-time-dynamic-linking
            //   https://docs.microsoft.com/en-us/windows/win32/dlls/run-time-dynamic-linking

            // NOTE: Technically we can use GetProcAddress() as a replacement for vkGetInstanceProcAddr()
            //       but the canonical recommendation (mandate?) is to use vkGetInstanceProcAddr().
            PFN_vkGetInstanceProcAddr pGetInstanceProcAddr = (PFN_vkGetInstanceProcAddr) GetProcAddress(vulkan_loader, "vkGetInstanceProcAddr");
            if(pGetInstanceProcAddr)
            {
                // Check for vkEnumerateInstanceVersion.  If it exists then we have at least 1.1 and can query the max API version.
                // NOTE: Each VkPhysicalDevice that supports Vulkan has its own VkPhysicalDeviceProperties.apiVersion which is separate from the max API version!
                // See: https://www.lunarg.com/wp-content/uploads/2019/02/Vulkan-1.1-Compatibility-Statement_01_19.pdf
                PFN_vkEnumerateInstanceVersion pEnumerateInstanceVersion = (PFN_vkEnumerateInstanceVersion) pGetInstanceProcAddr(NULL, "vkEnumerateInstanceVersion");
                if(pEnumerateInstanceVersion)
                {
                    uint32_t version = VK_MAKE_API_VERSION(0,1,1,0);   // e.g. 4202631 = 1.2.135.0
                    VkResult status  = pEnumerateInstanceVersion( &version );
                    if (status != VK_SUCCESS)
                    {
                        LL_INFOS("Vulkan") << "Failed to get Vulkan version.  Assuming 1.0" << LL_ENDL;
                    }
                    else
                    {
                        // https://www.khronos.org/registry/vulkan/specs/1.2-extensions/html/vkspec.html#extendingvulkan-coreversions-versionnumbers
                        int major   = VK_API_VERSION_MAJOR  ( version );
                        int minor   = VK_API_VERSION_MINOR  ( version );
                        int patch   = VK_API_VERSION_PATCH  ( version );
                        int variant = VK_API_VERSION_VARIANT( version );

                        vulkan_max_api_version = llformat( "%d.%d.%d.%d", major, minor, patch, variant );
                        LL_INFOS("Vulkan") << "Vulkan API version: " << vulkan_max_api_version << ", Raw version: " << version << LL_ENDL;
                    }
                }
            }
            else
            {
                LL_WARNS("Vulkan") << "FAILED to get Vulkan vkGetInstanceProcAddr()!" << LL_ENDL;
            }
            FreeLibrary(vulkan_loader);
        }
        vulkan_oneshot = true;
    }

    misc["string_1"] = vulkan_detected ? llformat("Vulkan driver is detected") : llformat("No Vulkan driver detected");
    misc["VulkanMaxApiVersion"] = vulkan_max_api_version;

#else
    misc["string_1"] = llformat("Unused");
#endif // LL_WINDOWS

    misc["string_2"] = llformat("Unused");
    misc["int_1"] = LLSD::Integer(0);
    misc["int_2"] = LLSD::Integer(0);

    LL_INFOS() << "Misc Stats: int_1: " << misc["int_1"] << " int_2: " << misc["int_2"] << LL_ENDL;
    LL_INFOS() << "Misc Stats: string_1: " << misc["string_1"] << " string_2: " << misc["string_2"] << LL_ENDL;

    body["DisplayNamesEnabled"] = gSavedSettings.getBOOL("UseDisplayNames");
    body["DisplayNamesShowUsername"] = gSavedSettings.getBOOL("NameTagShowUsernames");

    // Preferences
    if (include_preferences)
    {
        bool diffs_only = true; // only log preferences that differ from default
        body["preferences"]["settings"] = gSavedSettings.asLLSD(diffs_only);
        body["preferences"]["settings_per_account"] = gSavedPerAccountSettings.asLLSD(diffs_only);
    }

    body["MinimalSkin"] = false;


    LL_INFOS("LogViewerStatsPacket") << "Sending viewer statistics: " << body << LL_ENDL;

    // <ND> Do those lines even do anything sane in regard of debug logging?
    LL_DEBUGS("LogViewerStatsPacket") << " ";
    std::string filename("viewer_stats_packet.xml");
    llofstream of(filename.c_str());
    LLSDSerialize::toPrettyXML(body,of);
    LL_ENDL;

    // The session ID token must never appear in logs
    body["session_id"] = gAgentSessionID;

    LLViewerStats::getInstance()->addToMessage(body);
    return body;
}

LLTimer& LLViewerStats::PhaseMap::getPhaseTimer(const std::string& phase_name)
{
    phase_map_t::iterator iter = mPhaseMap.find(phase_name);
    if (iter == mPhaseMap.end())
    {
        LLTimer timer;
        mPhaseMap[phase_name] = timer;
    }
    LLTimer& timer = mPhaseMap[phase_name];
    return timer;
}

void LLViewerStats::PhaseMap::startPhase(const std::string& phase_name)
{
    LLTimer& timer = getPhaseTimer(phase_name);
    timer.start();
    //LL_DEBUGS("Avatar") << "startPhase " << phase_name << LL_ENDL;
}

void LLViewerStats::PhaseMap::clearPhases()
{
    //LL_DEBUGS("Avatar") << "clearPhases" << LL_ENDL;

    mPhaseMap.clear();
}

LLSD LLViewerStats::PhaseMap::asLLSD()
{
    LLSD result;
    for (phase_map_t::iterator iter = mPhaseMap.begin(); iter != mPhaseMap.end(); ++iter)
    {
        const std::string& phase_name = iter->first;
        result[phase_name]["completed"] = LLSD::Integer(!(iter->second.getStarted()));
        result[phase_name]["elapsed"] = iter->second.getElapsedTimeF32();
    }
    return result;
}

// static initializer
//static
LLViewerStats::phase_stats_t LLViewerStats::PhaseMap::sStats;

LLViewerStats::PhaseMap::PhaseMap()
{
}

void LLViewerStats::PhaseMap::stopPhase(const std::string& phase_name)
{
    phase_map_t::iterator iter = mPhaseMap.find(phase_name);
    if (iter != mPhaseMap.end())
    {
        if (iter->second.getStarted())
        {
            // Going from started to stopped state - record stats.
            iter->second.stop();
        }
    }
}

// static
LLViewerStats::StatsAccumulator& LLViewerStats::PhaseMap::getPhaseStats(const std::string& phase_name)
{
    phase_stats_t::iterator it = sStats.find(phase_name);
    if (it == sStats.end())
    {
        LLViewerStats::StatsAccumulator new_stats;
        sStats[phase_name] = new_stats;
    }
    return sStats[phase_name];
}

// static
void LLViewerStats::PhaseMap::recordPhaseStat(const std::string& phase_name, F32 value)
{
    LLViewerStats::StatsAccumulator& stats = getPhaseStats(phase_name);
    stats.push(value);
}


bool LLViewerStats::PhaseMap::getPhaseValues(const std::string& phase_name, F32& elapsed, bool& completed)
{
    phase_map_t::iterator iter = mPhaseMap.find(phase_name);
    bool found = false;
    if (iter != mPhaseMap.end())
    {
        found = true;
        elapsed =  iter->second.getElapsedTimeF32();
        completed = !iter->second.getStarted();
        //LL_DEBUGS("Avatar") << " phase_name " << phase_name << " elapsed " << elapsed << " completed " << completed << " timer addr " << (S32)(&iter->second) << LL_ENDL;
    }
    else
    {
        //LL_DEBUGS("Avatar") << " phase_name " << phase_name << " NOT FOUND"  << LL_ENDL;
    }

    return found;
}<|MERGE_RESOLUTION|>--- conflicted
+++ resolved
@@ -528,10 +528,6 @@
         return;
     }
 
-<<<<<<< HEAD
-    LLViewerStats& vs = LLViewerStats::instance();
-    vs.getRecording().pause();
-=======
     LLSD body = capture_viewer_stats(include_preferences);
     LLCoreHttpUtil::HttpCoroutineAdapter::messageHttpPost(url, body,
         "Statistics posted to sim", "Failed to post statistics to sim");
@@ -539,10 +535,10 @@
 
 LLSD capture_viewer_stats(bool include_preferences)
 {
-    LLViewerStats& vstats{ LLViewerStats::instance() };
-    vstats.getRecording().pause();
+    LLViewerStats& vstats{ LLViewerStats& vs = LLViewerStats::instance() };
+    vstats;
+    vs.getRecording().pause();
     LL::scope_exit cleanup([&vstats]{ vstats.getRecording().resume(); });
->>>>>>> 5fbbfb64
 
     LLSD body;
     LLSD &agent = body["agent"];
