/**
 * @file llviewerstats.cpp
 * @brief LLViewerStats class implementation
 *
 * $LicenseInfo:firstyear=2002&license=viewerlgpl$
 * Second Life Viewer Source Code
 * Copyright (C) 2010, Linden Research, Inc.
 *
 * This library is free software; you can redistribute it and/or
 * modify it under the terms of the GNU Lesser General Public
 * License as published by the Free Software Foundation;
 * version 2.1 of the License only.
 *
 * This library is distributed in the hope that it will be useful,
 * but WITHOUT ANY WARRANTY; without even the implied warranty of
 * MERCHANTABILITY or FITNESS FOR A PARTICULAR PURPOSE.  See the GNU
 * Lesser General Public License for more details.
 *
 * You should have received a copy of the GNU Lesser General Public
 * License along with this library; if not, write to the Free Software
 * Foundation, Inc., 51 Franklin Street, Fifth Floor, Boston, MA  02110-1301  USA
 *
 * Linden Research, Inc., 945 Battery Street, San Francisco, CA  94111  USA
 * $/LicenseInfo$
 */

#include "llviewerprecompiledheaders.h"

#include "llviewerstats.h"
#include "llviewerthrottle.h"

#include "message.h"
#include "llfloaterreg.h"
#include "llmemory.h"
#include "lltimer.h"

#include "llappviewer.h"

#include "pipeline.h"
#include "lltexturefetch.h"
#include "llviewerobjectlist.h"
#include "llviewertexturelist.h"
#include "lltexlayer.h"
#include "lltexlayerparams.h"
#include "llsurface.h"
#include "llvlmanager.h"
#include "llagent.h"
#include "llagentcamera.h"
#include "llviewercontrol.h"
#include "llversioninfo.h"
#include "llfloatertools.h"
#include "lldebugview.h"
#include "llfasttimerview.h"
#include "llviewerregion.h"
#include "llvoavatar.h"
#include "llvoavatarself.h"
#include "llworld.h"
#include "llfeaturemanager.h"
#include "llviewernetwork.h"
#include "llmeshrepository.h" //for LLMeshRepository::sBytesReceived
#include "llperfstats.h"
#include "llsdserialize.h"
#include "llsdutil.h"
#include "llcorehttputil.h"
#include "llvoicevivox.h"
#include "llinventorymodel.h"
#include "lluiusage.h"
#include "lltranslate.h"

// "Minimal Vulkan" to get max API Version

// Calls
    #if defined(_WIN32)
        #define VKAPI_ATTR
        #define VKAPI_CALL __stdcall
        #define VKAPI_PTR  VKAPI_CALL
    #else
        #define VKAPI_ATTR
        #define VKAPI_CALL
        #define VKAPI_PTR
    #endif // _WIN32

// Macros
    // +--+--+--+--+--+--+--+--+--+--+--+--+--+--+--+--+--+--+--+--+--+--+--+--+--+--+--+--+--+--+--+--+
    // |31|30|29|28|27|26|25|24|23|22|21|20|19|18|17|16|15|14|13|12|11|10| 9| 8| 7| 6| 5| 4| 3| 2| 1| 0|
    // +--+--+--+--+--+--+--+--+--+--+--+--+--+--+--+--+--+--+--+--+--+--+--+--+--+--+--+--+--+--+--+--+
    // <variant> <-------major-------><-----------minor-----------> <--------------patch-------------->
    //      0x7          0x7F                     0x3FF                           0xFFF
    #define VK_API_VERSION_MAJOR(  version) (((uint32_t)(version) >> 22) & 0x07FU)  //  7 bits
    #define VK_API_VERSION_MINOR(  version) (((uint32_t)(version) >> 12) & 0x3FFU)  // 10 bits
    #define VK_API_VERSION_PATCH(  version) (((uint32_t)(version)      ) & 0xFFFU)  // 12 bits
    #define VK_API_VERSION_VARIANT(version) (((uint32_t)(version) >> 29) & 0x007U)  //  3 bits

    // NOTE: variant is first parameter!  This is to match vulkan/vulkan_core.h
    #define VK_MAKE_API_VERSION(variant, major, minor, patch) (0\
        | (((uint32_t)(major   & 0x07FU)) << 22) \
        | (((uint32_t)(minor   & 0x3FFU)) << 12) \
        | (((uint32_t)(patch   & 0xFFFU))      ) \
        | (((uint32_t)(variant & 0x007U)) << 29) )

    #define VK_DEFINE_HANDLE(object) typedef struct object##_T* object;

// Types
    VK_DEFINE_HANDLE(VkInstance);

    typedef enum VkResult
    {
        VK_SUCCESS = 0,
        VK_RESULT_MAX_ENUM = 0x7FFFFFFF
    } VkResult;

// Prototypes
    typedef void               (VKAPI_PTR *PFN_vkVoidFunction            )(void);
    typedef PFN_vkVoidFunction (VKAPI_PTR *PFN_vkGetInstanceProcAddr     )(VkInstance instance, const char* pName);
    typedef VkResult           (VKAPI_PTR *PFN_vkEnumerateInstanceVersion)(uint32_t* pApiVersion);

namespace LLStatViewer
{

<<<<<<< HEAD
LLTrace::CountStatHandle<>	FPS("FPS", "Frames rendered"),
							PACKETS_IN("Packets In", "Packets received"),
							PACKETS_LOST("packetsloststat", "Packets lost"),
							PACKETS_OUT("packetsoutstat", "Packets sent"),
							TEXTURE_PACKETS("texturepacketsstat", "Texture data packets received"),
							CHAT_COUNT("chatcount", "Chat messages sent"),
							IM_COUNT("imcount", "IMs sent"),
							OBJECT_CREATE("objectcreate", "Number of objects created"),
							OBJECT_REZ("objectrez", "Object rez count"),
							LOGIN_TIMEOUTS("logintimeouts", "Number of login attempts that timed out"),
							LSL_SAVES("lslsaves", "Number of times user has saved a script"),
							ANIMATION_UPLOADS("animationuploads", "Animations uploaded"),
							FLY("fly", "Fly count"),
							TELEPORT("teleport", "Teleport count"),
							DELETE_OBJECT("deleteobject", "Objects deleted"),
							SNAPSHOT("snapshot", "Snapshots taken"),
							UPLOAD_SOUND("uploadsound", "Sounds uploaded"),
							UPLOAD_TEXTURE("uploadtexture", "Textures uploaded"),
							EDIT_TEXTURE("edittexture", "Changes to textures on objects"),
							KILLED("killed", "Number of times killed"),
							FRAMETIME_DOUBLED("frametimedoubled", "Ratio of frames 2x longer than previous"),
							TEX_BAKES("texbakes", "Number of times avatar textures have been baked"),
							TEX_REBAKES("texrebakes", "Number of times avatar textures have been forced to rebake"),
							NUM_NEW_OBJECTS("numnewobjectsstat", "Number of objects in scene that were not previously in cache");

LLTrace::CountStatHandle<LLUnit<F64, LLUnits::Kilotriangles> >
							TRIANGLES_DRAWN("trianglesdrawnstat");

LLTrace::EventStatHandle<LLUnit<F64, LLUnits::Kilotriangles> >
							TRIANGLES_DRAWN_PER_FRAME("trianglesdrawnperframestat");

LLTrace::CountStatHandle<F64Kilobytes >
							ACTIVE_MESSAGE_DATA_RECEIVED("activemessagedatareceived", "Message system data received on all active regions"),
							LAYERS_NETWORK_DATA_RECEIVED("layersdatareceived", "Network data received for layer data (terrain)"),
							OBJECT_NETWORK_DATA_RECEIVED("objectdatareceived", "Network data received for objects"),
							ASSET_UDP_DATA_RECEIVED("assetudpdatareceived", "Network data received for assets (animations, sounds) over UDP message system"),
							TEXTURE_NETWORK_DATA_RECEIVED("texturedatareceived", "Network data received for textures"),
							MESSAGE_SYSTEM_DATA_IN("messagedatain", "Incoming message system network data"),
							MESSAGE_SYSTEM_DATA_OUT("messagedataout", "Outgoing message system network data");

LLTrace::CountStatHandle<F64Seconds >
							SIM_20_FPS_TIME("sim20fpstime", "Seconds with sim FPS below 20"),
							SIM_PHYSICS_20_FPS_TIME("simphysics20fpstime", "Seconds with physics FPS below 20"),
							LOSS_5_PERCENT_TIME("loss5percenttime", "Seconds with packet loss > 5%");

SimMeasurement<>			SIM_TIME_DILATION("simtimedilation", "Simulator time scale", LL_SIM_STAT_TIME_DILATION),
							SIM_FPS("simfps", "Simulator framerate", LL_SIM_STAT_FPS),
							SIM_PHYSICS_FPS("simphysicsfps", "Simulator physics framerate", LL_SIM_STAT_PHYSFPS),
							SIM_AGENT_UPS("simagentups", "", LL_SIM_STAT_AGENTUPS),
							SIM_SCRIPT_EPS("simscripteps", "", LL_SIM_STAT_SCRIPT_EPS),
							SIM_SKIPPED_SILHOUETTE("simsimskippedsilhouettesteps", "", LL_SIM_STAT_SKIPPEDAISILSTEPS_PS),
							SIM_MAIN_AGENTS("simmainagents", "Number of avatars in current region", LL_SIM_STAT_NUMAGENTMAIN),
							SIM_CHILD_AGENTS("simchildagents", "Number of avatars in neighboring regions", LL_SIM_STAT_NUMAGENTCHILD),
							SIM_OBJECTS("simobjects", "", LL_SIM_STAT_NUMTASKS),
							SIM_ACTIVE_OBJECTS("simactiveobjects", "Number of scripted and/or moving objects", LL_SIM_STAT_NUMTASKSACTIVE),
							SIM_ACTIVE_SCRIPTS("simactivescripts", "Number of scripted objects", LL_SIM_STAT_NUMSCRIPTSACTIVE),
							SIM_IN_PACKETS_PER_SEC("siminpps", "", LL_SIM_STAT_INPPS),
							SIM_OUT_PACKETS_PER_SEC("simoutpps", "", LL_SIM_STAT_OUTPPS),
							SIM_PENDING_DOWNLOADS("simpendingdownloads", "", LL_SIM_STAT_PENDING_DOWNLOADS),
							SIM_PENDING_UPLOADS("simpendinguploads", "", LL_SIM_STAT_PENDING_UPLOADS),
							SIM_PENDING_LOCAL_UPLOADS("simpendinglocaluploads", "", LL_SIM_STAT_PENDING_LOCAL_UPLOADS),
							SIM_PHYSICS_PINNED_TASKS("physicspinnedtasks", "", LL_SIM_STAT_PHYSICS_PINNED_TASKS),
							SIM_PHYSICS_LOD_TASKS("physicslodtasks", "", LL_SIM_STAT_PHYSICS_LOD_TASKS);

SimMeasurement<LLUnit<F64, LLUnits::Percent> >
							SIM_PERCENTAGE_SCRIPTS_RUN("simpctscriptsrun", "", LL_SIM_STAT_PCTSCRIPTSRUN),
							SIM_SKIPPED_CHARACTERS_PERCENTAGE("simsimpctsteppedcharacters", "", LL_SIM_STAT_PCTSTEPPEDCHARACTERS);

LLTrace::SampleStatHandle<>	FPS_SAMPLE("fpssample"),
							NUM_IMAGES("numimagesstat"),
							NUM_RAW_IMAGES("numrawimagesstat"),
							NUM_MATERIALS("nummaterials"),
							NUM_OBJECTS("numobjectsstat"),
							NUM_ACTIVE_OBJECTS("numactiveobjectsstat"),
							ENABLE_VBO("enablevbo", "Vertex Buffers Enabled"),
							VISIBLE_AVATARS("visibleavatars", "Visible Avatars"),
							SHADER_OBJECTS("shaderobjects", "Object Shaders"),
							DRAW_DISTANCE("drawdistance", "Draw Distance"),
							WINDOW_WIDTH("windowwidth", "Window width"),
							WINDOW_HEIGHT("windowheight", "Window height");

LLTrace::SampleStatHandle<LLUnit<F32, LLUnits::Percent> >
							PACKETS_LOST_PERCENT("packetslostpercentstat");

static LLTrace::SampleStatHandle<bool>
							CHAT_BUBBLES("chatbubbles", "Chat Bubbles Enabled");

LLTrace::SampleStatHandle<F64Megabytes > FORMATTED_MEM("formattedmemstat");
LLTrace::SampleStatHandle<F64Kilobytes >	DELTA_BANDWIDTH("deltabandwidth", "Increase/Decrease in bandwidth based on packet loss"),
															MAX_BANDWIDTH("maxbandwidth", "Max bandwidth setting");


SimMeasurement<F64Milliseconds >	SIM_FRAME_TIME("simframemsec", "", LL_SIM_STAT_FRAMEMS),
													SIM_NET_TIME("simnetmsec", "", LL_SIM_STAT_NETMS),
													SIM_OTHER_TIME("simsimothermsec", "", LL_SIM_STAT_SIMOTHERMS),
													SIM_PHYSICS_TIME("simsimphysicsmsec", "", LL_SIM_STAT_SIMPHYSICSMS),
													SIM_PHYSICS_STEP_TIME("simsimphysicsstepmsec", "", LL_SIM_STAT_SIMPHYSICSSTEPMS),
													SIM_PHYSICS_SHAPE_UPDATE_TIME("simsimphysicsshapeupdatemsec", "", LL_SIM_STAT_SIMPHYSICSSHAPEMS),
													SIM_PHYSICS_OTHER_TIME("simsimphysicsothermsec", "", LL_SIM_STAT_SIMPHYSICSOTHERMS),
													SIM_AI_TIME("simsimaistepmsec", "", LL_SIM_STAT_SIMAISTEPTIMEMS),
													SIM_AGENTS_TIME("simagentmsec", "", LL_SIM_STAT_AGENTMS),
													SIM_IMAGES_TIME("simimagesmsec", "", LL_SIM_STAT_IMAGESMS),
													SIM_SCRIPTS_TIME("simscriptmsec", "", LL_SIM_STAT_SCRIPTMS),
													SIM_SPARE_TIME("simsparemsec", "", LL_SIM_STAT_SIMSPARETIME),
													SIM_SLEEP_TIME("simsleepmsec", "", LL_SIM_STAT_SIMSLEEPTIME),
													SIM_PUMP_IO_TIME("simpumpiomsec", "", LL_SIM_STAT_IOPUMPTIME);

SimMeasurement<F64Kilobytes >	SIM_UNACKED_BYTES("simtotalunackedbytes", "", LL_SIM_STAT_TOTAL_UNACKED_BYTES);
SimMeasurement<F64Megabytes >	SIM_PHYSICS_MEM("physicsmemoryallocated", "", LL_SIM_STAT_SIMPHYSICSMEMORY);

LLTrace::SampleStatHandle<F64Milliseconds >	FRAMETIME_JITTER("frametimejitter", "Average delta between successive frame times"),
											FRAMETIME_SLEW("frametimeslew", "Average delta between frame time and mean"),
											FRAMETIME("frametime", "Measured frame time"),
											SIM_PING("simpingstat");

LLTrace::EventStatHandle<LLUnit<F64, LLUnits::Meters> > AGENT_POSITION_SNAP("agentpositionsnap", "agent position corrections");

LLTrace::EventStatHandle<>	LOADING_WEARABLES_LONG_DELAY("loadingwearableslongdelay", "Wearables took too long to load");

LLTrace::EventStatHandle<F64Milliseconds >	REGION_CROSSING_TIME("regioncrossingtime", "CROSSING_AVG"),
																FRAME_STACKTIME("framestacktime", "FRAME_SECS"),
																UPDATE_STACKTIME("updatestacktime", "UPDATE_SECS"),
																NETWORK_STACKTIME("networkstacktime", "NETWORK_SECS"),
																IMAGE_STACKTIME("imagestacktime", "IMAGE_SECS"),
																REBUILD_STACKTIME("rebuildstacktime", "REBUILD_SECS"),
																RENDER_STACKTIME("renderstacktime", "RENDER_SECS");

LLTrace::EventStatHandle<F64Seconds >	AVATAR_EDIT_TIME("avataredittime", "Seconds in Edit Appearance"),
															TOOLBOX_TIME("toolboxtime", "Seconds using Toolbox"),
															MOUSELOOK_TIME("mouselooktime", "Seconds in Mouselook"),
															FPS_10_TIME("fps10time", "Seconds below 10 FPS"),
															FPS_8_TIME("fps8time", "Seconds below 8 FPS"),
															FPS_2_TIME("fps2time", "Seconds below 2 FPS");
=======
LLTrace::CountStatHandle<>  FPS("FPS", "Frames rendered"),
                            PACKETS_IN("Packets In", "Packets received"),
                            PACKETS_LOST("packetsloststat", "Packets lost"),
                            PACKETS_OUT("packetsoutstat", "Packets sent"),
                            TEXTURE_PACKETS("texturepacketsstat", "Texture data packets received"),
                            CHAT_COUNT("chatcount", "Chat messages sent"),
                            IM_COUNT("imcount", "IMs sent"),
                            OBJECT_CREATE("objectcreate", "Number of objects created"),
                            OBJECT_REZ("objectrez", "Object rez count"),
                            LOGIN_TIMEOUTS("logintimeouts", "Number of login attempts that timed out"),
                            LSL_SAVES("lslsaves", "Number of times user has saved a script"),
                            ANIMATION_UPLOADS("animationuploads", "Animations uploaded"),
                            FLY("fly", "Fly count"),
                            TELEPORT("teleport", "Teleport count"),
                            DELETE_OBJECT("deleteobject", "Objects deleted"),
                            SNAPSHOT("snapshot", "Snapshots taken"),
                            UPLOAD_SOUND("uploadsound", "Sounds uploaded"),
                            UPLOAD_TEXTURE("uploadtexture", "Textures uploaded"),
                            EDIT_TEXTURE("edittexture", "Changes to textures on objects"),
                            KILLED("killed", "Number of times killed"),
                            FRAMETIME_DOUBLED("frametimedoubled", "Ratio of frames 2x longer than previous"),
                            TEX_BAKES("texbakes", "Number of times avatar textures have been baked"),
                            TEX_REBAKES("texrebakes", "Number of times avatar textures have been forced to rebake"),
                            NUM_NEW_OBJECTS("numnewobjectsstat", "Number of objects in scene that were not previously in cache");

LLTrace::CountStatHandle<LLUnit<F64, LLUnits::Kilotriangles> >
                            TRIANGLES_DRAWN("trianglesdrawnstat");

LLTrace::EventStatHandle<LLUnit<F64, LLUnits::Kilotriangles> >
                            TRIANGLES_DRAWN_PER_FRAME("trianglesdrawnperframestat");

LLTrace::CountStatHandle<F64Kilobytes >
                            ACTIVE_MESSAGE_DATA_RECEIVED("activemessagedatareceived", "Message system data received on all active regions"),
                            LAYERS_NETWORK_DATA_RECEIVED("layersdatareceived", "Network data received for layer data (terrain)"),
                            OBJECT_NETWORK_DATA_RECEIVED("objectdatareceived", "Network data received for objects"),
                            ASSET_UDP_DATA_RECEIVED("assetudpdatareceived", "Network data received for assets (animations, sounds) over UDP message system"),
                            TEXTURE_NETWORK_DATA_RECEIVED("texturedatareceived", "Network data received for textures"),
                            MESSAGE_SYSTEM_DATA_IN("messagedatain", "Incoming message system network data"),
                            MESSAGE_SYSTEM_DATA_OUT("messagedataout", "Outgoing message system network data");

LLTrace::CountStatHandle<F64Seconds >
                            SIM_20_FPS_TIME("sim20fpstime", "Seconds with sim FPS below 20"),
                            SIM_PHYSICS_20_FPS_TIME("simphysics20fpstime", "Seconds with physics FPS below 20"),
                            LOSS_5_PERCENT_TIME("loss5percenttime", "Seconds with packet loss > 5%");

SimMeasurement<>            SIM_TIME_DILATION("simtimedilation", "Simulator time scale", LL_SIM_STAT_TIME_DILATION),
                            SIM_FPS("simfps", "Simulator framerate", LL_SIM_STAT_FPS),
                            SIM_PHYSICS_FPS("simphysicsfps", "Simulator physics framerate", LL_SIM_STAT_PHYSFPS),
                            SIM_AGENT_UPS("simagentups", "", LL_SIM_STAT_AGENTUPS),
                            SIM_SCRIPT_EPS("simscripteps", "", LL_SIM_STAT_SCRIPT_EPS),
                            SIM_SKIPPED_SILHOUETTE("simsimskippedsilhouettesteps", "", LL_SIM_STAT_SKIPPEDAISILSTEPS_PS),
                            SIM_MAIN_AGENTS("simmainagents", "Number of avatars in current region", LL_SIM_STAT_NUMAGENTMAIN),
                            SIM_CHILD_AGENTS("simchildagents", "Number of avatars in neighboring regions", LL_SIM_STAT_NUMAGENTCHILD),
                            SIM_OBJECTS("simobjects", "", LL_SIM_STAT_NUMTASKS),
                            SIM_ACTIVE_OBJECTS("simactiveobjects", "Number of scripted and/or moving objects", LL_SIM_STAT_NUMTASKSACTIVE),
                            SIM_ACTIVE_SCRIPTS("simactivescripts", "Number of scripted objects", LL_SIM_STAT_NUMSCRIPTSACTIVE),
                            SIM_IN_PACKETS_PER_SEC("siminpps", "", LL_SIM_STAT_INPPS),
                            SIM_OUT_PACKETS_PER_SEC("simoutpps", "", LL_SIM_STAT_OUTPPS),
                            SIM_PENDING_DOWNLOADS("simpendingdownloads", "", LL_SIM_STAT_PENDING_DOWNLOADS),
                            SIM_PENDING_UPLOADS("simpendinguploads", "", LL_SIM_STAT_PENDING_UPLOADS),
                            SIM_PENDING_LOCAL_UPLOADS("simpendinglocaluploads", "", LL_SIM_STAT_PENDING_LOCAL_UPLOADS),
                            SIM_PHYSICS_PINNED_TASKS("physicspinnedtasks", "", LL_SIM_STAT_PHYSICS_PINNED_TASKS),
                            SIM_PHYSICS_LOD_TASKS("physicslodtasks", "", LL_SIM_STAT_PHYSICS_LOD_TASKS);

SimMeasurement<LLUnit<F64, LLUnits::Percent> >
                            SIM_PERCENTAGE_SCRIPTS_RUN("simpctscriptsrun", "", LL_SIM_STAT_PCTSCRIPTSRUN),
                            SIM_SKIPPED_CHARACTERS_PERCENTAGE("simsimpctsteppedcharacters", "", LL_SIM_STAT_PCTSTEPPEDCHARACTERS);

LLTrace::SampleStatHandle<> FPS_SAMPLE("fpssample"),
                            NUM_IMAGES("numimagesstat"),
                            NUM_RAW_IMAGES("numrawimagesstat"),
                            NUM_MATERIALS("nummaterials"),
                            NUM_OBJECTS("numobjectsstat"),
                            NUM_ACTIVE_OBJECTS("numactiveobjectsstat"),
                            ENABLE_VBO("enablevbo", "Vertex Buffers Enabled"),
                            VISIBLE_AVATARS("visibleavatars", "Visible Avatars"),
                            SHADER_OBJECTS("shaderobjects", "Object Shaders"),
                            DRAW_DISTANCE("drawdistance", "Draw Distance"),
                            WINDOW_WIDTH("windowwidth", "Window width"),
                            WINDOW_HEIGHT("windowheight", "Window height");

LLTrace::SampleStatHandle<LLUnit<F32, LLUnits::Percent> >
                            PACKETS_LOST_PERCENT("packetslostpercentstat");

static LLTrace::SampleStatHandle<bool>
                            CHAT_BUBBLES("chatbubbles", "Chat Bubbles Enabled");

LLTrace::SampleStatHandle<F64Megabytes > FORMATTED_MEM("formattedmemstat");
LLTrace::SampleStatHandle<F64Kilobytes >    DELTA_BANDWIDTH("deltabandwidth", "Increase/Decrease in bandwidth based on packet loss"),
                                                            MAX_BANDWIDTH("maxbandwidth", "Max bandwidth setting");


SimMeasurement<F64Milliseconds >    SIM_FRAME_TIME("simframemsec", "", LL_SIM_STAT_FRAMEMS),
                                                    SIM_NET_TIME("simnetmsec", "", LL_SIM_STAT_NETMS),
                                                    SIM_OTHER_TIME("simsimothermsec", "", LL_SIM_STAT_SIMOTHERMS),
                                                    SIM_PHYSICS_TIME("simsimphysicsmsec", "", LL_SIM_STAT_SIMPHYSICSMS),
                                                    SIM_PHYSICS_STEP_TIME("simsimphysicsstepmsec", "", LL_SIM_STAT_SIMPHYSICSSTEPMS),
                                                    SIM_PHYSICS_SHAPE_UPDATE_TIME("simsimphysicsshapeupdatemsec", "", LL_SIM_STAT_SIMPHYSICSSHAPEMS),
                                                    SIM_PHYSICS_OTHER_TIME("simsimphysicsothermsec", "", LL_SIM_STAT_SIMPHYSICSOTHERMS),
                                                    SIM_AI_TIME("simsimaistepmsec", "", LL_SIM_STAT_SIMAISTEPTIMEMS),
                                                    SIM_AGENTS_TIME("simagentmsec", "", LL_SIM_STAT_AGENTMS),
                                                    SIM_IMAGES_TIME("simimagesmsec", "", LL_SIM_STAT_IMAGESMS),
                                                    SIM_SCRIPTS_TIME("simscriptmsec", "", LL_SIM_STAT_SCRIPTMS),
                                                    SIM_SPARE_TIME("simsparemsec", "", LL_SIM_STAT_SIMSPARETIME),
                                                    SIM_SLEEP_TIME("simsleepmsec", "", LL_SIM_STAT_SIMSLEEPTIME),
                                                    SIM_PUMP_IO_TIME("simpumpiomsec", "", LL_SIM_STAT_IOPUMPTIME);

SimMeasurement<F64Kilobytes >   SIM_UNACKED_BYTES("simtotalunackedbytes", "", LL_SIM_STAT_TOTAL_UNACKED_BYTES);
SimMeasurement<F64Megabytes >   SIM_PHYSICS_MEM("physicsmemoryallocated", "", LL_SIM_STAT_SIMPHYSICSMEMORY);

LLTrace::SampleStatHandle<F64Milliseconds > FRAMETIME_JITTER("frametimejitter", "Average delta between successive frame times"),
                                            FRAMETIME_SLEW("frametimeslew", "Average delta between frame time and mean"),
                                            FRAMETIME("frametime", "Measured frame time"),
                                            SIM_PING("simpingstat");

LLTrace::EventStatHandle<LLUnit<F64, LLUnits::Meters> > AGENT_POSITION_SNAP("agentpositionsnap", "agent position corrections");

LLTrace::EventStatHandle<>  LOADING_WEARABLES_LONG_DELAY("loadingwearableslongdelay", "Wearables took too long to load");

LLTrace::EventStatHandle<F64Milliseconds >  REGION_CROSSING_TIME("regioncrossingtime", "CROSSING_AVG"),
                                                                FRAME_STACKTIME("framestacktime", "FRAME_SECS"),
                                                                UPDATE_STACKTIME("updatestacktime", "UPDATE_SECS"),
                                                                NETWORK_STACKTIME("networkstacktime", "NETWORK_SECS"),
                                                                IMAGE_STACKTIME("imagestacktime", "IMAGE_SECS"),
                                                                REBUILD_STACKTIME("rebuildstacktime", "REBUILD_SECS"),
                                                                RENDER_STACKTIME("renderstacktime", "RENDER_SECS");

LLTrace::EventStatHandle<F64Seconds >   AVATAR_EDIT_TIME("avataredittime", "Seconds in Edit Appearance"),
                                                            TOOLBOX_TIME("toolboxtime", "Seconds using Toolbox"),
                                                            MOUSELOOK_TIME("mouselooktime", "Seconds in Mouselook"),
                                                            FPS_10_TIME("fps10time", "Seconds below 10 FPS"),
                                                            FPS_8_TIME("fps8time", "Seconds below 8 FPS"),
                                                            FPS_2_TIME("fps2time", "Seconds below 2 FPS");
>>>>>>> bb3c36f5

LLTrace::EventStatHandle<LLUnit<F32, LLUnits::Percent> > OBJECT_CACHE_HIT_RATE("object_cache_hits");

LLTrace::EventStatHandle<F64Seconds >   TEXTURE_FETCH_TIME("texture_fetch_time");

LLTrace::SampleStatHandle<LLUnit<F32, LLUnits::Percent> >  SCENERY_FRAME_PCT("scenery_frame_pct");
LLTrace::SampleStatHandle<LLUnit<F32, LLUnits::Percent> >  AVATAR_FRAME_PCT("avatar_frame_pct");
LLTrace::SampleStatHandle<LLUnit<F32, LLUnits::Percent> >  HUDS_FRAME_PCT("huds_frame_pct");
LLTrace::SampleStatHandle<LLUnit<F32, LLUnits::Percent> >  UI_FRAME_PCT("ui_frame_pct");
LLTrace::SampleStatHandle<LLUnit<F32, LLUnits::Percent> >  SWAP_FRAME_PCT("swap_frame_pct");
LLTrace::SampleStatHandle<LLUnit<F32, LLUnits::Percent> >  IDLE_FRAME_PCT("idle_frame_pct");
}

LLViewerStats::LLViewerStats()
<<<<<<< HEAD
:	mLastTimeDiff(0.0)
=======
:   mLastTimeDiff(0.0)
>>>>>>> bb3c36f5
{
    getRecording().start();
}

LLViewerStats::~LLViewerStats()
{}

void LLViewerStats::resetStats()
{
    getRecording().reset();
}

void LLViewerStats::updateFrameStats(const F64Seconds time_diff)
{
<<<<<<< HEAD
	if (getRecording().getLastValue(LLStatViewer::PACKETS_LOST_PERCENT) > F32Percent(5.0))
	{
		add(LLStatViewer::LOSS_5_PERCENT_TIME, time_diff);
	}

	F32 sim_fps = getRecording().getLastValue(LLStatViewer::SIM_FPS);
	if (0.f < sim_fps && sim_fps < 20.f)
	{
		add(LLStatViewer::SIM_20_FPS_TIME, time_diff);
	}

	F32 sim_physics_fps = getRecording().getLastValue(LLStatViewer::SIM_PHYSICS_FPS);

	if (0.f < sim_physics_fps && sim_physics_fps < 20.f)
	{
		add(LLStatViewer::SIM_PHYSICS_20_FPS_TIME, time_diff);
	}

	if (time_diff >= (F64Seconds)0.5)
	{
		record(LLStatViewer::FPS_2_TIME, time_diff);
	}
	if (time_diff >= (F64Seconds)0.125)
	{
		record(LLStatViewer::FPS_8_TIME, time_diff);
	}
	if (time_diff >= (F64Seconds)0.1)
	{
		record(LLStatViewer::FPS_10_TIME, time_diff);
	}

	if (gFrameCount && mLastTimeDiff > (F64Seconds)0.0)
	{
		// new "stutter" meter
		add(LLStatViewer::FRAMETIME_DOUBLED, time_diff >= 2.0 * mLastTimeDiff ? 1 : 0);

		sample(LLStatViewer::FRAMETIME, time_diff);

		// old stats that were never really used
		F64Seconds jit = (F64Seconds) std::fabs((mLastTimeDiff - time_diff));
		sample(LLStatViewer::FRAMETIME_JITTER, jit);

		F32Seconds average_frametime = gRenderStartTime.getElapsedTimeF32() / (F32)gFrameCount;
		sample(LLStatViewer::FRAMETIME_SLEW, F64Milliseconds (average_frametime - time_diff));

		F32 max_bandwidth = gViewerThrottle.getMaxBandwidth();
		F32 delta_bandwidth = gViewerThrottle.getCurrentBandwidth() - max_bandwidth;
		sample(LLStatViewer::DELTA_BANDWIDTH, F64Bits(delta_bandwidth));
		sample(LLStatViewer::MAX_BANDWIDTH, F64Bits(max_bandwidth));
	}

	mLastTimeDiff = time_diff;
=======
    if (getRecording().getLastValue(LLStatViewer::PACKETS_LOST_PERCENT) > F32Percent(5.0))
    {
        add(LLStatViewer::LOSS_5_PERCENT_TIME, time_diff);
    }

    F32 sim_fps = getRecording().getLastValue(LLStatViewer::SIM_FPS);
    if (0.f < sim_fps && sim_fps < 20.f)
    {
        add(LLStatViewer::SIM_20_FPS_TIME, time_diff);
    }

    F32 sim_physics_fps = getRecording().getLastValue(LLStatViewer::SIM_PHYSICS_FPS);

    if (0.f < sim_physics_fps && sim_physics_fps < 20.f)
    {
        add(LLStatViewer::SIM_PHYSICS_20_FPS_TIME, time_diff);
    }

    if (time_diff >= (F64Seconds)0.5)
    {
        record(LLStatViewer::FPS_2_TIME, time_diff);
    }
    if (time_diff >= (F64Seconds)0.125)
    {
        record(LLStatViewer::FPS_8_TIME, time_diff);
    }
    if (time_diff >= (F64Seconds)0.1)
    {
        record(LLStatViewer::FPS_10_TIME, time_diff);
    }

    if (gFrameCount && mLastTimeDiff > (F64Seconds)0.0)
    {
        // new "stutter" meter
        add(LLStatViewer::FRAMETIME_DOUBLED, time_diff >= 2.0 * mLastTimeDiff ? 1 : 0);

        sample(LLStatViewer::FRAMETIME, time_diff);

        // old stats that were never really used
        F64Seconds jit = (F64Seconds) std::fabs((mLastTimeDiff - time_diff));
        sample(LLStatViewer::FRAMETIME_JITTER, jit);

        F32Seconds average_frametime = gRenderStartTime.getElapsedTimeF32() / (F32)gFrameCount;
        sample(LLStatViewer::FRAMETIME_SLEW, F64Milliseconds (average_frametime - time_diff));

        F32 max_bandwidth = gViewerThrottle.getMaxBandwidth();
        F32 delta_bandwidth = gViewerThrottle.getCurrentBandwidth() - max_bandwidth;
        sample(LLStatViewer::DELTA_BANDWIDTH, F64Bits(delta_bandwidth));
        sample(LLStatViewer::MAX_BANDWIDTH, F64Bits(max_bandwidth));
    }

    mLastTimeDiff = time_diff;
>>>>>>> bb3c36f5
}

void LLViewerStats::addToMessage(LLSD &body)
{
<<<<<<< HEAD
	LLSD &misc = body["misc"];

	misc["Version"] = TRUE;
	//TODO RN: get last value, not mean
	misc["Vertex Buffers Enabled"] = getRecording().getMean(LLStatViewer::ENABLE_VBO);

	body["AgentPositionSnaps"] = getRecording().getSum(LLStatViewer::AGENT_POSITION_SNAP).value(); //mAgentPositionSnaps.asLLSD();
	LL_INFOS() << "STAT: AgentPositionSnaps: Mean = " << getRecording().getMean(LLStatViewer::AGENT_POSITION_SNAP).value() << "; StdDev = " << getRecording().getStandardDeviation(LLStatViewer::AGENT_POSITION_SNAP).value()
			<< "; Count = " << getRecording().getSampleCount(LLStatViewer::AGENT_POSITION_SNAP) << LL_ENDL;
=======
    LLSD &misc = body["misc"];

    misc["Version"] = TRUE;
    //TODO RN: get last value, not mean
    misc["Vertex Buffers Enabled"] = getRecording().getMean(LLStatViewer::ENABLE_VBO);

    body["AgentPositionSnaps"] = getRecording().getSum(LLStatViewer::AGENT_POSITION_SNAP).value(); //mAgentPositionSnaps.asLLSD();
    LL_INFOS() << "STAT: AgentPositionSnaps: Mean = " << getRecording().getMean(LLStatViewer::AGENT_POSITION_SNAP).value() << "; StdDev = " << getRecording().getStandardDeviation(LLStatViewer::AGENT_POSITION_SNAP).value()
            << "; Count = " << getRecording().getSampleCount(LLStatViewer::AGENT_POSITION_SNAP) << LL_ENDL;
>>>>>>> bb3c36f5
}

// *NOTE:Mani The following methods used to exist in viewer.cpp
// Moving them here, but not merging them into LLViewerStats yet.
<<<<<<< HEAD
U32		gTotalLandIn = 0,
		gTotalLandOut = 0,
		gTotalWaterIn = 0,
		gTotalWaterOut = 0;

F32		gAveLandCompression = 0.f,
		gAveWaterCompression = 0.f,
		gBestLandCompression = 1.f,
		gBestWaterCompression = 1.f,
		gWorstLandCompression = 0.f,
		gWorstWaterCompression = 0.f;

U32Bytes				gTotalWorldData,
								gTotalObjectData,
								gTotalTextureData;
U32								gSimPingCount = 0;
U32Bits				gObjectData;
F32Milliseconds		gAvgSimPing(0.f);
=======
U32     gTotalLandIn = 0,
        gTotalLandOut = 0,
        gTotalWaterIn = 0,
        gTotalWaterOut = 0;

F32     gAveLandCompression = 0.f,
        gAveWaterCompression = 0.f,
        gBestLandCompression = 1.f,
        gBestWaterCompression = 1.f,
        gWorstLandCompression = 0.f,
        gWorstWaterCompression = 0.f;

U32Bytes                gTotalWorldData,
                                gTotalObjectData,
                                gTotalTextureData;
U32                             gSimPingCount = 0;
U32Bits             gObjectData;
F32Milliseconds     gAvgSimPing(0.f);
>>>>>>> bb3c36f5
// rely on default initialization
U32Bytes            gTotalTextureBytesPerBoostLevel[LLViewerTexture::MAX_GL_IMAGE_CATEGORY];

extern U32  gVisCompared;
extern U32  gVisTested;

void update_statistics()
{
    LL_PROFILE_ZONE_SCOPED;

    gTotalWorldData += gVLManager.getTotalBytes();
    gTotalObjectData += gObjectData;

    // make sure we have a valid time delta for this frame
    if (gFrameIntervalSeconds > 0.f)
    {
        if (gAgentCamera.getCameraMode() == CAMERA_MODE_MOUSELOOK)
        {
            record(LLStatViewer::MOUSELOOK_TIME, gFrameIntervalSeconds);
        }
        else if (gAgentCamera.getCameraMode() == CAMERA_MODE_CUSTOMIZE_AVATAR)
        {
            record(LLStatViewer::AVATAR_EDIT_TIME, gFrameIntervalSeconds);
        }
        else if (LLFloaterReg::instanceVisible("build"))
        {
            record(LLStatViewer::TOOLBOX_TIME, gFrameIntervalSeconds);
        }
    }

    LLTrace::Recording& last_frame_recording = LLTrace::get_frame_recording().getLastRecording();

    record(LLStatViewer::TRIANGLES_DRAWN_PER_FRAME, last_frame_recording.getSum(LLStatViewer::TRIANGLES_DRAWN));

    sample(LLStatViewer::ENABLE_VBO,      (F64)gSavedSettings.getBOOL("RenderVBOEnable"));
    sample(LLStatViewer::DRAW_DISTANCE,   (F64)gSavedSettings.getF32("RenderFarClip"));
    sample(LLStatViewer::CHAT_BUBBLES,    gSavedSettings.getBOOL("UseChatBubbles"));

    typedef LLTrace::StatType<LLTrace::TimeBlockAccumulator>::instance_tracker_t stat_type_t;

    record(LLStatViewer::FRAME_STACKTIME, last_frame_recording.getSum(*stat_type_t::getInstance("Frame")));

    if (gAgent.getRegion() && isAgentAvatarValid())
    {
        LLCircuitData *cdp = gMessageSystem->mCircuitInfo.findCircuit(gAgent.getRegion()->getHost());
        if (cdp)
        {
            sample(LLStatViewer::SIM_PING, F64Milliseconds(cdp->getPingDelay()));
            gAvgSimPing = ((gAvgSimPing * gSimPingCount) + cdp->getPingDelay()) / (gSimPingCount + 1);
            gSimPingCount++;
        }
        else
        {
            sample(LLStatViewer::SIM_PING, U32Seconds(10));
        }
    }

    if (LLViewerStats::instance().getRecording().getSum(LLStatViewer::FPS))
    {
        sample(LLStatViewer::FPS_SAMPLE, LLTrace::get_frame_recording().getPeriodMeanPerSec(LLStatViewer::FPS));
    }
    add(LLStatViewer::FPS, 1);

    F64Bits layer_bits = gVLManager.getLandBits() + gVLManager.getWindBits() + gVLManager.getCloudBits();
    add(LLStatViewer::LAYERS_NETWORK_DATA_RECEIVED, layer_bits);
    add(LLStatViewer::OBJECT_NETWORK_DATA_RECEIVED, gObjectData);
    add(LLStatViewer::ASSET_UDP_DATA_RECEIVED, F64Bits(gTransferManager.getTransferBitsIn(LLTCT_ASSET)));
    gTransferManager.resetTransferBitsIn(LLTCT_ASSET);

    sample(LLStatViewer::VISIBLE_AVATARS, LLVOAvatar::sNumVisibleAvatars);
    LLWorld *world = LLWorld::getInstance(); // not LLSingleton
    if (world)
    {
        world->updateNetStats();
        world->requestCacheMisses();
    }

<<<<<<< HEAD
	// Reset all of these values.
	gVLManager.resetBitCounts();
	gObjectData = (U32Bytes)0;
//	gDecodedBits = 0;

	// Only update texture stats periodically so that they are less noisy
	{
		static const F32 texture_stats_freq = 10.f;
		static LLFrameTimer texture_stats_timer;
		if (texture_stats_timer.getElapsedTimeF32() >= texture_stats_freq)
		{
			gTotalTextureData = LLViewerStats::instance().getRecording().getSum(LLStatViewer::TEXTURE_NETWORK_DATA_RECEIVED);
			texture_stats_timer.reset();
		}
	}
=======
    // Reset all of these values.
    gVLManager.resetBitCounts();
    gObjectData = (U32Bytes)0;
//  gDecodedBits = 0;

    // Only update texture stats periodically so that they are less noisy
    {
        static const F32 texture_stats_freq = 10.f;
        static LLFrameTimer texture_stats_timer;
        if (texture_stats_timer.getElapsedTimeF32() >= texture_stats_freq)
        {
            gTotalTextureData = LLViewerStats::instance().getRecording().getSum(LLStatViewer::TEXTURE_NETWORK_DATA_RECEIVED);
            texture_stats_timer.reset();
        }
    }
>>>>>>> bb3c36f5

    if (LLFloaterReg::instanceVisible("scene_load_stats"))
    {
        static const F32 perf_stats_freq = 1;
        static LLFrameTimer perf_stats_timer;
        if (perf_stats_timer.getElapsedTimeF32() >= perf_stats_freq)
        {
            LLStringUtil::format_map_t args;
            LLPerfStats::bufferToggleLock.lock(); // prevent toggle for a moment

            auto tot_frame_time_raw = LLPerfStats::StatsRecorder::getSceneStat(LLPerfStats::StatType_t::RENDER_FRAME);
            // cumulative avatar time (includes idle processing, attachments and base av)
            auto tot_avatar_time_raw = LLPerfStats::us_to_raw(LLVOAvatar::getTotalGPURenderTime());
            // cumulative avatar render specific time (a bit arbitrary as the processing is too.)
            // auto tot_av_idle_time_raw = LLPerfStats::StatsRecorder::getSum(AvType, LLPerfStats::StatType_t::RENDER_IDLE);
            // auto tot_avatar_render_time_raw = tot_avatar_time_raw - tot_av_idle_time_raw;
            // the time spent this frame on the "display()" call. Treated as "tot time rendering"
            auto tot_render_time_raw = LLPerfStats::StatsRecorder::getSceneStat(LLPerfStats::StatType_t::RENDER_DISPLAY);
            // sleep time is basically forced sleep when window out of focus
            auto tot_sleep_time_raw = LLPerfStats::StatsRecorder::getSceneStat(LLPerfStats::StatType_t::RENDER_SLEEP);
            // time spent on UI
            auto tot_ui_time_raw = LLPerfStats::StatsRecorder::getSceneStat(LLPerfStats::StatType_t::RENDER_UI);
            // cumulative time spent rendering HUDS
            auto tot_huds_time_raw = LLPerfStats::StatsRecorder::getSceneStat(LLPerfStats::StatType_t::RENDER_HUDS);
            // "idle" time. This is the time spent in the idle poll section of the main loop
            auto tot_idle_time_raw = LLPerfStats::StatsRecorder::getSceneStat(LLPerfStats::StatType_t::RENDER_IDLE);
            // similar to sleep time, induced by FPS limit
            //auto tot_limit_time_raw = LLPerfStats::StatsRecorder::getSceneStat(LLPerfStats::StatType_t::RENDER_FPSLIMIT);
            // swap time is time spent in swap buffer
            auto tot_swap_time_raw = LLPerfStats::StatsRecorder::getSceneStat(LLPerfStats::StatType_t::RENDER_SWAP);

            LLPerfStats::bufferToggleLock.unlock();

             auto tot_frame_time_ns = LLPerfStats::raw_to_ns(tot_frame_time_raw);
            auto tot_avatar_time_ns = LLPerfStats::raw_to_ns(tot_avatar_time_raw);
            auto tot_huds_time_ns = LLPerfStats::raw_to_ns(tot_huds_time_raw);
            // UI time includes HUD time so dedut that before we calc percentages
            auto tot_ui_time_ns = LLPerfStats::raw_to_ns(tot_ui_time_raw - tot_huds_time_raw);

            // auto tot_sleep_time_ns          = LLPerfStats::raw_to_ns( tot_sleep_time_raw );
            // auto tot_limit_time_ns          = LLPerfStats::raw_to_ns( tot_limit_time_raw );

            // auto tot_render_time_ns         = LLPerfStats::raw_to_ns( tot_render_time_raw );
            auto tot_idle_time_ns = LLPerfStats::raw_to_ns(tot_idle_time_raw);
            auto tot_swap_time_ns = LLPerfStats::raw_to_ns(tot_swap_time_raw);
            auto tot_scene_time_ns = LLPerfStats::raw_to_ns(tot_render_time_raw - tot_avatar_time_raw - tot_swap_time_raw - tot_ui_time_raw);
            // auto tot_overhead_time_ns  = LLPerfStats::raw_to_ns( tot_frame_time_raw - tot_render_time_raw - tot_idle_time_raw );

            // // remove time spent sleeping for fps limit or out of focus.
            // tot_frame_time_ns -= tot_limit_time_ns;
            // tot_frame_time_ns -= tot_sleep_time_ns;

            if (tot_frame_time_ns != 0)
            {
                auto pct_avatar_time = (tot_avatar_time_ns * 100) / tot_frame_time_ns;
                auto pct_huds_time = (tot_huds_time_ns * 100) / tot_frame_time_ns;
                auto pct_ui_time = (tot_ui_time_ns * 100) / tot_frame_time_ns;
                auto pct_idle_time = (tot_idle_time_ns * 100) / tot_frame_time_ns;
                auto pct_swap_time = (tot_swap_time_ns * 100) / tot_frame_time_ns;
                auto pct_scene_render_time = (tot_scene_time_ns * 100) / tot_frame_time_ns;
                pct_avatar_time = llclamp(pct_avatar_time, 0., 100.);
                pct_huds_time = llclamp(pct_huds_time, 0., 100.);
                pct_ui_time = llclamp(pct_ui_time, 0., 100.);
                pct_idle_time = llclamp(pct_idle_time, 0., 100.);
                pct_swap_time = llclamp(pct_swap_time, 0., 100.);
                pct_scene_render_time = llclamp(pct_scene_render_time, 0., 100.);
                if (tot_sleep_time_raw == 0)
                {
                    sample(LLStatViewer::SCENERY_FRAME_PCT, (U32)llround(pct_scene_render_time));
                    sample(LLStatViewer::AVATAR_FRAME_PCT, (U32)llround(pct_avatar_time));
                    sample(LLStatViewer::HUDS_FRAME_PCT, (U32)llround(pct_huds_time));
                    sample(LLStatViewer::UI_FRAME_PCT, (U32)llround(pct_ui_time));
                    sample(LLStatViewer::SWAP_FRAME_PCT, (U32)llround(pct_swap_time));
                    sample(LLStatViewer::IDLE_FRAME_PCT, (U32)llround(pct_idle_time));
                }
            }
            else
            {
                LL_WARNS("performance") << "Scene time 0. Skipping til we have data." << LL_ENDL;
            }
            perf_stats_timer.reset();
        }
    }
}

/*
 * The sim-side LLSD is in newsim/llagentinfo.cpp:forwardViewerStats.
 *
 * There's also a compatibility shim for the old fixed-format sim
 * stats in newsim/llagentinfo.cpp:processViewerStats.
 *
 * If you move stats around here, make the corresponding changes in
 * those locations, too.
 */
void send_viewer_stats(bool include_preferences)
{
<<<<<<< HEAD
	// IW 9/23/02 I elected not to move this into LLViewerStats
	// because it depends on too many viewer.cpp globals.
	// Someday we may want to merge all our stats into a central place
	// but that day is not today.

	// Only send stats if the agent is connected to a region.
	if (!gAgent.getRegion())
	{
		return;
	}

	LLSD body;
	std::string url = gAgent.getRegion()->getCapability("ViewerStats");

	if (url.empty()) {
		LL_WARNS() << "Could not get ViewerStats capability" << LL_ENDL;
		return;
	}

	LLViewerStats::instance().getRecording().pause();

	LLSD &agent = body["agent"];

	time_t ltime;
	time(&ltime);
	F32 run_time = F32(LLFrameTimer::getElapsedSeconds());

	agent["start_time"] = S32(ltime - S32(run_time));

	// The first stat set must have a 0 run time if it doesn't actually
	// contain useful data in terms of FPS, etc.  We use half the
	// SEND_STATS_PERIOD seconds as the point at which these statistics become
	// valid.  Data warehouse uses a 0 value here to easily discard these
	// records with non-useful FPS values etc.
	if (run_time < (SEND_STATS_PERIOD / 2))
	{
		agent["run_time"] = 0.0f;
	}
	else
	{
		agent["run_time"] = run_time;
	}

	// send fps only for time app spends in foreground
	agent["fps"] = (F32)gForegroundFrameCount / gForegroundTime.getElapsedTimeF32();
	agent["version"] = LLVersionInfo::instance().getChannelAndVersion();
	std::string language = LLUI::getLanguage();
	agent["language"] = language;

	agent["sim_fps"] = ((F32) gFrameCount - gSimFrames) /
		(F32) (gRenderStartTime.getElapsedTimeF32() - gSimLastTime);

	gSimLastTime = gRenderStartTime.getElapsedTimeF32();
	gSimFrames   = (F32) gFrameCount;

	agent["agents_in_view"] = LLVOAvatar::sNumVisibleAvatars;
	agent["ping"] = gAvgSimPing.value();
	agent["meters_traveled"] = gAgent.getDistanceTraveled();
	agent["regions_visited"] = gAgent.getRegionsVisited();
	agent["mem_use"] = LLMemory::getCurrentRSS() / 1024.0;
	agent["translation"] = LLTranslate::instance().asLLSD();

	LLSD &system = body["system"];

	system["ram"] = (S32) gSysMemory.getPhysicalMemoryKB().value();
	system["os"] = LLOSInfo::instance().getOSStringSimple();
	system["cpu"] = gSysCPU.getCPUString();
=======
    // IW 9/23/02 I elected not to move this into LLViewerStats
    // because it depends on too many viewer.cpp globals.
    // Someday we may want to merge all our stats into a central place
    // but that day is not today.

    // Only send stats if the agent is connected to a region.
    if (!gAgent.getRegion())
    {
        return;
    }

    LLSD body;
    std::string url = gAgent.getRegion()->getCapability("ViewerStats");

    if (url.empty()) {
        LL_WARNS() << "Could not get ViewerStats capability" << LL_ENDL;
        return;
    }

    LLViewerStats::instance().getRecording().pause();

    LLSD &agent = body["agent"];

    time_t ltime;
    time(&ltime);
    F32 run_time = F32(LLFrameTimer::getElapsedSeconds());

    agent["start_time"] = S32(ltime - S32(run_time));

    // The first stat set must have a 0 run time if it doesn't actually
    // contain useful data in terms of FPS, etc.  We use half the
    // SEND_STATS_PERIOD seconds as the point at which these statistics become
    // valid.  Data warehouse uses a 0 value here to easily discard these
    // records with non-useful FPS values etc.
    if (run_time < (SEND_STATS_PERIOD / 2))
    {
        agent["run_time"] = 0.0f;
    }
    else
    {
        agent["run_time"] = run_time;
    }

    // send fps only for time app spends in foreground
    agent["fps"] = (F32)gForegroundFrameCount / gForegroundTime.getElapsedTimeF32();
    agent["version"] = LLVersionInfo::instance().getChannelAndVersion();
    std::string language = LLUI::getLanguage();
    agent["language"] = language;

    agent["sim_fps"] = ((F32) gFrameCount - gSimFrames) /
        (F32) (gRenderStartTime.getElapsedTimeF32() - gSimLastTime);

    gSimLastTime = gRenderStartTime.getElapsedTimeF32();
    gSimFrames   = (F32) gFrameCount;

    agent["agents_in_view"] = LLVOAvatar::sNumVisibleAvatars;
    agent["ping"] = gAvgSimPing.value();
    agent["meters_traveled"] = gAgent.getDistanceTraveled();
    agent["regions_visited"] = gAgent.getRegionsVisited();
    agent["mem_use"] = LLMemory::getCurrentRSS() / 1024.0;
    agent["translation"] = LLTranslate::instance().asLLSD();

    LLSD &system = body["system"];

    system["ram"] = (S32) gSysMemory.getPhysicalMemoryKB().value();
    system["os"] = LLOSInfo::instance().getOSStringSimple();
    system["cpu"] = gSysCPU.getCPUString();
>>>>>>> bb3c36f5
    system["cpu_sse"] = gSysCPU.getSSEVersions();
    system["address_size"] = ADDRESS_SIZE;
    system["os_bitness"] = LLOSInfo::instance().getOSBitness();
    system["hardware_concurrency"] = (LLSD::Integer) std::thread::hardware_concurrency();
    unsigned char MACAddress[MAC_ADDRESS_BYTES];
    LLUUID::getNodeID(MACAddress);
    std::string macAddressString = llformat("%02x-%02x-%02x-%02x-%02x-%02x",
                                            MACAddress[0],MACAddress[1],MACAddress[2],
                                            MACAddress[3],MACAddress[4],MACAddress[5]);
    system["mac_address"] = macAddressString;
    system["serial_number"] = LLAppViewer::instance()->getSerialNumber();
    std::string gpu_desc = llformat(
        "%-6s Class %d ",
        gGLManager.mGLVendorShort.substr(0,6).c_str(),
        (S32)LLFeatureManager::getInstance()->getGPUClass())
        + gGLManager.getRawGLString();

    system["gpu"] = gpu_desc;
    system["gpu_class"] = (S32)LLFeatureManager::getInstance()->getGPUClass();
    system["gpu_memory_bandwidth"] = LLFeatureManager::getInstance()->getGPUMemoryBandwidth();
<<<<<<< HEAD
	system["gpu_vendor"] = gGLManager.mGLVendorShort;
	system["gpu_version"] = gGLManager.mDriverVersionVendorString;
	system["opengl_version"] = gGLManager.mGLVersionString;

	gGLManager.asLLSD(system["gl"]);


	S32 shader_level = 0;
	if (LLPipeline::sRenderDeferred)
	{
		if (LLPipeline::RenderShadowDetail > 0)
		{
			shader_level = 5;
		}
		else if (LLPipeline::RenderDeferredSSAO)
		{
			shader_level = 4;
		}
		else
		{
			shader_level = 3;
		}
	}
	else
	{
		shader_level = 2;
	}



	system["shader_level"] = shader_level;

	LLSD &download = body["downloads"];

	download["world_kbytes"] = F64Kilobytes(gTotalWorldData).value();
	download["object_kbytes"] = F64Kilobytes(gTotalObjectData).value();
	download["texture_kbytes"] = F64Kilobytes(gTotalTextureData).value();
	download["mesh_kbytes"] = LLMeshRepository::sBytesReceived/1024.0;

	LLSD &in = body["stats"]["net"]["in"];

	in["kbytes"] = gMessageSystem->mTotalBytesIn / 1024.0;
	in["packets"] = (S32) gMessageSystem->mPacketsIn;
	in["compressed_packets"] = (S32) gMessageSystem->mCompressedPacketsIn;
	in["savings"] = (gMessageSystem->mUncompressedBytesIn -
					 gMessageSystem->mCompressedBytesIn) / 1024.0;

	LLSD &out = body["stats"]["net"]["out"];

	out["kbytes"] = gMessageSystem->mTotalBytesOut / 1024.0;
	out["packets"] = (S32) gMessageSystem->mPacketsOut;
	out["compressed_packets"] = (S32) gMessageSystem->mCompressedPacketsOut;
	out["savings"] = (gMessageSystem->mUncompressedBytesOut -
					  gMessageSystem->mCompressedBytesOut) / 1024.0;

	LLSD &fail = body["stats"]["failures"];

	fail["send_packet"] = (S32) gMessageSystem->mSendPacketFailureCount;
	fail["dropped"] = (S32) gMessageSystem->mDroppedPackets;
	fail["resent"] = (S32) gMessageSystem->mResentPackets;
	fail["failed_resends"] = (S32) gMessageSystem->mFailedResendPackets;
	fail["off_circuit"] = (S32) gMessageSystem->mOffCircuitPackets;
	fail["invalid"] = (S32) gMessageSystem->mInvalidOnCircuitPackets;
	fail["missing_updater"] = (S32) LLAppViewer::instance()->isUpdaterMissing();

	LLSD &inventory = body["inventory"];
	inventory["usable"] = gInventory.isInventoryUsable();
	LLSD& validation_info = inventory["validation_info"];
	gInventory.mValidationInfo->asLLSD(validation_info);

	body["ui"] = LLUIUsage::instance().asLLSD();

	body["stats"]["voice"] = LLVoiceVivoxStats::getInstance()->read();

	// Misc stats, two strings and two ints
	// These are not expecticed to persist across multiple releases
	// Comment any changes with your name and the expected release revision
	// If the current revision is recent, ping the previous author before overriding
	LLSD &misc = body["stats"]["misc"];
=======
    system["gpu_vendor"] = gGLManager.mGLVendorShort;
    system["gpu_version"] = gGLManager.mDriverVersionVendorString;
    system["opengl_version"] = gGLManager.mGLVersionString;

    gGLManager.asLLSD(system["gl"]);


    S32 shader_level = 0;
    if (LLPipeline::sRenderDeferred)
    {
        if (LLPipeline::RenderShadowDetail > 0)
        {
            shader_level = 5;
        }
        else if (LLPipeline::RenderDeferredSSAO)
        {
            shader_level = 4;
        }
        else
        {
            shader_level = 3;
        }
    }
    else
    {
        shader_level = 2;
    }



    system["shader_level"] = shader_level;

    LLSD &download = body["downloads"];

    download["world_kbytes"] = F64Kilobytes(gTotalWorldData).value();
    download["object_kbytes"] = F64Kilobytes(gTotalObjectData).value();
    download["texture_kbytes"] = F64Kilobytes(gTotalTextureData).value();
    download["mesh_kbytes"] = LLMeshRepository::sBytesReceived/1024.0;

    LLSD &in = body["stats"]["net"]["in"];

    in["kbytes"] = gMessageSystem->mTotalBytesIn / 1024.0;
    in["packets"] = (S32) gMessageSystem->mPacketsIn;
    in["compressed_packets"] = (S32) gMessageSystem->mCompressedPacketsIn;
    in["savings"] = (gMessageSystem->mUncompressedBytesIn -
                     gMessageSystem->mCompressedBytesIn) / 1024.0;

    LLSD &out = body["stats"]["net"]["out"];

    out["kbytes"] = gMessageSystem->mTotalBytesOut / 1024.0;
    out["packets"] = (S32) gMessageSystem->mPacketsOut;
    out["compressed_packets"] = (S32) gMessageSystem->mCompressedPacketsOut;
    out["savings"] = (gMessageSystem->mUncompressedBytesOut -
                      gMessageSystem->mCompressedBytesOut) / 1024.0;

    LLSD &fail = body["stats"]["failures"];

    fail["send_packet"] = (S32) gMessageSystem->mSendPacketFailureCount;
    fail["dropped"] = (S32) gMessageSystem->mDroppedPackets;
    fail["resent"] = (S32) gMessageSystem->mResentPackets;
    fail["failed_resends"] = (S32) gMessageSystem->mFailedResendPackets;
    fail["off_circuit"] = (S32) gMessageSystem->mOffCircuitPackets;
    fail["invalid"] = (S32) gMessageSystem->mInvalidOnCircuitPackets;
    fail["missing_updater"] = (S32) LLAppViewer::instance()->isUpdaterMissing();

    LLSD &inventory = body["inventory"];
    inventory["usable"] = gInventory.isInventoryUsable();
    LLSD& validation_info = inventory["validation_info"];
    gInventory.mValidationInfo->asLLSD(validation_info);

    body["ui"] = LLUIUsage::instance().asLLSD();

    body["stats"]["voice"] = LLVoiceVivoxStats::getInstance()->read();

    // Misc stats, two strings and two ints
    // These are not expecticed to persist across multiple releases
    // Comment any changes with your name and the expected release revision
    // If the current revision is recent, ping the previous author before overriding
    LLSD &misc = body["stats"]["misc"];
>>>>>>> bb3c36f5

#ifdef LL_WINDOWS
    // Probe for Vulkan capability (Dave Houlton 05/2020)
    //
    // Check for presense of a Vulkan loader dll, as a proxy for a Vulkan-capable gpu.
    // False-positives and false-negatives are possible, but unlikely. We'll get a good
    // approximation of Vulkan capability within current user systems from this. More
    // detailed information on versions and extensions can come later.
    static bool vulkan_oneshot = false;
    static bool vulkan_detected = false;
    static std::string vulkan_max_api_version( "0.0" ); // Unknown/None

    if (!vulkan_oneshot)
    {
        // The 32-bit and 64-bit versions normally exist in:
        //     C:\Windows\System32
        //     C:\Windows\SysWOW64
        HMODULE vulkan_loader = LoadLibraryA("vulkan-1.dll");
        if (NULL != vulkan_loader)
        {
            vulkan_detected = true;
            vulkan_max_api_version = "1.0"; // We have at least 1.0.  See the note about vkEnumerateInstanceVersion() below.

            // We use Run-Time Dynamic Linking (via GetProcAddress()) instead of Load-Time Dynamic Linking (via directly calling vkGetInstanceProcAddr()).
            // This allows us to:
            //   a) not need the header: #include <vulkan/vulkan.h>
            //      (and not need to set the corresponding "Additional Include Directories" as long as we provide the equivalent Vulkan types/prototypes/etc.)
            //   b) not need to link to: vulkan-1.lib
            //      (and not need to set the corresponding "Additional Library Directories")
            // The former will allow Second Life to start and run even if the vulkan.dll is missing.
            // The latter will require us to:
            //   a) link with vulkan-1.lib
            //   b) cause a System Error at startup if the .dll is not found:
            //      "The code execution cannot proceed because vulkan-1.dll was not found."
            //
            // See:
            //   https://docs.microsoft.com/en-us/windows/win32/dlls/using-run-time-dynamic-linking
            //   https://docs.microsoft.com/en-us/windows/win32/dlls/run-time-dynamic-linking

            // NOTE: Technically we can use GetProcAddress() as a replacement for vkGetInstanceProcAddr()
            //       but the canonical recommendation (mandate?) is to use vkGetInstanceProcAddr().
            PFN_vkGetInstanceProcAddr pGetInstanceProcAddr = (PFN_vkGetInstanceProcAddr) GetProcAddress(vulkan_loader, "vkGetInstanceProcAddr");
            if(pGetInstanceProcAddr)
            {
                // Check for vkEnumerateInstanceVersion.  If it exists then we have at least 1.1 and can query the max API version.
                // NOTE: Each VkPhysicalDevice that supports Vulkan has its own VkPhysicalDeviceProperties.apiVersion which is separate from the max API version!
                // See: https://www.lunarg.com/wp-content/uploads/2019/02/Vulkan-1.1-Compatibility-Statement_01_19.pdf
                PFN_vkEnumerateInstanceVersion pEnumerateInstanceVersion = (PFN_vkEnumerateInstanceVersion) pGetInstanceProcAddr(NULL, "vkEnumerateInstanceVersion");
                if(pEnumerateInstanceVersion)
                {
                    uint32_t version = VK_MAKE_API_VERSION(0,1,1,0);   // e.g. 4202631 = 1.2.135.0
                    VkResult status  = pEnumerateInstanceVersion( &version );
                    if (status != VK_SUCCESS)
                    {
                        LL_INFOS("Vulkan") << "Failed to get Vulkan version.  Assuming 1.0" << LL_ENDL;
                    }
                    else
                    {
                        // https://www.khronos.org/registry/vulkan/specs/1.2-extensions/html/vkspec.html#extendingvulkan-coreversions-versionnumbers
                        int major   = VK_API_VERSION_MAJOR  ( version );
                        int minor   = VK_API_VERSION_MINOR  ( version );
                        int patch   = VK_API_VERSION_PATCH  ( version );
                        int variant = VK_API_VERSION_VARIANT( version );

                        vulkan_max_api_version = llformat( "%d.%d.%d.%d", major, minor, patch, variant );
                        LL_INFOS("Vulkan") << "Vulkan API version: " << vulkan_max_api_version << ", Raw version: " << version << LL_ENDL;
                    }
                }
            }
            else
            {
                LL_WARNS("Vulkan") << "FAILED to get Vulkan vkGetInstanceProcAddr()!" << LL_ENDL;
            }
            FreeLibrary(vulkan_loader);
        }
        vulkan_oneshot = true;
    }

    misc["string_1"] = vulkan_detected ? llformat("Vulkan driver is detected") : llformat("No Vulkan driver detected");
    misc["VulkanMaxApiVersion"] = vulkan_max_api_version;

#else
    misc["string_1"] = llformat("Unused");
#endif // LL_WINDOWS

    misc["string_2"] = llformat("Unused");
    misc["int_1"] = LLSD::Integer(0);
    misc["int_2"] = LLSD::Integer(0);

    LL_INFOS() << "Misc Stats: int_1: " << misc["int_1"] << " int_2: " << misc["int_2"] << LL_ENDL;
    LL_INFOS() << "Misc Stats: string_1: " << misc["string_1"] << " string_2: " << misc["string_2"] << LL_ENDL;

    body["DisplayNamesEnabled"] = gSavedSettings.getBOOL("UseDisplayNames");
    body["DisplayNamesShowUsername"] = gSavedSettings.getBOOL("NameTagShowUsernames");

    // Preferences
    if (include_preferences)
    {
        bool diffs_only = true; // only log preferences that differ from default
        body["preferences"]["settings"] = gSavedSettings.asLLSD(diffs_only);
        body["preferences"]["settings_per_account"] = gSavedPerAccountSettings.asLLSD(diffs_only);
    }

    body["MinimalSkin"] = false;


<<<<<<< HEAD
	LL_INFOS("LogViewerStatsPacket") << "Sending viewer statistics: " << body << LL_ENDL;

    // <ND> Do those lines even do anything sane in regard of debug logging?
	LL_DEBUGS("LogViewerStatsPacket");
	std::string filename("viewer_stats_packet.xml");
	llofstream of(filename.c_str());
	LLSDSerialize::toPrettyXML(body,of);
	LL_ENDL;
=======
    LL_INFOS("LogViewerStatsPacket") << "Sending viewer statistics: " << body << LL_ENDL;
    LL_DEBUGS("LogViewerStatsPacket");
    std::string filename("viewer_stats_packet.xml");
    llofstream of(filename.c_str());
    LLSDSerialize::toPrettyXML(body,of);
    LL_ENDL;
>>>>>>> bb3c36f5

    // The session ID token must never appear in logs
    body["session_id"] = gAgentSessionID;

    LLViewerStats::getInstance()->addToMessage(body);

    LLCoreHttpUtil::HttpCoroutineAdapter::messageHttpPost(url, body,
        "Statistics posted to sim", "Failed to post statistics to sim");
    LLViewerStats::instance().getRecording().resume();
}

LLTimer& LLViewerStats::PhaseMap::getPhaseTimer(const std::string& phase_name)
{
    phase_map_t::iterator iter = mPhaseMap.find(phase_name);
    if (iter == mPhaseMap.end())
    {
        LLTimer timer;
        mPhaseMap[phase_name] = timer;
    }
    LLTimer& timer = mPhaseMap[phase_name];
    return timer;
}

void LLViewerStats::PhaseMap::startPhase(const std::string& phase_name)
{
    LLTimer& timer = getPhaseTimer(phase_name);
    timer.start();
    //LL_DEBUGS("Avatar") << "startPhase " << phase_name << LL_ENDL;
}

void LLViewerStats::PhaseMap::clearPhases()
{
    //LL_DEBUGS("Avatar") << "clearPhases" << LL_ENDL;

    mPhaseMap.clear();
}

LLSD LLViewerStats::PhaseMap::asLLSD()
{
    LLSD result;
    for (phase_map_t::iterator iter = mPhaseMap.begin(); iter != mPhaseMap.end(); ++iter)
    {
        const std::string& phase_name = iter->first;
        result[phase_name]["completed"] = LLSD::Integer(!(iter->second.getStarted()));
        result[phase_name]["elapsed"] = iter->second.getElapsedTimeF32();
    }
    return result;
}

// static initializer
//static
LLViewerStats::phase_stats_t LLViewerStats::PhaseMap::sStats;

LLViewerStats::PhaseMap::PhaseMap()
{
}

void LLViewerStats::PhaseMap::stopPhase(const std::string& phase_name)
{
    phase_map_t::iterator iter = mPhaseMap.find(phase_name);
    if (iter != mPhaseMap.end())
    {
        if (iter->second.getStarted())
        {
            // Going from started to stopped state - record stats.
            iter->second.stop();
        }
    }
}

// static
LLViewerStats::StatsAccumulator& LLViewerStats::PhaseMap::getPhaseStats(const std::string& phase_name)
{
    phase_stats_t::iterator it = sStats.find(phase_name);
    if (it == sStats.end())
    {
        LLViewerStats::StatsAccumulator new_stats;
        sStats[phase_name] = new_stats;
    }
    return sStats[phase_name];
}

// static
void LLViewerStats::PhaseMap::recordPhaseStat(const std::string& phase_name, F32 value)
{
    LLViewerStats::StatsAccumulator& stats = getPhaseStats(phase_name);
    stats.push(value);
}


bool LLViewerStats::PhaseMap::getPhaseValues(const std::string& phase_name, F32& elapsed, bool& completed)
{
    phase_map_t::iterator iter = mPhaseMap.find(phase_name);
    bool found = false;
    if (iter != mPhaseMap.end())
    {
        found = true;
        elapsed =  iter->second.getElapsedTimeF32();
        completed = !iter->second.getStarted();
        //LL_DEBUGS("Avatar") << " phase_name " << phase_name << " elapsed " << elapsed << " completed " << completed << " timer addr " << (S32)(&iter->second) << LL_ENDL;
    }
    else
    {
        //LL_DEBUGS("Avatar") << " phase_name " << phase_name << " NOT FOUND"  << LL_ENDL;
    }

    return found;
}<|MERGE_RESOLUTION|>--- conflicted
+++ resolved
@@ -117,141 +117,6 @@
 namespace LLStatViewer
 {
 
-<<<<<<< HEAD
-LLTrace::CountStatHandle<>	FPS("FPS", "Frames rendered"),
-							PACKETS_IN("Packets In", "Packets received"),
-							PACKETS_LOST("packetsloststat", "Packets lost"),
-							PACKETS_OUT("packetsoutstat", "Packets sent"),
-							TEXTURE_PACKETS("texturepacketsstat", "Texture data packets received"),
-							CHAT_COUNT("chatcount", "Chat messages sent"),
-							IM_COUNT("imcount", "IMs sent"),
-							OBJECT_CREATE("objectcreate", "Number of objects created"),
-							OBJECT_REZ("objectrez", "Object rez count"),
-							LOGIN_TIMEOUTS("logintimeouts", "Number of login attempts that timed out"),
-							LSL_SAVES("lslsaves", "Number of times user has saved a script"),
-							ANIMATION_UPLOADS("animationuploads", "Animations uploaded"),
-							FLY("fly", "Fly count"),
-							TELEPORT("teleport", "Teleport count"),
-							DELETE_OBJECT("deleteobject", "Objects deleted"),
-							SNAPSHOT("snapshot", "Snapshots taken"),
-							UPLOAD_SOUND("uploadsound", "Sounds uploaded"),
-							UPLOAD_TEXTURE("uploadtexture", "Textures uploaded"),
-							EDIT_TEXTURE("edittexture", "Changes to textures on objects"),
-							KILLED("killed", "Number of times killed"),
-							FRAMETIME_DOUBLED("frametimedoubled", "Ratio of frames 2x longer than previous"),
-							TEX_BAKES("texbakes", "Number of times avatar textures have been baked"),
-							TEX_REBAKES("texrebakes", "Number of times avatar textures have been forced to rebake"),
-							NUM_NEW_OBJECTS("numnewobjectsstat", "Number of objects in scene that were not previously in cache");
-
-LLTrace::CountStatHandle<LLUnit<F64, LLUnits::Kilotriangles> >
-							TRIANGLES_DRAWN("trianglesdrawnstat");
-
-LLTrace::EventStatHandle<LLUnit<F64, LLUnits::Kilotriangles> >
-							TRIANGLES_DRAWN_PER_FRAME("trianglesdrawnperframestat");
-
-LLTrace::CountStatHandle<F64Kilobytes >
-							ACTIVE_MESSAGE_DATA_RECEIVED("activemessagedatareceived", "Message system data received on all active regions"),
-							LAYERS_NETWORK_DATA_RECEIVED("layersdatareceived", "Network data received for layer data (terrain)"),
-							OBJECT_NETWORK_DATA_RECEIVED("objectdatareceived", "Network data received for objects"),
-							ASSET_UDP_DATA_RECEIVED("assetudpdatareceived", "Network data received for assets (animations, sounds) over UDP message system"),
-							TEXTURE_NETWORK_DATA_RECEIVED("texturedatareceived", "Network data received for textures"),
-							MESSAGE_SYSTEM_DATA_IN("messagedatain", "Incoming message system network data"),
-							MESSAGE_SYSTEM_DATA_OUT("messagedataout", "Outgoing message system network data");
-
-LLTrace::CountStatHandle<F64Seconds >
-							SIM_20_FPS_TIME("sim20fpstime", "Seconds with sim FPS below 20"),
-							SIM_PHYSICS_20_FPS_TIME("simphysics20fpstime", "Seconds with physics FPS below 20"),
-							LOSS_5_PERCENT_TIME("loss5percenttime", "Seconds with packet loss > 5%");
-
-SimMeasurement<>			SIM_TIME_DILATION("simtimedilation", "Simulator time scale", LL_SIM_STAT_TIME_DILATION),
-							SIM_FPS("simfps", "Simulator framerate", LL_SIM_STAT_FPS),
-							SIM_PHYSICS_FPS("simphysicsfps", "Simulator physics framerate", LL_SIM_STAT_PHYSFPS),
-							SIM_AGENT_UPS("simagentups", "", LL_SIM_STAT_AGENTUPS),
-							SIM_SCRIPT_EPS("simscripteps", "", LL_SIM_STAT_SCRIPT_EPS),
-							SIM_SKIPPED_SILHOUETTE("simsimskippedsilhouettesteps", "", LL_SIM_STAT_SKIPPEDAISILSTEPS_PS),
-							SIM_MAIN_AGENTS("simmainagents", "Number of avatars in current region", LL_SIM_STAT_NUMAGENTMAIN),
-							SIM_CHILD_AGENTS("simchildagents", "Number of avatars in neighboring regions", LL_SIM_STAT_NUMAGENTCHILD),
-							SIM_OBJECTS("simobjects", "", LL_SIM_STAT_NUMTASKS),
-							SIM_ACTIVE_OBJECTS("simactiveobjects", "Number of scripted and/or moving objects", LL_SIM_STAT_NUMTASKSACTIVE),
-							SIM_ACTIVE_SCRIPTS("simactivescripts", "Number of scripted objects", LL_SIM_STAT_NUMSCRIPTSACTIVE),
-							SIM_IN_PACKETS_PER_SEC("siminpps", "", LL_SIM_STAT_INPPS),
-							SIM_OUT_PACKETS_PER_SEC("simoutpps", "", LL_SIM_STAT_OUTPPS),
-							SIM_PENDING_DOWNLOADS("simpendingdownloads", "", LL_SIM_STAT_PENDING_DOWNLOADS),
-							SIM_PENDING_UPLOADS("simpendinguploads", "", LL_SIM_STAT_PENDING_UPLOADS),
-							SIM_PENDING_LOCAL_UPLOADS("simpendinglocaluploads", "", LL_SIM_STAT_PENDING_LOCAL_UPLOADS),
-							SIM_PHYSICS_PINNED_TASKS("physicspinnedtasks", "", LL_SIM_STAT_PHYSICS_PINNED_TASKS),
-							SIM_PHYSICS_LOD_TASKS("physicslodtasks", "", LL_SIM_STAT_PHYSICS_LOD_TASKS);
-
-SimMeasurement<LLUnit<F64, LLUnits::Percent> >
-							SIM_PERCENTAGE_SCRIPTS_RUN("simpctscriptsrun", "", LL_SIM_STAT_PCTSCRIPTSRUN),
-							SIM_SKIPPED_CHARACTERS_PERCENTAGE("simsimpctsteppedcharacters", "", LL_SIM_STAT_PCTSTEPPEDCHARACTERS);
-
-LLTrace::SampleStatHandle<>	FPS_SAMPLE("fpssample"),
-							NUM_IMAGES("numimagesstat"),
-							NUM_RAW_IMAGES("numrawimagesstat"),
-							NUM_MATERIALS("nummaterials"),
-							NUM_OBJECTS("numobjectsstat"),
-							NUM_ACTIVE_OBJECTS("numactiveobjectsstat"),
-							ENABLE_VBO("enablevbo", "Vertex Buffers Enabled"),
-							VISIBLE_AVATARS("visibleavatars", "Visible Avatars"),
-							SHADER_OBJECTS("shaderobjects", "Object Shaders"),
-							DRAW_DISTANCE("drawdistance", "Draw Distance"),
-							WINDOW_WIDTH("windowwidth", "Window width"),
-							WINDOW_HEIGHT("windowheight", "Window height");
-
-LLTrace::SampleStatHandle<LLUnit<F32, LLUnits::Percent> >
-							PACKETS_LOST_PERCENT("packetslostpercentstat");
-
-static LLTrace::SampleStatHandle<bool>
-							CHAT_BUBBLES("chatbubbles", "Chat Bubbles Enabled");
-
-LLTrace::SampleStatHandle<F64Megabytes > FORMATTED_MEM("formattedmemstat");
-LLTrace::SampleStatHandle<F64Kilobytes >	DELTA_BANDWIDTH("deltabandwidth", "Increase/Decrease in bandwidth based on packet loss"),
-															MAX_BANDWIDTH("maxbandwidth", "Max bandwidth setting");
-
-
-SimMeasurement<F64Milliseconds >	SIM_FRAME_TIME("simframemsec", "", LL_SIM_STAT_FRAMEMS),
-													SIM_NET_TIME("simnetmsec", "", LL_SIM_STAT_NETMS),
-													SIM_OTHER_TIME("simsimothermsec", "", LL_SIM_STAT_SIMOTHERMS),
-													SIM_PHYSICS_TIME("simsimphysicsmsec", "", LL_SIM_STAT_SIMPHYSICSMS),
-													SIM_PHYSICS_STEP_TIME("simsimphysicsstepmsec", "", LL_SIM_STAT_SIMPHYSICSSTEPMS),
-													SIM_PHYSICS_SHAPE_UPDATE_TIME("simsimphysicsshapeupdatemsec", "", LL_SIM_STAT_SIMPHYSICSSHAPEMS),
-													SIM_PHYSICS_OTHER_TIME("simsimphysicsothermsec", "", LL_SIM_STAT_SIMPHYSICSOTHERMS),
-													SIM_AI_TIME("simsimaistepmsec", "", LL_SIM_STAT_SIMAISTEPTIMEMS),
-													SIM_AGENTS_TIME("simagentmsec", "", LL_SIM_STAT_AGENTMS),
-													SIM_IMAGES_TIME("simimagesmsec", "", LL_SIM_STAT_IMAGESMS),
-													SIM_SCRIPTS_TIME("simscriptmsec", "", LL_SIM_STAT_SCRIPTMS),
-													SIM_SPARE_TIME("simsparemsec", "", LL_SIM_STAT_SIMSPARETIME),
-													SIM_SLEEP_TIME("simsleepmsec", "", LL_SIM_STAT_SIMSLEEPTIME),
-													SIM_PUMP_IO_TIME("simpumpiomsec", "", LL_SIM_STAT_IOPUMPTIME);
-
-SimMeasurement<F64Kilobytes >	SIM_UNACKED_BYTES("simtotalunackedbytes", "", LL_SIM_STAT_TOTAL_UNACKED_BYTES);
-SimMeasurement<F64Megabytes >	SIM_PHYSICS_MEM("physicsmemoryallocated", "", LL_SIM_STAT_SIMPHYSICSMEMORY);
-
-LLTrace::SampleStatHandle<F64Milliseconds >	FRAMETIME_JITTER("frametimejitter", "Average delta between successive frame times"),
-											FRAMETIME_SLEW("frametimeslew", "Average delta between frame time and mean"),
-											FRAMETIME("frametime", "Measured frame time"),
-											SIM_PING("simpingstat");
-
-LLTrace::EventStatHandle<LLUnit<F64, LLUnits::Meters> > AGENT_POSITION_SNAP("agentpositionsnap", "agent position corrections");
-
-LLTrace::EventStatHandle<>	LOADING_WEARABLES_LONG_DELAY("loadingwearableslongdelay", "Wearables took too long to load");
-
-LLTrace::EventStatHandle<F64Milliseconds >	REGION_CROSSING_TIME("regioncrossingtime", "CROSSING_AVG"),
-																FRAME_STACKTIME("framestacktime", "FRAME_SECS"),
-																UPDATE_STACKTIME("updatestacktime", "UPDATE_SECS"),
-																NETWORK_STACKTIME("networkstacktime", "NETWORK_SECS"),
-																IMAGE_STACKTIME("imagestacktime", "IMAGE_SECS"),
-																REBUILD_STACKTIME("rebuildstacktime", "REBUILD_SECS"),
-																RENDER_STACKTIME("renderstacktime", "RENDER_SECS");
-
-LLTrace::EventStatHandle<F64Seconds >	AVATAR_EDIT_TIME("avataredittime", "Seconds in Edit Appearance"),
-															TOOLBOX_TIME("toolboxtime", "Seconds using Toolbox"),
-															MOUSELOOK_TIME("mouselooktime", "Seconds in Mouselook"),
-															FPS_10_TIME("fps10time", "Seconds below 10 FPS"),
-															FPS_8_TIME("fps8time", "Seconds below 8 FPS"),
-															FPS_2_TIME("fps2time", "Seconds below 2 FPS");
-=======
 LLTrace::CountStatHandle<>  FPS("FPS", "Frames rendered"),
                             PACKETS_IN("Packets In", "Packets received"),
                             PACKETS_LOST("packetsloststat", "Packets lost"),
@@ -385,7 +250,6 @@
                                                             FPS_10_TIME("fps10time", "Seconds below 10 FPS"),
                                                             FPS_8_TIME("fps8time", "Seconds below 8 FPS"),
                                                             FPS_2_TIME("fps2time", "Seconds below 2 FPS");
->>>>>>> bb3c36f5
 
 LLTrace::EventStatHandle<LLUnit<F32, LLUnits::Percent> > OBJECT_CACHE_HIT_RATE("object_cache_hits");
 
@@ -400,11 +264,7 @@
 }
 
 LLViewerStats::LLViewerStats()
-<<<<<<< HEAD
-:	mLastTimeDiff(0.0)
-=======
 :   mLastTimeDiff(0.0)
->>>>>>> bb3c36f5
 {
     getRecording().start();
 }
@@ -419,60 +279,6 @@
 
 void LLViewerStats::updateFrameStats(const F64Seconds time_diff)
 {
-<<<<<<< HEAD
-	if (getRecording().getLastValue(LLStatViewer::PACKETS_LOST_PERCENT) > F32Percent(5.0))
-	{
-		add(LLStatViewer::LOSS_5_PERCENT_TIME, time_diff);
-	}
-
-	F32 sim_fps = getRecording().getLastValue(LLStatViewer::SIM_FPS);
-	if (0.f < sim_fps && sim_fps < 20.f)
-	{
-		add(LLStatViewer::SIM_20_FPS_TIME, time_diff);
-	}
-
-	F32 sim_physics_fps = getRecording().getLastValue(LLStatViewer::SIM_PHYSICS_FPS);
-
-	if (0.f < sim_physics_fps && sim_physics_fps < 20.f)
-	{
-		add(LLStatViewer::SIM_PHYSICS_20_FPS_TIME, time_diff);
-	}
-
-	if (time_diff >= (F64Seconds)0.5)
-	{
-		record(LLStatViewer::FPS_2_TIME, time_diff);
-	}
-	if (time_diff >= (F64Seconds)0.125)
-	{
-		record(LLStatViewer::FPS_8_TIME, time_diff);
-	}
-	if (time_diff >= (F64Seconds)0.1)
-	{
-		record(LLStatViewer::FPS_10_TIME, time_diff);
-	}
-
-	if (gFrameCount && mLastTimeDiff > (F64Seconds)0.0)
-	{
-		// new "stutter" meter
-		add(LLStatViewer::FRAMETIME_DOUBLED, time_diff >= 2.0 * mLastTimeDiff ? 1 : 0);
-
-		sample(LLStatViewer::FRAMETIME, time_diff);
-
-		// old stats that were never really used
-		F64Seconds jit = (F64Seconds) std::fabs((mLastTimeDiff - time_diff));
-		sample(LLStatViewer::FRAMETIME_JITTER, jit);
-
-		F32Seconds average_frametime = gRenderStartTime.getElapsedTimeF32() / (F32)gFrameCount;
-		sample(LLStatViewer::FRAMETIME_SLEW, F64Milliseconds (average_frametime - time_diff));
-
-		F32 max_bandwidth = gViewerThrottle.getMaxBandwidth();
-		F32 delta_bandwidth = gViewerThrottle.getCurrentBandwidth() - max_bandwidth;
-		sample(LLStatViewer::DELTA_BANDWIDTH, F64Bits(delta_bandwidth));
-		sample(LLStatViewer::MAX_BANDWIDTH, F64Bits(max_bandwidth));
-	}
-
-	mLastTimeDiff = time_diff;
-=======
     if (getRecording().getLastValue(LLStatViewer::PACKETS_LOST_PERCENT) > F32Percent(5.0))
     {
         add(LLStatViewer::LOSS_5_PERCENT_TIME, time_diff);
@@ -525,22 +331,10 @@
     }
 
     mLastTimeDiff = time_diff;
->>>>>>> bb3c36f5
 }
 
 void LLViewerStats::addToMessage(LLSD &body)
 {
-<<<<<<< HEAD
-	LLSD &misc = body["misc"];
-
-	misc["Version"] = TRUE;
-	//TODO RN: get last value, not mean
-	misc["Vertex Buffers Enabled"] = getRecording().getMean(LLStatViewer::ENABLE_VBO);
-
-	body["AgentPositionSnaps"] = getRecording().getSum(LLStatViewer::AGENT_POSITION_SNAP).value(); //mAgentPositionSnaps.asLLSD();
-	LL_INFOS() << "STAT: AgentPositionSnaps: Mean = " << getRecording().getMean(LLStatViewer::AGENT_POSITION_SNAP).value() << "; StdDev = " << getRecording().getStandardDeviation(LLStatViewer::AGENT_POSITION_SNAP).value()
-			<< "; Count = " << getRecording().getSampleCount(LLStatViewer::AGENT_POSITION_SNAP) << LL_ENDL;
-=======
     LLSD &misc = body["misc"];
 
     misc["Version"] = TRUE;
@@ -550,31 +344,10 @@
     body["AgentPositionSnaps"] = getRecording().getSum(LLStatViewer::AGENT_POSITION_SNAP).value(); //mAgentPositionSnaps.asLLSD();
     LL_INFOS() << "STAT: AgentPositionSnaps: Mean = " << getRecording().getMean(LLStatViewer::AGENT_POSITION_SNAP).value() << "; StdDev = " << getRecording().getStandardDeviation(LLStatViewer::AGENT_POSITION_SNAP).value()
             << "; Count = " << getRecording().getSampleCount(LLStatViewer::AGENT_POSITION_SNAP) << LL_ENDL;
->>>>>>> bb3c36f5
 }
 
 // *NOTE:Mani The following methods used to exist in viewer.cpp
 // Moving them here, but not merging them into LLViewerStats yet.
-<<<<<<< HEAD
-U32		gTotalLandIn = 0,
-		gTotalLandOut = 0,
-		gTotalWaterIn = 0,
-		gTotalWaterOut = 0;
-
-F32		gAveLandCompression = 0.f,
-		gAveWaterCompression = 0.f,
-		gBestLandCompression = 1.f,
-		gBestWaterCompression = 1.f,
-		gWorstLandCompression = 0.f,
-		gWorstWaterCompression = 0.f;
-
-U32Bytes				gTotalWorldData,
-								gTotalObjectData,
-								gTotalTextureData;
-U32								gSimPingCount = 0;
-U32Bits				gObjectData;
-F32Milliseconds		gAvgSimPing(0.f);
-=======
 U32     gTotalLandIn = 0,
         gTotalLandOut = 0,
         gTotalWaterIn = 0,
@@ -593,7 +366,6 @@
 U32                             gSimPingCount = 0;
 U32Bits             gObjectData;
 F32Milliseconds     gAvgSimPing(0.f);
->>>>>>> bb3c36f5
 // rely on default initialization
 U32Bytes            gTotalTextureBytesPerBoostLevel[LLViewerTexture::MAX_GL_IMAGE_CATEGORY];
 
@@ -671,23 +443,6 @@
         world->requestCacheMisses();
     }
 
-<<<<<<< HEAD
-	// Reset all of these values.
-	gVLManager.resetBitCounts();
-	gObjectData = (U32Bytes)0;
-//	gDecodedBits = 0;
-
-	// Only update texture stats periodically so that they are less noisy
-	{
-		static const F32 texture_stats_freq = 10.f;
-		static LLFrameTimer texture_stats_timer;
-		if (texture_stats_timer.getElapsedTimeF32() >= texture_stats_freq)
-		{
-			gTotalTextureData = LLViewerStats::instance().getRecording().getSum(LLStatViewer::TEXTURE_NETWORK_DATA_RECEIVED);
-			texture_stats_timer.reset();
-		}
-	}
-=======
     // Reset all of these values.
     gVLManager.resetBitCounts();
     gObjectData = (U32Bytes)0;
@@ -703,7 +458,6 @@
             texture_stats_timer.reset();
         }
     }
->>>>>>> bb3c36f5
 
     if (LLFloaterReg::instanceVisible("scene_load_stats"))
     {
@@ -800,75 +554,6 @@
  */
 void send_viewer_stats(bool include_preferences)
 {
-<<<<<<< HEAD
-	// IW 9/23/02 I elected not to move this into LLViewerStats
-	// because it depends on too many viewer.cpp globals.
-	// Someday we may want to merge all our stats into a central place
-	// but that day is not today.
-
-	// Only send stats if the agent is connected to a region.
-	if (!gAgent.getRegion())
-	{
-		return;
-	}
-
-	LLSD body;
-	std::string url = gAgent.getRegion()->getCapability("ViewerStats");
-
-	if (url.empty()) {
-		LL_WARNS() << "Could not get ViewerStats capability" << LL_ENDL;
-		return;
-	}
-
-	LLViewerStats::instance().getRecording().pause();
-
-	LLSD &agent = body["agent"];
-
-	time_t ltime;
-	time(&ltime);
-	F32 run_time = F32(LLFrameTimer::getElapsedSeconds());
-
-	agent["start_time"] = S32(ltime - S32(run_time));
-
-	// The first stat set must have a 0 run time if it doesn't actually
-	// contain useful data in terms of FPS, etc.  We use half the
-	// SEND_STATS_PERIOD seconds as the point at which these statistics become
-	// valid.  Data warehouse uses a 0 value here to easily discard these
-	// records with non-useful FPS values etc.
-	if (run_time < (SEND_STATS_PERIOD / 2))
-	{
-		agent["run_time"] = 0.0f;
-	}
-	else
-	{
-		agent["run_time"] = run_time;
-	}
-
-	// send fps only for time app spends in foreground
-	agent["fps"] = (F32)gForegroundFrameCount / gForegroundTime.getElapsedTimeF32();
-	agent["version"] = LLVersionInfo::instance().getChannelAndVersion();
-	std::string language = LLUI::getLanguage();
-	agent["language"] = language;
-
-	agent["sim_fps"] = ((F32) gFrameCount - gSimFrames) /
-		(F32) (gRenderStartTime.getElapsedTimeF32() - gSimLastTime);
-
-	gSimLastTime = gRenderStartTime.getElapsedTimeF32();
-	gSimFrames   = (F32) gFrameCount;
-
-	agent["agents_in_view"] = LLVOAvatar::sNumVisibleAvatars;
-	agent["ping"] = gAvgSimPing.value();
-	agent["meters_traveled"] = gAgent.getDistanceTraveled();
-	agent["regions_visited"] = gAgent.getRegionsVisited();
-	agent["mem_use"] = LLMemory::getCurrentRSS() / 1024.0;
-	agent["translation"] = LLTranslate::instance().asLLSD();
-
-	LLSD &system = body["system"];
-
-	system["ram"] = (S32) gSysMemory.getPhysicalMemoryKB().value();
-	system["os"] = LLOSInfo::instance().getOSStringSimple();
-	system["cpu"] = gSysCPU.getCPUString();
-=======
     // IW 9/23/02 I elected not to move this into LLViewerStats
     // because it depends on too many viewer.cpp globals.
     // Someday we may want to merge all our stats into a central place
@@ -936,7 +621,6 @@
     system["ram"] = (S32) gSysMemory.getPhysicalMemoryKB().value();
     system["os"] = LLOSInfo::instance().getOSStringSimple();
     system["cpu"] = gSysCPU.getCPUString();
->>>>>>> bb3c36f5
     system["cpu_sse"] = gSysCPU.getSSEVersions();
     system["address_size"] = ADDRESS_SIZE;
     system["os_bitness"] = LLOSInfo::instance().getOSBitness();
@@ -957,87 +641,6 @@
     system["gpu"] = gpu_desc;
     system["gpu_class"] = (S32)LLFeatureManager::getInstance()->getGPUClass();
     system["gpu_memory_bandwidth"] = LLFeatureManager::getInstance()->getGPUMemoryBandwidth();
-<<<<<<< HEAD
-	system["gpu_vendor"] = gGLManager.mGLVendorShort;
-	system["gpu_version"] = gGLManager.mDriverVersionVendorString;
-	system["opengl_version"] = gGLManager.mGLVersionString;
-
-	gGLManager.asLLSD(system["gl"]);
-
-
-	S32 shader_level = 0;
-	if (LLPipeline::sRenderDeferred)
-	{
-		if (LLPipeline::RenderShadowDetail > 0)
-		{
-			shader_level = 5;
-		}
-		else if (LLPipeline::RenderDeferredSSAO)
-		{
-			shader_level = 4;
-		}
-		else
-		{
-			shader_level = 3;
-		}
-	}
-	else
-	{
-		shader_level = 2;
-	}
-
-
-
-	system["shader_level"] = shader_level;
-
-	LLSD &download = body["downloads"];
-
-	download["world_kbytes"] = F64Kilobytes(gTotalWorldData).value();
-	download["object_kbytes"] = F64Kilobytes(gTotalObjectData).value();
-	download["texture_kbytes"] = F64Kilobytes(gTotalTextureData).value();
-	download["mesh_kbytes"] = LLMeshRepository::sBytesReceived/1024.0;
-
-	LLSD &in = body["stats"]["net"]["in"];
-
-	in["kbytes"] = gMessageSystem->mTotalBytesIn / 1024.0;
-	in["packets"] = (S32) gMessageSystem->mPacketsIn;
-	in["compressed_packets"] = (S32) gMessageSystem->mCompressedPacketsIn;
-	in["savings"] = (gMessageSystem->mUncompressedBytesIn -
-					 gMessageSystem->mCompressedBytesIn) / 1024.0;
-
-	LLSD &out = body["stats"]["net"]["out"];
-
-	out["kbytes"] = gMessageSystem->mTotalBytesOut / 1024.0;
-	out["packets"] = (S32) gMessageSystem->mPacketsOut;
-	out["compressed_packets"] = (S32) gMessageSystem->mCompressedPacketsOut;
-	out["savings"] = (gMessageSystem->mUncompressedBytesOut -
-					  gMessageSystem->mCompressedBytesOut) / 1024.0;
-
-	LLSD &fail = body["stats"]["failures"];
-
-	fail["send_packet"] = (S32) gMessageSystem->mSendPacketFailureCount;
-	fail["dropped"] = (S32) gMessageSystem->mDroppedPackets;
-	fail["resent"] = (S32) gMessageSystem->mResentPackets;
-	fail["failed_resends"] = (S32) gMessageSystem->mFailedResendPackets;
-	fail["off_circuit"] = (S32) gMessageSystem->mOffCircuitPackets;
-	fail["invalid"] = (S32) gMessageSystem->mInvalidOnCircuitPackets;
-	fail["missing_updater"] = (S32) LLAppViewer::instance()->isUpdaterMissing();
-
-	LLSD &inventory = body["inventory"];
-	inventory["usable"] = gInventory.isInventoryUsable();
-	LLSD& validation_info = inventory["validation_info"];
-	gInventory.mValidationInfo->asLLSD(validation_info);
-
-	body["ui"] = LLUIUsage::instance().asLLSD();
-
-	body["stats"]["voice"] = LLVoiceVivoxStats::getInstance()->read();
-
-	// Misc stats, two strings and two ints
-	// These are not expecticed to persist across multiple releases
-	// Comment any changes with your name and the expected release revision
-	// If the current revision is recent, ping the previous author before overriding
-	LLSD &misc = body["stats"]["misc"];
-=======
     system["gpu_vendor"] = gGLManager.mGLVendorShort;
     system["gpu_version"] = gGLManager.mDriverVersionVendorString;
     system["opengl_version"] = gGLManager.mGLVersionString;
@@ -1117,7 +720,6 @@
     // Comment any changes with your name and the expected release revision
     // If the current revision is recent, ping the previous author before overriding
     LLSD &misc = body["stats"]["misc"];
->>>>>>> bb3c36f5
 
 #ifdef LL_WINDOWS
     // Probe for Vulkan capability (Dave Houlton 05/2020)
@@ -1224,23 +826,14 @@
     body["MinimalSkin"] = false;
 
 
-<<<<<<< HEAD
-	LL_INFOS("LogViewerStatsPacket") << "Sending viewer statistics: " << body << LL_ENDL;
+    LL_INFOS("LogViewerStatsPacket") << "Sending viewer statistics: " << body << LL_ENDL;
 
     // <ND> Do those lines even do anything sane in regard of debug logging?
-	LL_DEBUGS("LogViewerStatsPacket");
-	std::string filename("viewer_stats_packet.xml");
-	llofstream of(filename.c_str());
-	LLSDSerialize::toPrettyXML(body,of);
-	LL_ENDL;
-=======
-    LL_INFOS("LogViewerStatsPacket") << "Sending viewer statistics: " << body << LL_ENDL;
     LL_DEBUGS("LogViewerStatsPacket");
     std::string filename("viewer_stats_packet.xml");
     llofstream of(filename.c_str());
     LLSDSerialize::toPrettyXML(body,of);
     LL_ENDL;
->>>>>>> bb3c36f5
 
     // The session ID token must never appear in logs
     body["session_id"] = gAgentSessionID;
