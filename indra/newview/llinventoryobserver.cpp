/**
 * @file llinventoryobserver.cpp
 * @brief Implementation of the inventory observers used to track agent inventory.
 *
 * $LicenseInfo:firstyear=2002&license=viewerlgpl$
 * Second Life Viewer Source Code
 * Copyright (C) 2010, Linden Research, Inc.
 *
 * This library is free software; you can redistribute it and/or
 * modify it under the terms of the GNU Lesser General Public
 * License as published by the Free Software Foundation;
 * version 2.1 of the License only.
 *
 * This library is distributed in the hope that it will be useful,
 * but WITHOUT ANY WARRANTY; without even the implied warranty of
 * MERCHANTABILITY or FITNESS FOR A PARTICULAR PURPOSE.  See the GNU
 * Lesser General Public License for more details.
 *
 * You should have received a copy of the GNU Lesser General Public
 * License along with this library; if not, write to the Free Software
 * Foundation, Inc., 51 Franklin Street, Fifth Floor, Boston, MA  02110-1301  USA
 *
 * Linden Research, Inc., 945 Battery Street, San Francisco, CA  94111  USA
 * $/LicenseInfo$
 */

#include "llviewerprecompiledheaders.h"

#include "llinventoryobserver.h"

#include "llassetstorage.h"
#include "llcrc.h"
#include "lldir.h"
#include "llsys.h"
#include "llxfermanager.h"
#include "message.h"

#include "llagent.h"
#include "llagentwearables.h"
#include "llaisapi.h"
#include "llfloater.h"
#include "llfocusmgr.h"
#include "llinventorymodelbackgroundfetch.h"
#include "llinventorybridge.h"
#include "llinventoryfunctions.h"
#include "llinventorymodel.h"
#include "llviewermessage.h"
#include "llviewerwindow.h"
#include "llviewerregion.h"
#include "llappviewer.h"
#include "lldbstrings.h"
#include "llviewerstats.h"
#include "llnotificationsutil.h"
#include "llcallbacklist.h"
#include "llpreview.h"
#include "llviewercontrol.h"
#include "llvoavatarself.h"
#include "llsdutil.h"
#include <deque>

const S32 LLInventoryFetchItemsObserver::MAX_INDIVIDUAL_ITEM_REQUESTS = 7;
const F32 LLInventoryFetchItemsObserver::FETCH_TIMER_EXPIRY = 60.0f;


LLInventoryObserver::LLInventoryObserver()
{
}

// virtual
LLInventoryObserver::~LLInventoryObserver()
{
}

LLInventoryFetchObserver::LLInventoryFetchObserver(const LLUUID& id)
{
    mIDs.clear();
    if (id != LLUUID::null)
    {
        setFetchID(id);
    }
}

LLInventoryFetchObserver::LLInventoryFetchObserver(const uuid_vec_t& ids)
{
    setFetchIDs(ids);
}

bool LLInventoryFetchObserver::isFinished() const
{
    return mIncomplete.empty();
}

void LLInventoryFetchObserver::setFetchIDs(const uuid_vec_t& ids)
{
    mIDs = ids;
}
void LLInventoryFetchObserver::setFetchID(const LLUUID& id)
{
    mIDs.clear();
    mIDs.push_back(id);
}


void LLInventoryCompletionObserver::changed(U32 mask)
{
    // scan through the incomplete items and move or erase them as
    // appropriate.
    if (!mIncomplete.empty())
    {
        for (uuid_vec_t::iterator it = mIncomplete.begin(); it < mIncomplete.end(); )
        {
            const LLViewerInventoryItem* item = gInventory.getItem(*it);
            if (!item)
            {
                it = mIncomplete.erase(it);
                continue;
            }
            if (item->isFinished())
            {
                mComplete.push_back(*it);
                it = mIncomplete.erase(it);
                continue;
            }
            ++it;
        }
        if (mIncomplete.empty())
        {
            done();
        }
    }
}

void LLInventoryCompletionObserver::watchItem(const LLUUID& id)
{
    if (id.notNull())
    {
        mIncomplete.push_back(id);
    }
}

LLInventoryFetchItemsObserver::LLInventoryFetchItemsObserver(const LLUUID& item_id) :
    LLInventoryFetchObserver(item_id)
{
    mIDs.clear();
    mIDs.push_back(item_id);
}

LLInventoryFetchItemsObserver::LLInventoryFetchItemsObserver(const uuid_vec_t& item_ids) :
    LLInventoryFetchObserver(item_ids)
{
}

void LLInventoryFetchItemsObserver::changed(U32 mask)
{
    LL_DEBUGS("InventoryFetch") << this << " remaining incomplete " << mIncomplete.size()
             << " complete " << mComplete.size()
             << " wait period " << mFetchingPeriod.getRemainingTimeF32()
             << LL_ENDL;

    // scan through the incomplete items and move or erase them as
    // appropriate.
    if (!mIncomplete.empty())
    {
        if (!LLInventoryModelBackgroundFetch::getInstance()->isEverythingFetched())
        {
            // Folders have a priority over items and they download items as well
            // Wait untill initial folder fetch is done
            LL_DEBUGS("InventoryFetch") << "Folder fetch in progress, resetting fetch timer" << LL_ENDL;

            mFetchingPeriod.reset();
            mFetchingPeriod.setTimerExpirySec(FETCH_TIMER_EXPIRY);
        }

        // Have we exceeded max wait time?
        bool timeout_expired = mFetchingPeriod.hasExpired();

        for (uuid_vec_t::iterator it = mIncomplete.begin(); it < mIncomplete.end(); )
        {
            const LLUUID& item_id = (*it);
            LLViewerInventoryItem* item = gInventory.getItem(item_id);
            if (item && item->isFinished())
            {
                mComplete.push_back(item_id);
                it = mIncomplete.erase(it);
            }
            else
            {
                if (timeout_expired)
                {
                    // Just concede that this item hasn't arrived in reasonable time and continue on.
                    LL_WARNS("InventoryFetch") << "Fetcher timed out when fetching inventory item UUID: " << item_id << LL_ENDL;
                    it = mIncomplete.erase(it);
                }
                else
                {
                    // Keep trying.
                    ++it;
                }
            }
        }

    }

    if (mIncomplete.empty())
    {
        LL_DEBUGS("InventoryFetch") << this << " done at remaining incomplete "
                 << mIncomplete.size() << " complete " << mComplete.size() << LL_ENDL;
        done();
    }
    //LL_INFOS() << "LLInventoryFetchItemsObserver::changed() mComplete size " << mComplete.size() << LL_ENDL;
    //LL_INFOS() << "LLInventoryFetchItemsObserver::changed() mIncomplete size " << mIncomplete.size() << LL_ENDL;
}

void fetch_items_from_llsd(const LLSD& items_llsd)
{
    if (!items_llsd.size() || gDisconnected) return;

    LLSD body;
    body[0]["cap_name"] = "FetchInventory2";
    body[1]["cap_name"] = "FetchLib2";
    for (S32 i=0; i<items_llsd.size();i++)
    {
        if (items_llsd[i]["owner_id"].asString() == gAgent.getID().asString())
        {
            body[0]["items"].append(items_llsd[i]);
            continue;
        }
        else if (items_llsd[i]["owner_id"].asString() == ALEXANDRIA_LINDEN_ID.asString())
        {
            body[1]["items"].append(items_llsd[i]);
            continue;
        }
    }

    for (S32 i=0; i<body.size(); i++)
    {
        if (!gAgent.getRegion())
        {
            LL_WARNS() << "Agent's region is null" << LL_ENDL;
            break;
        }

        if (0 == body[i]["items"].size()) {
            LL_DEBUGS() << "Skipping body with no items to fetch" << LL_ENDL;
            continue;
        }

        std::string url = gAgent.getRegion()->getCapability(body[i]["cap_name"].asString());
        if (!url.empty())
        {
            body[i]["agent_id"] = gAgent.getID();
            LLCore::HttpHandler::ptr_t handler(new LLInventoryModel::FetchItemHttpHandler(body[i]));
            gInventory.requestPost(true, url, body[i], handler, (i ? "Library Item" : "Inventory Item"));
            continue;
        }
        else
        {
            LL_WARNS("INVENTORY") << "Failed to get capability." << LL_ENDL;
        }

    }
}

void LLInventoryFetchItemsObserver::startFetch()
{
    bool aisv3 = AISAPI::isAvailable();

    LLSD items_llsd;

    typedef std::map<LLUUID, uuid_vec_t> requests_by_folders_t;
    requests_by_folders_t requests;
    for (uuid_vec_t::const_iterator it = mIDs.begin(); it < mIDs.end(); ++it)
    {
        LLViewerInventoryItem* item = gInventory.getItem(*it);
        if (item && item->isFinished())
        {
            // It's complete, so put it on the complete container.
            mComplete.push_back(*it);
            continue;
        }

        // Ignore categories since they're not items.  We
        // could also just add this to mComplete but not sure what the
        // side-effects would be, so ignoring to be safe.
        LLViewerInventoryCategory* cat = gInventory.getCategory(*it);
        if (cat)
        {
            continue;
        }

        if ((*it).isNull())
        {
            LL_WARNS("Inventory") << "Skip fetching for a NULL uuid" << LL_ENDL;
            continue;
        }

        // It's incomplete, so put it on the incomplete container, and
        // pack this on the message.
        mIncomplete.push_back(*it);

        if (aisv3)
        {
            if (item)
            {
                LLUUID parent_id = item->getParentUUID();
                requests[parent_id].push_back(*it);
            }
            else
            {
                // Can happen for gestures and calling cards if server notified us before they fetched
                // Request by id without checking for an item.
                LLInventoryModelBackgroundFetch::getInstance()->scheduleItemFetch(*it);
            }
        }
        else
        {
            // Prepare the data to fetch
            LLSD item_entry;
            if (item)
            {
                item_entry["owner_id"] = item->getPermissions().getOwner();
            }
            else
            {
                // assume it's agent inventory.
                item_entry["owner_id"] = gAgent.getID();
            }
            item_entry["item_id"] = (*it);
            items_llsd.append(item_entry);
        }
    }

    mFetchingPeriod.reset();
    mFetchingPeriod.setTimerExpirySec(FETCH_TIMER_EXPIRY);

    if (aisv3)
    {
        for (requests_by_folders_t::value_type &folder : requests)
        {
            LLViewerInventoryCategory* cat = gInventory.getCategory(folder.first);
            if (cat)
            {
                if (cat->getVersion() == LLViewerInventoryCategory::VERSION_UNKNOWN)
                {
                    // start fetching whole folder since it's not ready either way
                    cat->fetch();
                }
                else if (folder.second.size() > MAX_INDIVIDUAL_ITEM_REQUESTS)
                {
                    // requesting one by one will take a while
                    // do whole folder
                    LLInventoryModelBackgroundFetch::getInstance()->scheduleFolderFetch(folder.first, true);
                }
                else if (cat->getViewerDescendentCount() <= folder.second.size()
                         || cat->getDescendentCount() <= folder.second.size())
                {
                    // Start fetching whole folder since we need all items
                    LLInventoryModelBackgroundFetch::getInstance()->scheduleFolderFetch(folder.first, true);
                }
                else
                {
                    // get items one by one
                    for (LLUUID& item_id : folder.second)
                    {
                        LLInventoryModelBackgroundFetch::getInstance()->scheduleItemFetch(item_id);
                    }
                }
            }
            else
            {
                // Isn't supposed to happen? We should have all folders
                // and if item exists, folder is supposed to exist as well.
                llassert(false);
                LL_WARNS("Inventory") << "Missing folder: " << folder.first << " fetching items individually" << LL_ENDL;

                // get items one by one
                for (LLUUID& item_id : folder.second)
                {
                    LLInventoryModelBackgroundFetch::getInstance()->scheduleItemFetch(item_id);
                }
            }
        }
    }
    else
    {
        fetch_items_from_llsd(items_llsd);
    }

}

LLInventoryFetchDescendentsObserver::LLInventoryFetchDescendentsObserver(const LLUUID& cat_id) :
    LLInventoryFetchObserver(cat_id)
{
}

LLInventoryFetchDescendentsObserver::LLInventoryFetchDescendentsObserver(const uuid_vec_t& cat_ids) :
    LLInventoryFetchObserver(cat_ids)
{
}

// virtual
void LLInventoryFetchDescendentsObserver::changed(U32 mask)
{
    for (uuid_vec_t::iterator it = mIncomplete.begin(); it < mIncomplete.end();)
    {
        const LLViewerInventoryCategory* cat = gInventory.getCategory(*it);
        if (!cat)
        {
            it = mIncomplete.erase(it);
            continue;
        }
        if (isCategoryComplete(cat))
        {
            mComplete.push_back(*it);
            it = mIncomplete.erase(it);
            continue;
        }
        ++it;
    }

    if (mIncomplete.empty())
    {
        done();
    }
    else
    {
        LLInventoryModelBackgroundFetch* fetcher = LLInventoryModelBackgroundFetch::getInstance();
        if (fetcher->isEverythingFetched()
            && !fetcher->folderFetchActive())
        {
            // If fetcher is done with folders yet we are waiting, fetch either
            // failed or version is somehow stuck at -1
            done();
        }
    }
}

void LLInventoryFetchDescendentsObserver::startFetch()
{
    for (uuid_vec_t::const_iterator it = mIDs.begin(); it != mIDs.end(); ++it)
    {
        LLViewerInventoryCategory* cat = gInventory.getCategory(*it);
        if (!cat) continue;
        if (!isCategoryComplete(cat))
        {
            //blindly fetch it without seeing if anything else is fetching it.
            LLInventoryModelBackgroundFetch::getInstance()->scheduleFolderFetch(*it, true);
            mIncomplete.push_back(*it); //Add to list of things being downloaded for this observer.
        }
        else
        {
            mComplete.push_back(*it);
        }
    }
}

bool LLInventoryFetchDescendentsObserver::isCategoryComplete(const LLViewerInventoryCategory* cat) const
{
    const S32 version = cat->getVersion();
    const S32 expected_num_descendents = cat->getDescendentCount();
    if ((version == LLViewerInventoryCategory::VERSION_UNKNOWN) ||
        (expected_num_descendents == LLViewerInventoryCategory::DESCENDENT_COUNT_UNKNOWN))
    {
        return false;
    }
    // it might be complete - check known descendents against
    // currently available.
    LLInventoryModel::cat_array_t* cats;
    LLInventoryModel::item_array_t* items;
    gInventory.getDirectDescendentsOf(cat->getUUID(), cats, items);
    if (!cats || !items)
    {
        LL_WARNS() << "Category '" << cat->getName() << "' descendents corrupted, fetch failed." << LL_ENDL;
        // NULL means the call failed -- cats/items map doesn't exist (note: this does NOT mean
        // that the cat just doesn't have any items or subfolders).
        // Unrecoverable, so just return done so that this observer can be cleared
        // from memory.
        return true;
    }
    const S32 current_num_known_descendents = static_cast<S32>(cats->size() + items->size());

    // Got the number of descendents that we were expecting, so we're done.
    if (current_num_known_descendents == expected_num_descendents)
    {
        return true;
    }

    // Error condition, but recoverable.  This happens if something was added to the
    // category before it was initialized, so accountForUpdate didn't update descendent
    // count and thus the category thinks it has fewer descendents than it actually has.
    if (current_num_known_descendents >= expected_num_descendents)
    {
        LL_WARNS() << "Category '" << cat->getName() << "' expected descendentcount:" << expected_num_descendents << " descendents but got descendentcount:" << current_num_known_descendents << LL_ENDL;
        const_cast<LLViewerInventoryCategory *>(cat)->setDescendentCount(current_num_known_descendents);
        return true;
    }
    return false;
}

LLInventoryFetchComboObserver::LLInventoryFetchComboObserver(const uuid_vec_t& folder_ids,
                                                             const uuid_vec_t& item_ids)
{
    mFetchDescendents = new LLInventoryFetchDescendentsObserver(folder_ids);

    uuid_vec_t pruned_item_ids;
    for (uuid_vec_t::const_iterator item_iter = item_ids.begin();
         item_iter != item_ids.end();
         ++item_iter)
    {
        const LLUUID& item_id = (*item_iter);
        const LLViewerInventoryItem* item = gInventory.getItem(item_id);
        if (item && std::find(folder_ids.begin(), folder_ids.end(), item->getParentUUID()) == folder_ids.end())
        {
            continue;
        }
        pruned_item_ids.push_back(item_id);
    }

    mFetchItems = new LLInventoryFetchItemsObserver(pruned_item_ids);
    mFetchDescendents = new LLInventoryFetchDescendentsObserver(folder_ids);
}

LLInventoryFetchComboObserver::~LLInventoryFetchComboObserver()
{
    mFetchItems->done();
    mFetchDescendents->done();
    delete mFetchItems;
    delete mFetchDescendents;
}

void LLInventoryFetchComboObserver::changed(U32 mask)
{
    mFetchItems->changed(mask);
    mFetchDescendents->changed(mask);
    if (mFetchItems->isFinished() && mFetchDescendents->isFinished())
    {
        done();
    }
}

void LLInventoryFetchComboObserver::startFetch()
{
    mFetchItems->startFetch();
    mFetchDescendents->startFetch();
}

// See comment preceding LLInventoryAddedObserver::changed() for some
// concerns that also apply to this observer.
void LLInventoryAddItemByAssetObserver::changed(U32 mask)
{
    if(!(mask & LLInventoryObserver::ADD) ||
       !(mask & LLInventoryObserver::CREATE) ||
       !(mask & LLInventoryObserver::UPDATE_CREATE))
    {
        return;
    }

    // nothing is watched
    if (mWatchedAssets.size() == 0)
    {
        return;
    }

    const uuid_set_t& added = gInventory.getAddedIDs();
    for (uuid_set_t::iterator it = added.begin(); it != added.end(); ++it)
    {
        LLInventoryItem *item = gInventory.getItem(*it);
        if (!item)
        {
            continue;
        }
        const LLUUID& asset_uuid = item->getAssetUUID();
        if (item->getUUID().notNull() && asset_uuid.notNull())
        {
            if (isAssetWatched(asset_uuid))
            {
                LL_DEBUGS("Inventory_Move") << "Found asset UUID: " << asset_uuid << LL_ENDL;
                mAddedItems.push_back(item->getUUID());
            }
        }
    }

    if (mAddedItems.size() == mWatchedAssets.size())
    {
        LL_DEBUGS("Inventory_Move") << "All watched items are added & processed." << LL_ENDL;
        done();
        mAddedItems.clear();

        // Unable to clean watched items here due to somebody can require to check them in current frame.
        // set dirty state to clean them while next watch cycle.
        mIsDirty = true;
    }
}

void LLInventoryAddItemByAssetObserver::watchAsset(const LLUUID& asset_id)
{
    if(asset_id.notNull())
    {
        if (mIsDirty)
        {
            LL_DEBUGS("Inventory_Move") << "Watched items are dirty. Clean them." << LL_ENDL;
            mWatchedAssets.clear();
            mIsDirty = false;
        }

        mWatchedAssets.push_back(asset_id);
        onAssetAdded(asset_id);
    }
}

bool LLInventoryAddItemByAssetObserver::isAssetWatched( const LLUUID& asset_id )
{
    return std::find(mWatchedAssets.begin(), mWatchedAssets.end(), asset_id) != mWatchedAssets.end();
}

// This observer used to explicitly check for whether it was being
// called as a result of an UpdateCreateInventoryItem message. It has
// now been decoupled enough that it's not actually checking the
// message system, but now we have the special UPDATE_CREATE flag
// being used for the same purpose. Fixing this, as we would need to
// do to get rid of the message, is somewhat subtle because there's no
// particular obvious criterion for when creating a new item should
// trigger this observer and when it shouldn't. For example, creating
// a new notecard with new->notecard causes a preview window to pop up
// via the derived class LLOpenTaskOffer, but creating a new notecard
// by copy and paste does not, solely because one goes through
// UpdateCreateInventoryItem and the other doesn't.
void LLInventoryAddedObserver::changed(U32 mask)
{
    if (!(mask & LLInventoryObserver::ADD) ||
        !(mask & LLInventoryObserver::CREATE) ||
        !(mask & LLInventoryObserver::UPDATE_CREATE))
    {
        return;
    }

    if (!gInventory.getAddedIDs().empty())
    {
        done();
    }
}

void LLInventoryCategoryAddedObserver::changed(U32 mask)
{
    if (!(mask & LLInventoryObserver::ADD))
    {
        return;
    }

    const LLInventoryModel::changed_items_t& added_ids = gInventory.getAddedIDs();

    for (LLInventoryModel::changed_items_t::const_iterator cit = added_ids.begin(); cit != added_ids.end(); ++cit)
    {
        LLViewerInventoryCategory* cat = gInventory.getCategory(*cit);

        if (cat)
        {
            mAddedCategories.push_back(cat);
        }
    }

    if (!mAddedCategories.empty())
    {
        done();

        mAddedCategories.clear();
    }
}

void LLInventoryCategoriesObserver::changed(U32 mask)
{
    if (!mCategoryMap.size())
        return;

    std::vector<LLUUID> deleted_categories_ids;

    for (category_map_t::iterator iter = mCategoryMap.begin();
         iter != mCategoryMap.end();
         ++iter)
    {
        const LLUUID& cat_id = (*iter).first;
        LLCategoryData& cat_data = (*iter).second;

        LLViewerInventoryCategory* category = gInventory.getCategory(cat_id);
        if (!category)
        {
            LL_WARNS() << "Category : Category id = " << cat_id << " disappeared" << LL_ENDL;
            cat_data.mCallback();
            // Keep track of those deleted categories so we can remove them
            deleted_categories_ids.push_back(cat_id);
            continue;
        }

        const S32 version = category->getVersion();
        const S32 expected_num_descendents = category->getDescendentCount();
        if ((version == LLViewerInventoryCategory::VERSION_UNKNOWN) ||
            (expected_num_descendents == LLViewerInventoryCategory::DESCENDENT_COUNT_UNKNOWN))
        {
            continue;
        }

        // Check number of known descendents to find out whether it has changed.
        LLInventoryModel::cat_array_t* cats;
        LLInventoryModel::item_array_t* items;
        gInventory.getDirectDescendentsOf(cat_id, cats, items);
        if (!cats || !items)
        {
            LL_WARNS() << "Category '" << category->getName() << "' descendents corrupted, fetch failed." << LL_ENDL;
            // NULL means the call failed -- cats/items map doesn't exist (note: this does NOT mean
            // that the cat just doesn't have any items or subfolders).
            // Unrecoverable, so just skip this category.

            llassert(cats != NULL && items != NULL);

            continue;
        }

        const S32 current_num_known_descendents = static_cast<S32>(cats->size() + items->size());

        bool cat_changed = false;

        // If category version or descendents count has changed
        // update category data in mCategoryMap
        if (version != cat_data.mVersion || current_num_known_descendents != cat_data.mDescendentsCount)
        {
            cat_data.mVersion = version;
            cat_data.mDescendentsCount = current_num_known_descendents;
            cat_changed = true;
        }

        // If any item names have changed, update the name hash
        // Only need to check if (a) name hash has not previously been
        // computed, or (b) a name has changed.
        if (!cat_data.mIsNameHashInitialized || (mask & LLInventoryObserver::LABEL))
        {
            digest_t item_name_hash = gInventory.hashDirectDescendentNames(cat_id);
            if (cat_data.mItemNameHash != item_name_hash)
            {
                cat_data.mIsNameHashInitialized = true;
                cat_data.mItemNameHash = item_name_hash;
                cat_changed = true;
            }
        }

        const LLUUID thumbnail_id = category->getThumbnailUUID();
        if (cat_data.mThumbnailId != thumbnail_id)
        {
            cat_data.mThumbnailId = thumbnail_id;
            cat_changed = true;
        }

<<<<<<< HEAD
        // If anything has changed above, fire the callback.
        if (cat_changed)
            cat_data.mCallback();
    }

=======
        bool is_favorite = category->getIsFavorite();
        if (cat_data.mIsFavorite != is_favorite)
        {
            cat_data.mIsFavorite = is_favorite;
            cat_changed = true;
        }

		// If anything has changed above, fire the callback.
		if (cat_changed)
			cat_data.mCallback();
	}
    
>>>>>>> 738cf84c
    // Remove deleted categories from the list
    for (std::vector<LLUUID>::iterator deleted_id = deleted_categories_ids.begin(); deleted_id != deleted_categories_ids.end(); ++deleted_id)
    {
        removeCategory(*deleted_id);
    }
}

bool LLInventoryCategoriesObserver::addCategory(const LLUUID& cat_id, callback_t cb, bool init_name_hash)
{
<<<<<<< HEAD
    S32 version = LLViewerInventoryCategory::VERSION_UNKNOWN;
    S32 current_num_known_descendents = LLViewerInventoryCategory::DESCENDENT_COUNT_UNKNOWN;
    bool can_be_added = true;
=======
	S32 version = LLViewerInventoryCategory::VERSION_UNKNOWN;
	S32 current_num_known_descendents = LLViewerInventoryCategory::DESCENDENT_COUNT_UNKNOWN;
	bool can_be_added = true;
    bool favorite = false;
>>>>>>> 738cf84c
    LLUUID thumbnail_id;

    LLViewerInventoryCategory* category = gInventory.getCategory(cat_id);
    // If category could not be retrieved it might mean that
    // inventory is unusable at the moment so the category is
    // stored with VERSION_UNKNOWN and DESCENDENT_COUNT_UNKNOWN,
    // it may be updated later.
    if (category)
    {
        // Inventory category version is used to find out if some changes
        // to a category have been made.
        version = category->getVersion();
        thumbnail_id = category->getThumbnailUUID();
        favorite = category->getIsFavorite();

<<<<<<< HEAD
        LLInventoryModel::cat_array_t* cats;
        LLInventoryModel::item_array_t* items;
        gInventory.getDirectDescendentsOf(cat_id, cats, items);
        if (!cats || !items)
        {
            LL_WARNS() << "Category '" << category->getName() << "' descendents corrupted, fetch failed." << LL_ENDL;
            // NULL means the call failed -- cats/items map doesn't exist (note: this does NOT mean
            // that the cat just doesn't have any items or subfolders).
            // Unrecoverable, so just return "false" meaning that the category can't be observed.
            can_be_added = false;

            llassert(cats != NULL && items != NULL);
        }
        else
        {
            current_num_known_descendents = static_cast<S32>(cats->size() + items->size());
        }
    }

    if (can_be_added)
    {
        if(init_name_hash)
        {
            digest_t item_name_hash = gInventory.hashDirectDescendentNames(cat_id);
            mCategoryMap.insert(category_map_value_t(cat_id,LLCategoryData(cat_id, thumbnail_id, cb, version, current_num_known_descendents,item_name_hash)));
        }
        else
        {
            mCategoryMap.insert(category_map_value_t(cat_id,LLCategoryData(cat_id, thumbnail_id, cb, version, current_num_known_descendents)));
        }
    }

    return can_be_added;
=======
		LLInventoryModel::cat_array_t* cats;
		LLInventoryModel::item_array_t* items;
		gInventory.getDirectDescendentsOf(cat_id, cats, items);
		if (!cats || !items)
		{
			LL_WARNS() << "Category '" << category->getName() << "' descendents corrupted, fetch failed." << LL_ENDL;
			// NULL means the call failed -- cats/items map doesn't exist (note: this does NOT mean
			// that the cat just doesn't have any items or subfolders).
			// Unrecoverable, so just return "false" meaning that the category can't be observed.
			can_be_added = false;

			llassert(cats != NULL && items != NULL);
		}
		else
		{
			current_num_known_descendents = cats->size() + items->size();
		}
	}

	if (can_be_added)
	{
		if(init_name_hash)
		{
			digest_t item_name_hash = gInventory.hashDirectDescendentNames(cat_id);			
			mCategoryMap.insert(category_map_value_t(cat_id,LLCategoryData(cat_id, thumbnail_id, favorite, cb, version, current_num_known_descendents,item_name_hash)));
		}
		else
		{
			mCategoryMap.insert(category_map_value_t(cat_id,LLCategoryData(cat_id, thumbnail_id, favorite, cb, version, current_num_known_descendents)));
		}
	}

	return can_be_added;
>>>>>>> 738cf84c
}

void LLInventoryCategoriesObserver::removeCategory(const LLUUID& cat_id)
{
    mCategoryMap.erase(cat_id);
}

LLInventoryCategoriesObserver::LLCategoryData::LLCategoryData(
<<<<<<< HEAD
    const LLUUID& cat_id, const LLUUID& thumbnail_id, callback_t cb, S32 version, S32 num_descendents)

    : mCatID(cat_id)
    , mCallback(cb)
    , mVersion(version)
    , mDescendentsCount(num_descendents)
    , mThumbnailId(thumbnail_id)
    , mIsNameHashInitialized(false)
=======
	const LLUUID& cat_id,
    const LLUUID& thumbnail_id,
    bool is_favorite,
    callback_t cb,
    S32 version,
    S32 num_descendents)
	
	: mCatID(cat_id)
	, mCallback(cb)
	, mVersion(version)
	, mDescendentsCount(num_descendents)
    , mThumbnailId(thumbnail_id)
    , mIsFavorite(is_favorite)
	, mIsNameHashInitialized(false)
>>>>>>> 738cf84c
{
}

LLInventoryCategoriesObserver::LLCategoryData::LLCategoryData(
<<<<<<< HEAD
    const LLUUID& cat_id, const LLUUID& thumbnail_id, callback_t cb, S32 version, S32 num_descendents, const digest_t& name_hash)
=======
	const LLUUID& cat_id,
    const LLUUID& thumbnail_id,
    bool is_favorite,
    callback_t cb, S32 version,
    S32 num_descendents,
    const digest_t& name_hash)
>>>>>>> 738cf84c

    : mCatID(cat_id)
    , mCallback(cb)
    , mVersion(version)
    , mDescendentsCount(num_descendents)
    , mThumbnailId(thumbnail_id)
<<<<<<< HEAD
    , mIsNameHashInitialized(true)
    , mItemNameHash(name_hash)
=======
    , mIsFavorite(is_favorite)
	, mIsNameHashInitialized(true)
	, mItemNameHash(name_hash)
>>>>>>> 738cf84c
{
}

void LLScrollOnRenameObserver::changed(U32 mask)
{
    if (mask & LLInventoryObserver::LABEL)
    {
        const uuid_set_t& changed_item_ids = gInventory.getChangedIDs();
        for (uuid_set_t::const_iterator it = changed_item_ids.begin(); it != changed_item_ids.end(); ++it)
        {
            const LLUUID& id = *it;
            if (id == mUUID)
            {
                mView->scrollToShowSelection();

                gInventory.removeObserver(this);
                delete this;
                return;
            }
        }
    }
}<|MERGE_RESOLUTION|>--- conflicted
+++ resolved
@@ -749,26 +749,18 @@
             cat_changed = true;
         }
 
-<<<<<<< HEAD
+        bool is_favorite = category->getIsFavorite();
+        if (cat_data.mIsFavorite != is_favorite)
+        {
+            cat_data.mIsFavorite = is_favorite;
+            cat_changed = true;
+        }
+
         // If anything has changed above, fire the callback.
         if (cat_changed)
             cat_data.mCallback();
     }
 
-=======
-        bool is_favorite = category->getIsFavorite();
-        if (cat_data.mIsFavorite != is_favorite)
-        {
-            cat_data.mIsFavorite = is_favorite;
-            cat_changed = true;
-        }
-
-		// If anything has changed above, fire the callback.
-		if (cat_changed)
-			cat_data.mCallback();
-	}
-    
->>>>>>> 738cf84c
     // Remove deleted categories from the list
     for (std::vector<LLUUID>::iterator deleted_id = deleted_categories_ids.begin(); deleted_id != deleted_categories_ids.end(); ++deleted_id)
     {
@@ -778,16 +770,10 @@
 
 bool LLInventoryCategoriesObserver::addCategory(const LLUUID& cat_id, callback_t cb, bool init_name_hash)
 {
-<<<<<<< HEAD
     S32 version = LLViewerInventoryCategory::VERSION_UNKNOWN;
     S32 current_num_known_descendents = LLViewerInventoryCategory::DESCENDENT_COUNT_UNKNOWN;
     bool can_be_added = true;
-=======
-	S32 version = LLViewerInventoryCategory::VERSION_UNKNOWN;
-	S32 current_num_known_descendents = LLViewerInventoryCategory::DESCENDENT_COUNT_UNKNOWN;
-	bool can_be_added = true;
     bool favorite = false;
->>>>>>> 738cf84c
     LLUUID thumbnail_id;
 
     LLViewerInventoryCategory* category = gInventory.getCategory(cat_id);
@@ -803,7 +789,6 @@
         thumbnail_id = category->getThumbnailUUID();
         favorite = category->getIsFavorite();
 
-<<<<<<< HEAD
         LLInventoryModel::cat_array_t* cats;
         LLInventoryModel::item_array_t* items;
         gInventory.getDirectDescendentsOf(cat_id, cats, items);
@@ -828,50 +813,15 @@
         if(init_name_hash)
         {
             digest_t item_name_hash = gInventory.hashDirectDescendentNames(cat_id);
-            mCategoryMap.insert(category_map_value_t(cat_id,LLCategoryData(cat_id, thumbnail_id, cb, version, current_num_known_descendents,item_name_hash)));
+            mCategoryMap.insert(category_map_value_t(cat_id,LLCategoryData(cat_id, thumbnail_id, favorite, cb, version, current_num_known_descendents,item_name_hash)));
         }
         else
         {
-            mCategoryMap.insert(category_map_value_t(cat_id,LLCategoryData(cat_id, thumbnail_id, cb, version, current_num_known_descendents)));
+            mCategoryMap.insert(category_map_value_t(cat_id,LLCategoryData(cat_id, thumbnail_id, favorite, cb, version, current_num_known_descendents)));
         }
     }
 
     return can_be_added;
-=======
-		LLInventoryModel::cat_array_t* cats;
-		LLInventoryModel::item_array_t* items;
-		gInventory.getDirectDescendentsOf(cat_id, cats, items);
-		if (!cats || !items)
-		{
-			LL_WARNS() << "Category '" << category->getName() << "' descendents corrupted, fetch failed." << LL_ENDL;
-			// NULL means the call failed -- cats/items map doesn't exist (note: this does NOT mean
-			// that the cat just doesn't have any items or subfolders).
-			// Unrecoverable, so just return "false" meaning that the category can't be observed.
-			can_be_added = false;
-
-			llassert(cats != NULL && items != NULL);
-		}
-		else
-		{
-			current_num_known_descendents = cats->size() + items->size();
-		}
-	}
-
-	if (can_be_added)
-	{
-		if(init_name_hash)
-		{
-			digest_t item_name_hash = gInventory.hashDirectDescendentNames(cat_id);			
-			mCategoryMap.insert(category_map_value_t(cat_id,LLCategoryData(cat_id, thumbnail_id, favorite, cb, version, current_num_known_descendents,item_name_hash)));
-		}
-		else
-		{
-			mCategoryMap.insert(category_map_value_t(cat_id,LLCategoryData(cat_id, thumbnail_id, favorite, cb, version, current_num_known_descendents)));
-		}
-	}
-
-	return can_be_added;
->>>>>>> 738cf84c
 }
 
 void LLInventoryCategoriesObserver::removeCategory(const LLUUID& cat_id)
@@ -880,59 +830,39 @@
 }
 
 LLInventoryCategoriesObserver::LLCategoryData::LLCategoryData(
-<<<<<<< HEAD
-    const LLUUID& cat_id, const LLUUID& thumbnail_id, callback_t cb, S32 version, S32 num_descendents)
+    const LLUUID& cat_id,
+    const LLUUID& thumbnail_id,
+    bool is_favorite,
+    callback_t cb,
+    S32 version,
+    S32 num_descendents)
 
     : mCatID(cat_id)
     , mCallback(cb)
     , mVersion(version)
     , mDescendentsCount(num_descendents)
     , mThumbnailId(thumbnail_id)
+    , mIsFavorite(is_favorite)
     , mIsNameHashInitialized(false)
-=======
-	const LLUUID& cat_id,
-    const LLUUID& thumbnail_id,
-    bool is_favorite,
-    callback_t cb,
-    S32 version,
-    S32 num_descendents)
-	
-	: mCatID(cat_id)
-	, mCallback(cb)
-	, mVersion(version)
-	, mDescendentsCount(num_descendents)
-    , mThumbnailId(thumbnail_id)
-    , mIsFavorite(is_favorite)
-	, mIsNameHashInitialized(false)
->>>>>>> 738cf84c
 {
 }
 
 LLInventoryCategoriesObserver::LLCategoryData::LLCategoryData(
-<<<<<<< HEAD
-    const LLUUID& cat_id, const LLUUID& thumbnail_id, callback_t cb, S32 version, S32 num_descendents, const digest_t& name_hash)
-=======
-	const LLUUID& cat_id,
+    const LLUUID& cat_id,
     const LLUUID& thumbnail_id,
     bool is_favorite,
     callback_t cb, S32 version,
     S32 num_descendents,
     const digest_t& name_hash)
->>>>>>> 738cf84c
 
     : mCatID(cat_id)
     , mCallback(cb)
     , mVersion(version)
     , mDescendentsCount(num_descendents)
     , mThumbnailId(thumbnail_id)
-<<<<<<< HEAD
+    , mIsFavorite(is_favorite)
     , mIsNameHashInitialized(true)
     , mItemNameHash(name_hash)
-=======
-    , mIsFavorite(is_favorite)
-	, mIsNameHashInitialized(true)
-	, mItemNameHash(name_hash)
->>>>>>> 738cf84c
 {
 }
 
