--- conflicted
+++ resolved
@@ -229,16 +229,13 @@
 	void onCustomAction(const LLSD& command_name);
     bool isActionVisible(const LLSD& userdata);
     static bool hasSettingsInventory();
-<<<<<<< HEAD
     static bool hasMaterialsInventory();
-=======
     void updateTitle();
     void updateNavButtons();
     
     void onCombinationRootChanged(bool gallery_clicked);
     void onCombinationGallerySelectionChanged(const LLUUID& category_id);
     void onCombinationInventorySelectionChanged(const std::deque<LLFolderViewItem*>& items, BOOL user_action);
->>>>>>> 24654708
 	/**
 	 * Set upload cost in "Upload" sub menu.
 	 */
