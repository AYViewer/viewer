/** 
 * @file llpreviewnotecard.cpp
 * @brief Implementation of the notecard editor
 *
 * $LicenseInfo:firstyear=2002&license=viewerlgpl$
 * Second Life Viewer Source Code
 * Copyright (C) 2010, Linden Research, Inc.
 * 
 * This library is free software; you can redistribute it and/or
 * modify it under the terms of the GNU Lesser General Public
 * License as published by the Free Software Foundation;
 * version 2.1 of the License only.
 * 
 * This library is distributed in the hope that it will be useful,
 * but WITHOUT ANY WARRANTY; without even the implied warranty of
 * MERCHANTABILITY or FITNESS FOR A PARTICULAR PURPOSE.  See the GNU
 * Lesser General Public License for more details.
 * 
 * You should have received a copy of the GNU Lesser General Public
 * License along with this library; if not, write to the Free Software
 * Foundation, Inc., 51 Franklin Street, Fifth Floor, Boston, MA  02110-1301  USA
 * 
 * Linden Research, Inc., 945 Battery Street, San Francisco, CA  94111  USA
 * $/LicenseInfo$
 */

#include "llviewerprecompiledheaders.h"

#include "llpreviewnotecard.h"

#include "llinventory.h"

#include "llagent.h"
#include "lldraghandle.h"
#include "llviewerwindow.h"
#include "llbutton.h"
#include "llfloaterreg.h"
#include "llinventorydefines.h"
#include "llinventorymodel.h"
#include "lllineeditor.h"
#include "llnotificationsutil.h"
#include "llresmgr.h"
#include "roles_constants.h"
#include "llscrollbar.h"
#include "llselectmgr.h"
#include "llviewertexteditor.h"
#include "llvfile.h"
#include "llviewerinventory.h"
#include "llviewerobject.h"
#include "llviewerobjectlist.h"
#include "llviewerregion.h"
#include "lldir.h"
#include "llviewerstats.h"
#include "llviewercontrol.h"		// gSavedSettings
#include "llappviewer.h"		// app_abort_quit()
#include "lllineeditor.h"
#include "lluictrlfactory.h"
#include "llviewerassetupload.h"

///----------------------------------------------------------------------------
/// Class LLPreviewNotecard
///----------------------------------------------------------------------------

// Default constructor
LLPreviewNotecard::LLPreviewNotecard(const LLSD& key) //const LLUUID& item_id, 
	: LLPreview( key )
{
	const LLInventoryItem *item = getItem();
	if (item)
	{
		mAssetID = item->getAssetUUID();
	}	
}

LLPreviewNotecard::~LLPreviewNotecard()
{
}

BOOL LLPreviewNotecard::postBuild()
{
	LLViewerTextEditor *ed = getChild<LLViewerTextEditor>("Notecard Editor");
	ed->setNotecardInfo(mItemUUID, mObjectID, getKey());
	ed->makePristine();

	childSetAction("Save", onClickSave, this);
	getChildView("lock")->setVisible( FALSE);	

	childSetAction("Delete", onClickDelete, this);
	getChildView("Delete")->setEnabled(false);

	const LLInventoryItem* item = getItem();

	childSetCommitCallback("desc", LLPreview::onText, this);
	if (item)
	{
		getChild<LLUICtrl>("desc")->setValue(item->getDescription());
		getChildView("Delete")->setEnabled(true);
	}
	getChild<LLLineEditor>("desc")->setPrevalidate(&LLTextValidate::validateASCIIPrintableNoPipe);

	return LLPreview::postBuild();
}

bool LLPreviewNotecard::saveItem()
{
	LLInventoryItem* item = gInventory.getItem(mItemUUID);
	return saveIfNeeded(item);
}

void LLPreviewNotecard::setEnabled( BOOL enabled )
{

	LLViewerTextEditor* editor = getChild<LLViewerTextEditor>("Notecard Editor");

	getChildView("Notecard Editor")->setEnabled(enabled);
	getChildView("lock")->setVisible( !enabled);
	getChildView("desc")->setEnabled(enabled);
	getChildView("Save")->setEnabled(enabled && editor && (!editor->isPristine()));
}


void LLPreviewNotecard::draw()
{
	LLViewerTextEditor* editor = getChild<LLViewerTextEditor>("Notecard Editor");
	BOOL changed = !editor->isPristine();

	getChildView("Save")->setEnabled(changed && getEnabled());
	
	LLPreview::draw();
}

// virtual
BOOL LLPreviewNotecard::handleKeyHere(KEY key, MASK mask)
{
	if(('S' == key) && (MASK_CONTROL == (mask & MASK_CONTROL)))
	{
		saveIfNeeded();
		return TRUE;
	}

	return LLPreview::handleKeyHere(key, mask);
}

// virtual
BOOL LLPreviewNotecard::canClose()
{
	LLViewerTextEditor* editor = getChild<LLViewerTextEditor>("Notecard Editor");

	if(mForceClose || editor->isPristine())
	{
		return TRUE;
	}
	else
	{
		// Bring up view-modal dialog: Save changes? Yes, No, Cancel
		LLNotificationsUtil::add("SaveChanges", LLSD(), LLSD(), boost::bind(&LLPreviewNotecard::handleSaveChangesDialog,this, _1, _2));
								  
		return FALSE;
	}
}

const LLInventoryItem* LLPreviewNotecard::getDragItem()
{
	LLViewerTextEditor* editor = getChild<LLViewerTextEditor>("Notecard Editor");

	if(editor)
	{
		return editor->getDragItem();
	}
	return NULL;
}

bool LLPreviewNotecard::hasEmbeddedInventory()
{
	LLViewerTextEditor* editor = NULL;
	editor = getChild<LLViewerTextEditor>("Notecard Editor");
	if (!editor) return false;
	return editor->hasEmbeddedInventory();
}

void LLPreviewNotecard::refreshFromInventory(const LLUUID& new_item_id)
{
	if (new_item_id.notNull())
	{
		mItemUUID = new_item_id;
		setKey(LLSD(new_item_id));
	}
	LL_DEBUGS() << "LLPreviewNotecard::refreshFromInventory()" << LL_ENDL;
	loadAsset();
}

void LLPreviewNotecard::updateTitleButtons()
{
	LLPreview::updateTitleButtons();

	LLUICtrl* lock_btn = getChild<LLUICtrl>("lock");
	if(lock_btn->getVisible() && !isMinimized()) // lock button stays visible if floater is minimized.
	{
		LLRect lock_rc = lock_btn->getRect();
		LLRect buttons_rect = getDragHandle()->getButtonsRect();
		buttons_rect.mLeft = lock_rc.mLeft;
		getDragHandle()->setButtonsRect(buttons_rect);
	}
}

void LLPreviewNotecard::loadAsset()
{
	// request the asset.
	const LLInventoryItem* item = getItem();
	LLViewerTextEditor* editor = getChild<LLViewerTextEditor>("Notecard Editor");

	if (!editor)
		return;


	if(item)
	{
		LLPermissions perm(item->getPermissions());
		BOOL is_owner = gAgent.allowOperation(PERM_OWNER, perm, GP_OBJECT_MANIPULATE);
		BOOL allow_copy = gAgent.allowOperation(PERM_COPY, perm, GP_OBJECT_MANIPULATE);
		BOOL allow_modify = canModify(mObjectUUID, item);

		if (allow_copy || gAgent.isGodlike())
		{
			mAssetID = item->getAssetUUID();
			if(mAssetID.isNull())
			{
				editor->setText(LLStringUtil::null);
				editor->makePristine();
				editor->setEnabled(TRUE);
				mAssetStatus = PREVIEW_ASSET_LOADED;
			}
			else
			{
<<<<<<< HEAD
				LLHost source_sim = LLHost();
=======
				LLHost source_sim = LLHost::invalid;
				LLSD* user_data = new LLSD();
>>>>>>> 5a5c023e
				if (mObjectUUID.notNull())
				{
					LLViewerObject *objectp = gObjectList.findObject(mObjectUUID);
					if (objectp && objectp->getRegion())
					{
						source_sim = objectp->getRegion()->getHost();
					}
					else
					{
						// The object that we're trying to look at disappeared, bail.
						LL_WARNS() << "Can't find object " << mObjectUUID << " associated with notecard." << LL_ENDL;
						mAssetID.setNull();
						editor->setText(getString("no_object"));
						editor->makePristine();
						editor->setEnabled(FALSE);
						mAssetStatus = PREVIEW_ASSET_LOADED;
						return;
					}
					user_data->with("taskid", mObjectUUID).with("itemid", mItemUUID);
				}
				else
				{
				    user_data =  new LLSD(mItemUUID);
				}

				gAssetStorage->getInvItemAsset(source_sim,
												gAgent.getID(),
												gAgent.getSessionID(),
												item->getPermissions().getOwner(),
												mObjectUUID,
												item->getUUID(),
												item->getAssetUUID(),
												item->getType(),
												&onLoadComplete,
												(void*)user_data,
												TRUE);
				mAssetStatus = PREVIEW_ASSET_LOADING;
			}
		}
		else
		{
			mAssetID.setNull();
			editor->setText(getString("not_allowed"));
			editor->makePristine();
			editor->setEnabled(FALSE);
			mAssetStatus = PREVIEW_ASSET_LOADED;
		}

		if(!allow_modify)
		{
			editor->setEnabled(FALSE);
			getChildView("lock")->setVisible( TRUE);
		}

		if(allow_modify || is_owner)
		{
			getChildView("Delete")->setEnabled(TRUE);
		}
	}
	else
	{
		editor->setText(LLStringUtil::null);
		editor->makePristine();
		editor->setEnabled(TRUE);
		// Don't set asset status here; we may not have set the item id yet
		// (e.g. when this gets called initially)
		//mAssetStatus = PREVIEW_ASSET_LOADED;
	}
}

// static
void LLPreviewNotecard::onLoadComplete(LLVFS *vfs,
									   const LLUUID& asset_uuid,
									   LLAssetType::EType type,
									   void* user_data, S32 status, LLExtStat ext_status)
{
	LL_INFOS() << "LLPreviewNotecard::onLoadComplete()" << LL_ENDL;
	LLSD* floater_key = (LLSD*)user_data;
	LLPreviewNotecard* preview = LLFloaterReg::findTypedInstance<LLPreviewNotecard>("preview_notecard", *floater_key);
	if( preview )
	{
		if(0 == status)
		{
			LLVFile file(vfs, asset_uuid, type, LLVFile::READ);

			S32 file_length = file.getSize();

			std::vector<char> buffer(file_length+1);
			file.read((U8*)&buffer[0], file_length);

			// put a EOS at the end
			buffer[file_length] = 0;

			
			LLViewerTextEditor* previewEditor = preview->getChild<LLViewerTextEditor>("Notecard Editor");

			if( (file_length > 19) && !strncmp( &buffer[0], "Linden text version", 19 ) )
			{
				if( !previewEditor->importBuffer( &buffer[0], file_length+1 ) )
				{
					LL_WARNS() << "Problem importing notecard" << LL_ENDL;
				}
			}
			else
			{
				// Version 0 (just text, doesn't include version number)
				previewEditor->setText(LLStringExplicit(&buffer[0]));
			}

			previewEditor->makePristine();
			BOOL modifiable = preview->canModify(preview->mObjectID, preview->getItem());
			preview->setEnabled(modifiable);
			preview->mAssetStatus = PREVIEW_ASSET_LOADED;
		}
		else
		{
			if( LL_ERR_ASSET_REQUEST_NOT_IN_DATABASE == status ||
				LL_ERR_FILE_EMPTY == status)
			{
				LLNotificationsUtil::add("NotecardMissing");
			}
			else if (LL_ERR_INSUFFICIENT_PERMISSIONS == status)
			{
				LLNotificationsUtil::add("NotecardNoPermissions");
			}
			else
			{
				LLNotificationsUtil::add("UnableToLoadNotecard");
			}

			LL_WARNS() << "Problem loading notecard: " << status << LL_ENDL;
			preview->mAssetStatus = PREVIEW_ASSET_ERROR;
		}
	}
	delete floater_key;
}

// static
void LLPreviewNotecard::onClickSave(void* user_data)
{
	//LL_INFOS() << "LLPreviewNotecard::onBtnSave()" << LL_ENDL;
	LLPreviewNotecard* preview = (LLPreviewNotecard*)user_data;
	if(preview)
	{
		preview->saveIfNeeded();
	}
}


// static
void LLPreviewNotecard::onClickDelete(void* user_data)
{
	LLPreviewNotecard* preview = (LLPreviewNotecard*)user_data;
	if(preview)
	{
		preview->deleteNotecard();
	}
}

struct LLSaveNotecardInfo
{
	LLPreviewNotecard* mSelf;
	LLUUID mItemUUID;
	LLUUID mObjectUUID;
	LLTransactionID mTransactionID;
	LLPointer<LLInventoryItem> mCopyItem;
	LLSaveNotecardInfo(LLPreviewNotecard* self, const LLUUID& item_id, const LLUUID& object_id,
					   const LLTransactionID& transaction_id, LLInventoryItem* copyitem) :
		mSelf(self), mItemUUID(item_id), mObjectUUID(object_id), mTransactionID(transaction_id), mCopyItem(copyitem)
	{
	}
};

void LLPreviewNotecard::finishInventoryUpload(LLUUID itemId, LLUUID newAssetId, LLUUID newItemId)
{
    // Update the UI with the new asset.
    LLPreviewNotecard* nc = LLFloaterReg::findTypedInstance<LLPreviewNotecard>("preview_notecard", LLSD(itemId));
    if (nc)
    {
        // *HACK: we have to delete the asset in the VFS so
        // that the viewer will redownload it. This is only
        // really necessary if the asset had to be modified by
        // the uploader, so this can be optimized away in some
        // cases. A better design is to have a new uuid if the
        // script actually changed the asset.
        if (nc->hasEmbeddedInventory())
        {
            gVFS->removeFile(newAssetId, LLAssetType::AT_NOTECARD);
        }
        if (newItemId.isNull())
        {
            nc->setAssetId(newAssetId);
            nc->refreshFromInventory();
        }
        else
        {
            nc->refreshFromInventory(newItemId);
        }
    }
}


bool LLPreviewNotecard::saveIfNeeded(LLInventoryItem* copyitem)
{
	LLViewerTextEditor* editor = getChild<LLViewerTextEditor>("Notecard Editor");

	if(!editor)
	{
		LL_WARNS() << "Cannot get handle to the notecard editor." << LL_ENDL;
		return false;
	}

	if(!editor->isPristine())
	{
		std::string buffer;
		if (!editor->exportBuffer(buffer))
		{
			return false;
		}

		editor->makePristine();

		const LLInventoryItem* item = getItem();
		// save it out to database
        if (item)
        {
            const LLViewerRegion* region = gAgent.getRegion();
            if (!region)
            {
                LL_WARNS() << "Not connected to a region, cannot save notecard." << LL_ENDL;
                return false;
            }
            std::string agent_url = region->getCapability("UpdateNotecardAgentInventory");
            std::string task_url = region->getCapability("UpdateNotecardTaskInventory");

            if (!agent_url.empty() && !task_url.empty())
            {
                std::string url;
                LLResourceUploadInfo::ptr_t uploadInfo;

                if (mObjectUUID.isNull() && !agent_url.empty())
                {
                    uploadInfo = LLResourceUploadInfo::ptr_t(new LLBufferedAssetUploadInfo(mItemUUID, LLAssetType::AT_NOTECARD, buffer, 
                        boost::bind(&LLPreviewNotecard::finishInventoryUpload, _1, _2, _3)));
                    url = agent_url;
                }
                else if (!mObjectUUID.isNull() && !task_url.empty())
                {
                    uploadInfo = LLResourceUploadInfo::ptr_t(new LLBufferedAssetUploadInfo(mObjectUUID, mItemUUID, LLAssetType::AT_NOTECARD, buffer, 
                        boost::bind(&LLPreviewNotecard::finishInventoryUpload, _1, _3, LLUUID::null)));
                    url = task_url;
                }

                if (!url.empty() && uploadInfo)
                {
                    mAssetStatus = PREVIEW_ASSET_LOADING;
                    setEnabled(false);

                    LLViewerAssetUpload::EnqueueInventoryUpload(url, uploadInfo);
                }

            }
			else if (gAssetStorage)
			{
                // We need to update the asset information
                LLTransactionID tid;
                LLAssetID asset_id;
                tid.generate();
                asset_id = tid.makeAssetID(gAgent.getSecureSessionID());

                LLVFile file(gVFS, asset_id, LLAssetType::AT_NOTECARD, LLVFile::APPEND);


				LLSaveNotecardInfo* info = new LLSaveNotecardInfo(this, mItemUUID, mObjectUUID,
																tid, copyitem);

                S32 size = buffer.length() + 1;
                file.setMaxSize(size);
                file.write((U8*)buffer.c_str(), size);

				gAssetStorage->storeAssetData(tid, LLAssetType::AT_NOTECARD,
												&onSaveComplete,
												(void*)info,
												FALSE);
				return true;
			}
			else // !gAssetStorage
			{
				LL_WARNS() << "Not connected to an asset storage system." << LL_ENDL;
				return false;
			}
			if(mCloseAfterSave)
			{
				closeFloater();
			}
		}
	}
	return true;
}

void LLPreviewNotecard::deleteNotecard()
{
	LLNotificationsUtil::add("DeleteNotecard", LLSD(), LLSD(), boost::bind(&LLPreviewNotecard::handleConfirmDeleteDialog,this, _1, _2));
}

// static
void LLPreviewNotecard::onSaveComplete(const LLUUID& asset_uuid, void* user_data, S32 status, LLExtStat ext_status) // StoreAssetData callback (fixed)
{
	LLSaveNotecardInfo* info = (LLSaveNotecardInfo*)user_data;
	if(info && (0 == status))
	{
		if(info->mObjectUUID.isNull())
		{
			LLViewerInventoryItem* item;
			item = (LLViewerInventoryItem*)gInventory.getItem(info->mItemUUID);
			if(item)
			{
				LLPointer<LLViewerInventoryItem> new_item = new LLViewerInventoryItem(item);
				new_item->setAssetUUID(asset_uuid);
				new_item->setTransactionID(info->mTransactionID);
				new_item->updateServer(FALSE);
				gInventory.updateItem(new_item);
				gInventory.notifyObservers();
			}
			else
			{
				LL_WARNS() << "Inventory item for script " << info->mItemUUID
						<< " is no longer in agent inventory." << LL_ENDL;
			}
		}
		else
		{
			LLViewerObject* object = gObjectList.findObject(info->mObjectUUID);
			LLViewerInventoryItem* item = NULL;
			if(object)
			{
				item = (LLViewerInventoryItem*)object->getInventoryObject(info->mItemUUID);
			}
			if(object && item)
			{
				item->setAssetUUID(asset_uuid);
				item->setTransactionID(info->mTransactionID);
				object->updateInventory(item, TASK_INVENTORY_ITEM_KEY, false);
				dialog_refresh_all();
			}
			else
			{
				LLNotificationsUtil::add("SaveNotecardFailObjectNotFound");
			}
		}
		// Perform item copy to inventory
		if (info->mCopyItem.notNull())
		{
			LLViewerTextEditor* editor = info->mSelf->getChild<LLViewerTextEditor>("Notecard Editor");
			if (editor)
			{
				editor->copyInventory(info->mCopyItem);
			}
		}
		
		// Find our window and close it if requested.

		LLPreviewNotecard* previewp = LLFloaterReg::findTypedInstance<LLPreviewNotecard>("preview_notecard", info->mItemUUID);
		if (previewp && previewp->mCloseAfterSave)
		{
			previewp->closeFloater();
		}
	}
	else
	{
		LL_WARNS() << "Problem saving notecard: " << status << LL_ENDL;
		LLSD args;
		args["REASON"] = std::string(LLAssetStorage::getErrorString(status));
		LLNotificationsUtil::add("SaveNotecardFailReason", args);
	}

	std::string uuid_string;
	asset_uuid.toString(uuid_string);
	std::string filename;
	filename = gDirUtilp->getExpandedFilename(LL_PATH_CACHE,uuid_string) + ".tmp";
	LLFile::remove(filename);
	delete info;
}

bool LLPreviewNotecard::handleSaveChangesDialog(const LLSD& notification, const LLSD& response)
{
	S32 option = LLNotificationsUtil::getSelectedOption(notification, response);
	switch(option)
	{
	case 0:  // "Yes"
		mCloseAfterSave = TRUE;
		LLPreviewNotecard::onClickSave((void*)this);
		break;

	case 1:  // "No"
		mForceClose = TRUE;
		closeFloater();
		break;

	case 2: // "Cancel"
	default:
		// If we were quitting, we didn't really mean it.
		LLAppViewer::instance()->abortQuit();
		break;
	}
	return false;
}

bool LLPreviewNotecard::handleConfirmDeleteDialog(const LLSD& notification, const LLSD& response)
{
	S32 option = LLNotificationsUtil::getSelectedOption(notification, response);
	if (option != 0)
	{
		// canceled
		return false;
	}

	if (mObjectUUID.isNull())
	{
		// move item from agent's inventory into trash
		LLViewerInventoryItem* item = gInventory.getItem(mItemUUID);
		if (item != NULL)
		{
			const LLUUID trash_id = gInventory.findCategoryUUIDForType(LLFolderType::FT_TRASH);
			gInventory.changeItemParent(item, trash_id, FALSE);
		}
	}
	else
	{
		// delete item from inventory of in-world object
		LLViewerObject* object = gObjectList.findObject(mObjectUUID);
		if(object)
		{
			LLViewerInventoryItem* item = dynamic_cast<LLViewerInventoryItem*>(object->getInventoryObject(mItemUUID));
			if (item != NULL)
			{
				object->removeInventory(mItemUUID);
			}
		}
	}

	// close floater, ignore unsaved changes
	mForceClose = TRUE;
	closeFloater();
	return false;
}

// EOF<|MERGE_RESOLUTION|>--- conflicted
+++ resolved
@@ -232,12 +232,8 @@
 			}
 			else
 			{
-<<<<<<< HEAD
 				LLHost source_sim = LLHost();
-=======
-				LLHost source_sim = LLHost::invalid;
 				LLSD* user_data = new LLSD();
->>>>>>> 5a5c023e
 				if (mObjectUUID.notNull())
 				{
 					LLViewerObject *objectp = gObjectList.findObject(mObjectUUID);
