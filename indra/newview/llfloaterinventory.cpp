/** 
 * @file llfloaterinventory.cpp
 * @brief Implementation of the inventory view and associated stuff.
 *
 * $LicenseInfo:firstyear=2001&license=viewergpl$
 * 
 * Copyright (c) 2001-2009, Linden Research, Inc.
 * 
 * Second Life Viewer Source Code
 * The source code in this file ("Source Code") is provided by Linden Lab
 * to you under the terms of the GNU General Public License, version 2.0
 * ("GPL"), unless you have obtained a separate licensing agreement
 * ("Other License"), formally executed by you and Linden Lab.  Terms of
 * the GPL can be found in doc/GPL-license.txt in this distribution, or
 * online at http://secondlifegrid.net/programs/open_source/licensing/gplv2
 * 
 * There are special exceptions to the terms and conditions of the GPL as
 * it is applied to this Source Code. View the full text of the exception
 * in the file doc/FLOSS-exception.txt in this software distribution, or
 * online at
 * http://secondlifegrid.net/programs/open_source/licensing/flossexception
 * 
 * By copying, modifying or distributing this software, you acknowledge
 * that you have read and understood your obligations described above,
 * and agree to abide by those obligations.
 * 
 * ALL LINDEN LAB SOURCE CODE IS PROVIDED "AS IS." LINDEN LAB MAKES NO
 * WARRANTIES, EXPRESS, IMPLIED OR OTHERWISE, REGARDING ITS ACCURACY,
 * COMPLETENESS OR PERFORMANCE.
 * $/LicenseInfo$
 */

#include "llviewerprecompiledheaders.h"

#include "llfloaterinventory.h"

#include "llagent.h"
#include "llfirstuse.h"
#include "llfloaterreg.h"
#include "llinventorymodel.h"
#include "llpanelmaininventory.h"
#include "llresmgr.h"
#include "llviewerfoldertype.h"

///----------------------------------------------------------------------------
/// LLFloaterInventory
///----------------------------------------------------------------------------

LLFloaterInventory::LLFloaterInventory(const LLSD& key)
	: LLFloater(key)
{
}

LLFloaterInventory::~LLFloaterInventory()
{
}

BOOL LLFloaterInventory::postBuild()
{
	mPanelMainInventory = getChild<LLPanelMainInventory>("Inventory Panel");
	return TRUE;
}


void LLFloaterInventory::draw()
{
 	if (LLInventoryModel::isEverythingFetched())
	{
		updateTitle();
	}
	LLFloater::draw();
}

void LLFloaterInventory::updateTitle()
{
	LLLocale locale(LLLocale::USER_LOCALE);
	std::string item_count_string;
	LLResMgr::getInstance()->getIntegerString(item_count_string, gInventory.getItemCount());

	LLStringUtil::format_map_t string_args;
	string_args["[ITEM_COUNT]"] = item_count_string;
	string_args["[FILTER]"] = mPanelMainInventory->getFilterText();

	if (LLInventoryModel::backgroundFetchActive())
	{
		setTitle(getString("TitleFetching", string_args));
	}
	else
	{
		setTitle(getString("TitleCompleted", string_args));
	}
}

void LLFloaterInventory::changed(U32 mask)
{
	updateTitle();
}

LLInventoryPanel* LLFloaterInventory::getPanel()
{
	if (mPanelMainInventory)
		return mPanelMainInventory->getPanel();
	return NULL;
}

// static
LLFloaterInventory* LLFloaterInventory::showAgentInventory()
{
	LLFloaterInventory* iv = NULL;
	if (!gAgent.cameraMouselook())
	{
		iv = LLFloaterReg::showTypedInstance<LLFloaterInventory>("inventory", LLSD());
	}
	return iv;
}

// static
LLFloaterInventory* LLFloaterInventory::getActiveInventory()
{
	LLFloaterInventory* res = NULL;
	LLFloaterReg::const_instance_list_t& inst_list = LLFloaterReg::getFloaterList("inventory");
	S32 z_min = S32_MAX;
	for (LLFloaterReg::const_instance_list_t::const_iterator iter = inst_list.begin(); iter != inst_list.end(); ++iter)
	{
		LLFloaterInventory* iv = dynamic_cast<LLFloaterInventory*>(*iter);
		if (iv)
		{
			S32 z_order = gFloaterView->getZOrder(iv);
			if (z_order < z_min)
			{
				res = iv;
				z_min = z_order;
			}
		}
	}
	return res;
}

// static
void LLFloaterInventory::cleanup()
{
	LLFloaterReg::const_instance_list_t& inst_list = LLFloaterReg::getFloaterList("inventory");
	for (LLFloaterReg::const_instance_list_t::const_iterator iter = inst_list.begin(); iter != inst_list.end();)
	{
		LLFloaterInventory* iv = dynamic_cast<LLFloaterInventory*>(*iter++);
		if (iv)
		{
			iv->destroy();
		}
	}
}

<<<<<<< HEAD
void LLFloaterInventory::toggleFindOptions()
{
	LLMemType mt(LLMemType::MTYPE_INVENTORY_VIEW_TOGGLE);
	LLFloater *floater = getFinder();
	if (!floater)
	{
		LLFloaterInventoryFinder * finder = new LLFloaterInventoryFinder(this);
		mFinderHandle = finder->getHandle();
		finder->openFloater();
		addDependentFloater(mFinderHandle);

		// start background fetch of folders
		gInventory.startBackgroundFetch();
	}
	else
	{
		floater->closeFloater();
	}
}

// static
BOOL LLFloaterInventory::filtersVisible(void* user_data)
{
	LLFloaterInventory* self = (LLFloaterInventory*)user_data;
	if(!self) return FALSE;

	return self->getFinder() != NULL;
}

void LLFloaterInventory::onClearSearch()
{
	LLFloater *finder = getFinder();
	if (mActivePanel)
	{
		mActivePanel->setFilterSubString(LLStringUtil::null);
		mActivePanel->setFilterTypes(0xffffffff);
	}

	if (finder)
	{
		LLFloaterInventoryFinder::selectAllTypes(finder);
	}

	// re-open folders that were initially open
	if (mActivePanel)
	{
		mSavedFolderState->setApply(TRUE);
		mActivePanel->getRootFolder()->applyFunctorRecursively(*mSavedFolderState);
		LLOpenFoldersWithSelection opener;
		mActivePanel->getRootFolder()->applyFunctorRecursively(opener);
		mActivePanel->getRootFolder()->scrollToShowSelection();
	}
}

void LLFloaterInventory::onFilterEdit(const std::string& search_string )
{
	if (search_string == "")
	{
		onClearSearch();
	}
	if (!mActivePanel)
	{
		return;
	}

	gInventory.startBackgroundFetch();

	std::string uppercase_search_string = search_string;
	LLStringUtil::toUpper(uppercase_search_string);
	if (mActivePanel->getFilterSubString().empty() && uppercase_search_string.empty())
	{
			// current filter and new filter empty, do nothing
			return;
	}

	// save current folder open state if no filter currently applied
	if (!mActivePanel->getRootFolder()->isFilterModified())
	{
		mSavedFolderState->setApply(FALSE);
		mActivePanel->getRootFolder()->applyFunctorRecursively(*mSavedFolderState);
	}

	// set new filter string
	mActivePanel->setFilterSubString(uppercase_search_string);
}


 //static
 BOOL LLFloaterInventory::incrementalFind(LLFolderViewItem* first_item, const char *find_text, BOOL backward)
 {
 	LLFloaterInventory* active_view = NULL;
	
	LLFloaterReg::const_instance_list_t& inst_list = LLFloaterReg::getFloaterList("inventory");
	for (LLFloaterReg::const_instance_list_t::const_iterator iter = inst_list.begin(); iter != inst_list.end(); ++iter)
	{
		LLFloaterInventory* iv = dynamic_cast<LLFloaterInventory*>(*iter);
		if (iv)
		{
			if (gFocusMgr.childHasKeyboardFocus(iv))
			{
				active_view = iv;
				break;
			}
 		}
 	}

 	if (!active_view)
 	{
 		return FALSE;
 	}

 	std::string search_string(find_text);

 	if (search_string.empty())
 	{
 		return FALSE;
 	}

 	if (active_view->mActivePanel &&
 		active_view->mActivePanel->getRootFolder()->search(first_item, search_string, backward))
 	{
 		return TRUE;
 	}

 	return FALSE;
 }

void LLFloaterInventory::onFilterSelected()
{
	// Find my index
	mActivePanel = (LLInventoryPanel*)childGetVisibleTab("inventory filter tabs");

	if (!mActivePanel)
	{
		return;
	}
	LLInventoryFilter* filter = mActivePanel->getFilter();
	LLFloaterInventoryFinder *finder = getFinder();
	if (finder)
	{
		finder->changeFilter(filter);
	}
	if (filter->isActive())
	{
		// If our filter is active we may be the first thing requiring a fetch so we better start it here.
		gInventory.startBackgroundFetch();
	}
	setFilterTextFromFilter();
}

BOOL LLFloaterInventory::handleDragAndDrop(S32 x, S32 y, MASK mask, BOOL drop,
										 EDragAndDropType cargo_type,
										 void* cargo_data,
										 EAcceptance* accept,
										 std::string& tooltip_msg)
{
	// Check to see if we are auto scrolling from the last frame
	LLInventoryPanel* panel = (LLInventoryPanel*)this->getActivePanel();
	BOOL needsToScroll = panel->getScrollableContainer()->autoScroll(x, y);
	if(mFilterTabs)
	{
		if(needsToScroll)
		{
			mFilterTabs->startDragAndDropDelayTimer();
		}
	}
	
	BOOL handled = LLFloater::handleDragAndDrop(x, y, mask, drop, cargo_type, cargo_data, accept, tooltip_msg);

	return handled;
}
const std::string& get_item_icon_name(LLAssetType::EType asset_type,
							 LLInventoryType::EType inventory_type,
							 U32 attachment_point,
							 BOOL item_is_multi )
{
	EInventoryIcon idx = OBJECT_ICON_NAME;
	if ( item_is_multi )
	{
		idx = OBJECT_MULTI_ICON_NAME;
	}
	
	switch(asset_type)
	{
	case LLAssetType::AT_TEXTURE:
		if(LLInventoryType::IT_SNAPSHOT == inventory_type)
		{
			idx = SNAPSHOT_ICON_NAME;
		}
		else
		{
			idx = TEXTURE_ICON_NAME;
		}
		break;

	case LLAssetType::AT_SOUND:
		idx = SOUND_ICON_NAME;
		break;
	case LLAssetType::AT_CALLINGCARD:
		if(attachment_point!= 0)
		{
			idx = CALLINGCARD_ONLINE_ICON_NAME;
		}
		else
		{
			idx = CALLINGCARD_OFFLINE_ICON_NAME;
		}
		break;
	case LLAssetType::AT_LANDMARK:
		if(attachment_point!= 0)
		{
			idx = LANDMARK_VISITED_ICON_NAME;
		}
		else
		{
			idx = LANDMARK_ICON_NAME;
		}
		break;
	case LLAssetType::AT_SCRIPT:
	case LLAssetType::AT_LSL_TEXT:
	case LLAssetType::AT_LSL_BYTECODE:
		idx = SCRIPT_ICON_NAME;
		break;
	case LLAssetType::AT_CLOTHING:
		idx = CLOTHING_ICON_NAME;
	case LLAssetType::AT_BODYPART :
		if(LLAssetType::AT_BODYPART == asset_type)
		{
			idx = BODYPART_ICON_NAME;
		}
		switch(LLInventoryItem::II_FLAGS_WEARABLES_MASK & attachment_point)
		{
		case WT_SHAPE:
			idx = BODYPART_SHAPE_ICON_NAME;
			break;
		case WT_SKIN:
			idx = BODYPART_SKIN_ICON_NAME;
			break;
		case WT_HAIR:
			idx = BODYPART_HAIR_ICON_NAME;
			break;
		case WT_EYES:
			idx = BODYPART_EYES_ICON_NAME;
			break;
		case WT_SHIRT:
			idx = CLOTHING_SHIRT_ICON_NAME;
			break;
		case WT_PANTS:
			idx = CLOTHING_PANTS_ICON_NAME;
			break;
		case WT_SHOES:
			idx = CLOTHING_SHOES_ICON_NAME;
			break;
		case WT_SOCKS:
			idx = CLOTHING_SOCKS_ICON_NAME;
			break;
		case WT_JACKET:
			idx = CLOTHING_JACKET_ICON_NAME;
			break;
		case WT_GLOVES:
			idx = CLOTHING_GLOVES_ICON_NAME;
			break;
		case WT_UNDERSHIRT:
			idx = CLOTHING_UNDERSHIRT_ICON_NAME;
			break;
		case WT_UNDERPANTS:
			idx = CLOTHING_UNDERPANTS_ICON_NAME;
			break;
		case WT_SKIRT:
			idx = CLOTHING_SKIRT_ICON_NAME;
			break;
		case WT_ALPHA:
			idx = CLOTHING_ALPHA_ICON_NAME;
			break;
		case WT_TATTOO:
			idx = CLOTHING_TATTOO_ICON_NAME;
			break;
		default:
			// no-op, go with choice above
			break;
		}
		break;
	case LLAssetType::AT_NOTECARD:
		idx = NOTECARD_ICON_NAME;
		break;
	case LLAssetType::AT_ANIMATION:
		idx = ANIMATION_ICON_NAME;
		break;
	case LLAssetType::AT_GESTURE:
		idx = GESTURE_ICON_NAME;
		break;
	case LLAssetType::AT_FAVORITE:
		//TODO - need bette idx
		idx = LANDMARK_ICON_NAME;
		break;
	case LLAssetType::AT_LINK:
		idx = LINKITEM_ICON_NAME;
		break;
	case LLAssetType::AT_LINK_FOLDER:
		idx = LINKFOLDER_ICON_NAME;
		break;
	case LLAssetType::AT_MESH:
		idx = MESH_ICON_NAME;
		break;
	default:
		break;
	}
	
	return ICON_NAME[idx];
}

LLUIImagePtr get_item_icon(LLAssetType::EType asset_type,
							 LLInventoryType::EType inventory_type,
							 U32 attachment_point,
							 BOOL item_is_multi)
{
	const std::string& icon_name = get_item_icon_name(asset_type, inventory_type, attachment_point, item_is_multi );
	return LLUI::getUIImage(icon_name);
}

const std::string LLInventoryPanel::DEFAULT_SORT_ORDER = std::string("InventorySortOrder");
const std::string LLInventoryPanel::RECENTITEMS_SORT_ORDER = std::string("RecentItemsSortOrder");
const std::string LLInventoryPanel::INHERIT_SORT_ORDER = std::string("");
static const LLInventoryFVBridgeBuilder INVENTORY_BRIDGE_BUILDER;

LLInventoryPanel::LLInventoryPanel(const LLInventoryPanel::Params& p)
:	LLPanel(p),
	mInventoryObserver(NULL),
	mFolders(NULL),
	mScroller(NULL),
	mSortOrderSetting(p.sort_order_setting),
	mInventory(p.inventory),
	mAllowMultiSelect(p.allow_multi_select),
	mHasInventoryConnection(false),
	mStartFolderString(p.start_folder)
,	mBuildDefaultHierarchy(true)
,	mInvFVBridgeBuilder(NULL)
{
	mInvFVBridgeBuilder = &INVENTORY_BRIDGE_BUILDER;

	// contex menu callbacks
	mCommitCallbackRegistrar.add("Inventory.DoToSelected", boost::bind(&LLInventoryPanel::doToSelected, this, _2));
	mCommitCallbackRegistrar.add("Inventory.EmptyTrash", boost::bind(&LLInventoryModel::emptyFolderType, &gInventory, "ConfirmEmptyTrash", LLAssetType::AT_TRASH));
	mCommitCallbackRegistrar.add("Inventory.EmptyLostAndFound", boost::bind(&LLInventoryModel::emptyFolderType, &gInventory, "ConfirmEmptyLostAndFound", LLAssetType::AT_LOST_AND_FOUND));
	mCommitCallbackRegistrar.add("Inventory.DoCreate", boost::bind(&LLInventoryPanel::doCreate, this, _2));
	mCommitCallbackRegistrar.add("Inventory.AttachObject", boost::bind(&LLInventoryPanel::attachObject, this, _2));
	mCommitCallbackRegistrar.add("Inventory.BeginIMSession", boost::bind(&LLInventoryPanel::beginIMSession, this));
	
	setBackgroundColor(LLUIColorTable::instance().getColor("InventoryBackgroundColor"));
	setBackgroundVisible(TRUE);
	setBackgroundOpaque(TRUE);
}

BOOL LLInventoryPanel::postBuild()
{
	LLMemType mt(LLMemType::MTYPE_INVENTORY_POST_BUILD);

	mCommitCallbackRegistrar.pushScope(); // registered as a widget; need to push callback scope ourselves
	
	// create root folder
	{
		LLRect folder_rect(0,
						   0,
						   getRect().getWidth(),
						   0);
		LLFolderView::Params p;
		p.name = getName();
		p.rect = folder_rect;
		p.parent_panel = this;
		mFolders = LLUICtrlFactory::create<LLFolderView>(p);
		mFolders->setAllowMultiSelect(mAllowMultiSelect);
	}

	mCommitCallbackRegistrar.popScope();
	
	mFolders->setCallbackRegistrar(&mCommitCallbackRegistrar);
	
	// scroller
	{
		LLRect scroller_view_rect = getRect();
		scroller_view_rect.translate(-scroller_view_rect.mLeft, -scroller_view_rect.mBottom);
		LLScrollContainer::Params p;
		p.name("Inventory Scroller");
		p.rect(scroller_view_rect);
		p.follows.flags(FOLLOWS_ALL);
		p.reserve_scroll_corner(true);
		p.tab_stop(true);
		mScroller = LLUICtrlFactory::create<LLScrollContainer>(p);
	}
	addChild(mScroller);
	mScroller->addChild(mFolders);
	
	mFolders->setScrollContainer(mScroller);

	// set up the callbacks from the inventory we're viewing, and then
	// build everything.
	mInventoryObserver = new LLInventoryPanelObserver(this);
	mInventory->addObserver(mInventoryObserver);

	// determine the root folder, if any, so inventory contents show just the children
	// of that folder (i.e. not including the folder itself).
	const LLAssetType::EType preferred_type = LLAssetType::lookupHumanReadable(mStartFolderString);

	if ("inventory" == mStartFolderString)
	{
		mStartFolderID = gInventory.getRootFolderID();
	}
	else if ("library" == mStartFolderString)
	{
		mStartFolderID = gInventory.getLibraryRootFolderID();
	}
	else
	{
		mStartFolderID = (preferred_type != LLAssetType::AT_NONE ? gInventory.findCategoryUUIDForType(preferred_type) : LLUUID::null);
	}

	// build view of inventory if we need default full hierarchy and inventory ready, otherwise wait for modelChanged() callback
	if (mBuildDefaultHierarchy && mInventory->isInventoryUsable() && !mHasInventoryConnection)
	{
		rebuildViewsFor(mStartFolderID);
		mHasInventoryConnection = true;
	}

	// bit of a hack to make sure the inventory is open.
	mFolders->openFolder(preferred_type != LLAssetType::AT_NONE ? LLAssetType::lookupCategoryName(preferred_type) : "My Inventory");

	if (mSortOrderSetting != INHERIT_SORT_ORDER)
	{
		setSortOrder(gSavedSettings.getU32(mSortOrderSetting));
	}
	else
	{
		setSortOrder(gSavedSettings.getU32(DEFAULT_SORT_ORDER));
	}
	mFolders->setSortOrder(mFolders->getFilter()->getSortOrder());

	return TRUE;
}

LLInventoryPanel::~LLInventoryPanel()
{
	// should this be a global setting?
	if (mFolders)
	{
		U32 sort_order = mFolders->getSortOrder();
		if (mSortOrderSetting != INHERIT_SORT_ORDER)
		{
			gSavedSettings.setU32(mSortOrderSetting, sort_order);
		}
	}

	// LLView destructor will take care of the sub-views.
	mInventory->removeObserver(mInventoryObserver);
	delete mInventoryObserver;
	mScroller = NULL;
}

LLMemType mt(LLMemType::MTYPE_INVENTORY_FROM_XML); // ! BUG ! Should this be removed?
void LLInventoryPanel::draw()
{
	// select the desired item (in case it wasn't loaded when the selection was requested)
	mFolders->updateSelection();
	LLPanel::draw();
}

void LLInventoryPanel::setFilterTypes(U64 filter_types, BOOL filter_for_categories)
{
	mFolders->getFilter()->setFilterTypes(filter_types, filter_for_categories);
}	

void LLInventoryPanel::setFilterPermMask(PermissionMask filter_perm_mask)
{
	mFolders->getFilter()->setFilterPermissions(filter_perm_mask);
}

void LLInventoryPanel::setFilterSubString(const std::string& string)
{
	mFolders->getFilter()->setFilterSubString(string);
}

void LLInventoryPanel::setSortOrder(U32 order)
{
	mFolders->getFilter()->setSortOrder(order);
	if (mFolders->getFilter()->isModified())
	{
		mFolders->setSortOrder(order);
		// try to keep selection onscreen, even if it wasn't to start with
		mFolders->scrollToShowSelection();
	}
}

void LLInventoryPanel::setSinceLogoff(BOOL sl)
{
	mFolders->getFilter()->setDateRangeLastLogoff(sl);
}

void LLInventoryPanel::setHoursAgo(U32 hours)
{
	mFolders->getFilter()->setHoursAgo(hours);
}

void LLInventoryPanel::setShowFolderState(LLInventoryFilter::EFolderShow show)
{
	mFolders->getFilter()->setShowFolderState(show);
}

LLInventoryFilter::EFolderShow LLInventoryPanel::getShowFolderState()
{
	return mFolders->getFilter()->getShowFolderState();
}

static LLFastTimer::DeclareTimer FTM_REFRESH("Inventory Refresh");

void LLInventoryPanel::modelChanged(U32 mask)
{
	LLFastTimer t2(FTM_REFRESH);

	bool handled = false;

	// inventory just initialized, do complete build
	if ((mask & LLInventoryObserver::ADD) && gInventory.getChangedIDs().empty() && !mHasInventoryConnection)
	{
		rebuildViewsFor(mStartFolderID);
		mHasInventoryConnection = true;
		return;
	}

	if(mask & LLInventoryObserver::LABEL)
	{
		handled = true;
		// label change - empty out the display name for each object
		// in this change set.
		const std::set<LLUUID>& changed_items = gInventory.getChangedIDs();
		std::set<LLUUID>::const_iterator id_it = changed_items.begin();
		std::set<LLUUID>::const_iterator id_end = changed_items.end();
		LLFolderViewItem* view = NULL;
		LLInvFVBridge* bridge = NULL;
		for (;id_it != id_end; ++id_it)
		{
			view = mFolders->getItemByID(*id_it);
			if(view)
			{
				// request refresh on this item (also flags for filtering)
				bridge = (LLInvFVBridge*)view->getListener();
				if(bridge)
				{	// Clear the display name first, so it gets properly re-built during refresh()
					bridge->clearDisplayName();
				}
				view->refresh();
			}
		}
	}
	if((mask & (LLInventoryObserver::STRUCTURE
				| LLInventoryObserver::ADD
				| LLInventoryObserver::REMOVE)) != 0)
	{
		handled = true;
		// Record which folders are open by uuid.
		LLInventoryModel* model = getModel();
		if (model)
		{
			const std::set<LLUUID>& changed_items = gInventory.getChangedIDs();

			std::set<LLUUID>::const_iterator id_it = changed_items.begin();
			std::set<LLUUID>::const_iterator id_end = changed_items.end();
			for (;id_it != id_end; ++id_it)
			{
				// sync view with model
				LLInventoryObject* model_item = model->getObject(*id_it);
				LLFolderViewItem* view_item = mFolders->getItemByID(*id_it);

				if (model_item)
				{
					if (!view_item)
					{
						// this object was just created, need to build a view for it
						if ((mask & LLInventoryObserver::ADD) != LLInventoryObserver::ADD)
						{
							llwarns << *id_it << " is in model but not in view, but ADD flag not set" << llendl;
						}
						buildNewViews(*id_it);
						
						// select any newly created object
						// that has the auto rename at top of folder
						// root set
						if(mFolders->getRoot()->needsAutoRename())
						{
							setSelection(*id_it, FALSE);
						}
					}
					else
					{
						// this object was probably moved, check its parent
						if ((mask & LLInventoryObserver::STRUCTURE) != LLInventoryObserver::STRUCTURE)
						{
							llwarns << *id_it << " is in model and in view, but STRUCTURE flag not set" << llendl;
						}

						LLFolderViewFolder* new_parent = (LLFolderViewFolder*)mFolders->getItemByID(model_item->getParentUUID());

						// added check against NULL for cases when Inventory panel contains startFolder.
						// in this case parent is LLFolderView (LLInventoryPanel::mFolders) itself.
						// this check is a fix for bug EXT-1859.
						if (NULL != new_parent && view_item->getParentFolder() != new_parent)
						{
							view_item->getParentFolder()->extractItem(view_item);
							view_item->addToFolder(new_parent, mFolders);
						}
					}
				}
				else
				{
					if (view_item)
					{
						if ((mask & LLInventoryObserver::REMOVE) != LLInventoryObserver::REMOVE)
						{
							llwarns << *id_it << " is not in model but in view, but REMOVE flag not set" << llendl;
						}
						// item in view but not model, need to delete view
						view_item->destroyView();
					}
					else
					{
						llwarns << *id_it << "Item does not exist in either view or model, but notification triggered" << llendl;
					}
				}
			}
		}
	}

	if (!handled)
	{
		// it's a small change that only requires a refresh.
		// *TODO: figure out a more efficient way to do the refresh
		// since it is expensive on large inventories
		mFolders->refresh();
	}
}


void LLInventoryPanel::rebuildViewsFor(const LLUUID& id)
{
	LLFolderViewItem* old_view = NULL;

	// get old LLFolderViewItem
	old_view = mFolders->getItemByID(id);
	if (old_view && id.notNull())
	{
		old_view->destroyView();
	}

	buildNewViews(id);
}

void LLInventoryPanel::buildNewViews(const LLUUID& id)
{
	LLMemType mt(LLMemType::MTYPE_INVENTORY_BUILD_NEW_VIEWS);
	LLFolderViewItem* itemp = NULL;
	LLInventoryObject* objectp = NULL;

	// Don't add the start folder (the inventory panel will show contents
	// beginning with the children of the starting folder, excluding the starting folder itself).
	if (id != mStartFolderID)
	{
		objectp = gInventory.getObject(id);
		if (objectp)
		{		
			const LLUUID &parent_id = objectp->getParentUUID();
			// If this item's parent is the starting folder, then just add it to the top level (recall that 
			// the starting folder isn't actually represented in the view, parent_folder would be NULL in
			// this case otherwise).
			LLFolderViewFolder* parent_folder = (parent_id == mStartFolderID ?
				mFolders : (LLFolderViewFolder*)mFolders->getItemByID(parent_id));

			// This item exists outside the inventory's hierarchy, so don't add it.
			if (!parent_folder)
			{
				return;
			}

			if (objectp->getType() <= LLAssetType::AT_NONE ||
				objectp->getType() >= LLAssetType::AT_COUNT)
			{
				llwarns << "LLInventoryPanel::buildNewViews called with invalid objectp->mType : " << 
					((S32) objectp->getType()) << llendl;
				return;
			}
			
			if (objectp->getType() == LLAssetType::AT_CATEGORY &&
					 objectp->getActualType() != LLAssetType::AT_LINK_FOLDER) 
			{
				LLInvFVBridge* new_listener = mInvFVBridgeBuilder->createBridge(objectp->getType(),
																				objectp->getType(),
																				LLInventoryType::IT_CATEGORY,
																				this,
																				objectp->getUUID());

				if (new_listener)
				{
					LLFolderViewFolder::Params p;
					p.name = new_listener->getDisplayName();
					p.icon = new_listener->getIcon();
					p.root = mFolders;
					p.listener = new_listener;
					LLFolderViewFolder* folderp = LLUICtrlFactory::create<LLFolderViewFolder>(p);
				
					folderp->setItemSortOrder(mFolders->getSortOrder());
					itemp = folderp;
				}
			}
			else 
			{
				// Build new view for item
				LLInventoryItem* item = (LLInventoryItem*)objectp;
				LLInvFVBridge* new_listener = mInvFVBridgeBuilder->createBridge(item->getType(),
																				item->getActualType(),
																				item->getInventoryType(),
																				this,
																				item->getUUID(),
																				item->getFlags());

				if (new_listener)
				{
					LLFolderViewItem::Params params;
					params.name(new_listener->getDisplayName());
					params.icon(new_listener->getIcon());
					params.creation_date(new_listener->getCreationDate());
					params.root(mFolders);
					params.listener(new_listener);
					params.rect(LLRect (0, 0, 0, 0));
					itemp = LLUICtrlFactory::create<LLFolderViewItem> (params);
				}
			}

			if (itemp)
			{
				itemp->addToFolder(parent_folder, mFolders);
			}
		}
	}

	// If this is a folder, add the children of the folder and recursively add any 
	// child folders.
	if ((id == mStartFolderID) ||
		(objectp && objectp->getType() == LLAssetType::AT_CATEGORY))
	{
		LLViewerInventoryCategory::cat_array_t* categories;
		LLViewerInventoryItem::item_array_t* items;

		mInventory->lockDirectDescendentArrays(id, categories, items);
		if(categories)
		{
			S32 count = categories->count();
			for(S32 i = 0; i < count; ++i)
			{
				LLInventoryCategory* cat = categories->get(i);
				buildNewViews(cat->getUUID());
			}
		}
		if(items)
		{
			S32 count = items->count();
			for(S32 i = 0; i < count; ++i)
			{
				LLInventoryItem* item = items->get(i);
				buildNewViews(item->getUUID());
			}
		}
		mInventory->unlockDirectDescendentArrays(id);
	}
}

struct LLConfirmPurgeData
{
	LLUUID mID;
	LLInventoryModel* mModel;
};

class LLIsNotWorn : public LLInventoryCollectFunctor
{
public:
	LLIsNotWorn() {}
	virtual ~LLIsNotWorn() {}
	virtual bool operator()(LLInventoryCategory* cat,
							LLInventoryItem* item)
	{
		return !gAgentWearables.isWearingItem(item->getUUID());
	}
};

class LLOpenFolderByID : public LLFolderViewFunctor
{
public:
	LLOpenFolderByID(const LLUUID& id) : mID(id) {}
	virtual ~LLOpenFolderByID() {}
	virtual void doFolder(LLFolderViewFolder* folder)
		{
			if (folder->getListener() && folder->getListener()->getUUID() == mID) folder->setOpenArrangeRecursively(TRUE, LLFolderViewFolder::RECURSE_UP);
		}
	virtual void doItem(LLFolderViewItem* item) {}
protected:
	const LLUUID& mID;
};


void LLInventoryPanel::openSelected()
{
	LLFolderViewItem* folder_item = mFolders->getCurSelectedItem();
	if(!folder_item) return;
	LLInvFVBridge* bridge = (LLInvFVBridge*)folder_item->getListener();
	if(!bridge) return;
	bridge->openItem();
}

BOOL LLInventoryPanel::handleHover(S32 x, S32 y, MASK mask)
{
	BOOL handled = LLView::handleHover(x, y, mask);
	if(handled)
	{
		ECursorType cursor = getWindow()->getCursor();
		if (LLInventoryModel::backgroundFetchActive() && cursor == UI_CURSOR_ARROW)
		{
			// replace arrow cursor with arrow and hourglass cursor
			getWindow()->setCursor(UI_CURSOR_WORKING);
		}
	}
	else
	{
		getWindow()->setCursor(UI_CURSOR_ARROW);
	}
	return TRUE;
}

BOOL LLInventoryPanel::handleDragAndDrop(S32 x, S32 y, MASK mask, BOOL drop,
								   EDragAndDropType cargo_type,
								   void* cargo_data,
								   EAcceptance* accept,
								   std::string& tooltip_msg)
{

	BOOL handled = LLPanel::handleDragAndDrop(x, y, mask, drop, cargo_type, cargo_data, accept, tooltip_msg);

	if (handled)
	{
		mFolders->setDragAndDropThisFrame();
	}

	return handled;
}

void LLInventoryPanel::onFocusLost()
{
	// inventory no longer handles cut/copy/paste/delete
	if (LLEditMenuHandler::gEditMenuHandler == mFolders)
	{
		LLEditMenuHandler::gEditMenuHandler = NULL;
	}

	LLPanel::onFocusLost();
}

void LLInventoryPanel::onFocusReceived()
{
	// inventory now handles cut/copy/paste/delete
	LLEditMenuHandler::gEditMenuHandler = mFolders;

	LLPanel::onFocusReceived();
}


void LLInventoryPanel::openAllFolders()
{
	mFolders->setOpenArrangeRecursively(TRUE, LLFolderViewFolder::RECURSE_DOWN);
	mFolders->arrangeAll();
}

void LLInventoryPanel::openDefaultFolderForType(LLAssetType::EType type)
{
	LLUUID category_id = mInventory->findCategoryUUIDForType(type);
	LLOpenFolderByID opener(category_id);
	mFolders->applyFunctorRecursively(opener);
}

void LLInventoryPanel::setSelection(const LLUUID& obj_id, BOOL take_keyboard_focus)
{
	// Don't select objects in COF (e.g. to prevent refocus when items are worn).
	const LLInventoryObject *obj = gInventory.getObject(obj_id);
	if (obj && obj->getParentUUID() == LLAppearanceManager::getCOF())
	{
		return;
	}
	mFolders->setSelectionByID(obj_id, take_keyboard_focus);
}

void LLInventoryPanel::clearSelection()
{
	mFolders->clearSelection();
}

void LLInventoryPanel::onSelectionChange(const std::deque<LLFolderViewItem*>& items, BOOL user_action)
{
	LLFolderView* fv = getRootFolder();
	if (fv->needsAutoRename()) // auto-selecting a new user-created asset and preparing to rename
	{
		fv->setNeedsAutoRename(FALSE);
		if (items.size()) // new asset is visible and selected
		{
			fv->startRenamingSelectedItem();
		}
	}
	// Seraph - Put determineFolderType in here for ensemble typing?
}

//----------------------------------------------------------------------------

void LLInventoryPanel::doToSelected(const LLSD& userdata)
{
	mFolders->doToSelected(&gInventory, userdata);
}

void LLInventoryPanel::doCreate(const LLSD& userdata)
{
	menu_create_inventory_item(mFolders, LLFolderBridge::sSelf, userdata);
}

bool LLInventoryPanel::beginIMSession()
{
	std::set<LLUUID> selected_items;
	mFolders->getSelectionList(selected_items);

	std::string name;
	static int session_num = 1;

	LLDynamicArray<LLUUID> members;
	EInstantMessage type = IM_SESSION_CONFERENCE_START;

	std::set<LLUUID>::const_iterator iter;
	for (iter = selected_items.begin(); iter != selected_items.end(); iter++)
	{

		LLUUID item = *iter;
		LLFolderViewItem* folder_item = mFolders->getItemByID(item);
			
		if(folder_item) 
		{
			LLFolderViewEventListener* fve_listener = folder_item->getListener();
			if (fve_listener && (fve_listener->getInventoryType() == LLInventoryType::IT_CATEGORY))
			{

				LLFolderBridge* bridge = (LLFolderBridge*)folder_item->getListener();
				if(!bridge) return true;
				LLViewerInventoryCategory* cat = bridge->getCategory();
				if(!cat) return true;
				name = cat->getName();
				LLUniqueBuddyCollector is_buddy;
				LLInventoryModel::cat_array_t cat_array;
				LLInventoryModel::item_array_t item_array;
				gInventory.collectDescendentsIf(bridge->getUUID(),
												cat_array,
												item_array,
												LLInventoryModel::EXCLUDE_TRASH,
												is_buddy);
				S32 count = item_array.count();
				if(count > 0)
				{
					LLFloaterReg::showInstance("communicate");
					// create the session
					LLAvatarTracker& at = LLAvatarTracker::instance();
					LLUUID id;
					for(S32 i = 0; i < count; ++i)
					{
						id = item_array.get(i)->getCreatorUUID();
						if(at.isBuddyOnline(id))
						{
							members.put(id);
						}
					}
				}
			}
			else
			{
				LLFolderViewItem* folder_item = mFolders->getItemByID(item);
				if(!folder_item) return true;
				LLInvFVBridge* listenerp = (LLInvFVBridge*)folder_item->getListener();

				if (listenerp->getInventoryType() == LLInventoryType::IT_CALLINGCARD)
				{
					LLInventoryItem* inv_item = gInventory.getItem(listenerp->getUUID());

					if (inv_item)
					{
						LLAvatarTracker& at = LLAvatarTracker::instance();
						LLUUID id = inv_item->getCreatorUUID();

						if(at.isBuddyOnline(id))
						{
							members.put(id);
						}
					}
				} //if IT_CALLINGCARD
			} //if !IT_CATEGORY
		}
	} //for selected_items	

	// the session_id is randomly generated UUID which will be replaced later
	// with a server side generated number

	if (name.empty())
	{
		name = llformat("Session %d", session_num++);
	}

	gIMMgr->addSession(name, type, members[0], members);
		
	return true;
}

bool LLInventoryPanel::attachObject(const LLSD& userdata)
{
	std::set<LLUUID> selected_items;
	mFolders->getSelectionList(selected_items);

	std::string joint_name = userdata.asString();
	LLVOAvatar *avatarp = static_cast<LLVOAvatar*>(gAgent.getAvatarObject());
	LLViewerJointAttachment* attachmentp = NULL;
	for (LLVOAvatar::attachment_map_t::iterator iter = avatarp->mAttachmentPoints.begin(); 
		 iter != avatarp->mAttachmentPoints.end(); )
	{
		LLVOAvatar::attachment_map_t::iterator curiter = iter++;
		LLViewerJointAttachment* attachment = curiter->second;
		if (attachment->getName() == joint_name)
		{
			attachmentp = attachment;
			break;
		}
	}
	if (attachmentp == NULL)
	{
		return true;
	}

	for (std::set<LLUUID>::const_iterator set_iter = selected_items.begin(); 
		 set_iter != selected_items.end(); 
		 ++set_iter)
	{
		const LLUUID &id = *set_iter;
		LLViewerInventoryItem* item = (LLViewerInventoryItem*)gInventory.getItem(id);
		if(item && gInventory.isObjectDescendentOf(id, gInventory.getRootFolderID()))
		{
			rez_attachment(item, attachmentp);
		}
		else if(item && item->isComplete())
		{
			// must be in library. copy it to our inventory and put it on.
			LLPointer<LLInventoryCallback> cb = new RezAttachmentCallback(attachmentp);
			copy_inventory_item(gAgent.getID(),
								item->getPermissions().getOwner(),
								item->getUUID(),
								LLUUID::null,
								std::string(),
								cb);
		}
	}
	gFocusMgr.setKeyboardFocus(NULL);

	return true;
}


//----------------------------------------------------------------------------

// static DEBUG ONLY:
void LLInventoryPanel::dumpSelectionInformation(void* user_data)
{
	LLInventoryPanel* iv = (LLInventoryPanel*)user_data;
	iv->mFolders->dumpSelectionInformation();
}

BOOL LLInventoryPanel::getSinceLogoff()
{
	return mFolders->getFilter()->isSinceLogoff();
}

void example_param_block_usage()
=======
void LLFloaterInventory::onOpen(const LLSD& key)
>>>>>>> 25d8cf68
{
	LLFirstUse::useInventory();
}<|MERGE_RESOLUTION|>--- conflicted
+++ resolved
@@ -150,1094 +150,7 @@
 	}
 }
 
-<<<<<<< HEAD
-void LLFloaterInventory::toggleFindOptions()
-{
-	LLMemType mt(LLMemType::MTYPE_INVENTORY_VIEW_TOGGLE);
-	LLFloater *floater = getFinder();
-	if (!floater)
-	{
-		LLFloaterInventoryFinder * finder = new LLFloaterInventoryFinder(this);
-		mFinderHandle = finder->getHandle();
-		finder->openFloater();
-		addDependentFloater(mFinderHandle);
-
-		// start background fetch of folders
-		gInventory.startBackgroundFetch();
-	}
-	else
-	{
-		floater->closeFloater();
-	}
-}
-
-// static
-BOOL LLFloaterInventory::filtersVisible(void* user_data)
-{
-	LLFloaterInventory* self = (LLFloaterInventory*)user_data;
-	if(!self) return FALSE;
-
-	return self->getFinder() != NULL;
-}
-
-void LLFloaterInventory::onClearSearch()
-{
-	LLFloater *finder = getFinder();
-	if (mActivePanel)
-	{
-		mActivePanel->setFilterSubString(LLStringUtil::null);
-		mActivePanel->setFilterTypes(0xffffffff);
-	}
-
-	if (finder)
-	{
-		LLFloaterInventoryFinder::selectAllTypes(finder);
-	}
-
-	// re-open folders that were initially open
-	if (mActivePanel)
-	{
-		mSavedFolderState->setApply(TRUE);
-		mActivePanel->getRootFolder()->applyFunctorRecursively(*mSavedFolderState);
-		LLOpenFoldersWithSelection opener;
-		mActivePanel->getRootFolder()->applyFunctorRecursively(opener);
-		mActivePanel->getRootFolder()->scrollToShowSelection();
-	}
-}
-
-void LLFloaterInventory::onFilterEdit(const std::string& search_string )
-{
-	if (search_string == "")
-	{
-		onClearSearch();
-	}
-	if (!mActivePanel)
-	{
-		return;
-	}
-
-	gInventory.startBackgroundFetch();
-
-	std::string uppercase_search_string = search_string;
-	LLStringUtil::toUpper(uppercase_search_string);
-	if (mActivePanel->getFilterSubString().empty() && uppercase_search_string.empty())
-	{
-			// current filter and new filter empty, do nothing
-			return;
-	}
-
-	// save current folder open state if no filter currently applied
-	if (!mActivePanel->getRootFolder()->isFilterModified())
-	{
-		mSavedFolderState->setApply(FALSE);
-		mActivePanel->getRootFolder()->applyFunctorRecursively(*mSavedFolderState);
-	}
-
-	// set new filter string
-	mActivePanel->setFilterSubString(uppercase_search_string);
-}
-
-
- //static
- BOOL LLFloaterInventory::incrementalFind(LLFolderViewItem* first_item, const char *find_text, BOOL backward)
- {
- 	LLFloaterInventory* active_view = NULL;
-	
-	LLFloaterReg::const_instance_list_t& inst_list = LLFloaterReg::getFloaterList("inventory");
-	for (LLFloaterReg::const_instance_list_t::const_iterator iter = inst_list.begin(); iter != inst_list.end(); ++iter)
-	{
-		LLFloaterInventory* iv = dynamic_cast<LLFloaterInventory*>(*iter);
-		if (iv)
-		{
-			if (gFocusMgr.childHasKeyboardFocus(iv))
-			{
-				active_view = iv;
-				break;
-			}
- 		}
- 	}
-
- 	if (!active_view)
- 	{
- 		return FALSE;
- 	}
-
- 	std::string search_string(find_text);
-
- 	if (search_string.empty())
- 	{
- 		return FALSE;
- 	}
-
- 	if (active_view->mActivePanel &&
- 		active_view->mActivePanel->getRootFolder()->search(first_item, search_string, backward))
- 	{
- 		return TRUE;
- 	}
-
- 	return FALSE;
- }
-
-void LLFloaterInventory::onFilterSelected()
-{
-	// Find my index
-	mActivePanel = (LLInventoryPanel*)childGetVisibleTab("inventory filter tabs");
-
-	if (!mActivePanel)
-	{
-		return;
-	}
-	LLInventoryFilter* filter = mActivePanel->getFilter();
-	LLFloaterInventoryFinder *finder = getFinder();
-	if (finder)
-	{
-		finder->changeFilter(filter);
-	}
-	if (filter->isActive())
-	{
-		// If our filter is active we may be the first thing requiring a fetch so we better start it here.
-		gInventory.startBackgroundFetch();
-	}
-	setFilterTextFromFilter();
-}
-
-BOOL LLFloaterInventory::handleDragAndDrop(S32 x, S32 y, MASK mask, BOOL drop,
-										 EDragAndDropType cargo_type,
-										 void* cargo_data,
-										 EAcceptance* accept,
-										 std::string& tooltip_msg)
-{
-	// Check to see if we are auto scrolling from the last frame
-	LLInventoryPanel* panel = (LLInventoryPanel*)this->getActivePanel();
-	BOOL needsToScroll = panel->getScrollableContainer()->autoScroll(x, y);
-	if(mFilterTabs)
-	{
-		if(needsToScroll)
-		{
-			mFilterTabs->startDragAndDropDelayTimer();
-		}
-	}
-	
-	BOOL handled = LLFloater::handleDragAndDrop(x, y, mask, drop, cargo_type, cargo_data, accept, tooltip_msg);
-
-	return handled;
-}
-const std::string& get_item_icon_name(LLAssetType::EType asset_type,
-							 LLInventoryType::EType inventory_type,
-							 U32 attachment_point,
-							 BOOL item_is_multi )
-{
-	EInventoryIcon idx = OBJECT_ICON_NAME;
-	if ( item_is_multi )
-	{
-		idx = OBJECT_MULTI_ICON_NAME;
-	}
-	
-	switch(asset_type)
-	{
-	case LLAssetType::AT_TEXTURE:
-		if(LLInventoryType::IT_SNAPSHOT == inventory_type)
-		{
-			idx = SNAPSHOT_ICON_NAME;
-		}
-		else
-		{
-			idx = TEXTURE_ICON_NAME;
-		}
-		break;
-
-	case LLAssetType::AT_SOUND:
-		idx = SOUND_ICON_NAME;
-		break;
-	case LLAssetType::AT_CALLINGCARD:
-		if(attachment_point!= 0)
-		{
-			idx = CALLINGCARD_ONLINE_ICON_NAME;
-		}
-		else
-		{
-			idx = CALLINGCARD_OFFLINE_ICON_NAME;
-		}
-		break;
-	case LLAssetType::AT_LANDMARK:
-		if(attachment_point!= 0)
-		{
-			idx = LANDMARK_VISITED_ICON_NAME;
-		}
-		else
-		{
-			idx = LANDMARK_ICON_NAME;
-		}
-		break;
-	case LLAssetType::AT_SCRIPT:
-	case LLAssetType::AT_LSL_TEXT:
-	case LLAssetType::AT_LSL_BYTECODE:
-		idx = SCRIPT_ICON_NAME;
-		break;
-	case LLAssetType::AT_CLOTHING:
-		idx = CLOTHING_ICON_NAME;
-	case LLAssetType::AT_BODYPART :
-		if(LLAssetType::AT_BODYPART == asset_type)
-		{
-			idx = BODYPART_ICON_NAME;
-		}
-		switch(LLInventoryItem::II_FLAGS_WEARABLES_MASK & attachment_point)
-		{
-		case WT_SHAPE:
-			idx = BODYPART_SHAPE_ICON_NAME;
-			break;
-		case WT_SKIN:
-			idx = BODYPART_SKIN_ICON_NAME;
-			break;
-		case WT_HAIR:
-			idx = BODYPART_HAIR_ICON_NAME;
-			break;
-		case WT_EYES:
-			idx = BODYPART_EYES_ICON_NAME;
-			break;
-		case WT_SHIRT:
-			idx = CLOTHING_SHIRT_ICON_NAME;
-			break;
-		case WT_PANTS:
-			idx = CLOTHING_PANTS_ICON_NAME;
-			break;
-		case WT_SHOES:
-			idx = CLOTHING_SHOES_ICON_NAME;
-			break;
-		case WT_SOCKS:
-			idx = CLOTHING_SOCKS_ICON_NAME;
-			break;
-		case WT_JACKET:
-			idx = CLOTHING_JACKET_ICON_NAME;
-			break;
-		case WT_GLOVES:
-			idx = CLOTHING_GLOVES_ICON_NAME;
-			break;
-		case WT_UNDERSHIRT:
-			idx = CLOTHING_UNDERSHIRT_ICON_NAME;
-			break;
-		case WT_UNDERPANTS:
-			idx = CLOTHING_UNDERPANTS_ICON_NAME;
-			break;
-		case WT_SKIRT:
-			idx = CLOTHING_SKIRT_ICON_NAME;
-			break;
-		case WT_ALPHA:
-			idx = CLOTHING_ALPHA_ICON_NAME;
-			break;
-		case WT_TATTOO:
-			idx = CLOTHING_TATTOO_ICON_NAME;
-			break;
-		default:
-			// no-op, go with choice above
-			break;
-		}
-		break;
-	case LLAssetType::AT_NOTECARD:
-		idx = NOTECARD_ICON_NAME;
-		break;
-	case LLAssetType::AT_ANIMATION:
-		idx = ANIMATION_ICON_NAME;
-		break;
-	case LLAssetType::AT_GESTURE:
-		idx = GESTURE_ICON_NAME;
-		break;
-	case LLAssetType::AT_FAVORITE:
-		//TODO - need bette idx
-		idx = LANDMARK_ICON_NAME;
-		break;
-	case LLAssetType::AT_LINK:
-		idx = LINKITEM_ICON_NAME;
-		break;
-	case LLAssetType::AT_LINK_FOLDER:
-		idx = LINKFOLDER_ICON_NAME;
-		break;
-	case LLAssetType::AT_MESH:
-		idx = MESH_ICON_NAME;
-		break;
-	default:
-		break;
-	}
-	
-	return ICON_NAME[idx];
-}
-
-LLUIImagePtr get_item_icon(LLAssetType::EType asset_type,
-							 LLInventoryType::EType inventory_type,
-							 U32 attachment_point,
-							 BOOL item_is_multi)
-{
-	const std::string& icon_name = get_item_icon_name(asset_type, inventory_type, attachment_point, item_is_multi );
-	return LLUI::getUIImage(icon_name);
-}
-
-const std::string LLInventoryPanel::DEFAULT_SORT_ORDER = std::string("InventorySortOrder");
-const std::string LLInventoryPanel::RECENTITEMS_SORT_ORDER = std::string("RecentItemsSortOrder");
-const std::string LLInventoryPanel::INHERIT_SORT_ORDER = std::string("");
-static const LLInventoryFVBridgeBuilder INVENTORY_BRIDGE_BUILDER;
-
-LLInventoryPanel::LLInventoryPanel(const LLInventoryPanel::Params& p)
-:	LLPanel(p),
-	mInventoryObserver(NULL),
-	mFolders(NULL),
-	mScroller(NULL),
-	mSortOrderSetting(p.sort_order_setting),
-	mInventory(p.inventory),
-	mAllowMultiSelect(p.allow_multi_select),
-	mHasInventoryConnection(false),
-	mStartFolderString(p.start_folder)
-,	mBuildDefaultHierarchy(true)
-,	mInvFVBridgeBuilder(NULL)
-{
-	mInvFVBridgeBuilder = &INVENTORY_BRIDGE_BUILDER;
-
-	// contex menu callbacks
-	mCommitCallbackRegistrar.add("Inventory.DoToSelected", boost::bind(&LLInventoryPanel::doToSelected, this, _2));
-	mCommitCallbackRegistrar.add("Inventory.EmptyTrash", boost::bind(&LLInventoryModel::emptyFolderType, &gInventory, "ConfirmEmptyTrash", LLAssetType::AT_TRASH));
-	mCommitCallbackRegistrar.add("Inventory.EmptyLostAndFound", boost::bind(&LLInventoryModel::emptyFolderType, &gInventory, "ConfirmEmptyLostAndFound", LLAssetType::AT_LOST_AND_FOUND));
-	mCommitCallbackRegistrar.add("Inventory.DoCreate", boost::bind(&LLInventoryPanel::doCreate, this, _2));
-	mCommitCallbackRegistrar.add("Inventory.AttachObject", boost::bind(&LLInventoryPanel::attachObject, this, _2));
-	mCommitCallbackRegistrar.add("Inventory.BeginIMSession", boost::bind(&LLInventoryPanel::beginIMSession, this));
-	
-	setBackgroundColor(LLUIColorTable::instance().getColor("InventoryBackgroundColor"));
-	setBackgroundVisible(TRUE);
-	setBackgroundOpaque(TRUE);
-}
-
-BOOL LLInventoryPanel::postBuild()
-{
-	LLMemType mt(LLMemType::MTYPE_INVENTORY_POST_BUILD);
-
-	mCommitCallbackRegistrar.pushScope(); // registered as a widget; need to push callback scope ourselves
-	
-	// create root folder
-	{
-		LLRect folder_rect(0,
-						   0,
-						   getRect().getWidth(),
-						   0);
-		LLFolderView::Params p;
-		p.name = getName();
-		p.rect = folder_rect;
-		p.parent_panel = this;
-		mFolders = LLUICtrlFactory::create<LLFolderView>(p);
-		mFolders->setAllowMultiSelect(mAllowMultiSelect);
-	}
-
-	mCommitCallbackRegistrar.popScope();
-	
-	mFolders->setCallbackRegistrar(&mCommitCallbackRegistrar);
-	
-	// scroller
-	{
-		LLRect scroller_view_rect = getRect();
-		scroller_view_rect.translate(-scroller_view_rect.mLeft, -scroller_view_rect.mBottom);
-		LLScrollContainer::Params p;
-		p.name("Inventory Scroller");
-		p.rect(scroller_view_rect);
-		p.follows.flags(FOLLOWS_ALL);
-		p.reserve_scroll_corner(true);
-		p.tab_stop(true);
-		mScroller = LLUICtrlFactory::create<LLScrollContainer>(p);
-	}
-	addChild(mScroller);
-	mScroller->addChild(mFolders);
-	
-	mFolders->setScrollContainer(mScroller);
-
-	// set up the callbacks from the inventory we're viewing, and then
-	// build everything.
-	mInventoryObserver = new LLInventoryPanelObserver(this);
-	mInventory->addObserver(mInventoryObserver);
-
-	// determine the root folder, if any, so inventory contents show just the children
-	// of that folder (i.e. not including the folder itself).
-	const LLAssetType::EType preferred_type = LLAssetType::lookupHumanReadable(mStartFolderString);
-
-	if ("inventory" == mStartFolderString)
-	{
-		mStartFolderID = gInventory.getRootFolderID();
-	}
-	else if ("library" == mStartFolderString)
-	{
-		mStartFolderID = gInventory.getLibraryRootFolderID();
-	}
-	else
-	{
-		mStartFolderID = (preferred_type != LLAssetType::AT_NONE ? gInventory.findCategoryUUIDForType(preferred_type) : LLUUID::null);
-	}
-
-	// build view of inventory if we need default full hierarchy and inventory ready, otherwise wait for modelChanged() callback
-	if (mBuildDefaultHierarchy && mInventory->isInventoryUsable() && !mHasInventoryConnection)
-	{
-		rebuildViewsFor(mStartFolderID);
-		mHasInventoryConnection = true;
-	}
-
-	// bit of a hack to make sure the inventory is open.
-	mFolders->openFolder(preferred_type != LLAssetType::AT_NONE ? LLAssetType::lookupCategoryName(preferred_type) : "My Inventory");
-
-	if (mSortOrderSetting != INHERIT_SORT_ORDER)
-	{
-		setSortOrder(gSavedSettings.getU32(mSortOrderSetting));
-	}
-	else
-	{
-		setSortOrder(gSavedSettings.getU32(DEFAULT_SORT_ORDER));
-	}
-	mFolders->setSortOrder(mFolders->getFilter()->getSortOrder());
-
-	return TRUE;
-}
-
-LLInventoryPanel::~LLInventoryPanel()
-{
-	// should this be a global setting?
-	if (mFolders)
-	{
-		U32 sort_order = mFolders->getSortOrder();
-		if (mSortOrderSetting != INHERIT_SORT_ORDER)
-		{
-			gSavedSettings.setU32(mSortOrderSetting, sort_order);
-		}
-	}
-
-	// LLView destructor will take care of the sub-views.
-	mInventory->removeObserver(mInventoryObserver);
-	delete mInventoryObserver;
-	mScroller = NULL;
-}
-
-LLMemType mt(LLMemType::MTYPE_INVENTORY_FROM_XML); // ! BUG ! Should this be removed?
-void LLInventoryPanel::draw()
-{
-	// select the desired item (in case it wasn't loaded when the selection was requested)
-	mFolders->updateSelection();
-	LLPanel::draw();
-}
-
-void LLInventoryPanel::setFilterTypes(U64 filter_types, BOOL filter_for_categories)
-{
-	mFolders->getFilter()->setFilterTypes(filter_types, filter_for_categories);
-}	
-
-void LLInventoryPanel::setFilterPermMask(PermissionMask filter_perm_mask)
-{
-	mFolders->getFilter()->setFilterPermissions(filter_perm_mask);
-}
-
-void LLInventoryPanel::setFilterSubString(const std::string& string)
-{
-	mFolders->getFilter()->setFilterSubString(string);
-}
-
-void LLInventoryPanel::setSortOrder(U32 order)
-{
-	mFolders->getFilter()->setSortOrder(order);
-	if (mFolders->getFilter()->isModified())
-	{
-		mFolders->setSortOrder(order);
-		// try to keep selection onscreen, even if it wasn't to start with
-		mFolders->scrollToShowSelection();
-	}
-}
-
-void LLInventoryPanel::setSinceLogoff(BOOL sl)
-{
-	mFolders->getFilter()->setDateRangeLastLogoff(sl);
-}
-
-void LLInventoryPanel::setHoursAgo(U32 hours)
-{
-	mFolders->getFilter()->setHoursAgo(hours);
-}
-
-void LLInventoryPanel::setShowFolderState(LLInventoryFilter::EFolderShow show)
-{
-	mFolders->getFilter()->setShowFolderState(show);
-}
-
-LLInventoryFilter::EFolderShow LLInventoryPanel::getShowFolderState()
-{
-	return mFolders->getFilter()->getShowFolderState();
-}
-
-static LLFastTimer::DeclareTimer FTM_REFRESH("Inventory Refresh");
-
-void LLInventoryPanel::modelChanged(U32 mask)
-{
-	LLFastTimer t2(FTM_REFRESH);
-
-	bool handled = false;
-
-	// inventory just initialized, do complete build
-	if ((mask & LLInventoryObserver::ADD) && gInventory.getChangedIDs().empty() && !mHasInventoryConnection)
-	{
-		rebuildViewsFor(mStartFolderID);
-		mHasInventoryConnection = true;
-		return;
-	}
-
-	if(mask & LLInventoryObserver::LABEL)
-	{
-		handled = true;
-		// label change - empty out the display name for each object
-		// in this change set.
-		const std::set<LLUUID>& changed_items = gInventory.getChangedIDs();
-		std::set<LLUUID>::const_iterator id_it = changed_items.begin();
-		std::set<LLUUID>::const_iterator id_end = changed_items.end();
-		LLFolderViewItem* view = NULL;
-		LLInvFVBridge* bridge = NULL;
-		for (;id_it != id_end; ++id_it)
-		{
-			view = mFolders->getItemByID(*id_it);
-			if(view)
-			{
-				// request refresh on this item (also flags for filtering)
-				bridge = (LLInvFVBridge*)view->getListener();
-				if(bridge)
-				{	// Clear the display name first, so it gets properly re-built during refresh()
-					bridge->clearDisplayName();
-				}
-				view->refresh();
-			}
-		}
-	}
-	if((mask & (LLInventoryObserver::STRUCTURE
-				| LLInventoryObserver::ADD
-				| LLInventoryObserver::REMOVE)) != 0)
-	{
-		handled = true;
-		// Record which folders are open by uuid.
-		LLInventoryModel* model = getModel();
-		if (model)
-		{
-			const std::set<LLUUID>& changed_items = gInventory.getChangedIDs();
-
-			std::set<LLUUID>::const_iterator id_it = changed_items.begin();
-			std::set<LLUUID>::const_iterator id_end = changed_items.end();
-			for (;id_it != id_end; ++id_it)
-			{
-				// sync view with model
-				LLInventoryObject* model_item = model->getObject(*id_it);
-				LLFolderViewItem* view_item = mFolders->getItemByID(*id_it);
-
-				if (model_item)
-				{
-					if (!view_item)
-					{
-						// this object was just created, need to build a view for it
-						if ((mask & LLInventoryObserver::ADD) != LLInventoryObserver::ADD)
-						{
-							llwarns << *id_it << " is in model but not in view, but ADD flag not set" << llendl;
-						}
-						buildNewViews(*id_it);
-						
-						// select any newly created object
-						// that has the auto rename at top of folder
-						// root set
-						if(mFolders->getRoot()->needsAutoRename())
-						{
-							setSelection(*id_it, FALSE);
-						}
-					}
-					else
-					{
-						// this object was probably moved, check its parent
-						if ((mask & LLInventoryObserver::STRUCTURE) != LLInventoryObserver::STRUCTURE)
-						{
-							llwarns << *id_it << " is in model and in view, but STRUCTURE flag not set" << llendl;
-						}
-
-						LLFolderViewFolder* new_parent = (LLFolderViewFolder*)mFolders->getItemByID(model_item->getParentUUID());
-
-						// added check against NULL for cases when Inventory panel contains startFolder.
-						// in this case parent is LLFolderView (LLInventoryPanel::mFolders) itself.
-						// this check is a fix for bug EXT-1859.
-						if (NULL != new_parent && view_item->getParentFolder() != new_parent)
-						{
-							view_item->getParentFolder()->extractItem(view_item);
-							view_item->addToFolder(new_parent, mFolders);
-						}
-					}
-				}
-				else
-				{
-					if (view_item)
-					{
-						if ((mask & LLInventoryObserver::REMOVE) != LLInventoryObserver::REMOVE)
-						{
-							llwarns << *id_it << " is not in model but in view, but REMOVE flag not set" << llendl;
-						}
-						// item in view but not model, need to delete view
-						view_item->destroyView();
-					}
-					else
-					{
-						llwarns << *id_it << "Item does not exist in either view or model, but notification triggered" << llendl;
-					}
-				}
-			}
-		}
-	}
-
-	if (!handled)
-	{
-		// it's a small change that only requires a refresh.
-		// *TODO: figure out a more efficient way to do the refresh
-		// since it is expensive on large inventories
-		mFolders->refresh();
-	}
-}
-
-
-void LLInventoryPanel::rebuildViewsFor(const LLUUID& id)
-{
-	LLFolderViewItem* old_view = NULL;
-
-	// get old LLFolderViewItem
-	old_view = mFolders->getItemByID(id);
-	if (old_view && id.notNull())
-	{
-		old_view->destroyView();
-	}
-
-	buildNewViews(id);
-}
-
-void LLInventoryPanel::buildNewViews(const LLUUID& id)
-{
-	LLMemType mt(LLMemType::MTYPE_INVENTORY_BUILD_NEW_VIEWS);
-	LLFolderViewItem* itemp = NULL;
-	LLInventoryObject* objectp = NULL;
-
-	// Don't add the start folder (the inventory panel will show contents
-	// beginning with the children of the starting folder, excluding the starting folder itself).
-	if (id != mStartFolderID)
-	{
-		objectp = gInventory.getObject(id);
-		if (objectp)
-		{		
-			const LLUUID &parent_id = objectp->getParentUUID();
-			// If this item's parent is the starting folder, then just add it to the top level (recall that 
-			// the starting folder isn't actually represented in the view, parent_folder would be NULL in
-			// this case otherwise).
-			LLFolderViewFolder* parent_folder = (parent_id == mStartFolderID ?
-				mFolders : (LLFolderViewFolder*)mFolders->getItemByID(parent_id));
-
-			// This item exists outside the inventory's hierarchy, so don't add it.
-			if (!parent_folder)
-			{
-				return;
-			}
-
-			if (objectp->getType() <= LLAssetType::AT_NONE ||
-				objectp->getType() >= LLAssetType::AT_COUNT)
-			{
-				llwarns << "LLInventoryPanel::buildNewViews called with invalid objectp->mType : " << 
-					((S32) objectp->getType()) << llendl;
-				return;
-			}
-			
-			if (objectp->getType() == LLAssetType::AT_CATEGORY &&
-					 objectp->getActualType() != LLAssetType::AT_LINK_FOLDER) 
-			{
-				LLInvFVBridge* new_listener = mInvFVBridgeBuilder->createBridge(objectp->getType(),
-																				objectp->getType(),
-																				LLInventoryType::IT_CATEGORY,
-																				this,
-																				objectp->getUUID());
-
-				if (new_listener)
-				{
-					LLFolderViewFolder::Params p;
-					p.name = new_listener->getDisplayName();
-					p.icon = new_listener->getIcon();
-					p.root = mFolders;
-					p.listener = new_listener;
-					LLFolderViewFolder* folderp = LLUICtrlFactory::create<LLFolderViewFolder>(p);
-				
-					folderp->setItemSortOrder(mFolders->getSortOrder());
-					itemp = folderp;
-				}
-			}
-			else 
-			{
-				// Build new view for item
-				LLInventoryItem* item = (LLInventoryItem*)objectp;
-				LLInvFVBridge* new_listener = mInvFVBridgeBuilder->createBridge(item->getType(),
-																				item->getActualType(),
-																				item->getInventoryType(),
-																				this,
-																				item->getUUID(),
-																				item->getFlags());
-
-				if (new_listener)
-				{
-					LLFolderViewItem::Params params;
-					params.name(new_listener->getDisplayName());
-					params.icon(new_listener->getIcon());
-					params.creation_date(new_listener->getCreationDate());
-					params.root(mFolders);
-					params.listener(new_listener);
-					params.rect(LLRect (0, 0, 0, 0));
-					itemp = LLUICtrlFactory::create<LLFolderViewItem> (params);
-				}
-			}
-
-			if (itemp)
-			{
-				itemp->addToFolder(parent_folder, mFolders);
-			}
-		}
-	}
-
-	// If this is a folder, add the children of the folder and recursively add any 
-	// child folders.
-	if ((id == mStartFolderID) ||
-		(objectp && objectp->getType() == LLAssetType::AT_CATEGORY))
-	{
-		LLViewerInventoryCategory::cat_array_t* categories;
-		LLViewerInventoryItem::item_array_t* items;
-
-		mInventory->lockDirectDescendentArrays(id, categories, items);
-		if(categories)
-		{
-			S32 count = categories->count();
-			for(S32 i = 0; i < count; ++i)
-			{
-				LLInventoryCategory* cat = categories->get(i);
-				buildNewViews(cat->getUUID());
-			}
-		}
-		if(items)
-		{
-			S32 count = items->count();
-			for(S32 i = 0; i < count; ++i)
-			{
-				LLInventoryItem* item = items->get(i);
-				buildNewViews(item->getUUID());
-			}
-		}
-		mInventory->unlockDirectDescendentArrays(id);
-	}
-}
-
-struct LLConfirmPurgeData
-{
-	LLUUID mID;
-	LLInventoryModel* mModel;
-};
-
-class LLIsNotWorn : public LLInventoryCollectFunctor
-{
-public:
-	LLIsNotWorn() {}
-	virtual ~LLIsNotWorn() {}
-	virtual bool operator()(LLInventoryCategory* cat,
-							LLInventoryItem* item)
-	{
-		return !gAgentWearables.isWearingItem(item->getUUID());
-	}
-};
-
-class LLOpenFolderByID : public LLFolderViewFunctor
-{
-public:
-	LLOpenFolderByID(const LLUUID& id) : mID(id) {}
-	virtual ~LLOpenFolderByID() {}
-	virtual void doFolder(LLFolderViewFolder* folder)
-		{
-			if (folder->getListener() && folder->getListener()->getUUID() == mID) folder->setOpenArrangeRecursively(TRUE, LLFolderViewFolder::RECURSE_UP);
-		}
-	virtual void doItem(LLFolderViewItem* item) {}
-protected:
-	const LLUUID& mID;
-};
-
-
-void LLInventoryPanel::openSelected()
-{
-	LLFolderViewItem* folder_item = mFolders->getCurSelectedItem();
-	if(!folder_item) return;
-	LLInvFVBridge* bridge = (LLInvFVBridge*)folder_item->getListener();
-	if(!bridge) return;
-	bridge->openItem();
-}
-
-BOOL LLInventoryPanel::handleHover(S32 x, S32 y, MASK mask)
-{
-	BOOL handled = LLView::handleHover(x, y, mask);
-	if(handled)
-	{
-		ECursorType cursor = getWindow()->getCursor();
-		if (LLInventoryModel::backgroundFetchActive() && cursor == UI_CURSOR_ARROW)
-		{
-			// replace arrow cursor with arrow and hourglass cursor
-			getWindow()->setCursor(UI_CURSOR_WORKING);
-		}
-	}
-	else
-	{
-		getWindow()->setCursor(UI_CURSOR_ARROW);
-	}
-	return TRUE;
-}
-
-BOOL LLInventoryPanel::handleDragAndDrop(S32 x, S32 y, MASK mask, BOOL drop,
-								   EDragAndDropType cargo_type,
-								   void* cargo_data,
-								   EAcceptance* accept,
-								   std::string& tooltip_msg)
-{
-
-	BOOL handled = LLPanel::handleDragAndDrop(x, y, mask, drop, cargo_type, cargo_data, accept, tooltip_msg);
-
-	if (handled)
-	{
-		mFolders->setDragAndDropThisFrame();
-	}
-
-	return handled;
-}
-
-void LLInventoryPanel::onFocusLost()
-{
-	// inventory no longer handles cut/copy/paste/delete
-	if (LLEditMenuHandler::gEditMenuHandler == mFolders)
-	{
-		LLEditMenuHandler::gEditMenuHandler = NULL;
-	}
-
-	LLPanel::onFocusLost();
-}
-
-void LLInventoryPanel::onFocusReceived()
-{
-	// inventory now handles cut/copy/paste/delete
-	LLEditMenuHandler::gEditMenuHandler = mFolders;
-
-	LLPanel::onFocusReceived();
-}
-
-
-void LLInventoryPanel::openAllFolders()
-{
-	mFolders->setOpenArrangeRecursively(TRUE, LLFolderViewFolder::RECURSE_DOWN);
-	mFolders->arrangeAll();
-}
-
-void LLInventoryPanel::openDefaultFolderForType(LLAssetType::EType type)
-{
-	LLUUID category_id = mInventory->findCategoryUUIDForType(type);
-	LLOpenFolderByID opener(category_id);
-	mFolders->applyFunctorRecursively(opener);
-}
-
-void LLInventoryPanel::setSelection(const LLUUID& obj_id, BOOL take_keyboard_focus)
-{
-	// Don't select objects in COF (e.g. to prevent refocus when items are worn).
-	const LLInventoryObject *obj = gInventory.getObject(obj_id);
-	if (obj && obj->getParentUUID() == LLAppearanceManager::getCOF())
-	{
-		return;
-	}
-	mFolders->setSelectionByID(obj_id, take_keyboard_focus);
-}
-
-void LLInventoryPanel::clearSelection()
-{
-	mFolders->clearSelection();
-}
-
-void LLInventoryPanel::onSelectionChange(const std::deque<LLFolderViewItem*>& items, BOOL user_action)
-{
-	LLFolderView* fv = getRootFolder();
-	if (fv->needsAutoRename()) // auto-selecting a new user-created asset and preparing to rename
-	{
-		fv->setNeedsAutoRename(FALSE);
-		if (items.size()) // new asset is visible and selected
-		{
-			fv->startRenamingSelectedItem();
-		}
-	}
-	// Seraph - Put determineFolderType in here for ensemble typing?
-}
-
-//----------------------------------------------------------------------------
-
-void LLInventoryPanel::doToSelected(const LLSD& userdata)
-{
-	mFolders->doToSelected(&gInventory, userdata);
-}
-
-void LLInventoryPanel::doCreate(const LLSD& userdata)
-{
-	menu_create_inventory_item(mFolders, LLFolderBridge::sSelf, userdata);
-}
-
-bool LLInventoryPanel::beginIMSession()
-{
-	std::set<LLUUID> selected_items;
-	mFolders->getSelectionList(selected_items);
-
-	std::string name;
-	static int session_num = 1;
-
-	LLDynamicArray<LLUUID> members;
-	EInstantMessage type = IM_SESSION_CONFERENCE_START;
-
-	std::set<LLUUID>::const_iterator iter;
-	for (iter = selected_items.begin(); iter != selected_items.end(); iter++)
-	{
-
-		LLUUID item = *iter;
-		LLFolderViewItem* folder_item = mFolders->getItemByID(item);
-			
-		if(folder_item) 
-		{
-			LLFolderViewEventListener* fve_listener = folder_item->getListener();
-			if (fve_listener && (fve_listener->getInventoryType() == LLInventoryType::IT_CATEGORY))
-			{
-
-				LLFolderBridge* bridge = (LLFolderBridge*)folder_item->getListener();
-				if(!bridge) return true;
-				LLViewerInventoryCategory* cat = bridge->getCategory();
-				if(!cat) return true;
-				name = cat->getName();
-				LLUniqueBuddyCollector is_buddy;
-				LLInventoryModel::cat_array_t cat_array;
-				LLInventoryModel::item_array_t item_array;
-				gInventory.collectDescendentsIf(bridge->getUUID(),
-												cat_array,
-												item_array,
-												LLInventoryModel::EXCLUDE_TRASH,
-												is_buddy);
-				S32 count = item_array.count();
-				if(count > 0)
-				{
-					LLFloaterReg::showInstance("communicate");
-					// create the session
-					LLAvatarTracker& at = LLAvatarTracker::instance();
-					LLUUID id;
-					for(S32 i = 0; i < count; ++i)
-					{
-						id = item_array.get(i)->getCreatorUUID();
-						if(at.isBuddyOnline(id))
-						{
-							members.put(id);
-						}
-					}
-				}
-			}
-			else
-			{
-				LLFolderViewItem* folder_item = mFolders->getItemByID(item);
-				if(!folder_item) return true;
-				LLInvFVBridge* listenerp = (LLInvFVBridge*)folder_item->getListener();
-
-				if (listenerp->getInventoryType() == LLInventoryType::IT_CALLINGCARD)
-				{
-					LLInventoryItem* inv_item = gInventory.getItem(listenerp->getUUID());
-
-					if (inv_item)
-					{
-						LLAvatarTracker& at = LLAvatarTracker::instance();
-						LLUUID id = inv_item->getCreatorUUID();
-
-						if(at.isBuddyOnline(id))
-						{
-							members.put(id);
-						}
-					}
-				} //if IT_CALLINGCARD
-			} //if !IT_CATEGORY
-		}
-	} //for selected_items	
-
-	// the session_id is randomly generated UUID which will be replaced later
-	// with a server side generated number
-
-	if (name.empty())
-	{
-		name = llformat("Session %d", session_num++);
-	}
-
-	gIMMgr->addSession(name, type, members[0], members);
-		
-	return true;
-}
-
-bool LLInventoryPanel::attachObject(const LLSD& userdata)
-{
-	std::set<LLUUID> selected_items;
-	mFolders->getSelectionList(selected_items);
-
-	std::string joint_name = userdata.asString();
-	LLVOAvatar *avatarp = static_cast<LLVOAvatar*>(gAgent.getAvatarObject());
-	LLViewerJointAttachment* attachmentp = NULL;
-	for (LLVOAvatar::attachment_map_t::iterator iter = avatarp->mAttachmentPoints.begin(); 
-		 iter != avatarp->mAttachmentPoints.end(); )
-	{
-		LLVOAvatar::attachment_map_t::iterator curiter = iter++;
-		LLViewerJointAttachment* attachment = curiter->second;
-		if (attachment->getName() == joint_name)
-		{
-			attachmentp = attachment;
-			break;
-		}
-	}
-	if (attachmentp == NULL)
-	{
-		return true;
-	}
-
-	for (std::set<LLUUID>::const_iterator set_iter = selected_items.begin(); 
-		 set_iter != selected_items.end(); 
-		 ++set_iter)
-	{
-		const LLUUID &id = *set_iter;
-		LLViewerInventoryItem* item = (LLViewerInventoryItem*)gInventory.getItem(id);
-		if(item && gInventory.isObjectDescendentOf(id, gInventory.getRootFolderID()))
-		{
-			rez_attachment(item, attachmentp);
-		}
-		else if(item && item->isComplete())
-		{
-			// must be in library. copy it to our inventory and put it on.
-			LLPointer<LLInventoryCallback> cb = new RezAttachmentCallback(attachmentp);
-			copy_inventory_item(gAgent.getID(),
-								item->getPermissions().getOwner(),
-								item->getUUID(),
-								LLUUID::null,
-								std::string(),
-								cb);
-		}
-	}
-	gFocusMgr.setKeyboardFocus(NULL);
-
-	return true;
-}
-
-
-//----------------------------------------------------------------------------
-
-// static DEBUG ONLY:
-void LLInventoryPanel::dumpSelectionInformation(void* user_data)
-{
-	LLInventoryPanel* iv = (LLInventoryPanel*)user_data;
-	iv->mFolders->dumpSelectionInformation();
-}
-
-BOOL LLInventoryPanel::getSinceLogoff()
-{
-	return mFolders->getFilter()->isSinceLogoff();
-}
-
-void example_param_block_usage()
-=======
 void LLFloaterInventory::onOpen(const LLSD& key)
->>>>>>> 25d8cf68
 {
 	LLFirstUse::useInventory();
 }