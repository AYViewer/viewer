/**
 * @file llviewerregion.h
 * @brief Description of the LLViewerRegion class.
 *
 * $LicenseInfo:firstyear=2001&license=viewerlgpl$
 * Second Life Viewer Source Code
 * Copyright (C) 2010, Linden Research, Inc.
 *
 * This library is free software; you can redistribute it and/or
 * modify it under the terms of the GNU Lesser General Public
 * License as published by the Free Software Foundation;
 * version 2.1 of the License only.
 *
 * This library is distributed in the hope that it will be useful,
 * but WITHOUT ANY WARRANTY; without even the implied warranty of
 * MERCHANTABILITY or FITNESS FOR A PARTICULAR PURPOSE.  See the GNU
 * Lesser General Public License for more details.
 *
 * You should have received a copy of the GNU Lesser General Public
 * License along with this library; if not, write to the Free Software
 * Foundation, Inc., 51 Franklin Street, Fifth Floor, Boston, MA  02110-1301  USA
 *
 * Linden Research, Inc., 945 Battery Street, San Francisco, CA  94111  USA
 * $/LicenseInfo$
 */

#ifndef LL_LLVIEWERREGION_H
#define LL_LLVIEWERREGION_H

// A ViewerRegion is a class that contains a bunch of objects and surfaces
// that are in to a particular region.
#include <string>
#include <boost/signals2.hpp>

#include "llcorehttputil.h"
#include "llwind.h"
#include "v3dmath.h"
#include "llstring.h"
#include "llregionflags.h"
#include "lluuid.h"
#include "llweb.h"
#include "llcapabilityprovider.h"
#include "m4math.h"                 // LLMatrix4
#include "llframetimer.h"
#include "llreflectionmap.h"

// Surface id's
#define LAND  1
#define WATER 2
const U32   MAX_OBJECT_CACHE_ENTRIES = 50000;

// Region handshake flags
const U32 REGION_HANDSHAKE_SUPPORTS_SELF_APPEARANCE = 1U << 2;

// Interest list mode,
// in use by agent and region classes so must exist before region classes
const std::string IL_MODE_DEFAULT = "default";
const std::string IL_MODE_360 = "360";

class LLEventPoll;
class LLVLComposition;
class LLViewerObject;
class LLMessageSystem;
class LLNetMap;
class LLViewerParcelOverlay;
class LLSurface;
class LLVOCache;
class LLVOCacheEntry;
class LLSpatialPartition;
class LLEventPump;
class LLDataPacker;
class LLDataPackerBinaryBuffer;
class LLHost;
class LLBBox;
class LLSpatialGroup;
class LLDrawable;
class LLGLTFOverrideCacheEntry;
class LLViewerRegionImpl;
class LLViewerOctreeGroup;
class LLVOCachePartition;

class LLViewerRegion: public LLCapabilityProvider // implements this interface
{
public:
<<<<<<< HEAD
	//MUST MATCH THE ORDER OF DECLARATION IN CONSTRUCTOR
	typedef enum 
	{
		PARTITION_HUD=0,
		PARTITION_TERRAIN,
		PARTITION_VOIDWATER,
		PARTITION_WATER,
		PARTITION_TREE,
		PARTITION_PARTICLE,
		PARTITION_GRASS,
		PARTITION_VOLUME,
		PARTITION_BRIDGE,
		PARTITION_AVATAR,
		PARTITION_CONTROL_AV, // Animesh
		PARTITION_HUD_PARTICLE,
		PARTITION_VO_CACHE,
		PARTITION_NONE,
		NUM_PARTITIONS
	} eObjectPartitions;

	typedef boost::signals2::signal<void(const LLUUID& region_id, LLViewerRegion* regionp)> caps_received_signal_t;

	LLViewerRegion(const U64 &handle,
				   const LLHost &host,
				   const U32 surface_grid_width,
				   const U32 patch_grid_width,
				   const F32 region_width_meters);
	~LLViewerRegion();

	// Call this after you have the region name and handle.
	void loadObjectCache();
	void saveObjectCache();

	void sendMessage(); // Send the current message to this region's simulator
	void sendReliableMessage(); // Send the current message to this region's simulator

	void setOriginGlobal(const LLVector3d &origin);
	//void setAgentOffset(const LLVector3d &offset);
	void updateRenderMatrix();

	void setAllowDamage(bool b) { setRegionFlag(REGION_FLAGS_ALLOW_DAMAGE, b); }
	void setAllowLandmark(bool b) { setRegionFlag(REGION_FLAGS_ALLOW_LANDMARK, b); }
	void setAllowSetHome(bool b) { setRegionFlag(REGION_FLAGS_ALLOW_SET_HOME, b); }
	void setResetHomeOnTeleport(bool b) { setRegionFlag(REGION_FLAGS_RESET_HOME_ON_TELEPORT, b); }
	void setSunFixed(bool b) { setRegionFlag(REGION_FLAGS_SUN_FIXED, b); }
	//void setBlockFly(bool b) { setRegionFlag(REGION_FLAGS_BLOCK_FLY, b); }		Never used
	void setAllowDirectTeleport(bool b) { setRegionFlag(REGION_FLAGS_ALLOW_DIRECT_TELEPORT, b); }


	inline bool getAllowDamage()			const;
	inline bool getAllowLandmark()			const;
	inline bool getAllowSetHome()			const;
	inline bool getResetHomeOnTeleport()	const;
	inline bool getSunFixed()				const;
	inline bool getBlockFly()				const;
	inline bool getAllowDirectTeleport()	const;
	inline bool isPrelude()					const;
	inline bool getAllowTerraform() 		const;
	inline bool getRestrictPushObject()		const;
    inline bool getAllowEnvironmentOverride()   const;
	inline bool getReleaseNotesRequested()		const;
=======
    //MUST MATCH THE ORDER OF DECLARATION IN CONSTRUCTOR
    typedef enum
    {
        PARTITION_HUD=0,
        PARTITION_TERRAIN,
        PARTITION_VOIDWATER,
        PARTITION_WATER,
        PARTITION_TREE,
        PARTITION_PARTICLE,
        PARTITION_GRASS,
        PARTITION_VOLUME,
        PARTITION_BRIDGE,
        PARTITION_AVATAR,
        PARTITION_CONTROL_AV, // Animesh
        PARTITION_HUD_PARTICLE,
        PARTITION_VO_CACHE,
        PARTITION_NONE,
        NUM_PARTITIONS
    } eObjectPartitions;

    typedef boost::signals2::signal<void(const LLUUID& region_id, LLViewerRegion* regionp)> caps_received_signal_t;

    LLViewerRegion(const U64 &handle,
                   const LLHost &host,
                   const U32 surface_grid_width,
                   const U32 patch_grid_width,
                   const F32 region_width_meters);
    ~LLViewerRegion();

    // Call this after you have the region name and handle.
    void loadObjectCache();
    void saveObjectCache();

    void sendMessage(); // Send the current message to this region's simulator
    void sendReliableMessage(); // Send the current message to this region's simulator

    void setOriginGlobal(const LLVector3d &origin);
    //void setAgentOffset(const LLVector3d &offset);
    void updateRenderMatrix();

    void setAllowDamage(BOOL b) { setRegionFlag(REGION_FLAGS_ALLOW_DAMAGE, b); }
    void setAllowLandmark(BOOL b) { setRegionFlag(REGION_FLAGS_ALLOW_LANDMARK, b); }
    void setAllowSetHome(BOOL b) { setRegionFlag(REGION_FLAGS_ALLOW_SET_HOME, b); }
    void setResetHomeOnTeleport(BOOL b) { setRegionFlag(REGION_FLAGS_RESET_HOME_ON_TELEPORT, b); }
    void setSunFixed(BOOL b) { setRegionFlag(REGION_FLAGS_SUN_FIXED, b); }
    //void setBlockFly(BOOL b) { setRegionFlag(REGION_FLAGS_BLOCK_FLY, b); }        Never used
    void setAllowDirectTeleport(BOOL b) { setRegionFlag(REGION_FLAGS_ALLOW_DIRECT_TELEPORT, b); }


    inline BOOL getAllowDamage()            const;
    inline BOOL getAllowLandmark()          const;
    inline BOOL getAllowSetHome()           const;
    inline BOOL getResetHomeOnTeleport()    const;
    inline BOOL getSunFixed()               const;
    inline BOOL getBlockFly()               const;
    inline BOOL getAllowDirectTeleport()    const;
    inline BOOL isPrelude()                 const;
    inline BOOL getAllowTerraform()         const;
    inline BOOL getRestrictPushObject()     const;
    inline BOOL getAllowEnvironmentOverride()   const;
    inline BOOL getReleaseNotesRequested()      const;
>>>>>>> e1623bb2

    bool isAlive(); // can become false if circuit disconnects

    void setWaterHeight(F32 water_level);
    F32 getWaterHeight() const;

<<<<<<< HEAD
	bool isVoiceEnabled() const;
=======
    BOOL isVoiceEnabled() const;
>>>>>>> e1623bb2

    void setBillableFactor(F32 billable_factor) { mBillableFactor = billable_factor; }
    F32 getBillableFactor()         const   { return mBillableFactor; }

    // Maximum number of primitives allowed, regardless of object
    // bonus factor.
    U32 getMaxTasks() const { return mMaxTasks; }
    void setMaxTasks(U32 max_tasks) { mMaxTasks = max_tasks; }

    // Draw lines in the dirt showing ownership. Return number of
    // vertices drawn.
    void renderPropertyLines();
    void renderPropertyLinesOnMinimap(F32 scale_pixels_per_meter, const F32* parcel_outline_color);


    // Call this whenever you change the height data in the region.
    // (Automatically called by LLSurfacePatch's update routine)
    void dirtyHeights();

    LLViewerParcelOverlay *getParcelOverlay() const
            { return mParcelOverlay; }

    inline void setRegionFlag(U64 flag, BOOL on);
    inline BOOL getRegionFlag(U64 flag) const;
    void setRegionFlags(U64 flags);
    U64 getRegionFlags() const                  { return mRegionFlags; }

    inline void setRegionProtocol(U64 protocol, BOOL on);
    BOOL getRegionProtocol(U64 protocol) const;
    void setRegionProtocols(U64 protocols)          { mRegionProtocols = protocols; }
    U64 getRegionProtocols() const                  { return mRegionProtocols; }

    void setTimeDilation(F32 time_dilation);
    F32  getTimeDilation() const                { return mTimeDilation; }

<<<<<<< HEAD
	inline void setRegionFlag(U64 flag, bool on);
	inline bool getRegionFlag(U64 flag) const;
	void setRegionFlags(U64 flags);
	U64 getRegionFlags() const					{ return mRegionFlags; }

	inline void setRegionProtocol(U64 protocol, bool on);
	bool getRegionProtocol(U64 protocol) const;
	void setRegionProtocols(U64 protocols)			{ mRegionProtocols = protocols; }
	U64 getRegionProtocols() const					{ return mRegionProtocols; }
=======
    // Origin height is at zero.
    const LLVector3d &getOriginGlobal() const;
    LLVector3 getOriginAgent() const;

    // Center is at the height of the water table.
    const LLVector3d &getCenterGlobal() const;
    LLVector3 getCenterAgent() const;
>>>>>>> e1623bb2

    void setRegionNameAndZone(const std::string& name_and_zone);
    const std::string& getName() const              { return mName; }
    const std::string& getZoning() const            { return mZoning; }

    void setOwner(const LLUUID& owner_id);
    const LLUUID& getOwner() const;

    // Is the current agent on the estate manager list for this region?
    void setIsEstateManager(BOOL b) { mIsEstateManager = b; }
    BOOL isEstateManager() const { return mIsEstateManager; }
    BOOL canManageEstate() const;

    void setSimAccess(U8 sim_access)            { mSimAccess = sim_access; }
    U8 getSimAccess() const                     { return mSimAccess; }
    const std::string getSimAccessString() const;

    // Homestead-related getters; there are no setters as nobody should be
    // setting them other than the individual message handler which is a member
    S32 getSimClassID()                    const { return mClassID; }
    S32 getSimCPURatio()                   const { return mCPURatio; }
    const std::string& getSimColoName()    const { return mColoName; }
    const std::string& getSimProductSKU()  const { return mProductSKU; }
    std::string getLocalizedSimProductName() const;

<<<<<<< HEAD
	// Is the current agent on the estate manager list for this region?
	void setIsEstateManager(bool b) { mIsEstateManager = b; }
	bool isEstateManager() const { return mIsEstateManager; }
	bool canManageEstate() const;
=======
    // Returns "Sandbox", "Expensive", etc.
    static std::string regionFlagsToString(U64 flags);
>>>>>>> e1623bb2

    // Returns translated version of "Mature", "PG", "Adult", etc.
    static std::string accessToString(U8 sim_access);

    // Returns "M", "PG", "A" etc.
    static std::string accessToShortString(U8 sim_access);
    static U8          shortStringToAccess(const std::string &sim_access);

    // Return access icon name
    static std::string getAccessIcon(U8 sim_access);

    // helper function which just makes sure all interested parties
    // can process the message.
    static void processRegionInfo(LLMessageSystem* msg, void**);

    //check if the viewer camera is static
    static BOOL isViewerCameraStatic();
    static void calcNewObjectCreationThrottle();

<<<<<<< HEAD
	//check if the viewer camera is static
	static bool isViewerCameraStatic();
	static void calcNewObjectCreationThrottle();
=======
    void setCacheID(const LLUUID& id);
>>>>>>> e1623bb2

    F32 getWidth() const                        { return mWidth; }

    // regions are expensive to release, this function gradually releases cache from memory
    static void idleCleanup(F32 max_update_time);

    void idleUpdate(F32 max_update_time);
    void lightIdleUpdate();
    bool addVisibleGroup(LLViewerOctreeGroup* group);
    void addVisibleChildCacheEntry(LLVOCacheEntry* parent, LLVOCacheEntry* child);
    void addActiveCacheEntry(LLVOCacheEntry* entry);
    void removeActiveCacheEntry(LLVOCacheEntry* entry, LLDrawable* drawablep);
    void killCacheEntry(U32 local_id); //physically delete the cache entry

    // Like idleUpdate, but forces everything to complete regardless of
    // how long it takes.
    void forceUpdate();

    void connectNeighbor(LLViewerRegion *neighborp, U32 direction);

    void updateNetStats();

    U32 getPacketsLost() const;

    S32 getHttpResponderID() const;

    // Get/set named capability URLs for this region.
    void setSeedCapability(const std::string& url);
    S32 getNumSeedCapRetries();
    void setCapability(const std::string& name, const std::string& url);
    void setCapabilityDebug(const std::string& name, const std::string& url);
    bool isCapabilityAvailable(const std::string& name) const;
    // implements LLCapabilityProvider
    virtual std::string getCapability(const std::string& name) const;
    std::string getCapabilityDebug(const std::string& name) const;


    // has region received its final (not seed) capability list?
    bool capabilitiesReceived() const;
    bool capabilitiesError() const;
    void setCapabilitiesReceived(bool received);
    void setCapabilitiesError();
    boost::signals2::connection setCapabilitiesReceivedCallback(const caps_received_signal_t::slot_type& cb);

    static bool isSpecialCapabilityName(const std::string &name);
    void logActiveCapabilities() const;

    // Utilities to post and get via
    // HTTP using the agent's policy settings and headers.
    typedef LLCoreHttpUtil::HttpCoroutineAdapter::completionCallback_t httpCallback_t;
    bool requestPostCapability(const std::string &capName,
                               LLSD              &postData,
                               httpCallback_t     cbSuccess = NULL,
                               httpCallback_t     cbFailure = NULL);
    bool requestGetCapability(const std::string &capName, httpCallback_t cbSuccess = NULL, httpCallback_t cbFailure = NULL);
    bool requestDelCapability(const std::string &capName, httpCallback_t cbSuccess = NULL, httpCallback_t cbFailure = NULL);

    /// implements LLCapabilityProvider
    /*virtual*/ const LLHost& getHost() const;
    const U64       &getHandle() const          { return mHandle; }

    LLSurface       &getLand() const;

    // set and get the region id
    const LLUUID& getRegionID() const;
    void setRegionID(const LLUUID& region_id);

<<<<<<< HEAD
	bool pointInRegionGlobal(const LLVector3d &point_global) const;
	LLVector3	getPosRegionFromGlobal(const LLVector3d &point_global) const;
	LLVector3	getPosRegionFromAgent(const LLVector3 &agent_pos) const;
	LLVector3	getPosAgentFromRegion(const LLVector3 &region_pos) const;
	LLVector3d	getPosGlobalFromRegion(const LLVector3 &offset) const;
=======
    BOOL pointInRegionGlobal(const LLVector3d &point_global) const;
    LLVector3   getPosRegionFromGlobal(const LLVector3d &point_global) const;
    LLVector3   getPosRegionFromAgent(const LLVector3 &agent_pos) const;
    LLVector3   getPosAgentFromRegion(const LLVector3 &region_pos) const;
    LLVector3d  getPosGlobalFromRegion(const LLVector3 &offset) const;
>>>>>>> e1623bb2

    LLVLComposition *getComposition() const;
    F32 getCompositionXY(const S32 x, const S32 y) const;

<<<<<<< HEAD
	bool isOwnedSelf(const LLVector3& pos);

	// Owned by a group you belong to?  (officer OR member)
	bool isOwnedGroup(const LLVector3& pos);
=======
    BOOL isOwnedSelf(const LLVector3& pos);

    // Owned by a group you belong to?  (officer OR member)
    BOOL isOwnedGroup(const LLVector3& pos);
>>>>>>> e1623bb2

    // deal with map object updates in the world.
    void updateCoarseLocations(LLMessageSystem* msg);

    F32 getLandHeightRegion(const LLVector3& region_pos);

    U8 getCentralBakeVersion() { return mCentralBakeVersion; }

    void getInfo(LLSD& info);

    bool meshRezEnabled() const;
    bool meshUploadEnabled() const;

    bool bakesOnMeshEnabled() const;

    // has region received its simulator features list? Requires an additional query after caps received.
    void requestSimulatorFeatures();
    void setSimulatorFeaturesReceived(bool);
    bool simulatorFeaturesReceived() const;
    boost::signals2::connection setSimulatorFeaturesReceivedCallback(const caps_received_signal_t::slot_type& cb);

    void getSimulatorFeatures(LLSD& info) const;
    void setSimulatorFeatures(const LLSD& info);


    bool dynamicPathfindingEnabled() const;

    bool avatarHoverHeightEnabled() const;

    typedef enum
    {
        CACHE_MISS_TYPE_TOTAL = 0,  // total cache miss - object not in cache
        CACHE_MISS_TYPE_CRC,        // object in cache, but CRC doesn't match
        CACHE_MISS_TYPE_NONE        // not a miss:  cache hit
    } eCacheMissType;

    typedef enum
    {
        CACHE_UPDATE_DUPE = 0,
        CACHE_UPDATE_CHANGED,
        CACHE_UPDATE_ADDED,
        CACHE_UPDATE_REPLACED
    } eCacheUpdateResult;

    // handle a full update message
    eCacheUpdateResult cacheFullUpdate(LLDataPackerBinaryBuffer &dp, U32 flags);
    eCacheUpdateResult cacheFullUpdate(LLViewerObject* objectp, LLDataPackerBinaryBuffer &dp, U32 flags);

    void cacheFullUpdateGLTFOverride(const LLGLTFOverrideCacheEntry &override_data);

    LLVOCacheEntry* getCacheEntryForOctree(U32 local_id);
    LLVOCacheEntry* getCacheEntry(U32 local_id, bool valid = true);
    bool probeCache(U32 local_id, U32 crc, U32 flags, U8 &cache_miss_type);
    U64 getRegionCacheHitCount() { return mRegionCacheHitCount; }
    U64 getRegionCacheMissCount() { return mRegionCacheMissCount; }
    void requestCacheMisses();
    void addCacheMissFull(const U32 local_id);
    //update object cache if the object receives a full-update or terse update
    LLViewerObject* updateCacheEntry(U32 local_id, LLViewerObject* objectp);
    void findOrphans(U32 parent_id);
    void clearCachedVisibleObjects();
    void dumpCache();

    void unpackRegionHandshake();

    void calculateCenterGlobal();
    void calculateCameraDistance();

    friend std::ostream& operator<<(std::ostream &s, const LLViewerRegion &region);
    /// implements LLCapabilityProvider
    virtual std::string getDescription() const;
    std::string getViewerAssetUrl() const { return mViewerAssetUrl; }

    U32 getNumOfVisibleGroups() const;
    U32 getNumOfActiveCachedObjects() const;
    LLSpatialPartition* getSpatialPartition(U32 type);
    LLVOCachePartition* getVOCachePartition();

    bool objectIsReturnable(const LLVector3& pos, const std::vector<LLBBox>& boxes) const;
    bool childrenObjectReturnable( const std::vector<LLBBox>& boxes ) const;
    bool objectsCrossParcel(const std::vector<LLBBox>& boxes) const;

    void getNeighboringRegions( std::vector<LLViewerRegion*>& uniqueRegions );
    void getNeighboringRegionsStatus( std::vector<S32>& regions );
    const LLViewerRegionImpl * getRegionImpl() const { return mImpl; }
    LLViewerRegionImpl * getRegionImplNC() { return mImpl; }

    // implements the materials capability throttle
    bool materialsCapThrottled() const { return !mMaterialsCapThrottleTimer.hasExpired(); }
    void resetMaterialsCapThrottle();

    U32 getMaxMaterialsPerTransaction() const;

<<<<<<< HEAD
	bool isPaused() const {return mPaused;}
	S32  getLastUpdate() const {return mLastUpdate;}
=======
    void removeFromCreatedList(U32 local_id);
    void addToCreatedList(U32 local_id);
>>>>>>> e1623bb2

    BOOL isPaused() const {return mPaused;}
    S32  getLastUpdate() const {return mLastUpdate;}

<<<<<<< HEAD
	static bool isNewObjectCreationThrottleDisabled() {return sNewObjectCreationThrottle < 0;}
=======
    std::string getSimHostName();

    static BOOL isNewObjectCreationThrottleDisabled() {return sNewObjectCreationThrottle < 0;}
>>>>>>> e1623bb2

    // rebuild reflection probe list
    void updateReflectionProbes();

private:
    void addToVOCacheTree(LLVOCacheEntry* entry);
    LLViewerObject* addNewObject(LLVOCacheEntry* entry);
    void killObject(LLVOCacheEntry* entry, std::vector<LLDrawable*>& delete_list); //adds entry into list if it is safe to move into cache
    void removeFromVOCacheTree(LLVOCacheEntry* entry);
    void killCacheEntry(LLVOCacheEntry* entry, bool for_rendering = false); //physically delete the cache entry
    void killInvisibleObjects(F32 max_time);
    void createVisibleObjects(F32 max_time);
    void updateVisibleEntries(F32 max_time); //update visible entries

    void addCacheMiss(U32 id, LLViewerRegion::eCacheMissType miss_type);
    void decodeBoundingInfo(LLVOCacheEntry* entry);
    bool isNonCacheableObjectCreated(U32 local_id);

public:
    void applyCacheMiscExtras(LLViewerObject* obj);

    struct CompareDistance
    {
        bool operator()(const LLViewerRegion* const& lhs, const LLViewerRegion* const& rhs)
        {
            return lhs->mCameraDistanceSquared < rhs->mCameraDistanceSquared;
        }
    };

    void showReleaseNotes();

protected:
    void disconnectAllNeighbors();
    void initStats();

public:
<<<<<<< HEAD
	LLWind  mWind;
	LLViewerParcelOverlay	*mParcelOverlay;

	F32Bits	mBitsReceived;
	F32		mPacketsReceived;

	LLMatrix4 mRenderMatrix;

	// These arrays are maintained in parallel. Ideally they'd be combined into a
	// single array of an aggrigate data type but for compatibility with the old
	// messaging system in which the previous message only sends and parses the 
	// positions stored in the first array so they're maintained separately until 
	// we stop supporting the old CoarseLocationUpdate message.
	std::vector<U32> mMapAvatars;
	std::vector<LLUUID> mMapAvatarIDs;

	static bool sVOCacheCullingEnabled; //vo cache culling enabled or not.
	static S32  sLastCameraUpdated;

	LLFrameTimer &	getRenderInfoRequestTimer()	{ return mRenderInfoRequestTimer; };
	LLFrameTimer &	getRenderInfoReportTimer()	{ return mRenderInfoReportTimer; };

	struct CompareRegionByLastUpdate
	{
		bool operator()(const LLViewerRegion* const& lhs, const LLViewerRegion* const& rhs) const
		{
			S32 lpa = lhs->getLastUpdate();
			S32 rpa = rhs->getLastUpdate();

			//small mLastUpdate first
			if(lpa < rpa)		
			{
				return true;
			}
			else if(lpa > rpa)
			{
				return false;
			}
			else
			{
				return lhs < rhs;
			}			
		}
	};
	typedef std::set<LLViewerRegion*, CompareRegionByLastUpdate> region_priority_list_t;

	void setInterestListMode(const std::string & new_mode);
=======
    LLWind  mWind;
    LLViewerParcelOverlay   *mParcelOverlay;

    F32Bits mBitsReceived;
    F32     mPacketsReceived;

    LLMatrix4 mRenderMatrix;

    // These arrays are maintained in parallel. Ideally they'd be combined into a
    // single array of an aggrigate data type but for compatibility with the old
    // messaging system in which the previous message only sends and parses the
    // positions stored in the first array so they're maintained separately until
    // we stop supporting the old CoarseLocationUpdate message.
    std::vector<U32> mMapAvatars;
    std::vector<LLUUID> mMapAvatarIDs;

    static BOOL sVOCacheCullingEnabled; //vo cache culling enabled or not.
    static S32  sLastCameraUpdated;

    LLFrameTimer &  getRenderInfoRequestTimer() { return mRenderInfoRequestTimer; };
    LLFrameTimer &  getRenderInfoReportTimer()  { return mRenderInfoReportTimer; };

    struct CompareRegionByLastUpdate
    {
        bool operator()(const LLViewerRegion* const& lhs, const LLViewerRegion* const& rhs) const
        {
            S32 lpa = lhs->getLastUpdate();
            S32 rpa = rhs->getLastUpdate();

            //small mLastUpdate first
            if(lpa < rpa)
            {
                return true;
            }
            else if(lpa > rpa)
            {
                return false;
            }
            else
            {
                return lhs < rhs;
            }
        }
    };
    typedef std::set<LLViewerRegion*, CompareRegionByLastUpdate> region_priority_list_t;

    void setInterestListMode(const std::string & new_mode);
>>>>>>> e1623bb2
    const std::string & getInterestListMode() const { return mInterestListMode; }

    void resetInterestList();

<<<<<<< HEAD
  private:
	static S32  sNewObjectCreationThrottle;
	LLViewerRegionImpl * mImpl;
	LLFrameTimer         mRegionTimer;

	F32			mWidth;			// Width of region on a side (meters)
	U64			mHandle;
	F32			mTimeDilation;	// time dilation of physics simulation on simulator
	S32         mLastUpdate; //last time called idleUpdate()

	// simulator name
	std::string mName;
	std::string mZoning;

	// Is this agent on the estate managers list for this region?
	bool mIsEstateManager;

	U32		mPacketsIn;
	U32Bits	mBitsIn,
			mLastBitsIn;
	U32		mLastPacketsIn;
	U32		mPacketsOut;
	U32		mLastPacketsOut;
	S32		mPacketsLost;
	S32		mLastPacketsLost;
	U32Milliseconds		mPingDelay;
	F32		mDeltaTime;				// Time since last measurement of lastPackets, Bits, etc

	U64		mRegionFlags;			// includes damage flags
	U64		mRegionProtocols;		// protocols supported by this region
	U8		mSimAccess;
	F32 	mBillableFactor;
	U32		mMaxTasks;				// max prim count
	F32		mCameraDistanceSquared;	// updated once per frame
	U8		mCentralBakeVersion;
	
	LLVOCacheEntry* mLastVisitedEntry;
	U32				mInvisibilityCheckHistory;	

	// Information for Homestead / CR-53
	S32 mClassID;
	S32 mCPURatio;

	std::string mColoName;
	std::string mProductSKU;
	std::string mProductName;
	std::string mViewerAssetUrl ;
	
	// Maps local ids to cache entries.
	// Regions can have order 10,000 objects, so assume
	// a structure of size 2^14 = 16,000
	bool									mCacheLoaded;
	bool                                    mCacheDirty;
	bool	mAlive;					// can become false if circuit disconnects
	bool	mSimulatorFeaturesReceived;
	bool    mReleaseNotesRequested;
	bool    mDead;  //if true, this region is in the process of deleting.
	bool    mPaused; //pause processing the objects in the region
=======
    static const std::string IL_MODE_DEFAULT;
    static const std::string IL_MODE_360;

  private:
    static S32  sNewObjectCreationThrottle;
    LLViewerRegionImpl * mImpl;
    LLFrameTimer         mRegionTimer;

    F32         mWidth;         // Width of region on a side (meters)
    U64         mHandle;
    F32         mTimeDilation;  // time dilation of physics simulation on simulator
    S32         mLastUpdate; //last time called idleUpdate()

    // simulator name
    std::string mName;
    std::string mZoning;

    // Is this agent on the estate managers list for this region?
    BOOL mIsEstateManager;

    U32     mPacketsIn;
    U32Bits mBitsIn,
            mLastBitsIn;
    U32     mLastPacketsIn;
    U32     mPacketsOut;
    U32     mLastPacketsOut;
    S32     mPacketsLost;
    S32     mLastPacketsLost;
    U32Milliseconds     mPingDelay;
    F32     mDeltaTime;             // Time since last measurement of lastPackets, Bits, etc

    U64     mRegionFlags;           // includes damage flags
    U64     mRegionProtocols;       // protocols supported by this region
    U8      mSimAccess;
    F32     mBillableFactor;
    U32     mMaxTasks;              // max prim count
    F32     mCameraDistanceSquared; // updated once per frame
    U8      mCentralBakeVersion;

    LLVOCacheEntry* mLastVisitedEntry;
    U32             mInvisibilityCheckHistory;

    // Information for Homestead / CR-53
    S32 mClassID;
    S32 mCPURatio;

    std::string mColoName;
    std::string mProductSKU;
    std::string mProductName;
    std::string mViewerAssetUrl ;

    // Maps local ids to cache entries.
    // Regions can have order 10,000 objects, so assume
    // a structure of size 2^14 = 16,000
    BOOL                                    mCacheLoaded;
    BOOL                                    mCacheDirty;
    BOOL    mAlive;                 // can become false if circuit disconnects
    BOOL    mSimulatorFeaturesReceived;
    BOOL    mReleaseNotesRequested;
    BOOL    mDead;  //if true, this region is in the process of deleting.
    BOOL    mPaused; //pause processing the objects in the region
>>>>>>> e1623bb2

    typedef enum
    {
        CAPABILITIES_STATE_INIT = 0,
        CAPABILITIES_STATE_ERROR,
        CAPABILITIES_STATE_RECEIVED
    } eCababilitiesState;

    eCababilitiesState  mCapabilitiesState;

    typedef std::map<U32, std::vector<U32> > orphan_list_t;
    orphan_list_t mOrphanMap;

    class CacheMissItem
    {
    public:
        CacheMissItem(U32 id, LLViewerRegion::eCacheMissType miss_type) : mID(id), mType(miss_type) {}

        U32                         mID;     //local object id
        LLViewerRegion::eCacheMissType  mType;  // cache miss type

        typedef std::list<CacheMissItem> cache_miss_list_t;
    };
    CacheMissItem::cache_miss_list_t   mCacheMissList;
    U64 mRegionCacheHitCount;
    U64 mRegionCacheMissCount;

    caps_received_signal_t mCapabilitiesReceivedSignal;
    caps_received_signal_t mSimulatorFeaturesReceivedSignal;

    LLSD mSimulatorFeatures;

    typedef std::map<U32, LLPointer<LLVOCacheEntry> >      vocache_entry_map_t;
    static vocache_entry_map_t sRegionCacheCleanup;

    // the materials capability throttle
    LLFrameTimer mMaterialsCapThrottleTimer;
    LLFrameTimer mRenderInfoRequestTimer;
    LLFrameTimer mRenderInfoReportTimer;

    // how the server interest list works
    std::string mInterestListMode;

    // list of reflection maps being managed by this llviewer region
    std::vector<LLPointer<LLReflectionMap> > mReflectionMaps;

};

inline bool LLViewerRegion::getRegionProtocol(U64 protocol) const
{
    return ((mRegionProtocols & protocol) != 0);
}

inline void LLViewerRegion::setRegionProtocol(U64 protocol, bool on)
{
    if (on)
    {
        mRegionProtocols |= protocol;
    }
    else
    {
        mRegionProtocols &= ~protocol;
    }
}

inline bool LLViewerRegion::getRegionFlag(U64 flag) const
{
    return ((mRegionFlags & flag) != 0);
}

inline void LLViewerRegion::setRegionFlag(U64 flag, bool on)
{
    if (on)
    {
        mRegionFlags |= flag;
    }
    else
    {
        mRegionFlags &= ~flag;
    }
}

inline bool LLViewerRegion::getAllowDamage() const
{
    return ((mRegionFlags & REGION_FLAGS_ALLOW_DAMAGE) !=0);
}

inline bool LLViewerRegion::getAllowLandmark() const
{
    return ((mRegionFlags & REGION_FLAGS_ALLOW_LANDMARK) !=0);
}

inline bool LLViewerRegion::getAllowSetHome() const
{
    return ((mRegionFlags & REGION_FLAGS_ALLOW_SET_HOME) != 0);
}

inline bool LLViewerRegion::getResetHomeOnTeleport() const
{
    return ((mRegionFlags & REGION_FLAGS_RESET_HOME_ON_TELEPORT) !=0);
}

inline bool LLViewerRegion::getSunFixed() const
{
    return ((mRegionFlags & REGION_FLAGS_SUN_FIXED) !=0);
}

inline bool LLViewerRegion::getBlockFly() const
{
    return ((mRegionFlags & REGION_FLAGS_BLOCK_FLY) !=0);
}

inline bool LLViewerRegion::getAllowDirectTeleport() const
{
    return ((mRegionFlags & REGION_FLAGS_ALLOW_DIRECT_TELEPORT) !=0);
}

inline bool LLViewerRegion::isPrelude() const
{
    return is_prelude( mRegionFlags );
}

inline bool LLViewerRegion::getAllowTerraform() const
{
    return ((mRegionFlags & REGION_FLAGS_BLOCK_TERRAFORM) == 0);
}

inline bool LLViewerRegion::getRestrictPushObject() const
{
    return ((mRegionFlags & REGION_FLAGS_RESTRICT_PUSHOBJECT) != 0);
}

inline bool LLViewerRegion::getAllowEnvironmentOverride() const
{
    return ((mRegionFlags & REGION_FLAGS_ALLOW_ENVIRONMENT_OVERRIDE) != 0);
}

inline bool LLViewerRegion::getReleaseNotesRequested() const
{
    return mReleaseNotesRequested;
}

#endif<|MERGE_RESOLUTION|>--- conflicted
+++ resolved
@@ -1,942 +1,711 @@
-/**
- * @file llviewerregion.h
- * @brief Description of the LLViewerRegion class.
- *
- * $LicenseInfo:firstyear=2001&license=viewerlgpl$
- * Second Life Viewer Source Code
- * Copyright (C) 2010, Linden Research, Inc.
- *
- * This library is free software; you can redistribute it and/or
- * modify it under the terms of the GNU Lesser General Public
- * License as published by the Free Software Foundation;
- * version 2.1 of the License only.
- *
- * This library is distributed in the hope that it will be useful,
- * but WITHOUT ANY WARRANTY; without even the implied warranty of
- * MERCHANTABILITY or FITNESS FOR A PARTICULAR PURPOSE.  See the GNU
- * Lesser General Public License for more details.
- *
- * You should have received a copy of the GNU Lesser General Public
- * License along with this library; if not, write to the Free Software
- * Foundation, Inc., 51 Franklin Street, Fifth Floor, Boston, MA  02110-1301  USA
- *
- * Linden Research, Inc., 945 Battery Street, San Francisco, CA  94111  USA
- * $/LicenseInfo$
- */
-
-#ifndef LL_LLVIEWERREGION_H
-#define LL_LLVIEWERREGION_H
-
-// A ViewerRegion is a class that contains a bunch of objects and surfaces
-// that are in to a particular region.
-#include <string>
-#include <boost/signals2.hpp>
-
-#include "llcorehttputil.h"
-#include "llwind.h"
-#include "v3dmath.h"
-#include "llstring.h"
-#include "llregionflags.h"
-#include "lluuid.h"
-#include "llweb.h"
-#include "llcapabilityprovider.h"
-#include "m4math.h"                 // LLMatrix4
-#include "llframetimer.h"
-#include "llreflectionmap.h"
-
-// Surface id's
-#define LAND  1
-#define WATER 2
-const U32   MAX_OBJECT_CACHE_ENTRIES = 50000;
-
-// Region handshake flags
-const U32 REGION_HANDSHAKE_SUPPORTS_SELF_APPEARANCE = 1U << 2;
-
-// Interest list mode,
-// in use by agent and region classes so must exist before region classes
-const std::string IL_MODE_DEFAULT = "default";
-const std::string IL_MODE_360 = "360";
-
-class LLEventPoll;
-class LLVLComposition;
-class LLViewerObject;
-class LLMessageSystem;
-class LLNetMap;
-class LLViewerParcelOverlay;
-class LLSurface;
-class LLVOCache;
-class LLVOCacheEntry;
-class LLSpatialPartition;
-class LLEventPump;
-class LLDataPacker;
-class LLDataPackerBinaryBuffer;
-class LLHost;
-class LLBBox;
-class LLSpatialGroup;
-class LLDrawable;
-class LLGLTFOverrideCacheEntry;
-class LLViewerRegionImpl;
-class LLViewerOctreeGroup;
-class LLVOCachePartition;
-
-class LLViewerRegion: public LLCapabilityProvider // implements this interface
-{
-public:
-<<<<<<< HEAD
-	//MUST MATCH THE ORDER OF DECLARATION IN CONSTRUCTOR
-	typedef enum 
-	{
-		PARTITION_HUD=0,
-		PARTITION_TERRAIN,
-		PARTITION_VOIDWATER,
-		PARTITION_WATER,
-		PARTITION_TREE,
-		PARTITION_PARTICLE,
-		PARTITION_GRASS,
-		PARTITION_VOLUME,
-		PARTITION_BRIDGE,
-		PARTITION_AVATAR,
-		PARTITION_CONTROL_AV, // Animesh
-		PARTITION_HUD_PARTICLE,
-		PARTITION_VO_CACHE,
-		PARTITION_NONE,
-		NUM_PARTITIONS
-	} eObjectPartitions;
-
-	typedef boost::signals2::signal<void(const LLUUID& region_id, LLViewerRegion* regionp)> caps_received_signal_t;
-
-	LLViewerRegion(const U64 &handle,
-				   const LLHost &host,
-				   const U32 surface_grid_width,
-				   const U32 patch_grid_width,
-				   const F32 region_width_meters);
-	~LLViewerRegion();
-
-	// Call this after you have the region name and handle.
-	void loadObjectCache();
-	void saveObjectCache();
-
-	void sendMessage(); // Send the current message to this region's simulator
-	void sendReliableMessage(); // Send the current message to this region's simulator
-
-	void setOriginGlobal(const LLVector3d &origin);
-	//void setAgentOffset(const LLVector3d &offset);
-	void updateRenderMatrix();
-
-	void setAllowDamage(bool b) { setRegionFlag(REGION_FLAGS_ALLOW_DAMAGE, b); }
-	void setAllowLandmark(bool b) { setRegionFlag(REGION_FLAGS_ALLOW_LANDMARK, b); }
-	void setAllowSetHome(bool b) { setRegionFlag(REGION_FLAGS_ALLOW_SET_HOME, b); }
-	void setResetHomeOnTeleport(bool b) { setRegionFlag(REGION_FLAGS_RESET_HOME_ON_TELEPORT, b); }
-	void setSunFixed(bool b) { setRegionFlag(REGION_FLAGS_SUN_FIXED, b); }
-	//void setBlockFly(bool b) { setRegionFlag(REGION_FLAGS_BLOCK_FLY, b); }		Never used
-	void setAllowDirectTeleport(bool b) { setRegionFlag(REGION_FLAGS_ALLOW_DIRECT_TELEPORT, b); }
-
-
-	inline bool getAllowDamage()			const;
-	inline bool getAllowLandmark()			const;
-	inline bool getAllowSetHome()			const;
-	inline bool getResetHomeOnTeleport()	const;
-	inline bool getSunFixed()				const;
-	inline bool getBlockFly()				const;
-	inline bool getAllowDirectTeleport()	const;
-	inline bool isPrelude()					const;
-	inline bool getAllowTerraform() 		const;
-	inline bool getRestrictPushObject()		const;
-    inline bool getAllowEnvironmentOverride()   const;
-	inline bool getReleaseNotesRequested()		const;
-=======
-    //MUST MATCH THE ORDER OF DECLARATION IN CONSTRUCTOR
-    typedef enum
-    {
-        PARTITION_HUD=0,
-        PARTITION_TERRAIN,
-        PARTITION_VOIDWATER,
-        PARTITION_WATER,
-        PARTITION_TREE,
-        PARTITION_PARTICLE,
-        PARTITION_GRASS,
-        PARTITION_VOLUME,
-        PARTITION_BRIDGE,
-        PARTITION_AVATAR,
-        PARTITION_CONTROL_AV, // Animesh
-        PARTITION_HUD_PARTICLE,
-        PARTITION_VO_CACHE,
-        PARTITION_NONE,
-        NUM_PARTITIONS
-    } eObjectPartitions;
-
-    typedef boost::signals2::signal<void(const LLUUID& region_id, LLViewerRegion* regionp)> caps_received_signal_t;
-
-    LLViewerRegion(const U64 &handle,
-                   const LLHost &host,
-                   const U32 surface_grid_width,
-                   const U32 patch_grid_width,
-                   const F32 region_width_meters);
-    ~LLViewerRegion();
-
-    // Call this after you have the region name and handle.
-    void loadObjectCache();
-    void saveObjectCache();
-
-    void sendMessage(); // Send the current message to this region's simulator
-    void sendReliableMessage(); // Send the current message to this region's simulator
-
-    void setOriginGlobal(const LLVector3d &origin);
-    //void setAgentOffset(const LLVector3d &offset);
-    void updateRenderMatrix();
-
-    void setAllowDamage(BOOL b) { setRegionFlag(REGION_FLAGS_ALLOW_DAMAGE, b); }
-    void setAllowLandmark(BOOL b) { setRegionFlag(REGION_FLAGS_ALLOW_LANDMARK, b); }
-    void setAllowSetHome(BOOL b) { setRegionFlag(REGION_FLAGS_ALLOW_SET_HOME, b); }
-    void setResetHomeOnTeleport(BOOL b) { setRegionFlag(REGION_FLAGS_RESET_HOME_ON_TELEPORT, b); }
-    void setSunFixed(BOOL b) { setRegionFlag(REGION_FLAGS_SUN_FIXED, b); }
-    //void setBlockFly(BOOL b) { setRegionFlag(REGION_FLAGS_BLOCK_FLY, b); }        Never used
-    void setAllowDirectTeleport(BOOL b) { setRegionFlag(REGION_FLAGS_ALLOW_DIRECT_TELEPORT, b); }
-
-
-    inline BOOL getAllowDamage()            const;
-    inline BOOL getAllowLandmark()          const;
-    inline BOOL getAllowSetHome()           const;
-    inline BOOL getResetHomeOnTeleport()    const;
-    inline BOOL getSunFixed()               const;
-    inline BOOL getBlockFly()               const;
-    inline BOOL getAllowDirectTeleport()    const;
-    inline BOOL isPrelude()                 const;
-    inline BOOL getAllowTerraform()         const;
-    inline BOOL getRestrictPushObject()     const;
-    inline BOOL getAllowEnvironmentOverride()   const;
-    inline BOOL getReleaseNotesRequested()      const;
->>>>>>> e1623bb2
-
-    bool isAlive(); // can become false if circuit disconnects
-
-    void setWaterHeight(F32 water_level);
-    F32 getWaterHeight() const;
-
-<<<<<<< HEAD
-	bool isVoiceEnabled() const;
-=======
-    BOOL isVoiceEnabled() const;
->>>>>>> e1623bb2
-
-    void setBillableFactor(F32 billable_factor) { mBillableFactor = billable_factor; }
-    F32 getBillableFactor()         const   { return mBillableFactor; }
-
-    // Maximum number of primitives allowed, regardless of object
-    // bonus factor.
-    U32 getMaxTasks() const { return mMaxTasks; }
-    void setMaxTasks(U32 max_tasks) { mMaxTasks = max_tasks; }
-
-    // Draw lines in the dirt showing ownership. Return number of
-    // vertices drawn.
-    void renderPropertyLines();
-    void renderPropertyLinesOnMinimap(F32 scale_pixels_per_meter, const F32* parcel_outline_color);
-
-
-    // Call this whenever you change the height data in the region.
-    // (Automatically called by LLSurfacePatch's update routine)
-    void dirtyHeights();
-
-    LLViewerParcelOverlay *getParcelOverlay() const
-            { return mParcelOverlay; }
-
-    inline void setRegionFlag(U64 flag, BOOL on);
-    inline BOOL getRegionFlag(U64 flag) const;
-    void setRegionFlags(U64 flags);
-    U64 getRegionFlags() const                  { return mRegionFlags; }
-
-    inline void setRegionProtocol(U64 protocol, BOOL on);
-    BOOL getRegionProtocol(U64 protocol) const;
-    void setRegionProtocols(U64 protocols)          { mRegionProtocols = protocols; }
-    U64 getRegionProtocols() const                  { return mRegionProtocols; }
-
-    void setTimeDilation(F32 time_dilation);
-    F32  getTimeDilation() const                { return mTimeDilation; }
-
-<<<<<<< HEAD
-	inline void setRegionFlag(U64 flag, bool on);
-	inline bool getRegionFlag(U64 flag) const;
-	void setRegionFlags(U64 flags);
-	U64 getRegionFlags() const					{ return mRegionFlags; }
-
-	inline void setRegionProtocol(U64 protocol, bool on);
-	bool getRegionProtocol(U64 protocol) const;
-	void setRegionProtocols(U64 protocols)			{ mRegionProtocols = protocols; }
-	U64 getRegionProtocols() const					{ return mRegionProtocols; }
-=======
-    // Origin height is at zero.
-    const LLVector3d &getOriginGlobal() const;
-    LLVector3 getOriginAgent() const;
-
-    // Center is at the height of the water table.
-    const LLVector3d &getCenterGlobal() const;
-    LLVector3 getCenterAgent() const;
->>>>>>> e1623bb2
-
-    void setRegionNameAndZone(const std::string& name_and_zone);
-    const std::string& getName() const              { return mName; }
-    const std::string& getZoning() const            { return mZoning; }
-
-    void setOwner(const LLUUID& owner_id);
-    const LLUUID& getOwner() const;
-
-    // Is the current agent on the estate manager list for this region?
-    void setIsEstateManager(BOOL b) { mIsEstateManager = b; }
-    BOOL isEstateManager() const { return mIsEstateManager; }
-    BOOL canManageEstate() const;
-
-    void setSimAccess(U8 sim_access)            { mSimAccess = sim_access; }
-    U8 getSimAccess() const                     { return mSimAccess; }
-    const std::string getSimAccessString() const;
-
-    // Homestead-related getters; there are no setters as nobody should be
-    // setting them other than the individual message handler which is a member
-    S32 getSimClassID()                    const { return mClassID; }
-    S32 getSimCPURatio()                   const { return mCPURatio; }
-    const std::string& getSimColoName()    const { return mColoName; }
-    const std::string& getSimProductSKU()  const { return mProductSKU; }
-    std::string getLocalizedSimProductName() const;
-
-<<<<<<< HEAD
-	// Is the current agent on the estate manager list for this region?
-	void setIsEstateManager(bool b) { mIsEstateManager = b; }
-	bool isEstateManager() const { return mIsEstateManager; }
-	bool canManageEstate() const;
-=======
-    // Returns "Sandbox", "Expensive", etc.
-    static std::string regionFlagsToString(U64 flags);
->>>>>>> e1623bb2
-
-    // Returns translated version of "Mature", "PG", "Adult", etc.
-    static std::string accessToString(U8 sim_access);
-
-    // Returns "M", "PG", "A" etc.
-    static std::string accessToShortString(U8 sim_access);
-    static U8          shortStringToAccess(const std::string &sim_access);
-
-    // Return access icon name
-    static std::string getAccessIcon(U8 sim_access);
-
-    // helper function which just makes sure all interested parties
-    // can process the message.
-    static void processRegionInfo(LLMessageSystem* msg, void**);
-
-    //check if the viewer camera is static
-    static BOOL isViewerCameraStatic();
-    static void calcNewObjectCreationThrottle();
-
-<<<<<<< HEAD
-	//check if the viewer camera is static
-	static bool isViewerCameraStatic();
-	static void calcNewObjectCreationThrottle();
-=======
-    void setCacheID(const LLUUID& id);
->>>>>>> e1623bb2
-
-    F32 getWidth() const                        { return mWidth; }
-
-    // regions are expensive to release, this function gradually releases cache from memory
-    static void idleCleanup(F32 max_update_time);
-
-    void idleUpdate(F32 max_update_time);
-    void lightIdleUpdate();
-    bool addVisibleGroup(LLViewerOctreeGroup* group);
-    void addVisibleChildCacheEntry(LLVOCacheEntry* parent, LLVOCacheEntry* child);
-    void addActiveCacheEntry(LLVOCacheEntry* entry);
-    void removeActiveCacheEntry(LLVOCacheEntry* entry, LLDrawable* drawablep);
-    void killCacheEntry(U32 local_id); //physically delete the cache entry
-
-    // Like idleUpdate, but forces everything to complete regardless of
-    // how long it takes.
-    void forceUpdate();
-
-    void connectNeighbor(LLViewerRegion *neighborp, U32 direction);
-
-    void updateNetStats();
-
-    U32 getPacketsLost() const;
-
-    S32 getHttpResponderID() const;
-
-    // Get/set named capability URLs for this region.
-    void setSeedCapability(const std::string& url);
-    S32 getNumSeedCapRetries();
-    void setCapability(const std::string& name, const std::string& url);
-    void setCapabilityDebug(const std::string& name, const std::string& url);
-    bool isCapabilityAvailable(const std::string& name) const;
-    // implements LLCapabilityProvider
-    virtual std::string getCapability(const std::string& name) const;
-    std::string getCapabilityDebug(const std::string& name) const;
-
-
-    // has region received its final (not seed) capability list?
-    bool capabilitiesReceived() const;
-    bool capabilitiesError() const;
-    void setCapabilitiesReceived(bool received);
-    void setCapabilitiesError();
-    boost::signals2::connection setCapabilitiesReceivedCallback(const caps_received_signal_t::slot_type& cb);
-
-    static bool isSpecialCapabilityName(const std::string &name);
-    void logActiveCapabilities() const;
-
-    // Utilities to post and get via
-    // HTTP using the agent's policy settings and headers.
-    typedef LLCoreHttpUtil::HttpCoroutineAdapter::completionCallback_t httpCallback_t;
-    bool requestPostCapability(const std::string &capName,
-                               LLSD              &postData,
-                               httpCallback_t     cbSuccess = NULL,
-                               httpCallback_t     cbFailure = NULL);
-    bool requestGetCapability(const std::string &capName, httpCallback_t cbSuccess = NULL, httpCallback_t cbFailure = NULL);
-    bool requestDelCapability(const std::string &capName, httpCallback_t cbSuccess = NULL, httpCallback_t cbFailure = NULL);
-
-    /// implements LLCapabilityProvider
-    /*virtual*/ const LLHost& getHost() const;
-    const U64       &getHandle() const          { return mHandle; }
-
-    LLSurface       &getLand() const;
-
-    // set and get the region id
-    const LLUUID& getRegionID() const;
-    void setRegionID(const LLUUID& region_id);
-
-<<<<<<< HEAD
-	bool pointInRegionGlobal(const LLVector3d &point_global) const;
-	LLVector3	getPosRegionFromGlobal(const LLVector3d &point_global) const;
-	LLVector3	getPosRegionFromAgent(const LLVector3 &agent_pos) const;
-	LLVector3	getPosAgentFromRegion(const LLVector3 &region_pos) const;
-	LLVector3d	getPosGlobalFromRegion(const LLVector3 &offset) const;
-=======
-    BOOL pointInRegionGlobal(const LLVector3d &point_global) const;
-    LLVector3   getPosRegionFromGlobal(const LLVector3d &point_global) const;
-    LLVector3   getPosRegionFromAgent(const LLVector3 &agent_pos) const;
-    LLVector3   getPosAgentFromRegion(const LLVector3 &region_pos) const;
-    LLVector3d  getPosGlobalFromRegion(const LLVector3 &offset) const;
->>>>>>> e1623bb2
-
-    LLVLComposition *getComposition() const;
-    F32 getCompositionXY(const S32 x, const S32 y) const;
-
-<<<<<<< HEAD
-	bool isOwnedSelf(const LLVector3& pos);
-
-	// Owned by a group you belong to?  (officer OR member)
-	bool isOwnedGroup(const LLVector3& pos);
-=======
-    BOOL isOwnedSelf(const LLVector3& pos);
-
-    // Owned by a group you belong to?  (officer OR member)
-    BOOL isOwnedGroup(const LLVector3& pos);
->>>>>>> e1623bb2
-
-    // deal with map object updates in the world.
-    void updateCoarseLocations(LLMessageSystem* msg);
-
-    F32 getLandHeightRegion(const LLVector3& region_pos);
-
-    U8 getCentralBakeVersion() { return mCentralBakeVersion; }
-
-    void getInfo(LLSD& info);
-
-    bool meshRezEnabled() const;
-    bool meshUploadEnabled() const;
-
-    bool bakesOnMeshEnabled() const;
-
-    // has region received its simulator features list? Requires an additional query after caps received.
-    void requestSimulatorFeatures();
-    void setSimulatorFeaturesReceived(bool);
-    bool simulatorFeaturesReceived() const;
-    boost::signals2::connection setSimulatorFeaturesReceivedCallback(const caps_received_signal_t::slot_type& cb);
-
-    void getSimulatorFeatures(LLSD& info) const;
-    void setSimulatorFeatures(const LLSD& info);
-
-
-    bool dynamicPathfindingEnabled() const;
-
-    bool avatarHoverHeightEnabled() const;
-
-    typedef enum
-    {
-        CACHE_MISS_TYPE_TOTAL = 0,  // total cache miss - object not in cache
-        CACHE_MISS_TYPE_CRC,        // object in cache, but CRC doesn't match
-        CACHE_MISS_TYPE_NONE        // not a miss:  cache hit
-    } eCacheMissType;
-
-    typedef enum
-    {
-        CACHE_UPDATE_DUPE = 0,
-        CACHE_UPDATE_CHANGED,
-        CACHE_UPDATE_ADDED,
-        CACHE_UPDATE_REPLACED
-    } eCacheUpdateResult;
-
-    // handle a full update message
-    eCacheUpdateResult cacheFullUpdate(LLDataPackerBinaryBuffer &dp, U32 flags);
-    eCacheUpdateResult cacheFullUpdate(LLViewerObject* objectp, LLDataPackerBinaryBuffer &dp, U32 flags);
-
-    void cacheFullUpdateGLTFOverride(const LLGLTFOverrideCacheEntry &override_data);
-
-    LLVOCacheEntry* getCacheEntryForOctree(U32 local_id);
-    LLVOCacheEntry* getCacheEntry(U32 local_id, bool valid = true);
-    bool probeCache(U32 local_id, U32 crc, U32 flags, U8 &cache_miss_type);
-    U64 getRegionCacheHitCount() { return mRegionCacheHitCount; }
-    U64 getRegionCacheMissCount() { return mRegionCacheMissCount; }
-    void requestCacheMisses();
-    void addCacheMissFull(const U32 local_id);
-    //update object cache if the object receives a full-update or terse update
-    LLViewerObject* updateCacheEntry(U32 local_id, LLViewerObject* objectp);
-    void findOrphans(U32 parent_id);
-    void clearCachedVisibleObjects();
-    void dumpCache();
-
-    void unpackRegionHandshake();
-
-    void calculateCenterGlobal();
-    void calculateCameraDistance();
-
-    friend std::ostream& operator<<(std::ostream &s, const LLViewerRegion &region);
-    /// implements LLCapabilityProvider
-    virtual std::string getDescription() const;
-    std::string getViewerAssetUrl() const { return mViewerAssetUrl; }
-
-    U32 getNumOfVisibleGroups() const;
-    U32 getNumOfActiveCachedObjects() const;
-    LLSpatialPartition* getSpatialPartition(U32 type);
-    LLVOCachePartition* getVOCachePartition();
-
-    bool objectIsReturnable(const LLVector3& pos, const std::vector<LLBBox>& boxes) const;
-    bool childrenObjectReturnable( const std::vector<LLBBox>& boxes ) const;
-    bool objectsCrossParcel(const std::vector<LLBBox>& boxes) const;
-
-    void getNeighboringRegions( std::vector<LLViewerRegion*>& uniqueRegions );
-    void getNeighboringRegionsStatus( std::vector<S32>& regions );
-    const LLViewerRegionImpl * getRegionImpl() const { return mImpl; }
-    LLViewerRegionImpl * getRegionImplNC() { return mImpl; }
-
-    // implements the materials capability throttle
-    bool materialsCapThrottled() const { return !mMaterialsCapThrottleTimer.hasExpired(); }
-    void resetMaterialsCapThrottle();
-
-    U32 getMaxMaterialsPerTransaction() const;
-
-<<<<<<< HEAD
-	bool isPaused() const {return mPaused;}
-	S32  getLastUpdate() const {return mLastUpdate;}
-=======
-    void removeFromCreatedList(U32 local_id);
-    void addToCreatedList(U32 local_id);
->>>>>>> e1623bb2
-
-    BOOL isPaused() const {return mPaused;}
-    S32  getLastUpdate() const {return mLastUpdate;}
-
-<<<<<<< HEAD
-	static bool isNewObjectCreationThrottleDisabled() {return sNewObjectCreationThrottle < 0;}
-=======
-    std::string getSimHostName();
-
-    static BOOL isNewObjectCreationThrottleDisabled() {return sNewObjectCreationThrottle < 0;}
->>>>>>> e1623bb2
-
-    // rebuild reflection probe list
-    void updateReflectionProbes();
-
-private:
-    void addToVOCacheTree(LLVOCacheEntry* entry);
-    LLViewerObject* addNewObject(LLVOCacheEntry* entry);
-    void killObject(LLVOCacheEntry* entry, std::vector<LLDrawable*>& delete_list); //adds entry into list if it is safe to move into cache
-    void removeFromVOCacheTree(LLVOCacheEntry* entry);
-    void killCacheEntry(LLVOCacheEntry* entry, bool for_rendering = false); //physically delete the cache entry
-    void killInvisibleObjects(F32 max_time);
-    void createVisibleObjects(F32 max_time);
-    void updateVisibleEntries(F32 max_time); //update visible entries
-
-    void addCacheMiss(U32 id, LLViewerRegion::eCacheMissType miss_type);
-    void decodeBoundingInfo(LLVOCacheEntry* entry);
-    bool isNonCacheableObjectCreated(U32 local_id);
-
-public:
-    void applyCacheMiscExtras(LLViewerObject* obj);
-
-    struct CompareDistance
-    {
-        bool operator()(const LLViewerRegion* const& lhs, const LLViewerRegion* const& rhs)
-        {
-            return lhs->mCameraDistanceSquared < rhs->mCameraDistanceSquared;
-        }
-    };
-
-    void showReleaseNotes();
-
-protected:
-    void disconnectAllNeighbors();
-    void initStats();
-
-public:
-<<<<<<< HEAD
-	LLWind  mWind;
-	LLViewerParcelOverlay	*mParcelOverlay;
-
-	F32Bits	mBitsReceived;
-	F32		mPacketsReceived;
-
-	LLMatrix4 mRenderMatrix;
-
-	// These arrays are maintained in parallel. Ideally they'd be combined into a
-	// single array of an aggrigate data type but for compatibility with the old
-	// messaging system in which the previous message only sends and parses the 
-	// positions stored in the first array so they're maintained separately until 
-	// we stop supporting the old CoarseLocationUpdate message.
-	std::vector<U32> mMapAvatars;
-	std::vector<LLUUID> mMapAvatarIDs;
-
-	static bool sVOCacheCullingEnabled; //vo cache culling enabled or not.
-	static S32  sLastCameraUpdated;
-
-	LLFrameTimer &	getRenderInfoRequestTimer()	{ return mRenderInfoRequestTimer; };
-	LLFrameTimer &	getRenderInfoReportTimer()	{ return mRenderInfoReportTimer; };
-
-	struct CompareRegionByLastUpdate
-	{
-		bool operator()(const LLViewerRegion* const& lhs, const LLViewerRegion* const& rhs) const
-		{
-			S32 lpa = lhs->getLastUpdate();
-			S32 rpa = rhs->getLastUpdate();
-
-			//small mLastUpdate first
-			if(lpa < rpa)		
-			{
-				return true;
-			}
-			else if(lpa > rpa)
-			{
-				return false;
-			}
-			else
-			{
-				return lhs < rhs;
-			}			
-		}
-	};
-	typedef std::set<LLViewerRegion*, CompareRegionByLastUpdate> region_priority_list_t;
-
-	void setInterestListMode(const std::string & new_mode);
-=======
-    LLWind  mWind;
-    LLViewerParcelOverlay   *mParcelOverlay;
-
-    F32Bits mBitsReceived;
-    F32     mPacketsReceived;
-
-    LLMatrix4 mRenderMatrix;
-
-    // These arrays are maintained in parallel. Ideally they'd be combined into a
-    // single array of an aggrigate data type but for compatibility with the old
-    // messaging system in which the previous message only sends and parses the
-    // positions stored in the first array so they're maintained separately until
-    // we stop supporting the old CoarseLocationUpdate message.
-    std::vector<U32> mMapAvatars;
-    std::vector<LLUUID> mMapAvatarIDs;
-
-    static BOOL sVOCacheCullingEnabled; //vo cache culling enabled or not.
-    static S32  sLastCameraUpdated;
-
-    LLFrameTimer &  getRenderInfoRequestTimer() { return mRenderInfoRequestTimer; };
-    LLFrameTimer &  getRenderInfoReportTimer()  { return mRenderInfoReportTimer; };
-
-    struct CompareRegionByLastUpdate
-    {
-        bool operator()(const LLViewerRegion* const& lhs, const LLViewerRegion* const& rhs) const
-        {
-            S32 lpa = lhs->getLastUpdate();
-            S32 rpa = rhs->getLastUpdate();
-
-            //small mLastUpdate first
-            if(lpa < rpa)
-            {
-                return true;
-            }
-            else if(lpa > rpa)
-            {
-                return false;
-            }
-            else
-            {
-                return lhs < rhs;
-            }
-        }
-    };
-    typedef std::set<LLViewerRegion*, CompareRegionByLastUpdate> region_priority_list_t;
-
-    void setInterestListMode(const std::string & new_mode);
->>>>>>> e1623bb2
-    const std::string & getInterestListMode() const { return mInterestListMode; }
-
-    void resetInterestList();
-
-<<<<<<< HEAD
-  private:
-	static S32  sNewObjectCreationThrottle;
-	LLViewerRegionImpl * mImpl;
-	LLFrameTimer         mRegionTimer;
-
-	F32			mWidth;			// Width of region on a side (meters)
-	U64			mHandle;
-	F32			mTimeDilation;	// time dilation of physics simulation on simulator
-	S32         mLastUpdate; //last time called idleUpdate()
-
-	// simulator name
-	std::string mName;
-	std::string mZoning;
-
-	// Is this agent on the estate managers list for this region?
-	bool mIsEstateManager;
-
-	U32		mPacketsIn;
-	U32Bits	mBitsIn,
-			mLastBitsIn;
-	U32		mLastPacketsIn;
-	U32		mPacketsOut;
-	U32		mLastPacketsOut;
-	S32		mPacketsLost;
-	S32		mLastPacketsLost;
-	U32Milliseconds		mPingDelay;
-	F32		mDeltaTime;				// Time since last measurement of lastPackets, Bits, etc
-
-	U64		mRegionFlags;			// includes damage flags
-	U64		mRegionProtocols;		// protocols supported by this region
-	U8		mSimAccess;
-	F32 	mBillableFactor;
-	U32		mMaxTasks;				// max prim count
-	F32		mCameraDistanceSquared;	// updated once per frame
-	U8		mCentralBakeVersion;
-	
-	LLVOCacheEntry* mLastVisitedEntry;
-	U32				mInvisibilityCheckHistory;	
-
-	// Information for Homestead / CR-53
-	S32 mClassID;
-	S32 mCPURatio;
-
-	std::string mColoName;
-	std::string mProductSKU;
-	std::string mProductName;
-	std::string mViewerAssetUrl ;
-	
-	// Maps local ids to cache entries.
-	// Regions can have order 10,000 objects, so assume
-	// a structure of size 2^14 = 16,000
-	bool									mCacheLoaded;
-	bool                                    mCacheDirty;
-	bool	mAlive;					// can become false if circuit disconnects
-	bool	mSimulatorFeaturesReceived;
-	bool    mReleaseNotesRequested;
-	bool    mDead;  //if true, this region is in the process of deleting.
-	bool    mPaused; //pause processing the objects in the region
-=======
-    static const std::string IL_MODE_DEFAULT;
-    static const std::string IL_MODE_360;
-
-  private:
-    static S32  sNewObjectCreationThrottle;
-    LLViewerRegionImpl * mImpl;
-    LLFrameTimer         mRegionTimer;
-
-    F32         mWidth;         // Width of region on a side (meters)
-    U64         mHandle;
-    F32         mTimeDilation;  // time dilation of physics simulation on simulator
-    S32         mLastUpdate; //last time called idleUpdate()
-
-    // simulator name
-    std::string mName;
-    std::string mZoning;
-
-    // Is this agent on the estate managers list for this region?
-    BOOL mIsEstateManager;
-
-    U32     mPacketsIn;
-    U32Bits mBitsIn,
-            mLastBitsIn;
-    U32     mLastPacketsIn;
-    U32     mPacketsOut;
-    U32     mLastPacketsOut;
-    S32     mPacketsLost;
-    S32     mLastPacketsLost;
-    U32Milliseconds     mPingDelay;
-    F32     mDeltaTime;             // Time since last measurement of lastPackets, Bits, etc
-
-    U64     mRegionFlags;           // includes damage flags
-    U64     mRegionProtocols;       // protocols supported by this region
-    U8      mSimAccess;
-    F32     mBillableFactor;
-    U32     mMaxTasks;              // max prim count
-    F32     mCameraDistanceSquared; // updated once per frame
-    U8      mCentralBakeVersion;
-
-    LLVOCacheEntry* mLastVisitedEntry;
-    U32             mInvisibilityCheckHistory;
-
-    // Information for Homestead / CR-53
-    S32 mClassID;
-    S32 mCPURatio;
-
-    std::string mColoName;
-    std::string mProductSKU;
-    std::string mProductName;
-    std::string mViewerAssetUrl ;
-
-    // Maps local ids to cache entries.
-    // Regions can have order 10,000 objects, so assume
-    // a structure of size 2^14 = 16,000
-    BOOL                                    mCacheLoaded;
-    BOOL                                    mCacheDirty;
-    BOOL    mAlive;                 // can become false if circuit disconnects
-    BOOL    mSimulatorFeaturesReceived;
-    BOOL    mReleaseNotesRequested;
-    BOOL    mDead;  //if true, this region is in the process of deleting.
-    BOOL    mPaused; //pause processing the objects in the region
->>>>>>> e1623bb2
-
-    typedef enum
-    {
-        CAPABILITIES_STATE_INIT = 0,
-        CAPABILITIES_STATE_ERROR,
-        CAPABILITIES_STATE_RECEIVED
-    } eCababilitiesState;
-
-    eCababilitiesState  mCapabilitiesState;
-
-    typedef std::map<U32, std::vector<U32> > orphan_list_t;
-    orphan_list_t mOrphanMap;
-
-    class CacheMissItem
-    {
-    public:
-        CacheMissItem(U32 id, LLViewerRegion::eCacheMissType miss_type) : mID(id), mType(miss_type) {}
-
-        U32                         mID;     //local object id
-        LLViewerRegion::eCacheMissType  mType;  // cache miss type
-
-        typedef std::list<CacheMissItem> cache_miss_list_t;
-    };
-    CacheMissItem::cache_miss_list_t   mCacheMissList;
-    U64 mRegionCacheHitCount;
-    U64 mRegionCacheMissCount;
-
-    caps_received_signal_t mCapabilitiesReceivedSignal;
-    caps_received_signal_t mSimulatorFeaturesReceivedSignal;
-
-    LLSD mSimulatorFeatures;
-
-    typedef std::map<U32, LLPointer<LLVOCacheEntry> >      vocache_entry_map_t;
-    static vocache_entry_map_t sRegionCacheCleanup;
-
-    // the materials capability throttle
-    LLFrameTimer mMaterialsCapThrottleTimer;
-    LLFrameTimer mRenderInfoRequestTimer;
-    LLFrameTimer mRenderInfoReportTimer;
-
-    // how the server interest list works
-    std::string mInterestListMode;
-
-    // list of reflection maps being managed by this llviewer region
-    std::vector<LLPointer<LLReflectionMap> > mReflectionMaps;
-
-};
-
-inline bool LLViewerRegion::getRegionProtocol(U64 protocol) const
-{
-    return ((mRegionProtocols & protocol) != 0);
-}
-
-inline void LLViewerRegion::setRegionProtocol(U64 protocol, bool on)
-{
-    if (on)
-    {
-        mRegionProtocols |= protocol;
-    }
-    else
-    {
-        mRegionProtocols &= ~protocol;
-    }
-}
-
-inline bool LLViewerRegion::getRegionFlag(U64 flag) const
-{
-    return ((mRegionFlags & flag) != 0);
-}
-
-inline void LLViewerRegion::setRegionFlag(U64 flag, bool on)
-{
-    if (on)
-    {
-        mRegionFlags |= flag;
-    }
-    else
-    {
-        mRegionFlags &= ~flag;
-    }
-}
-
-inline bool LLViewerRegion::getAllowDamage() const
-{
-    return ((mRegionFlags & REGION_FLAGS_ALLOW_DAMAGE) !=0);
-}
-
-inline bool LLViewerRegion::getAllowLandmark() const
-{
-    return ((mRegionFlags & REGION_FLAGS_ALLOW_LANDMARK) !=0);
-}
-
-inline bool LLViewerRegion::getAllowSetHome() const
-{
-    return ((mRegionFlags & REGION_FLAGS_ALLOW_SET_HOME) != 0);
-}
-
-inline bool LLViewerRegion::getResetHomeOnTeleport() const
-{
-    return ((mRegionFlags & REGION_FLAGS_RESET_HOME_ON_TELEPORT) !=0);
-}
-
-inline bool LLViewerRegion::getSunFixed() const
-{
-    return ((mRegionFlags & REGION_FLAGS_SUN_FIXED) !=0);
-}
-
-inline bool LLViewerRegion::getBlockFly() const
-{
-    return ((mRegionFlags & REGION_FLAGS_BLOCK_FLY) !=0);
-}
-
-inline bool LLViewerRegion::getAllowDirectTeleport() const
-{
-    return ((mRegionFlags & REGION_FLAGS_ALLOW_DIRECT_TELEPORT) !=0);
-}
-
-inline bool LLViewerRegion::isPrelude() const
-{
-    return is_prelude( mRegionFlags );
-}
-
-inline bool LLViewerRegion::getAllowTerraform() const
-{
-    return ((mRegionFlags & REGION_FLAGS_BLOCK_TERRAFORM) == 0);
-}
-
-inline bool LLViewerRegion::getRestrictPushObject() const
-{
-    return ((mRegionFlags & REGION_FLAGS_RESTRICT_PUSHOBJECT) != 0);
-}
-
-inline bool LLViewerRegion::getAllowEnvironmentOverride() const
-{
-    return ((mRegionFlags & REGION_FLAGS_ALLOW_ENVIRONMENT_OVERRIDE) != 0);
-}
-
-inline bool LLViewerRegion::getReleaseNotesRequested() const
-{
-    return mReleaseNotesRequested;
-}
-
-#endif+/**
+ * @file llviewerregion.h
+ * @brief Description of the LLViewerRegion class.
+ *
+ * $LicenseInfo:firstyear=2001&license=viewerlgpl$
+ * Second Life Viewer Source Code
+ * Copyright (C) 2010, Linden Research, Inc.
+ *
+ * This library is free software; you can redistribute it and/or
+ * modify it under the terms of the GNU Lesser General Public
+ * License as published by the Free Software Foundation;
+ * version 2.1 of the License only.
+ *
+ * This library is distributed in the hope that it will be useful,
+ * but WITHOUT ANY WARRANTY; without even the implied warranty of
+ * MERCHANTABILITY or FITNESS FOR A PARTICULAR PURPOSE.  See the GNU
+ * Lesser General Public License for more details.
+ *
+ * You should have received a copy of the GNU Lesser General Public
+ * License along with this library; if not, write to the Free Software
+ * Foundation, Inc., 51 Franklin Street, Fifth Floor, Boston, MA  02110-1301  USA
+ *
+ * Linden Research, Inc., 945 Battery Street, San Francisco, CA  94111  USA
+ * $/LicenseInfo$
+ */
+
+#ifndef LL_LLVIEWERREGION_H
+#define LL_LLVIEWERREGION_H
+
+// A ViewerRegion is a class that contains a bunch of objects and surfaces
+// that are in to a particular region.
+#include <string>
+#include <boost/signals2.hpp>
+
+#include "llcorehttputil.h"
+#include "llwind.h"
+#include "v3dmath.h"
+#include "llstring.h"
+#include "llregionflags.h"
+#include "lluuid.h"
+#include "llweb.h"
+#include "llcapabilityprovider.h"
+#include "m4math.h"                 // LLMatrix4
+#include "llframetimer.h"
+#include "llreflectionmap.h"
+
+// Surface id's
+#define LAND  1
+#define WATER 2
+const U32   MAX_OBJECT_CACHE_ENTRIES = 50000;
+
+// Region handshake flags
+const U32 REGION_HANDSHAKE_SUPPORTS_SELF_APPEARANCE = 1U << 2;
+
+// Interest list mode,
+// in use by agent and region classes so must exist before region classes
+const std::string IL_MODE_DEFAULT = "default";
+const std::string IL_MODE_360 = "360";
+
+class LLEventPoll;
+class LLVLComposition;
+class LLViewerObject;
+class LLMessageSystem;
+class LLNetMap;
+class LLViewerParcelOverlay;
+class LLSurface;
+class LLVOCache;
+class LLVOCacheEntry;
+class LLSpatialPartition;
+class LLEventPump;
+class LLDataPacker;
+class LLDataPackerBinaryBuffer;
+class LLHost;
+class LLBBox;
+class LLSpatialGroup;
+class LLDrawable;
+class LLGLTFOverrideCacheEntry;
+class LLViewerRegionImpl;
+class LLViewerOctreeGroup;
+class LLVOCachePartition;
+
+class LLViewerRegion: public LLCapabilityProvider // implements this interface
+{
+public:
+    //MUST MATCH THE ORDER OF DECLARATION IN CONSTRUCTOR
+    typedef enum
+    {
+        PARTITION_HUD=0,
+        PARTITION_TERRAIN,
+        PARTITION_VOIDWATER,
+        PARTITION_WATER,
+        PARTITION_TREE,
+        PARTITION_PARTICLE,
+        PARTITION_GRASS,
+        PARTITION_VOLUME,
+        PARTITION_BRIDGE,
+        PARTITION_AVATAR,
+        PARTITION_CONTROL_AV, // Animesh
+        PARTITION_HUD_PARTICLE,
+        PARTITION_VO_CACHE,
+        PARTITION_NONE,
+        NUM_PARTITIONS
+    } eObjectPartitions;
+
+    typedef boost::signals2::signal<void(const LLUUID& region_id, LLViewerRegion* regionp)> caps_received_signal_t;
+
+    LLViewerRegion(const U64 &handle,
+                   const LLHost &host,
+                   const U32 surface_grid_width,
+                   const U32 patch_grid_width,
+                   const F32 region_width_meters);
+    ~LLViewerRegion();
+
+    // Call this after you have the region name and handle.
+    void loadObjectCache();
+    void saveObjectCache();
+
+    void sendMessage(); // Send the current message to this region's simulator
+    void sendReliableMessage(); // Send the current message to this region's simulator
+
+    void setOriginGlobal(const LLVector3d &origin);
+    //void setAgentOffset(const LLVector3d &offset);
+    void updateRenderMatrix();
+
+    void setAllowDamage(bool b) { setRegionFlag(REGION_FLAGS_ALLOW_DAMAGE, b); }
+    void setAllowLandmark(bool b) { setRegionFlag(REGION_FLAGS_ALLOW_LANDMARK, b); }
+    void setAllowSetHome(bool b) { setRegionFlag(REGION_FLAGS_ALLOW_SET_HOME, b); }
+    void setResetHomeOnTeleport(bool b) { setRegionFlag(REGION_FLAGS_RESET_HOME_ON_TELEPORT, b); }
+    void setSunFixed(bool b) { setRegionFlag(REGION_FLAGS_SUN_FIXED, b); }
+    //void setBlockFly(bool b) { setRegionFlag(REGION_FLAGS_BLOCK_FLY, b); }        Never used
+    void setAllowDirectTeleport(bool b) { setRegionFlag(REGION_FLAGS_ALLOW_DIRECT_TELEPORT, b); }
+
+
+    inline bool getAllowDamage()            const;
+    inline bool getAllowLandmark()          const;
+    inline bool getAllowSetHome()           const;
+    inline bool getResetHomeOnTeleport()    const;
+    inline bool getSunFixed()               const;
+    inline bool getBlockFly()               const;
+    inline bool getAllowDirectTeleport()    const;
+    inline bool isPrelude()                 const;
+    inline bool getAllowTerraform()         const;
+    inline bool getRestrictPushObject()     const;
+    inline bool getAllowEnvironmentOverride()   const;
+    inline bool getReleaseNotesRequested()      const;
+
+    bool isAlive(); // can become false if circuit disconnects
+
+    void setWaterHeight(F32 water_level);
+    F32 getWaterHeight() const;
+
+    bool isVoiceEnabled() const;
+
+    void setBillableFactor(F32 billable_factor) { mBillableFactor = billable_factor; }
+    F32 getBillableFactor()         const   { return mBillableFactor; }
+
+    // Maximum number of primitives allowed, regardless of object
+    // bonus factor.
+    U32 getMaxTasks() const { return mMaxTasks; }
+    void setMaxTasks(U32 max_tasks) { mMaxTasks = max_tasks; }
+
+    // Draw lines in the dirt showing ownership. Return number of
+    // vertices drawn.
+    void renderPropertyLines();
+    void renderPropertyLinesOnMinimap(F32 scale_pixels_per_meter, const F32* parcel_outline_color);
+
+
+    // Call this whenever you change the height data in the region.
+    // (Automatically called by LLSurfacePatch's update routine)
+    void dirtyHeights();
+
+    LLViewerParcelOverlay *getParcelOverlay() const
+            { return mParcelOverlay; }
+
+    inline void setRegionFlag(U64 flag, bool on);
+    inline bool getRegionFlag(U64 flag) const;
+    void setRegionFlags(U64 flags);
+    U64 getRegionFlags() const                  { return mRegionFlags; }
+
+    inline void setRegionProtocol(U64 protocol, bool on);
+    bool getRegionProtocol(U64 protocol) const;
+    void setRegionProtocols(U64 protocols)          { mRegionProtocols = protocols; }
+    U64 getRegionProtocols() const                  { return mRegionProtocols; }
+
+    void setTimeDilation(F32 time_dilation);
+    F32  getTimeDilation() const                { return mTimeDilation; }
+
+    // Origin height is at zero.
+    const LLVector3d &getOriginGlobal() const;
+    LLVector3 getOriginAgent() const;
+
+    // Center is at the height of the water table.
+    const LLVector3d &getCenterGlobal() const;
+    LLVector3 getCenterAgent() const;
+
+    void setRegionNameAndZone(const std::string& name_and_zone);
+    const std::string& getName() const              { return mName; }
+    const std::string& getZoning() const            { return mZoning; }
+
+    void setOwner(const LLUUID& owner_id);
+    const LLUUID& getOwner() const;
+
+    // Is the current agent on the estate manager list for this region?
+    void setIsEstateManager(bool b) { mIsEstateManager = b; }
+    bool isEstateManager() const { return mIsEstateManager; }
+    bool canManageEstate() const;
+
+    void setSimAccess(U8 sim_access)            { mSimAccess = sim_access; }
+    U8 getSimAccess() const                     { return mSimAccess; }
+    const std::string getSimAccessString() const;
+
+    // Homestead-related getters; there are no setters as nobody should be
+    // setting them other than the individual message handler which is a member
+    S32 getSimClassID()                    const { return mClassID; }
+    S32 getSimCPURatio()                   const { return mCPURatio; }
+    const std::string& getSimColoName()    const { return mColoName; }
+    const std::string& getSimProductSKU()  const { return mProductSKU; }
+    std::string getLocalizedSimProductName() const;
+
+    // Returns "Sandbox", "Expensive", etc.
+    static std::string regionFlagsToString(U64 flags);
+
+    // Returns translated version of "Mature", "PG", "Adult", etc.
+    static std::string accessToString(U8 sim_access);
+
+    // Returns "M", "PG", "A" etc.
+    static std::string accessToShortString(U8 sim_access);
+    static U8          shortStringToAccess(const std::string &sim_access);
+
+    // Return access icon name
+    static std::string getAccessIcon(U8 sim_access);
+
+    // helper function which just makes sure all interested parties
+    // can process the message.
+    static void processRegionInfo(LLMessageSystem* msg, void**);
+
+    //check if the viewer camera is static
+    static bool isViewerCameraStatic();
+    static void calcNewObjectCreationThrottle();
+
+    void setCacheID(const LLUUID& id);
+
+    F32 getWidth() const                        { return mWidth; }
+
+    // regions are expensive to release, this function gradually releases cache from memory
+    static void idleCleanup(F32 max_update_time);
+
+    void idleUpdate(F32 max_update_time);
+    void lightIdleUpdate();
+    bool addVisibleGroup(LLViewerOctreeGroup* group);
+    void addVisibleChildCacheEntry(LLVOCacheEntry* parent, LLVOCacheEntry* child);
+    void addActiveCacheEntry(LLVOCacheEntry* entry);
+    void removeActiveCacheEntry(LLVOCacheEntry* entry, LLDrawable* drawablep);
+    void killCacheEntry(U32 local_id); //physically delete the cache entry
+
+    // Like idleUpdate, but forces everything to complete regardless of
+    // how long it takes.
+    void forceUpdate();
+
+    void connectNeighbor(LLViewerRegion *neighborp, U32 direction);
+
+    void updateNetStats();
+
+    U32 getPacketsLost() const;
+
+    S32 getHttpResponderID() const;
+
+    // Get/set named capability URLs for this region.
+    void setSeedCapability(const std::string& url);
+    S32 getNumSeedCapRetries();
+    void setCapability(const std::string& name, const std::string& url);
+    void setCapabilityDebug(const std::string& name, const std::string& url);
+    bool isCapabilityAvailable(const std::string& name) const;
+    // implements LLCapabilityProvider
+    virtual std::string getCapability(const std::string& name) const;
+    std::string getCapabilityDebug(const std::string& name) const;
+
+
+    // has region received its final (not seed) capability list?
+    bool capabilitiesReceived() const;
+    bool capabilitiesError() const;
+    void setCapabilitiesReceived(bool received);
+    void setCapabilitiesError();
+    boost::signals2::connection setCapabilitiesReceivedCallback(const caps_received_signal_t::slot_type& cb);
+
+    static bool isSpecialCapabilityName(const std::string &name);
+    void logActiveCapabilities() const;
+
+    // Utilities to post and get via
+    // HTTP using the agent's policy settings and headers.
+    typedef LLCoreHttpUtil::HttpCoroutineAdapter::completionCallback_t httpCallback_t;
+    bool requestPostCapability(const std::string &capName,
+                               LLSD              &postData,
+                               httpCallback_t     cbSuccess = NULL,
+                               httpCallback_t     cbFailure = NULL);
+    bool requestGetCapability(const std::string &capName, httpCallback_t cbSuccess = NULL, httpCallback_t cbFailure = NULL);
+    bool requestDelCapability(const std::string &capName, httpCallback_t cbSuccess = NULL, httpCallback_t cbFailure = NULL);
+
+    /// implements LLCapabilityProvider
+    /*virtual*/ const LLHost& getHost() const;
+    const U64       &getHandle() const          { return mHandle; }
+
+    LLSurface       &getLand() const;
+
+    // set and get the region id
+    const LLUUID& getRegionID() const;
+    void setRegionID(const LLUUID& region_id);
+
+    bool pointInRegionGlobal(const LLVector3d &point_global) const;
+    LLVector3   getPosRegionFromGlobal(const LLVector3d &point_global) const;
+    LLVector3   getPosRegionFromAgent(const LLVector3 &agent_pos) const;
+    LLVector3   getPosAgentFromRegion(const LLVector3 &region_pos) const;
+    LLVector3d  getPosGlobalFromRegion(const LLVector3 &offset) const;
+
+    LLVLComposition *getComposition() const;
+    F32 getCompositionXY(const S32 x, const S32 y) const;
+
+    bool isOwnedSelf(const LLVector3& pos);
+
+    // Owned by a group you belong to?  (officer OR member)
+    bool isOwnedGroup(const LLVector3& pos);
+
+    // deal with map object updates in the world.
+    void updateCoarseLocations(LLMessageSystem* msg);
+
+    F32 getLandHeightRegion(const LLVector3& region_pos);
+
+    U8 getCentralBakeVersion() { return mCentralBakeVersion; }
+
+    void getInfo(LLSD& info);
+
+    bool meshRezEnabled() const;
+    bool meshUploadEnabled() const;
+
+    bool bakesOnMeshEnabled() const;
+
+    // has region received its simulator features list? Requires an additional query after caps received.
+    void requestSimulatorFeatures();
+    void setSimulatorFeaturesReceived(bool);
+    bool simulatorFeaturesReceived() const;
+    boost::signals2::connection setSimulatorFeaturesReceivedCallback(const caps_received_signal_t::slot_type& cb);
+
+    void getSimulatorFeatures(LLSD& info) const;
+    void setSimulatorFeatures(const LLSD& info);
+
+
+    bool dynamicPathfindingEnabled() const;
+
+    bool avatarHoverHeightEnabled() const;
+
+    typedef enum
+    {
+        CACHE_MISS_TYPE_TOTAL = 0,  // total cache miss - object not in cache
+        CACHE_MISS_TYPE_CRC,        // object in cache, but CRC doesn't match
+        CACHE_MISS_TYPE_NONE        // not a miss:  cache hit
+    } eCacheMissType;
+
+    typedef enum
+    {
+        CACHE_UPDATE_DUPE = 0,
+        CACHE_UPDATE_CHANGED,
+        CACHE_UPDATE_ADDED,
+        CACHE_UPDATE_REPLACED
+    } eCacheUpdateResult;
+
+    // handle a full update message
+    eCacheUpdateResult cacheFullUpdate(LLDataPackerBinaryBuffer &dp, U32 flags);
+    eCacheUpdateResult cacheFullUpdate(LLViewerObject* objectp, LLDataPackerBinaryBuffer &dp, U32 flags);
+
+    void cacheFullUpdateGLTFOverride(const LLGLTFOverrideCacheEntry &override_data);
+
+    LLVOCacheEntry* getCacheEntryForOctree(U32 local_id);
+    LLVOCacheEntry* getCacheEntry(U32 local_id, bool valid = true);
+    bool probeCache(U32 local_id, U32 crc, U32 flags, U8 &cache_miss_type);
+    U64 getRegionCacheHitCount() { return mRegionCacheHitCount; }
+    U64 getRegionCacheMissCount() { return mRegionCacheMissCount; }
+    void requestCacheMisses();
+    void addCacheMissFull(const U32 local_id);
+    //update object cache if the object receives a full-update or terse update
+    LLViewerObject* updateCacheEntry(U32 local_id, LLViewerObject* objectp);
+    void findOrphans(U32 parent_id);
+    void clearCachedVisibleObjects();
+    void dumpCache();
+
+    void unpackRegionHandshake();
+
+    void calculateCenterGlobal();
+    void calculateCameraDistance();
+
+    friend std::ostream& operator<<(std::ostream &s, const LLViewerRegion &region);
+    /// implements LLCapabilityProvider
+    virtual std::string getDescription() const;
+    std::string getViewerAssetUrl() const { return mViewerAssetUrl; }
+
+    U32 getNumOfVisibleGroups() const;
+    U32 getNumOfActiveCachedObjects() const;
+    LLSpatialPartition* getSpatialPartition(U32 type);
+    LLVOCachePartition* getVOCachePartition();
+
+    bool objectIsReturnable(const LLVector3& pos, const std::vector<LLBBox>& boxes) const;
+    bool childrenObjectReturnable( const std::vector<LLBBox>& boxes ) const;
+    bool objectsCrossParcel(const std::vector<LLBBox>& boxes) const;
+
+    void getNeighboringRegions( std::vector<LLViewerRegion*>& uniqueRegions );
+    void getNeighboringRegionsStatus( std::vector<S32>& regions );
+    const LLViewerRegionImpl * getRegionImpl() const { return mImpl; }
+    LLViewerRegionImpl * getRegionImplNC() { return mImpl; }
+
+    // implements the materials capability throttle
+    bool materialsCapThrottled() const { return !mMaterialsCapThrottleTimer.hasExpired(); }
+    void resetMaterialsCapThrottle();
+
+    U32 getMaxMaterialsPerTransaction() const;
+
+    void removeFromCreatedList(U32 local_id);
+    void addToCreatedList(U32 local_id);
+
+    bool isPaused() const {return mPaused;}
+    S32  getLastUpdate() const {return mLastUpdate;}
+
+    std::string getSimHostName();
+
+    static bool isNewObjectCreationThrottleDisabled() {return sNewObjectCreationThrottle < 0;}
+
+    // rebuild reflection probe list
+    void updateReflectionProbes();
+
+private:
+    void addToVOCacheTree(LLVOCacheEntry* entry);
+    LLViewerObject* addNewObject(LLVOCacheEntry* entry);
+    void killObject(LLVOCacheEntry* entry, std::vector<LLDrawable*>& delete_list); //adds entry into list if it is safe to move into cache
+    void removeFromVOCacheTree(LLVOCacheEntry* entry);
+    void killCacheEntry(LLVOCacheEntry* entry, bool for_rendering = false); //physically delete the cache entry
+    void killInvisibleObjects(F32 max_time);
+    void createVisibleObjects(F32 max_time);
+    void updateVisibleEntries(F32 max_time); //update visible entries
+
+    void addCacheMiss(U32 id, LLViewerRegion::eCacheMissType miss_type);
+    void decodeBoundingInfo(LLVOCacheEntry* entry);
+    bool isNonCacheableObjectCreated(U32 local_id);
+
+public:
+    void applyCacheMiscExtras(LLViewerObject* obj);
+
+    struct CompareDistance
+    {
+        bool operator()(const LLViewerRegion* const& lhs, const LLViewerRegion* const& rhs)
+        {
+            return lhs->mCameraDistanceSquared < rhs->mCameraDistanceSquared;
+        }
+    };
+
+    void showReleaseNotes();
+
+protected:
+    void disconnectAllNeighbors();
+    void initStats();
+
+public:
+    LLWind  mWind;
+    LLViewerParcelOverlay   *mParcelOverlay;
+
+    F32Bits mBitsReceived;
+    F32     mPacketsReceived;
+
+    LLMatrix4 mRenderMatrix;
+
+    // These arrays are maintained in parallel. Ideally they'd be combined into a
+    // single array of an aggrigate data type but for compatibility with the old
+    // messaging system in which the previous message only sends and parses the
+    // positions stored in the first array so they're maintained separately until
+    // we stop supporting the old CoarseLocationUpdate message.
+    std::vector<U32> mMapAvatars;
+    std::vector<LLUUID> mMapAvatarIDs;
+
+    static bool sVOCacheCullingEnabled; //vo cache culling enabled or not.
+    static S32  sLastCameraUpdated;
+
+    LLFrameTimer &  getRenderInfoRequestTimer() { return mRenderInfoRequestTimer; };
+    LLFrameTimer &  getRenderInfoReportTimer()  { return mRenderInfoReportTimer; };
+
+    struct CompareRegionByLastUpdate
+    {
+        bool operator()(const LLViewerRegion* const& lhs, const LLViewerRegion* const& rhs) const
+        {
+            S32 lpa = lhs->getLastUpdate();
+            S32 rpa = rhs->getLastUpdate();
+
+            //small mLastUpdate first
+            if(lpa < rpa)
+            {
+                return true;
+            }
+            else if(lpa > rpa)
+            {
+                return false;
+            }
+            else
+            {
+                return lhs < rhs;
+            }
+        }
+    };
+    typedef std::set<LLViewerRegion*, CompareRegionByLastUpdate> region_priority_list_t;
+
+    void setInterestListMode(const std::string & new_mode);
+    const std::string & getInterestListMode() const { return mInterestListMode; }
+
+    void resetInterestList();
+
+  private:
+    static S32  sNewObjectCreationThrottle;
+    LLViewerRegionImpl * mImpl;
+    LLFrameTimer         mRegionTimer;
+
+    F32         mWidth;         // Width of region on a side (meters)
+    U64         mHandle;
+    F32         mTimeDilation;  // time dilation of physics simulation on simulator
+    S32         mLastUpdate; //last time called idleUpdate()
+
+    // simulator name
+    std::string mName;
+    std::string mZoning;
+
+    // Is this agent on the estate managers list for this region?
+    bool mIsEstateManager;
+
+    U32     mPacketsIn;
+    U32Bits mBitsIn,
+            mLastBitsIn;
+    U32     mLastPacketsIn;
+    U32     mPacketsOut;
+    U32     mLastPacketsOut;
+    S32     mPacketsLost;
+    S32     mLastPacketsLost;
+    U32Milliseconds     mPingDelay;
+    F32     mDeltaTime;             // Time since last measurement of lastPackets, Bits, etc
+
+    U64     mRegionFlags;           // includes damage flags
+    U64     mRegionProtocols;       // protocols supported by this region
+    U8      mSimAccess;
+    F32     mBillableFactor;
+    U32     mMaxTasks;              // max prim count
+    F32     mCameraDistanceSquared; // updated once per frame
+    U8      mCentralBakeVersion;
+
+    LLVOCacheEntry* mLastVisitedEntry;
+    U32             mInvisibilityCheckHistory;
+
+    // Information for Homestead / CR-53
+    S32 mClassID;
+    S32 mCPURatio;
+
+    std::string mColoName;
+    std::string mProductSKU;
+    std::string mProductName;
+    std::string mViewerAssetUrl ;
+
+    // Maps local ids to cache entries.
+    // Regions can have order 10,000 objects, so assume
+    // a structure of size 2^14 = 16,000
+    bool                                    mCacheLoaded;
+    bool                                    mCacheDirty;
+    bool    mAlive;                 // can become false if circuit disconnects
+    bool    mSimulatorFeaturesReceived;
+    bool    mReleaseNotesRequested;
+    bool    mDead;  //if true, this region is in the process of deleting.
+    bool    mPaused; //pause processing the objects in the region
+
+    typedef enum
+    {
+        CAPABILITIES_STATE_INIT = 0,
+        CAPABILITIES_STATE_ERROR,
+        CAPABILITIES_STATE_RECEIVED
+    } eCababilitiesState;
+
+    eCababilitiesState  mCapabilitiesState;
+
+    typedef std::map<U32, std::vector<U32> > orphan_list_t;
+    orphan_list_t mOrphanMap;
+
+    class CacheMissItem
+    {
+    public:
+        CacheMissItem(U32 id, LLViewerRegion::eCacheMissType miss_type) : mID(id), mType(miss_type) {}
+
+        U32                         mID;     //local object id
+        LLViewerRegion::eCacheMissType  mType;  // cache miss type
+
+        typedef std::list<CacheMissItem> cache_miss_list_t;
+    };
+    CacheMissItem::cache_miss_list_t   mCacheMissList;
+    U64 mRegionCacheHitCount;
+    U64 mRegionCacheMissCount;
+
+    caps_received_signal_t mCapabilitiesReceivedSignal;
+    caps_received_signal_t mSimulatorFeaturesReceivedSignal;
+
+    LLSD mSimulatorFeatures;
+
+    typedef std::map<U32, LLPointer<LLVOCacheEntry> >      vocache_entry_map_t;
+    static vocache_entry_map_t sRegionCacheCleanup;
+
+    // the materials capability throttle
+    LLFrameTimer mMaterialsCapThrottleTimer;
+    LLFrameTimer mRenderInfoRequestTimer;
+    LLFrameTimer mRenderInfoReportTimer;
+
+    // how the server interest list works
+    std::string mInterestListMode;
+
+    // list of reflection maps being managed by this llviewer region
+    std::vector<LLPointer<LLReflectionMap> > mReflectionMaps;
+
+};
+
+inline bool LLViewerRegion::getRegionProtocol(U64 protocol) const
+{
+    return ((mRegionProtocols & protocol) != 0);
+}
+
+inline void LLViewerRegion::setRegionProtocol(U64 protocol, bool on)
+{
+    if (on)
+    {
+        mRegionProtocols |= protocol;
+    }
+    else
+    {
+        mRegionProtocols &= ~protocol;
+    }
+}
+
+inline bool LLViewerRegion::getRegionFlag(U64 flag) const
+{
+    return ((mRegionFlags & flag) != 0);
+}
+
+inline void LLViewerRegion::setRegionFlag(U64 flag, bool on)
+{
+    if (on)
+    {
+        mRegionFlags |= flag;
+    }
+    else
+    {
+        mRegionFlags &= ~flag;
+    }
+}
+
+inline bool LLViewerRegion::getAllowDamage() const
+{
+    return ((mRegionFlags & REGION_FLAGS_ALLOW_DAMAGE) !=0);
+}
+
+inline bool LLViewerRegion::getAllowLandmark() const
+{
+    return ((mRegionFlags & REGION_FLAGS_ALLOW_LANDMARK) !=0);
+}
+
+inline bool LLViewerRegion::getAllowSetHome() const
+{
+    return ((mRegionFlags & REGION_FLAGS_ALLOW_SET_HOME) != 0);
+}
+
+inline bool LLViewerRegion::getResetHomeOnTeleport() const
+{
+    return ((mRegionFlags & REGION_FLAGS_RESET_HOME_ON_TELEPORT) !=0);
+}
+
+inline bool LLViewerRegion::getSunFixed() const
+{
+    return ((mRegionFlags & REGION_FLAGS_SUN_FIXED) !=0);
+}
+
+inline bool LLViewerRegion::getBlockFly() const
+{
+    return ((mRegionFlags & REGION_FLAGS_BLOCK_FLY) !=0);
+}
+
+inline bool LLViewerRegion::getAllowDirectTeleport() const
+{
+    return ((mRegionFlags & REGION_FLAGS_ALLOW_DIRECT_TELEPORT) !=0);
+}
+
+inline bool LLViewerRegion::isPrelude() const
+{
+    return is_prelude( mRegionFlags );
+}
+
+inline bool LLViewerRegion::getAllowTerraform() const
+{
+    return ((mRegionFlags & REGION_FLAGS_BLOCK_TERRAFORM) == 0);
+}
+
+inline bool LLViewerRegion::getRestrictPushObject() const
+{
+    return ((mRegionFlags & REGION_FLAGS_RESTRICT_PUSHOBJECT) != 0);
+}
+
+inline bool LLViewerRegion::getAllowEnvironmentOverride() const
+{
+    return ((mRegionFlags & REGION_FLAGS_ALLOW_ENVIRONMENT_OVERRIDE) != 0);
+}
+
+inline bool LLViewerRegion::getReleaseNotesRequested() const
+{
+    return mReleaseNotesRequested;
+}
+
+#endif