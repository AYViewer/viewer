/**
 * @file llfloaterexperienceprofile.cpp
 * @brief llfloaterexperienceprofile and related class definitions
 *
 * $LicenseInfo:firstyear=2013&license=viewerlgpl$
 * Second Life Viewer Source Code
 * Copyright (C) 2013, Linden Research, Inc.
 *
 * This library is free software; you can redistribute it and/or
 * modify it under the terms of the GNU Lesser General Public
 * License as published by the Free Software Foundation;
 * version 2.1 of the License only.
 *
 * This library is distributed in the hope that it will be useful,
 * but WITHOUT ANY WARRANTY; without even the implied warranty of
 * MERCHANTABILITY or FITNESS FOR A PARTICULAR PURPOSE.  See the GNU
 * Lesser General Public License for more details.
 *
 * You should have received a copy of the GNU Lesser General Public
 * License along with this library; if not, write to the Free Software
 * Foundation, Inc., 51 Franklin Street, Fifth Floor, Boston, MA  02110-1301  USA
 *
 * Linden Research, Inc., 945 Battery Street, San Francisco, CA  94111  USA
 * $/LicenseInfo$
 */


#include "llviewerprecompiledheaders.h"
#include "llfloaterexperienceprofile.h"

#include "llagent.h"
#include "llappviewer.h"
#include "llcheckboxctrl.h"
#include "llcombobox.h"
#include "llcommandhandler.h"
#include "llexpandabletextbox.h"
#include "llexperiencecache.h"
#include "llfloaterreg.h"
#include "lllayoutstack.h"
#include "lllineeditor.h"
#include "llnotificationsutil.h"
#include "llsdserialize.h"
#include "llslurl.h"
#include "lltabcontainer.h"
#include "lltextbox.h"
#include "lltexturectrl.h"
#include "lltrans.h"
#include "llviewerregion.h"
#include "llevents.h"
#include "llfloatergroups.h"
#include "llnotifications.h"
#include "llfloaterreporter.h"

#define XML_PANEL_EXPERIENCE_PROFILE "floater_experienceprofile.xml"
#define TF_NAME "experience_title"
#define TF_DESC "experience_description"
#define TF_SLURL "LocationTextText"
#define TF_MRKT "marketplace"
#define TF_MATURITY "ContentRatingText"
#define TF_OWNER "OwnerText"
#define TF_GROUP "GroupText"
#define TF_GRID_WIDE "grid_wide"
#define TF_PRIVILEGED "privileged"
#define EDIT "edit_"

#define IMG_LOGO "logo"

#define PNL_TOP "top panel"
#define PNL_IMAGE "image_panel"
#define PNL_DESC "description panel"
#define PNL_LOC "location panel"
#define PNL_MRKT "marketplace panel"
#define PNL_GROUP "group_panel"
#define PNL_PERMS "perm panel"

#define BTN_ALLOW "allow_btn"
#define BTN_BLOCK "block_btn"
#define BTN_CANCEL "cancel_btn"
#define BTN_CLEAR_LOCATION "clear_btn"
#define BTN_EDIT "edit_btn"
#define BTN_ENABLE "enable_btn"
#define BTN_FORGET "forget_btn"
#define BTN_PRIVATE "private_btn"
#define BTN_REPORT "report_btn"
#define BTN_SAVE "save_btn"
#define BTN_SET_GROUP "Group_btn"
#define BTN_SET_LOCATION "location_btn"


class LLExperienceHandler : public LLCommandHandler
{
public:
    LLExperienceHandler() : LLCommandHandler("experience", UNTRUSTED_THROTTLE) { }

    bool handle(const LLSD& params,
                const LLSD& query_map,
                const std::string& grid,
                LLMediaCtrl* web)
    {
        if(params.size() != 2 || params[1].asString() != "profile")
            return false;

        LLExperienceCache::instance().get(params[0].asUUID(), boost::bind(&LLExperienceHandler::experienceCallback, this, _1));
        return true;
    }

    void experienceCallback(const LLSD& experienceDetails)
    {
        if(!experienceDetails.has(LLExperienceCache::MISSING))
        {
            LLFloaterReg::showInstance("experience_profile", experienceDetails[LLExperienceCache::EXPERIENCE_ID].asUUID(), true);
        }
    }
};

LLExperienceHandler gExperienceHandler;


LLFloaterExperienceProfile::LLFloaterExperienceProfile(const LLSD& data)
    : LLFloater(data)
    , mSaveCompleteAction(NOTHING)
    , mDirty(false)
    , mForceClose(false)
{
    if (data.has("experience_id"))
    {
        mExperienceId = data["experience_id"].asUUID();
        mPostEdit = data.has("edit_experience") && data["edit_experience"].asBoolean();
    }
    else
    {
        mExperienceId = data.asUUID();
        mPostEdit = false;
    }
}


LLFloaterExperienceProfile::~LLFloaterExperienceProfile()
{

}

bool LLFloaterExperienceProfile::postBuild()
{

    if (mExperienceId.notNull())
    {
        LLExperienceCache::instance().fetch(mExperienceId, true);
        LLExperienceCache::instance().get(mExperienceId, boost::bind(&LLFloaterExperienceProfile::experienceCallback,
            getDerivedHandle<LLFloaterExperienceProfile>(), _1));

        LLViewerRegion* region = gAgent.getRegion();
        if (region)
        {
            LLExperienceCache::instance().getExperienceAdmin(mExperienceId, boost::bind(
                &LLFloaterExperienceProfile::experienceIsAdmin, getDerivedHandle<LLFloaterExperienceProfile>(), _1));
        }
    }

    childSetAction(BTN_EDIT, boost::bind(&LLFloaterExperienceProfile::onClickEdit, this));
    childSetAction(BTN_ALLOW, boost::bind(&LLFloaterExperienceProfile::onClickPermission, this, "Allow"));
    childSetAction(BTN_FORGET, boost::bind(&LLFloaterExperienceProfile::onClickForget, this));
    childSetAction(BTN_BLOCK, boost::bind(&LLFloaterExperienceProfile::onClickPermission, this, "Block"));
    childSetAction(BTN_CANCEL, boost::bind(&LLFloaterExperienceProfile::onClickCancel, this));
    childSetAction(BTN_SAVE, boost::bind(&LLFloaterExperienceProfile::onClickSave, this));
    childSetAction(BTN_SET_LOCATION, boost::bind(&LLFloaterExperienceProfile::onClickLocation, this));
    childSetAction(BTN_CLEAR_LOCATION, boost::bind(&LLFloaterExperienceProfile::onClickClear, this));
    childSetAction(BTN_SET_GROUP, boost::bind(&LLFloaterExperienceProfile::onPickGroup, this));
    childSetAction(BTN_REPORT, boost::bind(&LLFloaterExperienceProfile::onReportExperience, this));

    getChild<LLTextEditor>(EDIT TF_DESC)->setKeystrokeCallback(boost::bind(&LLFloaterExperienceProfile::onFieldChanged, this));
    getChild<LLUICtrl>(EDIT TF_MATURITY)->setCommitCallback(boost::bind(&LLFloaterExperienceProfile::onFieldChanged, this));
    getChild<LLLineEditor>(EDIT TF_MRKT)->setKeystrokeCallback(boost::bind(&LLFloaterExperienceProfile::onFieldChanged, this), NULL);
    getChild<LLLineEditor>(EDIT TF_NAME)->setKeystrokeCallback(boost::bind(&LLFloaterExperienceProfile::onFieldChanged, this), NULL);

    childSetCommitCallback(EDIT BTN_ENABLE, boost::bind(&LLFloaterExperienceProfile::onFieldChanged, this), NULL);
    childSetCommitCallback(EDIT BTN_PRIVATE, boost::bind(&LLFloaterExperienceProfile::onFieldChanged, this), NULL);

    childSetCommitCallback(EDIT IMG_LOGO, boost::bind(&LLFloaterExperienceProfile::onFieldChanged, this), NULL);

    getChild<LLTextEditor>(EDIT TF_DESC)->setCommitOnFocusLost(true);


    LLEventPumps::instance().obtain("experience_permission").listen(mExperienceId.asString()+"-profile",
        boost::bind(&LLFloaterExperienceProfile::experiencePermission, getDerivedHandle<LLFloaterExperienceProfile>(this), _1));

    if (mPostEdit && mExperienceId.notNull())
    {
        mPostEdit = false;
        changeToEdit();
    }

    return true;
}

void LLFloaterExperienceProfile::experienceCallback(LLHandle<LLFloaterExperienceProfile> handle,  const LLSD& experience )
{
    LLFloaterExperienceProfile* pllpep = handle.get();
    if(pllpep)
    {
        pllpep->refreshExperience(experience);
    }
}


bool LLFloaterExperienceProfile::experiencePermission( LLHandle<LLFloaterExperienceProfile> handle, const LLSD& permission )
{
    LLFloaterExperienceProfile* pllpep = handle.get();
    if(pllpep)
    {
        pllpep->updatePermission(permission);
    }
    return false;
}

bool LLFloaterExperienceProfile::matchesKey(const LLSD& key)
{
    if (key.has("experience_id"))
    {
        return mExperienceId == key["experience_id"].asUUID();
    }
    else if (key.isUUID())
    {
        return mExperienceId == key.asUUID();
    }
    // Assume NULL uuid
    return mExperienceId.isNull();
}


void LLFloaterExperienceProfile::onClickEdit()
{
    changeToEdit();
}


void LLFloaterExperienceProfile::onClickCancel()
{
    changeToView();
}

void LLFloaterExperienceProfile::onClickSave()
{
    doSave(NOTHING);
}

void LLFloaterExperienceProfile::onClickPermission(const char* perm)
{
    LLViewerRegion* region = gAgent.getRegion();
    if (!region)
        return;
    LLExperienceCache::instance().setExperiencePermission(mExperienceId, perm, boost::bind(
        &LLFloaterExperienceProfile::experiencePermissionResults, mExperienceId, _1));
}


void LLFloaterExperienceProfile::onClickForget()
{
    LLViewerRegion* region = gAgent.getRegion();
    if (!region)
        return;

    LLExperienceCache::instance().forgetExperiencePermission(mExperienceId, boost::bind(
        &LLFloaterExperienceProfile::experiencePermissionResults, mExperienceId, _1));
}

bool LLFloaterExperienceProfile::setMaturityString( U8 maturity, LLTextBox* child, LLComboBox* combo )
{
    LLStyle::Params style;
    std::string access;
    if(maturity <= SIM_ACCESS_PG)
    {
        style.image(LLUI::getUIImage(getString("maturity_icon_general")));
        access = LLTrans::getString("SIM_ACCESS_PG");
        combo->setCurrentByIndex(2);
    }
    else if(maturity <= SIM_ACCESS_MATURE)
    {
        style.image(LLUI::getUIImage(getString("maturity_icon_moderate")));
        access = LLTrans::getString("SIM_ACCESS_MATURE");
        combo->setCurrentByIndex(1);
    }
    else if(maturity <= SIM_ACCESS_ADULT)
    {
        style.image(LLUI::getUIImage(getString("maturity_icon_adult")));
        access = LLTrans::getString("SIM_ACCESS_ADULT");
        combo->setCurrentByIndex(0);
    }
    else
    {
        return false;
    }

    child->setText(LLStringUtil::null);

    child->appendImageSegment(style);

    child->appendText(access, false);

    return true;
}


void LLFloaterExperienceProfile::refreshExperience( const LLSD& experience )
{
    mExperienceDetails = experience;
    mPackage = experience;


    LLLayoutPanel* imagePanel = getChild<LLLayoutPanel>(PNL_IMAGE);
    LLLayoutPanel* descriptionPanel = getChild<LLLayoutPanel>(PNL_DESC);
    LLLayoutPanel* locationPanel = getChild<LLLayoutPanel>(PNL_LOC);
    LLLayoutPanel* marketplacePanel = getChild<LLLayoutPanel>(PNL_MRKT);
    LLLayoutPanel* topPanel = getChild<LLLayoutPanel>(PNL_TOP);


    imagePanel->setVisible(false);
    descriptionPanel->setVisible(false);
    locationPanel->setVisible(false);
    marketplacePanel->setVisible(false);
    topPanel->setVisible(false);


    LLTextBox* child = getChild<LLTextBox>(TF_NAME);
    //child->setText(experience[LLExperienceCache::NAME].asString());
    child->setText(LLSLURL("experience", experience[LLExperienceCache::EXPERIENCE_ID], "profile").getSLURLString());

    LLLineEditor* linechild = getChild<LLLineEditor>(EDIT TF_NAME);
    linechild->setText(experience[LLExperienceCache::NAME].asString());

    std::string value = experience[LLExperienceCache::DESCRIPTION].asString();
    LLExpandableTextBox* exchild = getChild<LLExpandableTextBox>(TF_DESC);
    exchild->setText(value);
    descriptionPanel->setVisible(value.length()>0);

    LLTextEditor* edit_child = getChild<LLTextEditor>(EDIT TF_DESC);
    edit_child->setText(value);

    mLocationSLURL = experience[LLExperienceCache::SLURL].asString();
    child = getChild<LLTextBox>(TF_SLURL);
    bool has_slurl = mLocationSLURL.length()>0;
    locationPanel->setVisible(has_slurl);
    mLocationSLURL = LLSLURL(mLocationSLURL).getSLURLString();
    child->setText(mLocationSLURL);


    child = getChild<LLTextBox>(EDIT TF_SLURL);
    if(has_slurl)
    {
        child->setText(mLocationSLURL);
    }
    else
    {
        child->setText(getString("empty_slurl"));
    }

    setMaturityString((U8)(experience[LLExperienceCache::MATURITY].asInteger()), getChild<LLTextBox>(TF_MATURITY), getChild<LLComboBox>(EDIT TF_MATURITY));

    LLUUID id = experience[LLExperienceCache::AGENT_ID].asUUID();
    child = getChild<LLTextBox>(TF_OWNER);
    value = LLSLURL("agent", id, "inspect").getSLURLString();
    child->setText(value);


    id = experience[LLExperienceCache::GROUP_ID].asUUID();
    bool id_null = id.isNull();
    child = getChild<LLTextBox>(TF_GROUP);
    value = LLSLURL("group", id, "inspect").getSLURLString();
    child->setText(value);
    getChild<LLLayoutPanel>(PNL_GROUP)->setVisible(!id_null);

    setEditGroup(id);

    getChild<LLButton>(BTN_SET_GROUP)->setEnabled(experience[LLExperienceCache::AGENT_ID].asUUID() == gAgent.getID());

    LLCheckBoxCtrl* enable = getChild<LLCheckBoxCtrl>(EDIT BTN_ENABLE);
    S32 properties = mExperienceDetails[LLExperienceCache::PROPERTIES].asInteger();
    enable->set(!(properties & LLExperienceCache::PROPERTY_DISABLED));

    enable = getChild<LLCheckBoxCtrl>(EDIT BTN_PRIVATE);
    enable->set(properties & LLExperienceCache::PROPERTY_PRIVATE);

    topPanel->setVisible(true);
    child=getChild<LLTextBox>(TF_GRID_WIDE);
    child->setVisible(true);

    if(properties & LLExperienceCache::PROPERTY_GRID)
    {
        child->setText(LLTrans::getString("Grid-Scope"));
    }
    else
    {
        child->setText(LLTrans::getString("Land-Scope"));
    }

<<<<<<< HEAD
	if(getChild<LLButton>(BTN_EDIT)->getVisible())
	{
		topPanel->setVisible(true);
	}
=======
    if(getChild<LLButton>(BTN_EDIT)->getVisible())
    {
        topPanel->setVisible(TRUE);
    }
>>>>>>> e1623bb2

    if(properties & LLExperienceCache::PROPERTY_PRIVILEGED)
    {
        child = getChild<LLTextBox>(TF_PRIVILEGED);
        child->setVisible(true);
    }
    else
    {
        LLViewerRegion* region = gAgent.getRegion();
        if (region)
        {
            LLExperienceCache::instance().getExperiencePermission(mExperienceId, boost::bind(
                &LLFloaterExperienceProfile::experiencePermissionResults, mExperienceId, _1));
        }
    }

    value=experience[LLExperienceCache::METADATA].asString();
    if(value.empty())
        return;

    LLPointer<LLSDParser> parser = new LLSDXMLParser();

    LLSD data;

    std::istringstream is(value);
    if(LLSDParser::PARSE_FAILURE != parser->parse(is, data, value.size()))
    {
        value="";
        if(data.has(TF_MRKT))
        {
            value=data[TF_MRKT].asString();

            child = getChild<LLTextBox>(TF_MRKT);
            child->setText(value);
            if(value.size())
            {
                marketplacePanel->setVisible(true);
            }
            else
            {
                marketplacePanel->setVisible(false);
            }
        }
        else
        {
            marketplacePanel->setVisible(false);
        }

        linechild = getChild<LLLineEditor>(EDIT TF_MRKT);
        linechild->setText(value);

        if(data.has(IMG_LOGO))
        {
            LLTextureCtrl* logo = getChild<LLTextureCtrl>(IMG_LOGO);

            LLUUID id = data[IMG_LOGO].asUUID();
            logo->setImageAssetID(id);
            imagePanel->setVisible(true);

            logo = getChild<LLTextureCtrl>(EDIT IMG_LOGO);
            logo->setImageAssetID(data[IMG_LOGO].asUUID());

            imagePanel->setVisible(id.notNull());
        }
    }
    else
    {
        marketplacePanel->setVisible(false);
        imagePanel->setVisible(false);
    }

    mDirty=false;
    mForceClose = false;
    getChild<LLButton>(BTN_SAVE)->setEnabled(mDirty);
}

void LLFloaterExperienceProfile::setPreferences( const LLSD& content )
{
    S32 properties = mExperienceDetails[LLExperienceCache::PROPERTIES].asInteger();
    if(properties & LLExperienceCache::PROPERTY_PRIVILEGED)
    {
        return;
    }

    const LLSD& experiences = content["experiences"];
    const LLSD& blocked = content["blocked"];


    for(LLSD::array_const_iterator it = experiences.beginArray(); it != experiences.endArray() ; ++it)
    {
        if(it->asUUID()==mExperienceId)
        {
            experienceAllowed();
            return;
        }
    }

    for(LLSD::array_const_iterator it = blocked.beginArray(); it != blocked.endArray() ; ++it)
    {
        if(it->asUUID()==mExperienceId)
        {
            experienceBlocked();
            return;
        }
    }

    experienceForgotten();
}

void LLFloaterExperienceProfile::onFieldChanged()
{
    updatePackage();

    if(!getChild<LLButton>(BTN_EDIT)->getVisible())
    {
        return;
    }
    LLSD::map_const_iterator st = mExperienceDetails.beginMap();
    LLSD::map_const_iterator dt = mPackage.beginMap();

    mDirty = false;
    while( !mDirty && st != mExperienceDetails.endMap() && dt != mPackage.endMap())
    {
        mDirty = st->first != dt->first || st->second.asString() != dt->second.asString();
        ++st;++dt;
    }

    if(!mDirty && (st != mExperienceDetails.endMap() || dt != mPackage.endMap()))
    {
        mDirty = true;
    }

    getChild<LLButton>(BTN_SAVE)->setEnabled(mDirty);
}


bool LLFloaterExperienceProfile::canClose()
{
    if(mForceClose || !mDirty)
    {
        return true;
    }
    else
    {
        // Bring up view-modal dialog: Save changes? Yes, No, Cancel
        LLNotificationsUtil::add("SaveChanges", LLSD(), LLSD(), boost::bind(&LLFloaterExperienceProfile::handleSaveChangesDialog, this, _1, _2, CLOSE));
        return false;
    }
}

bool LLFloaterExperienceProfile::handleSaveChangesDialog( const LLSD& notification, const LLSD& response, PostSaveAction action )
{
    S32 option = LLNotificationsUtil::getSelectedOption(notification, response);
    switch( option )
    {
    case 0:  // "Yes"
        // close after saving
        doSave( action );
        break;

    case 1:  // "No"
        if(action != NOTHING)
        {
            mForceClose = true;
            if(action==CLOSE)
            {
                closeFloater();
            }
            else
            {
                changeToView();
            }
        }
        break;

    case 2: // "Cancel"
    default:
        // If we were quitting, we didn't really mean it.
        LLAppViewer::instance()->abortQuit();
        break;
    }
    return false;
}

void LLFloaterExperienceProfile::doSave( int success_action )
{
    mSaveCompleteAction=success_action;

    LLViewerRegion* region = gAgent.getRegion();
    if (!region)
        return;

    LLExperienceCache::instance().updateExperience(mPackage, boost::bind(
            &LLFloaterExperienceProfile::experienceUpdateResult,
            getDerivedHandle<LLFloaterExperienceProfile>(), _1));
}

void LLFloaterExperienceProfile::onSaveComplete( const LLSD& content )
{
    LLUUID id = getExperienceId();

    if(content.has("removed"))
    {
        const LLSD& removed = content["removed"];
        LLSD::map_const_iterator it = removed.beginMap();
        for(/**/; it != removed.endMap(); ++it)
        {
            const std::string& field = it->first;
            if(field == LLExperienceCache::EXPERIENCE_ID)
            {
                //this message should be removed by the experience api
                continue;
            }
            const LLSD& data = it->second;
            std::string error_tag = data["error_tag"].asString()+ "ExperienceProfileMessage";
            LLSD fields;
            if( LLNotifications::instance().getTemplate(error_tag))
            {
                fields["field"] = field;
                fields["extra_info"] = data["extra_info"];
                LLNotificationsUtil::add(error_tag, fields);
            }
            else
            {
                fields["MESSAGE"]=data["en"];
                LLNotificationsUtil::add("GenericAlert", fields);
            }
        }
    }

    if(!content.has("experience_keys"))
    {
        LL_WARNS() << "LLFloaterExperienceProfile::onSaveComplete called with bad content" << LL_ENDL;
        return;
    }

    const LLSD& experiences = content["experience_keys"];

    LLSD::array_const_iterator it = experiences.beginArray();
    if(it == experiences.endArray())
    {
        LL_WARNS() << "LLFloaterExperienceProfile::onSaveComplete called with empty content" << LL_ENDL;
        return;
    }

    if(!it->has(LLExperienceCache::EXPERIENCE_ID) || ((*it)[LLExperienceCache::EXPERIENCE_ID].asUUID() != id))
    {
        LL_WARNS() << "LLFloaterExperienceProfile::onSaveComplete called with unexpected experience id" << LL_ENDL;
        return;
    }

    refreshExperience(*it);
    LLExperienceCache::instance().insert(*it);
    LLExperienceCache::instance().fetch(id, true);

    if(mSaveCompleteAction==VIEW)
    {
        LLTabContainer* tabs = getChild<LLTabContainer>("tab_container");
        tabs->selectTabByName("panel_experience_info");
    }
    else if(mSaveCompleteAction == CLOSE)
    {
        closeFloater();
    }
}

void LLFloaterExperienceProfile::changeToView()
{
    if(mForceClose || !mDirty)
    {
        refreshExperience(mExperienceDetails);
        LLTabContainer* tabs = getChild<LLTabContainer>("tab_container");

        tabs->selectTabByName("panel_experience_info");
    }
    else
    {
        // Bring up view-modal dialog: Save changes? Yes, No, Cancel
        LLNotificationsUtil::add("SaveChanges", LLSD(), LLSD(), boost::bind(&LLFloaterExperienceProfile::handleSaveChangesDialog, this, _1, _2, VIEW));
    }
}

void LLFloaterExperienceProfile::changeToEdit()
{
    LLTabContainer* tabs = getChild<LLTabContainer>("tab_container");

    tabs->selectTabByName("edit_panel_experience_info");
}

void LLFloaterExperienceProfile::onClickLocation()
{
    LLViewerRegion* region = gAgent.getRegion();
    if(region)
    {
        LLTextBox* child = getChild<LLTextBox>(EDIT TF_SLURL);
        mLocationSLURL = LLSLURL(region->getName(), gAgent.getPositionGlobal()).getSLURLString();
        child->setText(mLocationSLURL);
        onFieldChanged();
    }
}

void LLFloaterExperienceProfile::onClickClear()
{
    LLTextBox* child = getChild<LLTextBox>(EDIT TF_SLURL);
    mLocationSLURL = "";
    child->setText(getString("empty_slurl"));
    onFieldChanged();
}

void LLFloaterExperienceProfile::updatePermission( const LLSD& permission )
{
    if(permission.has("experience"))
    {
        if(permission["experience"].asUUID() != mExperienceId)
        {
            return;
        }

        std::string str = permission[mExperienceId.asString()]["permission"].asString();
        if(str == "Allow")
        {
            experienceAllowed();
        }
        else if(str == "Block")
        {
            experienceBlocked();
        }
        else if(str == "Forget")
        {
            experienceForgotten();
        }
    }
    else
    {
        setPreferences(permission);
    }
}

void LLFloaterExperienceProfile::experienceAllowed()
{
    LLButton* button=getChild<LLButton>(BTN_ALLOW);
    button->setEnabled(false);

    button=getChild<LLButton>(BTN_FORGET);
    button->setEnabled(true);

    button=getChild<LLButton>(BTN_BLOCK);
    button->setEnabled(true);
}

void LLFloaterExperienceProfile::experienceForgotten()
{
    LLButton* button=getChild<LLButton>(BTN_ALLOW);
    button->setEnabled(true);

    button=getChild<LLButton>(BTN_FORGET);
    button->setEnabled(false);

    button=getChild<LLButton>(BTN_BLOCK);
    button->setEnabled(true);
}

void LLFloaterExperienceProfile::experienceBlocked()
{
    LLButton* button=getChild<LLButton>(BTN_ALLOW);
    button->setEnabled(true);

    button=getChild<LLButton>(BTN_FORGET);
    button->setEnabled(true);

    button=getChild<LLButton>(BTN_BLOCK);
    button->setEnabled(false);
}

void LLFloaterExperienceProfile::onClose( bool app_quitting )
{
    LLEventPumps::instance().obtain("experience_permission").stopListening(mExperienceId.asString()+"-profile");
    LLFloater::onClose(app_quitting);
}

void LLFloaterExperienceProfile::updatePackage()
{
    mPackage[LLExperienceCache::NAME] = getChild<LLLineEditor>(EDIT TF_NAME)->getText();
    mPackage[LLExperienceCache::DESCRIPTION] = getChild<LLTextEditor>(EDIT TF_DESC)->getText();
    if(mLocationSLURL.empty())
    {
        mPackage[LLExperienceCache::SLURL] = LLStringUtil::null;
    }
    else
    {
        mPackage[LLExperienceCache::SLURL] = mLocationSLURL;
    }

    mPackage[LLExperienceCache::MATURITY] = getChild<LLComboBox>(EDIT TF_MATURITY)->getSelectedValue().asInteger();

    LLSD metadata;

    metadata[TF_MRKT] = getChild<LLLineEditor>(EDIT TF_MRKT)->getText();
    metadata[IMG_LOGO] = getChild<LLTextureCtrl>(EDIT IMG_LOGO)->getImageAssetID();

    LLPointer<LLSDXMLFormatter> formatter = new LLSDXMLFormatter();

    std::ostringstream os;
    if(formatter->format(metadata, os))
    {
        mPackage[LLExperienceCache::METADATA]=os.str();
    }

    int properties = mPackage[LLExperienceCache::PROPERTIES].asInteger();
    LLCheckBoxCtrl* enable = getChild<LLCheckBoxCtrl>(EDIT BTN_ENABLE);
    if(enable->get())
    {
        properties &= ~LLExperienceCache::PROPERTY_DISABLED;
    }
    else
    {
        properties |= LLExperienceCache::PROPERTY_DISABLED;
    }

    enable = getChild<LLCheckBoxCtrl>(EDIT BTN_PRIVATE);
    if(enable->get())
    {
        properties |= LLExperienceCache::PROPERTY_PRIVATE;
    }
    else
    {
        properties &= ~LLExperienceCache::PROPERTY_PRIVATE;
    }

    mPackage[LLExperienceCache::PROPERTIES] = properties;
}

void LLFloaterExperienceProfile::onPickGroup()
{
    LLFloater* parent_floater = gFloaterView->getParentFloater(this);

    LLFloaterGroupPicker* widget = LLFloaterReg::showTypedInstance<LLFloaterGroupPicker>("group_picker", LLSD(gAgent.getID()));
    if (widget)
    {
        widget->setSelectGroupCallback(boost::bind(&LLFloaterExperienceProfile::setEditGroup, this, _1));
        if (parent_floater)
        {
            LLRect new_rect = gFloaterView->findNeighboringPosition(parent_floater, widget);
            widget->setOrigin(new_rect.mLeft, new_rect.mBottom);
            parent_floater->addDependentFloater(widget);
        }
    }
}

void LLFloaterExperienceProfile::setEditGroup( LLUUID group_id )
{
    LLTextBox* child = getChild<LLTextBox>(EDIT TF_GROUP);
    std::string value = LLSLURL("group", group_id, "inspect").getSLURLString();
    child->setText(value);
    mPackage[LLExperienceCache::GROUP_ID] = group_id;
    onFieldChanged();
}

void LLFloaterExperienceProfile::onReportExperience()
{
    LLFloaterReporter::showFromExperience(mExperienceId);
}

/*static*/
bool LLFloaterExperienceProfile::hasPermission(const LLSD& content, const std::string &name, const LLUUID &test)
{
    if (!content.has(name))
        return false;

    const LLSD& list = content[name];
    LLSD::array_const_iterator it = list.beginArray();
    while (it != list.endArray())
    {
        if (it->asUUID() == test)
        {
            return true;
        }
        ++it;
    }
    return false;
}

/*static*/
void LLFloaterExperienceProfile::experiencePermissionResults(LLUUID exprienceId, LLSD result)
{
    std::string permission("Forget");
    if (hasPermission(result, "experiences", exprienceId))
        permission = "Allow";
    else if (hasPermission(result, "blocked", exprienceId))
        permission = "Block";

    LLSD experience;
    LLSD message;
    experience["permission"] = permission;
    message["experience"] = exprienceId;
    message[exprienceId.asString()] = experience;

    LLEventPumps::instance().obtain("experience_permission").post(message);
}

/*static*/
void LLFloaterExperienceProfile::experienceIsAdmin(LLHandle<LLFloaterExperienceProfile> handle, const LLSD &result)
{
    LLFloaterExperienceProfile* parent = handle.get();
    if (!parent)
        return;

    bool enabled = true;
    LLViewerRegion* region = gAgent.getRegion();
    if (!region)
    {
        enabled = false;
    }
    else
    {
        std::string url = region->getCapability("UpdateExperience");
        if (url.empty())
            enabled = false;
    }
    if (enabled && result["status"].asBoolean())
    {
        parent->getChild<LLLayoutPanel>(PNL_TOP)->setVisible(true);
        parent->getChild<LLButton>(BTN_EDIT)->setVisible(true);
    }
}

/*static*/
void LLFloaterExperienceProfile::experienceUpdateResult(LLHandle<LLFloaterExperienceProfile> handle, const LLSD &result)
{
    LLFloaterExperienceProfile* parent = handle.get();
    if (parent)
    {
        parent->onSaveComplete(result);
    }
}<|MERGE_RESOLUTION|>--- conflicted
+++ resolved
@@ -1,941 +1,934 @@
-/**
- * @file llfloaterexperienceprofile.cpp
- * @brief llfloaterexperienceprofile and related class definitions
- *
- * $LicenseInfo:firstyear=2013&license=viewerlgpl$
- * Second Life Viewer Source Code
- * Copyright (C) 2013, Linden Research, Inc.
- *
- * This library is free software; you can redistribute it and/or
- * modify it under the terms of the GNU Lesser General Public
- * License as published by the Free Software Foundation;
- * version 2.1 of the License only.
- *
- * This library is distributed in the hope that it will be useful,
- * but WITHOUT ANY WARRANTY; without even the implied warranty of
- * MERCHANTABILITY or FITNESS FOR A PARTICULAR PURPOSE.  See the GNU
- * Lesser General Public License for more details.
- *
- * You should have received a copy of the GNU Lesser General Public
- * License along with this library; if not, write to the Free Software
- * Foundation, Inc., 51 Franklin Street, Fifth Floor, Boston, MA  02110-1301  USA
- *
- * Linden Research, Inc., 945 Battery Street, San Francisco, CA  94111  USA
- * $/LicenseInfo$
- */
-
-
-#include "llviewerprecompiledheaders.h"
-#include "llfloaterexperienceprofile.h"
-
-#include "llagent.h"
-#include "llappviewer.h"
-#include "llcheckboxctrl.h"
-#include "llcombobox.h"
-#include "llcommandhandler.h"
-#include "llexpandabletextbox.h"
-#include "llexperiencecache.h"
-#include "llfloaterreg.h"
-#include "lllayoutstack.h"
-#include "lllineeditor.h"
-#include "llnotificationsutil.h"
-#include "llsdserialize.h"
-#include "llslurl.h"
-#include "lltabcontainer.h"
-#include "lltextbox.h"
-#include "lltexturectrl.h"
-#include "lltrans.h"
-#include "llviewerregion.h"
-#include "llevents.h"
-#include "llfloatergroups.h"
-#include "llnotifications.h"
-#include "llfloaterreporter.h"
-
-#define XML_PANEL_EXPERIENCE_PROFILE "floater_experienceprofile.xml"
-#define TF_NAME "experience_title"
-#define TF_DESC "experience_description"
-#define TF_SLURL "LocationTextText"
-#define TF_MRKT "marketplace"
-#define TF_MATURITY "ContentRatingText"
-#define TF_OWNER "OwnerText"
-#define TF_GROUP "GroupText"
-#define TF_GRID_WIDE "grid_wide"
-#define TF_PRIVILEGED "privileged"
-#define EDIT "edit_"
-
-#define IMG_LOGO "logo"
-
-#define PNL_TOP "top panel"
-#define PNL_IMAGE "image_panel"
-#define PNL_DESC "description panel"
-#define PNL_LOC "location panel"
-#define PNL_MRKT "marketplace panel"
-#define PNL_GROUP "group_panel"
-#define PNL_PERMS "perm panel"
-
-#define BTN_ALLOW "allow_btn"
-#define BTN_BLOCK "block_btn"
-#define BTN_CANCEL "cancel_btn"
-#define BTN_CLEAR_LOCATION "clear_btn"
-#define BTN_EDIT "edit_btn"
-#define BTN_ENABLE "enable_btn"
-#define BTN_FORGET "forget_btn"
-#define BTN_PRIVATE "private_btn"
-#define BTN_REPORT "report_btn"
-#define BTN_SAVE "save_btn"
-#define BTN_SET_GROUP "Group_btn"
-#define BTN_SET_LOCATION "location_btn"
-
-
-class LLExperienceHandler : public LLCommandHandler
-{
-public:
-    LLExperienceHandler() : LLCommandHandler("experience", UNTRUSTED_THROTTLE) { }
-
-    bool handle(const LLSD& params,
-                const LLSD& query_map,
-                const std::string& grid,
-                LLMediaCtrl* web)
-    {
-        if(params.size() != 2 || params[1].asString() != "profile")
-            return false;
-
-        LLExperienceCache::instance().get(params[0].asUUID(), boost::bind(&LLExperienceHandler::experienceCallback, this, _1));
-        return true;
-    }
-
-    void experienceCallback(const LLSD& experienceDetails)
-    {
-        if(!experienceDetails.has(LLExperienceCache::MISSING))
-        {
-            LLFloaterReg::showInstance("experience_profile", experienceDetails[LLExperienceCache::EXPERIENCE_ID].asUUID(), true);
-        }
-    }
-};
-
-LLExperienceHandler gExperienceHandler;
-
-
-LLFloaterExperienceProfile::LLFloaterExperienceProfile(const LLSD& data)
-    : LLFloater(data)
-    , mSaveCompleteAction(NOTHING)
-    , mDirty(false)
-    , mForceClose(false)
-{
-    if (data.has("experience_id"))
-    {
-        mExperienceId = data["experience_id"].asUUID();
-        mPostEdit = data.has("edit_experience") && data["edit_experience"].asBoolean();
-    }
-    else
-    {
-        mExperienceId = data.asUUID();
-        mPostEdit = false;
-    }
-}
-
-
-LLFloaterExperienceProfile::~LLFloaterExperienceProfile()
-{
-
-}
-
-bool LLFloaterExperienceProfile::postBuild()
-{
-
-    if (mExperienceId.notNull())
-    {
-        LLExperienceCache::instance().fetch(mExperienceId, true);
-        LLExperienceCache::instance().get(mExperienceId, boost::bind(&LLFloaterExperienceProfile::experienceCallback,
-            getDerivedHandle<LLFloaterExperienceProfile>(), _1));
-
-        LLViewerRegion* region = gAgent.getRegion();
-        if (region)
-        {
-            LLExperienceCache::instance().getExperienceAdmin(mExperienceId, boost::bind(
-                &LLFloaterExperienceProfile::experienceIsAdmin, getDerivedHandle<LLFloaterExperienceProfile>(), _1));
-        }
-    }
-
-    childSetAction(BTN_EDIT, boost::bind(&LLFloaterExperienceProfile::onClickEdit, this));
-    childSetAction(BTN_ALLOW, boost::bind(&LLFloaterExperienceProfile::onClickPermission, this, "Allow"));
-    childSetAction(BTN_FORGET, boost::bind(&LLFloaterExperienceProfile::onClickForget, this));
-    childSetAction(BTN_BLOCK, boost::bind(&LLFloaterExperienceProfile::onClickPermission, this, "Block"));
-    childSetAction(BTN_CANCEL, boost::bind(&LLFloaterExperienceProfile::onClickCancel, this));
-    childSetAction(BTN_SAVE, boost::bind(&LLFloaterExperienceProfile::onClickSave, this));
-    childSetAction(BTN_SET_LOCATION, boost::bind(&LLFloaterExperienceProfile::onClickLocation, this));
-    childSetAction(BTN_CLEAR_LOCATION, boost::bind(&LLFloaterExperienceProfile::onClickClear, this));
-    childSetAction(BTN_SET_GROUP, boost::bind(&LLFloaterExperienceProfile::onPickGroup, this));
-    childSetAction(BTN_REPORT, boost::bind(&LLFloaterExperienceProfile::onReportExperience, this));
-
-    getChild<LLTextEditor>(EDIT TF_DESC)->setKeystrokeCallback(boost::bind(&LLFloaterExperienceProfile::onFieldChanged, this));
-    getChild<LLUICtrl>(EDIT TF_MATURITY)->setCommitCallback(boost::bind(&LLFloaterExperienceProfile::onFieldChanged, this));
-    getChild<LLLineEditor>(EDIT TF_MRKT)->setKeystrokeCallback(boost::bind(&LLFloaterExperienceProfile::onFieldChanged, this), NULL);
-    getChild<LLLineEditor>(EDIT TF_NAME)->setKeystrokeCallback(boost::bind(&LLFloaterExperienceProfile::onFieldChanged, this), NULL);
-
-    childSetCommitCallback(EDIT BTN_ENABLE, boost::bind(&LLFloaterExperienceProfile::onFieldChanged, this), NULL);
-    childSetCommitCallback(EDIT BTN_PRIVATE, boost::bind(&LLFloaterExperienceProfile::onFieldChanged, this), NULL);
-
-    childSetCommitCallback(EDIT IMG_LOGO, boost::bind(&LLFloaterExperienceProfile::onFieldChanged, this), NULL);
-
-    getChild<LLTextEditor>(EDIT TF_DESC)->setCommitOnFocusLost(true);
-
-
-    LLEventPumps::instance().obtain("experience_permission").listen(mExperienceId.asString()+"-profile",
-        boost::bind(&LLFloaterExperienceProfile::experiencePermission, getDerivedHandle<LLFloaterExperienceProfile>(this), _1));
-
-    if (mPostEdit && mExperienceId.notNull())
-    {
-        mPostEdit = false;
-        changeToEdit();
-    }
-
-    return true;
-}
-
-void LLFloaterExperienceProfile::experienceCallback(LLHandle<LLFloaterExperienceProfile> handle,  const LLSD& experience )
-{
-    LLFloaterExperienceProfile* pllpep = handle.get();
-    if(pllpep)
-    {
-        pllpep->refreshExperience(experience);
-    }
-}
-
-
-bool LLFloaterExperienceProfile::experiencePermission( LLHandle<LLFloaterExperienceProfile> handle, const LLSD& permission )
-{
-    LLFloaterExperienceProfile* pllpep = handle.get();
-    if(pllpep)
-    {
-        pllpep->updatePermission(permission);
-    }
-    return false;
-}
-
-bool LLFloaterExperienceProfile::matchesKey(const LLSD& key)
-{
-    if (key.has("experience_id"))
-    {
-        return mExperienceId == key["experience_id"].asUUID();
-    }
-    else if (key.isUUID())
-    {
-        return mExperienceId == key.asUUID();
-    }
-    // Assume NULL uuid
-    return mExperienceId.isNull();
-}
-
-
-void LLFloaterExperienceProfile::onClickEdit()
-{
-    changeToEdit();
-}
-
-
-void LLFloaterExperienceProfile::onClickCancel()
-{
-    changeToView();
-}
-
-void LLFloaterExperienceProfile::onClickSave()
-{
-    doSave(NOTHING);
-}
-
-void LLFloaterExperienceProfile::onClickPermission(const char* perm)
-{
-    LLViewerRegion* region = gAgent.getRegion();
-    if (!region)
-        return;
-    LLExperienceCache::instance().setExperiencePermission(mExperienceId, perm, boost::bind(
-        &LLFloaterExperienceProfile::experiencePermissionResults, mExperienceId, _1));
-}
-
-
-void LLFloaterExperienceProfile::onClickForget()
-{
-    LLViewerRegion* region = gAgent.getRegion();
-    if (!region)
-        return;
-
-    LLExperienceCache::instance().forgetExperiencePermission(mExperienceId, boost::bind(
-        &LLFloaterExperienceProfile::experiencePermissionResults, mExperienceId, _1));
-}
-
-bool LLFloaterExperienceProfile::setMaturityString( U8 maturity, LLTextBox* child, LLComboBox* combo )
-{
-    LLStyle::Params style;
-    std::string access;
-    if(maturity <= SIM_ACCESS_PG)
-    {
-        style.image(LLUI::getUIImage(getString("maturity_icon_general")));
-        access = LLTrans::getString("SIM_ACCESS_PG");
-        combo->setCurrentByIndex(2);
-    }
-    else if(maturity <= SIM_ACCESS_MATURE)
-    {
-        style.image(LLUI::getUIImage(getString("maturity_icon_moderate")));
-        access = LLTrans::getString("SIM_ACCESS_MATURE");
-        combo->setCurrentByIndex(1);
-    }
-    else if(maturity <= SIM_ACCESS_ADULT)
-    {
-        style.image(LLUI::getUIImage(getString("maturity_icon_adult")));
-        access = LLTrans::getString("SIM_ACCESS_ADULT");
-        combo->setCurrentByIndex(0);
-    }
-    else
-    {
-        return false;
-    }
-
-    child->setText(LLStringUtil::null);
-
-    child->appendImageSegment(style);
-
-    child->appendText(access, false);
-
-    return true;
-}
-
-
-void LLFloaterExperienceProfile::refreshExperience( const LLSD& experience )
-{
-    mExperienceDetails = experience;
-    mPackage = experience;
-
-
-    LLLayoutPanel* imagePanel = getChild<LLLayoutPanel>(PNL_IMAGE);
-    LLLayoutPanel* descriptionPanel = getChild<LLLayoutPanel>(PNL_DESC);
-    LLLayoutPanel* locationPanel = getChild<LLLayoutPanel>(PNL_LOC);
-    LLLayoutPanel* marketplacePanel = getChild<LLLayoutPanel>(PNL_MRKT);
-    LLLayoutPanel* topPanel = getChild<LLLayoutPanel>(PNL_TOP);
-
-
-    imagePanel->setVisible(false);
-    descriptionPanel->setVisible(false);
-    locationPanel->setVisible(false);
-    marketplacePanel->setVisible(false);
-    topPanel->setVisible(false);
-
-
-    LLTextBox* child = getChild<LLTextBox>(TF_NAME);
-    //child->setText(experience[LLExperienceCache::NAME].asString());
-    child->setText(LLSLURL("experience", experience[LLExperienceCache::EXPERIENCE_ID], "profile").getSLURLString());
-
-    LLLineEditor* linechild = getChild<LLLineEditor>(EDIT TF_NAME);
-    linechild->setText(experience[LLExperienceCache::NAME].asString());
-
-    std::string value = experience[LLExperienceCache::DESCRIPTION].asString();
-    LLExpandableTextBox* exchild = getChild<LLExpandableTextBox>(TF_DESC);
-    exchild->setText(value);
-    descriptionPanel->setVisible(value.length()>0);
-
-    LLTextEditor* edit_child = getChild<LLTextEditor>(EDIT TF_DESC);
-    edit_child->setText(value);
-
-    mLocationSLURL = experience[LLExperienceCache::SLURL].asString();
-    child = getChild<LLTextBox>(TF_SLURL);
-    bool has_slurl = mLocationSLURL.length()>0;
-    locationPanel->setVisible(has_slurl);
-    mLocationSLURL = LLSLURL(mLocationSLURL).getSLURLString();
-    child->setText(mLocationSLURL);
-
-
-    child = getChild<LLTextBox>(EDIT TF_SLURL);
-    if(has_slurl)
-    {
-        child->setText(mLocationSLURL);
-    }
-    else
-    {
-        child->setText(getString("empty_slurl"));
-    }
-
-    setMaturityString((U8)(experience[LLExperienceCache::MATURITY].asInteger()), getChild<LLTextBox>(TF_MATURITY), getChild<LLComboBox>(EDIT TF_MATURITY));
-
-    LLUUID id = experience[LLExperienceCache::AGENT_ID].asUUID();
-    child = getChild<LLTextBox>(TF_OWNER);
-    value = LLSLURL("agent", id, "inspect").getSLURLString();
-    child->setText(value);
-
-
-    id = experience[LLExperienceCache::GROUP_ID].asUUID();
-    bool id_null = id.isNull();
-    child = getChild<LLTextBox>(TF_GROUP);
-    value = LLSLURL("group", id, "inspect").getSLURLString();
-    child->setText(value);
-    getChild<LLLayoutPanel>(PNL_GROUP)->setVisible(!id_null);
-
-    setEditGroup(id);
-
-    getChild<LLButton>(BTN_SET_GROUP)->setEnabled(experience[LLExperienceCache::AGENT_ID].asUUID() == gAgent.getID());
-
-    LLCheckBoxCtrl* enable = getChild<LLCheckBoxCtrl>(EDIT BTN_ENABLE);
-    S32 properties = mExperienceDetails[LLExperienceCache::PROPERTIES].asInteger();
-    enable->set(!(properties & LLExperienceCache::PROPERTY_DISABLED));
-
-    enable = getChild<LLCheckBoxCtrl>(EDIT BTN_PRIVATE);
-    enable->set(properties & LLExperienceCache::PROPERTY_PRIVATE);
-
-    topPanel->setVisible(true);
-    child=getChild<LLTextBox>(TF_GRID_WIDE);
-    child->setVisible(true);
-
-    if(properties & LLExperienceCache::PROPERTY_GRID)
-    {
-        child->setText(LLTrans::getString("Grid-Scope"));
-    }
-    else
-    {
-        child->setText(LLTrans::getString("Land-Scope"));
-    }
-
-<<<<<<< HEAD
-	if(getChild<LLButton>(BTN_EDIT)->getVisible())
-	{
-		topPanel->setVisible(true);
-	}
-=======
-    if(getChild<LLButton>(BTN_EDIT)->getVisible())
-    {
-        topPanel->setVisible(TRUE);
-    }
->>>>>>> e1623bb2
-
-    if(properties & LLExperienceCache::PROPERTY_PRIVILEGED)
-    {
-        child = getChild<LLTextBox>(TF_PRIVILEGED);
-        child->setVisible(true);
-    }
-    else
-    {
-        LLViewerRegion* region = gAgent.getRegion();
-        if (region)
-        {
-            LLExperienceCache::instance().getExperiencePermission(mExperienceId, boost::bind(
-                &LLFloaterExperienceProfile::experiencePermissionResults, mExperienceId, _1));
-        }
-    }
-
-    value=experience[LLExperienceCache::METADATA].asString();
-    if(value.empty())
-        return;
-
-    LLPointer<LLSDParser> parser = new LLSDXMLParser();
-
-    LLSD data;
-
-    std::istringstream is(value);
-    if(LLSDParser::PARSE_FAILURE != parser->parse(is, data, value.size()))
-    {
-        value="";
-        if(data.has(TF_MRKT))
-        {
-            value=data[TF_MRKT].asString();
-
-            child = getChild<LLTextBox>(TF_MRKT);
-            child->setText(value);
-            if(value.size())
-            {
-                marketplacePanel->setVisible(true);
-            }
-            else
-            {
-                marketplacePanel->setVisible(false);
-            }
-        }
-        else
-        {
-            marketplacePanel->setVisible(false);
-        }
-
-        linechild = getChild<LLLineEditor>(EDIT TF_MRKT);
-        linechild->setText(value);
-
-        if(data.has(IMG_LOGO))
-        {
-            LLTextureCtrl* logo = getChild<LLTextureCtrl>(IMG_LOGO);
-
-            LLUUID id = data[IMG_LOGO].asUUID();
-            logo->setImageAssetID(id);
-            imagePanel->setVisible(true);
-
-            logo = getChild<LLTextureCtrl>(EDIT IMG_LOGO);
-            logo->setImageAssetID(data[IMG_LOGO].asUUID());
-
-            imagePanel->setVisible(id.notNull());
-        }
-    }
-    else
-    {
-        marketplacePanel->setVisible(false);
-        imagePanel->setVisible(false);
-    }
-
-    mDirty=false;
-    mForceClose = false;
-    getChild<LLButton>(BTN_SAVE)->setEnabled(mDirty);
-}
-
-void LLFloaterExperienceProfile::setPreferences( const LLSD& content )
-{
-    S32 properties = mExperienceDetails[LLExperienceCache::PROPERTIES].asInteger();
-    if(properties & LLExperienceCache::PROPERTY_PRIVILEGED)
-    {
-        return;
-    }
-
-    const LLSD& experiences = content["experiences"];
-    const LLSD& blocked = content["blocked"];
-
-
-    for(LLSD::array_const_iterator it = experiences.beginArray(); it != experiences.endArray() ; ++it)
-    {
-        if(it->asUUID()==mExperienceId)
-        {
-            experienceAllowed();
-            return;
-        }
-    }
-
-    for(LLSD::array_const_iterator it = blocked.beginArray(); it != blocked.endArray() ; ++it)
-    {
-        if(it->asUUID()==mExperienceId)
-        {
-            experienceBlocked();
-            return;
-        }
-    }
-
-    experienceForgotten();
-}
-
-void LLFloaterExperienceProfile::onFieldChanged()
-{
-    updatePackage();
-
-    if(!getChild<LLButton>(BTN_EDIT)->getVisible())
-    {
-        return;
-    }
-    LLSD::map_const_iterator st = mExperienceDetails.beginMap();
-    LLSD::map_const_iterator dt = mPackage.beginMap();
-
-    mDirty = false;
-    while( !mDirty && st != mExperienceDetails.endMap() && dt != mPackage.endMap())
-    {
-        mDirty = st->first != dt->first || st->second.asString() != dt->second.asString();
-        ++st;++dt;
-    }
-
-    if(!mDirty && (st != mExperienceDetails.endMap() || dt != mPackage.endMap()))
-    {
-        mDirty = true;
-    }
-
-    getChild<LLButton>(BTN_SAVE)->setEnabled(mDirty);
-}
-
-
-bool LLFloaterExperienceProfile::canClose()
-{
-    if(mForceClose || !mDirty)
-    {
-        return true;
-    }
-    else
-    {
-        // Bring up view-modal dialog: Save changes? Yes, No, Cancel
-        LLNotificationsUtil::add("SaveChanges", LLSD(), LLSD(), boost::bind(&LLFloaterExperienceProfile::handleSaveChangesDialog, this, _1, _2, CLOSE));
-        return false;
-    }
-}
-
-bool LLFloaterExperienceProfile::handleSaveChangesDialog( const LLSD& notification, const LLSD& response, PostSaveAction action )
-{
-    S32 option = LLNotificationsUtil::getSelectedOption(notification, response);
-    switch( option )
-    {
-    case 0:  // "Yes"
-        // close after saving
-        doSave( action );
-        break;
-
-    case 1:  // "No"
-        if(action != NOTHING)
-        {
-            mForceClose = true;
-            if(action==CLOSE)
-            {
-                closeFloater();
-            }
-            else
-            {
-                changeToView();
-            }
-        }
-        break;
-
-    case 2: // "Cancel"
-    default:
-        // If we were quitting, we didn't really mean it.
-        LLAppViewer::instance()->abortQuit();
-        break;
-    }
-    return false;
-}
-
-void LLFloaterExperienceProfile::doSave( int success_action )
-{
-    mSaveCompleteAction=success_action;
-
-    LLViewerRegion* region = gAgent.getRegion();
-    if (!region)
-        return;
-
-    LLExperienceCache::instance().updateExperience(mPackage, boost::bind(
-            &LLFloaterExperienceProfile::experienceUpdateResult,
-            getDerivedHandle<LLFloaterExperienceProfile>(), _1));
-}
-
-void LLFloaterExperienceProfile::onSaveComplete( const LLSD& content )
-{
-    LLUUID id = getExperienceId();
-
-    if(content.has("removed"))
-    {
-        const LLSD& removed = content["removed"];
-        LLSD::map_const_iterator it = removed.beginMap();
-        for(/**/; it != removed.endMap(); ++it)
-        {
-            const std::string& field = it->first;
-            if(field == LLExperienceCache::EXPERIENCE_ID)
-            {
-                //this message should be removed by the experience api
-                continue;
-            }
-            const LLSD& data = it->second;
-            std::string error_tag = data["error_tag"].asString()+ "ExperienceProfileMessage";
-            LLSD fields;
-            if( LLNotifications::instance().getTemplate(error_tag))
-            {
-                fields["field"] = field;
-                fields["extra_info"] = data["extra_info"];
-                LLNotificationsUtil::add(error_tag, fields);
-            }
-            else
-            {
-                fields["MESSAGE"]=data["en"];
-                LLNotificationsUtil::add("GenericAlert", fields);
-            }
-        }
-    }
-
-    if(!content.has("experience_keys"))
-    {
-        LL_WARNS() << "LLFloaterExperienceProfile::onSaveComplete called with bad content" << LL_ENDL;
-        return;
-    }
-
-    const LLSD& experiences = content["experience_keys"];
-
-    LLSD::array_const_iterator it = experiences.beginArray();
-    if(it == experiences.endArray())
-    {
-        LL_WARNS() << "LLFloaterExperienceProfile::onSaveComplete called with empty content" << LL_ENDL;
-        return;
-    }
-
-    if(!it->has(LLExperienceCache::EXPERIENCE_ID) || ((*it)[LLExperienceCache::EXPERIENCE_ID].asUUID() != id))
-    {
-        LL_WARNS() << "LLFloaterExperienceProfile::onSaveComplete called with unexpected experience id" << LL_ENDL;
-        return;
-    }
-
-    refreshExperience(*it);
-    LLExperienceCache::instance().insert(*it);
-    LLExperienceCache::instance().fetch(id, true);
-
-    if(mSaveCompleteAction==VIEW)
-    {
-        LLTabContainer* tabs = getChild<LLTabContainer>("tab_container");
-        tabs->selectTabByName("panel_experience_info");
-    }
-    else if(mSaveCompleteAction == CLOSE)
-    {
-        closeFloater();
-    }
-}
-
-void LLFloaterExperienceProfile::changeToView()
-{
-    if(mForceClose || !mDirty)
-    {
-        refreshExperience(mExperienceDetails);
-        LLTabContainer* tabs = getChild<LLTabContainer>("tab_container");
-
-        tabs->selectTabByName("panel_experience_info");
-    }
-    else
-    {
-        // Bring up view-modal dialog: Save changes? Yes, No, Cancel
-        LLNotificationsUtil::add("SaveChanges", LLSD(), LLSD(), boost::bind(&LLFloaterExperienceProfile::handleSaveChangesDialog, this, _1, _2, VIEW));
-    }
-}
-
-void LLFloaterExperienceProfile::changeToEdit()
-{
-    LLTabContainer* tabs = getChild<LLTabContainer>("tab_container");
-
-    tabs->selectTabByName("edit_panel_experience_info");
-}
-
-void LLFloaterExperienceProfile::onClickLocation()
-{
-    LLViewerRegion* region = gAgent.getRegion();
-    if(region)
-    {
-        LLTextBox* child = getChild<LLTextBox>(EDIT TF_SLURL);
-        mLocationSLURL = LLSLURL(region->getName(), gAgent.getPositionGlobal()).getSLURLString();
-        child->setText(mLocationSLURL);
-        onFieldChanged();
-    }
-}
-
-void LLFloaterExperienceProfile::onClickClear()
-{
-    LLTextBox* child = getChild<LLTextBox>(EDIT TF_SLURL);
-    mLocationSLURL = "";
-    child->setText(getString("empty_slurl"));
-    onFieldChanged();
-}
-
-void LLFloaterExperienceProfile::updatePermission( const LLSD& permission )
-{
-    if(permission.has("experience"))
-    {
-        if(permission["experience"].asUUID() != mExperienceId)
-        {
-            return;
-        }
-
-        std::string str = permission[mExperienceId.asString()]["permission"].asString();
-        if(str == "Allow")
-        {
-            experienceAllowed();
-        }
-        else if(str == "Block")
-        {
-            experienceBlocked();
-        }
-        else if(str == "Forget")
-        {
-            experienceForgotten();
-        }
-    }
-    else
-    {
-        setPreferences(permission);
-    }
-}
-
-void LLFloaterExperienceProfile::experienceAllowed()
-{
-    LLButton* button=getChild<LLButton>(BTN_ALLOW);
-    button->setEnabled(false);
-
-    button=getChild<LLButton>(BTN_FORGET);
-    button->setEnabled(true);
-
-    button=getChild<LLButton>(BTN_BLOCK);
-    button->setEnabled(true);
-}
-
-void LLFloaterExperienceProfile::experienceForgotten()
-{
-    LLButton* button=getChild<LLButton>(BTN_ALLOW);
-    button->setEnabled(true);
-
-    button=getChild<LLButton>(BTN_FORGET);
-    button->setEnabled(false);
-
-    button=getChild<LLButton>(BTN_BLOCK);
-    button->setEnabled(true);
-}
-
-void LLFloaterExperienceProfile::experienceBlocked()
-{
-    LLButton* button=getChild<LLButton>(BTN_ALLOW);
-    button->setEnabled(true);
-
-    button=getChild<LLButton>(BTN_FORGET);
-    button->setEnabled(true);
-
-    button=getChild<LLButton>(BTN_BLOCK);
-    button->setEnabled(false);
-}
-
-void LLFloaterExperienceProfile::onClose( bool app_quitting )
-{
-    LLEventPumps::instance().obtain("experience_permission").stopListening(mExperienceId.asString()+"-profile");
-    LLFloater::onClose(app_quitting);
-}
-
-void LLFloaterExperienceProfile::updatePackage()
-{
-    mPackage[LLExperienceCache::NAME] = getChild<LLLineEditor>(EDIT TF_NAME)->getText();
-    mPackage[LLExperienceCache::DESCRIPTION] = getChild<LLTextEditor>(EDIT TF_DESC)->getText();
-    if(mLocationSLURL.empty())
-    {
-        mPackage[LLExperienceCache::SLURL] = LLStringUtil::null;
-    }
-    else
-    {
-        mPackage[LLExperienceCache::SLURL] = mLocationSLURL;
-    }
-
-    mPackage[LLExperienceCache::MATURITY] = getChild<LLComboBox>(EDIT TF_MATURITY)->getSelectedValue().asInteger();
-
-    LLSD metadata;
-
-    metadata[TF_MRKT] = getChild<LLLineEditor>(EDIT TF_MRKT)->getText();
-    metadata[IMG_LOGO] = getChild<LLTextureCtrl>(EDIT IMG_LOGO)->getImageAssetID();
-
-    LLPointer<LLSDXMLFormatter> formatter = new LLSDXMLFormatter();
-
-    std::ostringstream os;
-    if(formatter->format(metadata, os))
-    {
-        mPackage[LLExperienceCache::METADATA]=os.str();
-    }
-
-    int properties = mPackage[LLExperienceCache::PROPERTIES].asInteger();
-    LLCheckBoxCtrl* enable = getChild<LLCheckBoxCtrl>(EDIT BTN_ENABLE);
-    if(enable->get())
-    {
-        properties &= ~LLExperienceCache::PROPERTY_DISABLED;
-    }
-    else
-    {
-        properties |= LLExperienceCache::PROPERTY_DISABLED;
-    }
-
-    enable = getChild<LLCheckBoxCtrl>(EDIT BTN_PRIVATE);
-    if(enable->get())
-    {
-        properties |= LLExperienceCache::PROPERTY_PRIVATE;
-    }
-    else
-    {
-        properties &= ~LLExperienceCache::PROPERTY_PRIVATE;
-    }
-
-    mPackage[LLExperienceCache::PROPERTIES] = properties;
-}
-
-void LLFloaterExperienceProfile::onPickGroup()
-{
-    LLFloater* parent_floater = gFloaterView->getParentFloater(this);
-
-    LLFloaterGroupPicker* widget = LLFloaterReg::showTypedInstance<LLFloaterGroupPicker>("group_picker", LLSD(gAgent.getID()));
-    if (widget)
-    {
-        widget->setSelectGroupCallback(boost::bind(&LLFloaterExperienceProfile::setEditGroup, this, _1));
-        if (parent_floater)
-        {
-            LLRect new_rect = gFloaterView->findNeighboringPosition(parent_floater, widget);
-            widget->setOrigin(new_rect.mLeft, new_rect.mBottom);
-            parent_floater->addDependentFloater(widget);
-        }
-    }
-}
-
-void LLFloaterExperienceProfile::setEditGroup( LLUUID group_id )
-{
-    LLTextBox* child = getChild<LLTextBox>(EDIT TF_GROUP);
-    std::string value = LLSLURL("group", group_id, "inspect").getSLURLString();
-    child->setText(value);
-    mPackage[LLExperienceCache::GROUP_ID] = group_id;
-    onFieldChanged();
-}
-
-void LLFloaterExperienceProfile::onReportExperience()
-{
-    LLFloaterReporter::showFromExperience(mExperienceId);
-}
-
-/*static*/
-bool LLFloaterExperienceProfile::hasPermission(const LLSD& content, const std::string &name, const LLUUID &test)
-{
-    if (!content.has(name))
-        return false;
-
-    const LLSD& list = content[name];
-    LLSD::array_const_iterator it = list.beginArray();
-    while (it != list.endArray())
-    {
-        if (it->asUUID() == test)
-        {
-            return true;
-        }
-        ++it;
-    }
-    return false;
-}
-
-/*static*/
-void LLFloaterExperienceProfile::experiencePermissionResults(LLUUID exprienceId, LLSD result)
-{
-    std::string permission("Forget");
-    if (hasPermission(result, "experiences", exprienceId))
-        permission = "Allow";
-    else if (hasPermission(result, "blocked", exprienceId))
-        permission = "Block";
-
-    LLSD experience;
-    LLSD message;
-    experience["permission"] = permission;
-    message["experience"] = exprienceId;
-    message[exprienceId.asString()] = experience;
-
-    LLEventPumps::instance().obtain("experience_permission").post(message);
-}
-
-/*static*/
-void LLFloaterExperienceProfile::experienceIsAdmin(LLHandle<LLFloaterExperienceProfile> handle, const LLSD &result)
-{
-    LLFloaterExperienceProfile* parent = handle.get();
-    if (!parent)
-        return;
-
-    bool enabled = true;
-    LLViewerRegion* region = gAgent.getRegion();
-    if (!region)
-    {
-        enabled = false;
-    }
-    else
-    {
-        std::string url = region->getCapability("UpdateExperience");
-        if (url.empty())
-            enabled = false;
-    }
-    if (enabled && result["status"].asBoolean())
-    {
-        parent->getChild<LLLayoutPanel>(PNL_TOP)->setVisible(true);
-        parent->getChild<LLButton>(BTN_EDIT)->setVisible(true);
-    }
-}
-
-/*static*/
-void LLFloaterExperienceProfile::experienceUpdateResult(LLHandle<LLFloaterExperienceProfile> handle, const LLSD &result)
-{
-    LLFloaterExperienceProfile* parent = handle.get();
-    if (parent)
-    {
-        parent->onSaveComplete(result);
-    }
-}+/**
+ * @file llfloaterexperienceprofile.cpp
+ * @brief llfloaterexperienceprofile and related class definitions
+ *
+ * $LicenseInfo:firstyear=2013&license=viewerlgpl$
+ * Second Life Viewer Source Code
+ * Copyright (C) 2013, Linden Research, Inc.
+ *
+ * This library is free software; you can redistribute it and/or
+ * modify it under the terms of the GNU Lesser General Public
+ * License as published by the Free Software Foundation;
+ * version 2.1 of the License only.
+ *
+ * This library is distributed in the hope that it will be useful,
+ * but WITHOUT ANY WARRANTY; without even the implied warranty of
+ * MERCHANTABILITY or FITNESS FOR A PARTICULAR PURPOSE.  See the GNU
+ * Lesser General Public License for more details.
+ *
+ * You should have received a copy of the GNU Lesser General Public
+ * License along with this library; if not, write to the Free Software
+ * Foundation, Inc., 51 Franklin Street, Fifth Floor, Boston, MA  02110-1301  USA
+ *
+ * Linden Research, Inc., 945 Battery Street, San Francisco, CA  94111  USA
+ * $/LicenseInfo$
+ */
+
+
+#include "llviewerprecompiledheaders.h"
+#include "llfloaterexperienceprofile.h"
+
+#include "llagent.h"
+#include "llappviewer.h"
+#include "llcheckboxctrl.h"
+#include "llcombobox.h"
+#include "llcommandhandler.h"
+#include "llexpandabletextbox.h"
+#include "llexperiencecache.h"
+#include "llfloaterreg.h"
+#include "lllayoutstack.h"
+#include "lllineeditor.h"
+#include "llnotificationsutil.h"
+#include "llsdserialize.h"
+#include "llslurl.h"
+#include "lltabcontainer.h"
+#include "lltextbox.h"
+#include "lltexturectrl.h"
+#include "lltrans.h"
+#include "llviewerregion.h"
+#include "llevents.h"
+#include "llfloatergroups.h"
+#include "llnotifications.h"
+#include "llfloaterreporter.h"
+
+#define XML_PANEL_EXPERIENCE_PROFILE "floater_experienceprofile.xml"
+#define TF_NAME "experience_title"
+#define TF_DESC "experience_description"
+#define TF_SLURL "LocationTextText"
+#define TF_MRKT "marketplace"
+#define TF_MATURITY "ContentRatingText"
+#define TF_OWNER "OwnerText"
+#define TF_GROUP "GroupText"
+#define TF_GRID_WIDE "grid_wide"
+#define TF_PRIVILEGED "privileged"
+#define EDIT "edit_"
+
+#define IMG_LOGO "logo"
+
+#define PNL_TOP "top panel"
+#define PNL_IMAGE "image_panel"
+#define PNL_DESC "description panel"
+#define PNL_LOC "location panel"
+#define PNL_MRKT "marketplace panel"
+#define PNL_GROUP "group_panel"
+#define PNL_PERMS "perm panel"
+
+#define BTN_ALLOW "allow_btn"
+#define BTN_BLOCK "block_btn"
+#define BTN_CANCEL "cancel_btn"
+#define BTN_CLEAR_LOCATION "clear_btn"
+#define BTN_EDIT "edit_btn"
+#define BTN_ENABLE "enable_btn"
+#define BTN_FORGET "forget_btn"
+#define BTN_PRIVATE "private_btn"
+#define BTN_REPORT "report_btn"
+#define BTN_SAVE "save_btn"
+#define BTN_SET_GROUP "Group_btn"
+#define BTN_SET_LOCATION "location_btn"
+
+
+class LLExperienceHandler : public LLCommandHandler
+{
+public:
+    LLExperienceHandler() : LLCommandHandler("experience", UNTRUSTED_THROTTLE) { }
+
+    bool handle(const LLSD& params,
+                const LLSD& query_map,
+                const std::string& grid,
+                LLMediaCtrl* web)
+    {
+        if(params.size() != 2 || params[1].asString() != "profile")
+            return false;
+
+        LLExperienceCache::instance().get(params[0].asUUID(), boost::bind(&LLExperienceHandler::experienceCallback, this, _1));
+        return true;
+    }
+
+    void experienceCallback(const LLSD& experienceDetails)
+    {
+        if(!experienceDetails.has(LLExperienceCache::MISSING))
+        {
+            LLFloaterReg::showInstance("experience_profile", experienceDetails[LLExperienceCache::EXPERIENCE_ID].asUUID(), true);
+        }
+    }
+};
+
+LLExperienceHandler gExperienceHandler;
+
+
+LLFloaterExperienceProfile::LLFloaterExperienceProfile(const LLSD& data)
+    : LLFloater(data)
+    , mSaveCompleteAction(NOTHING)
+    , mDirty(false)
+    , mForceClose(false)
+{
+    if (data.has("experience_id"))
+    {
+        mExperienceId = data["experience_id"].asUUID();
+        mPostEdit = data.has("edit_experience") && data["edit_experience"].asBoolean();
+    }
+    else
+    {
+        mExperienceId = data.asUUID();
+        mPostEdit = false;
+    }
+}
+
+
+LLFloaterExperienceProfile::~LLFloaterExperienceProfile()
+{
+
+}
+
+bool LLFloaterExperienceProfile::postBuild()
+{
+
+    if (mExperienceId.notNull())
+    {
+        LLExperienceCache::instance().fetch(mExperienceId, true);
+        LLExperienceCache::instance().get(mExperienceId, boost::bind(&LLFloaterExperienceProfile::experienceCallback,
+            getDerivedHandle<LLFloaterExperienceProfile>(), _1));
+
+        LLViewerRegion* region = gAgent.getRegion();
+        if (region)
+        {
+            LLExperienceCache::instance().getExperienceAdmin(mExperienceId, boost::bind(
+                &LLFloaterExperienceProfile::experienceIsAdmin, getDerivedHandle<LLFloaterExperienceProfile>(), _1));
+        }
+    }
+
+    childSetAction(BTN_EDIT, boost::bind(&LLFloaterExperienceProfile::onClickEdit, this));
+    childSetAction(BTN_ALLOW, boost::bind(&LLFloaterExperienceProfile::onClickPermission, this, "Allow"));
+    childSetAction(BTN_FORGET, boost::bind(&LLFloaterExperienceProfile::onClickForget, this));
+    childSetAction(BTN_BLOCK, boost::bind(&LLFloaterExperienceProfile::onClickPermission, this, "Block"));
+    childSetAction(BTN_CANCEL, boost::bind(&LLFloaterExperienceProfile::onClickCancel, this));
+    childSetAction(BTN_SAVE, boost::bind(&LLFloaterExperienceProfile::onClickSave, this));
+    childSetAction(BTN_SET_LOCATION, boost::bind(&LLFloaterExperienceProfile::onClickLocation, this));
+    childSetAction(BTN_CLEAR_LOCATION, boost::bind(&LLFloaterExperienceProfile::onClickClear, this));
+    childSetAction(BTN_SET_GROUP, boost::bind(&LLFloaterExperienceProfile::onPickGroup, this));
+    childSetAction(BTN_REPORT, boost::bind(&LLFloaterExperienceProfile::onReportExperience, this));
+
+    getChild<LLTextEditor>(EDIT TF_DESC)->setKeystrokeCallback(boost::bind(&LLFloaterExperienceProfile::onFieldChanged, this));
+    getChild<LLUICtrl>(EDIT TF_MATURITY)->setCommitCallback(boost::bind(&LLFloaterExperienceProfile::onFieldChanged, this));
+    getChild<LLLineEditor>(EDIT TF_MRKT)->setKeystrokeCallback(boost::bind(&LLFloaterExperienceProfile::onFieldChanged, this), NULL);
+    getChild<LLLineEditor>(EDIT TF_NAME)->setKeystrokeCallback(boost::bind(&LLFloaterExperienceProfile::onFieldChanged, this), NULL);
+
+    childSetCommitCallback(EDIT BTN_ENABLE, boost::bind(&LLFloaterExperienceProfile::onFieldChanged, this), NULL);
+    childSetCommitCallback(EDIT BTN_PRIVATE, boost::bind(&LLFloaterExperienceProfile::onFieldChanged, this), NULL);
+
+    childSetCommitCallback(EDIT IMG_LOGO, boost::bind(&LLFloaterExperienceProfile::onFieldChanged, this), NULL);
+
+    getChild<LLTextEditor>(EDIT TF_DESC)->setCommitOnFocusLost(true);
+
+
+    LLEventPumps::instance().obtain("experience_permission").listen(mExperienceId.asString()+"-profile",
+        boost::bind(&LLFloaterExperienceProfile::experiencePermission, getDerivedHandle<LLFloaterExperienceProfile>(this), _1));
+
+    if (mPostEdit && mExperienceId.notNull())
+    {
+        mPostEdit = false;
+        changeToEdit();
+    }
+
+    return true;
+}
+
+void LLFloaterExperienceProfile::experienceCallback(LLHandle<LLFloaterExperienceProfile> handle,  const LLSD& experience )
+{
+    LLFloaterExperienceProfile* pllpep = handle.get();
+    if(pllpep)
+    {
+        pllpep->refreshExperience(experience);
+    }
+}
+
+
+bool LLFloaterExperienceProfile::experiencePermission( LLHandle<LLFloaterExperienceProfile> handle, const LLSD& permission )
+{
+    LLFloaterExperienceProfile* pllpep = handle.get();
+    if(pllpep)
+    {
+        pllpep->updatePermission(permission);
+    }
+    return false;
+}
+
+bool LLFloaterExperienceProfile::matchesKey(const LLSD& key)
+{
+    if (key.has("experience_id"))
+    {
+        return mExperienceId == key["experience_id"].asUUID();
+    }
+    else if (key.isUUID())
+    {
+        return mExperienceId == key.asUUID();
+    }
+    // Assume NULL uuid
+    return mExperienceId.isNull();
+}
+
+
+void LLFloaterExperienceProfile::onClickEdit()
+{
+    changeToEdit();
+}
+
+
+void LLFloaterExperienceProfile::onClickCancel()
+{
+    changeToView();
+}
+
+void LLFloaterExperienceProfile::onClickSave()
+{
+    doSave(NOTHING);
+}
+
+void LLFloaterExperienceProfile::onClickPermission(const char* perm)
+{
+    LLViewerRegion* region = gAgent.getRegion();
+    if (!region)
+        return;
+    LLExperienceCache::instance().setExperiencePermission(mExperienceId, perm, boost::bind(
+        &LLFloaterExperienceProfile::experiencePermissionResults, mExperienceId, _1));
+}
+
+
+void LLFloaterExperienceProfile::onClickForget()
+{
+    LLViewerRegion* region = gAgent.getRegion();
+    if (!region)
+        return;
+
+    LLExperienceCache::instance().forgetExperiencePermission(mExperienceId, boost::bind(
+        &LLFloaterExperienceProfile::experiencePermissionResults, mExperienceId, _1));
+}
+
+bool LLFloaterExperienceProfile::setMaturityString( U8 maturity, LLTextBox* child, LLComboBox* combo )
+{
+    LLStyle::Params style;
+    std::string access;
+    if(maturity <= SIM_ACCESS_PG)
+    {
+        style.image(LLUI::getUIImage(getString("maturity_icon_general")));
+        access = LLTrans::getString("SIM_ACCESS_PG");
+        combo->setCurrentByIndex(2);
+    }
+    else if(maturity <= SIM_ACCESS_MATURE)
+    {
+        style.image(LLUI::getUIImage(getString("maturity_icon_moderate")));
+        access = LLTrans::getString("SIM_ACCESS_MATURE");
+        combo->setCurrentByIndex(1);
+    }
+    else if(maturity <= SIM_ACCESS_ADULT)
+    {
+        style.image(LLUI::getUIImage(getString("maturity_icon_adult")));
+        access = LLTrans::getString("SIM_ACCESS_ADULT");
+        combo->setCurrentByIndex(0);
+    }
+    else
+    {
+        return false;
+    }
+
+    child->setText(LLStringUtil::null);
+
+    child->appendImageSegment(style);
+
+    child->appendText(access, false);
+
+    return true;
+}
+
+
+void LLFloaterExperienceProfile::refreshExperience( const LLSD& experience )
+{
+    mExperienceDetails = experience;
+    mPackage = experience;
+
+
+    LLLayoutPanel* imagePanel = getChild<LLLayoutPanel>(PNL_IMAGE);
+    LLLayoutPanel* descriptionPanel = getChild<LLLayoutPanel>(PNL_DESC);
+    LLLayoutPanel* locationPanel = getChild<LLLayoutPanel>(PNL_LOC);
+    LLLayoutPanel* marketplacePanel = getChild<LLLayoutPanel>(PNL_MRKT);
+    LLLayoutPanel* topPanel = getChild<LLLayoutPanel>(PNL_TOP);
+
+
+    imagePanel->setVisible(false);
+    descriptionPanel->setVisible(false);
+    locationPanel->setVisible(false);
+    marketplacePanel->setVisible(false);
+    topPanel->setVisible(false);
+
+
+    LLTextBox* child = getChild<LLTextBox>(TF_NAME);
+    //child->setText(experience[LLExperienceCache::NAME].asString());
+    child->setText(LLSLURL("experience", experience[LLExperienceCache::EXPERIENCE_ID], "profile").getSLURLString());
+
+    LLLineEditor* linechild = getChild<LLLineEditor>(EDIT TF_NAME);
+    linechild->setText(experience[LLExperienceCache::NAME].asString());
+
+    std::string value = experience[LLExperienceCache::DESCRIPTION].asString();
+    LLExpandableTextBox* exchild = getChild<LLExpandableTextBox>(TF_DESC);
+    exchild->setText(value);
+    descriptionPanel->setVisible(value.length()>0);
+
+    LLTextEditor* edit_child = getChild<LLTextEditor>(EDIT TF_DESC);
+    edit_child->setText(value);
+
+    mLocationSLURL = experience[LLExperienceCache::SLURL].asString();
+    child = getChild<LLTextBox>(TF_SLURL);
+    bool has_slurl = mLocationSLURL.length()>0;
+    locationPanel->setVisible(has_slurl);
+    mLocationSLURL = LLSLURL(mLocationSLURL).getSLURLString();
+    child->setText(mLocationSLURL);
+
+
+    child = getChild<LLTextBox>(EDIT TF_SLURL);
+    if(has_slurl)
+    {
+        child->setText(mLocationSLURL);
+    }
+    else
+    {
+        child->setText(getString("empty_slurl"));
+    }
+
+    setMaturityString((U8)(experience[LLExperienceCache::MATURITY].asInteger()), getChild<LLTextBox>(TF_MATURITY), getChild<LLComboBox>(EDIT TF_MATURITY));
+
+    LLUUID id = experience[LLExperienceCache::AGENT_ID].asUUID();
+    child = getChild<LLTextBox>(TF_OWNER);
+    value = LLSLURL("agent", id, "inspect").getSLURLString();
+    child->setText(value);
+
+
+    id = experience[LLExperienceCache::GROUP_ID].asUUID();
+    bool id_null = id.isNull();
+    child = getChild<LLTextBox>(TF_GROUP);
+    value = LLSLURL("group", id, "inspect").getSLURLString();
+    child->setText(value);
+    getChild<LLLayoutPanel>(PNL_GROUP)->setVisible(!id_null);
+
+    setEditGroup(id);
+
+    getChild<LLButton>(BTN_SET_GROUP)->setEnabled(experience[LLExperienceCache::AGENT_ID].asUUID() == gAgent.getID());
+
+    LLCheckBoxCtrl* enable = getChild<LLCheckBoxCtrl>(EDIT BTN_ENABLE);
+    S32 properties = mExperienceDetails[LLExperienceCache::PROPERTIES].asInteger();
+    enable->set(!(properties & LLExperienceCache::PROPERTY_DISABLED));
+
+    enable = getChild<LLCheckBoxCtrl>(EDIT BTN_PRIVATE);
+    enable->set(properties & LLExperienceCache::PROPERTY_PRIVATE);
+
+    topPanel->setVisible(true);
+    child=getChild<LLTextBox>(TF_GRID_WIDE);
+    child->setVisible(true);
+
+    if(properties & LLExperienceCache::PROPERTY_GRID)
+    {
+        child->setText(LLTrans::getString("Grid-Scope"));
+    }
+    else
+    {
+        child->setText(LLTrans::getString("Land-Scope"));
+    }
+
+    if(getChild<LLButton>(BTN_EDIT)->getVisible())
+    {
+        topPanel->setVisible(true);
+    }
+
+    if(properties & LLExperienceCache::PROPERTY_PRIVILEGED)
+    {
+        child = getChild<LLTextBox>(TF_PRIVILEGED);
+        child->setVisible(true);
+    }
+    else
+    {
+        LLViewerRegion* region = gAgent.getRegion();
+        if (region)
+        {
+            LLExperienceCache::instance().getExperiencePermission(mExperienceId, boost::bind(
+                &LLFloaterExperienceProfile::experiencePermissionResults, mExperienceId, _1));
+        }
+    }
+
+    value=experience[LLExperienceCache::METADATA].asString();
+    if(value.empty())
+        return;
+
+    LLPointer<LLSDParser> parser = new LLSDXMLParser();
+
+    LLSD data;
+
+    std::istringstream is(value);
+    if(LLSDParser::PARSE_FAILURE != parser->parse(is, data, value.size()))
+    {
+        value="";
+        if(data.has(TF_MRKT))
+        {
+            value=data[TF_MRKT].asString();
+
+            child = getChild<LLTextBox>(TF_MRKT);
+            child->setText(value);
+            if(value.size())
+            {
+                marketplacePanel->setVisible(true);
+            }
+            else
+            {
+                marketplacePanel->setVisible(false);
+            }
+        }
+        else
+        {
+            marketplacePanel->setVisible(false);
+        }
+
+        linechild = getChild<LLLineEditor>(EDIT TF_MRKT);
+        linechild->setText(value);
+
+        if(data.has(IMG_LOGO))
+        {
+            LLTextureCtrl* logo = getChild<LLTextureCtrl>(IMG_LOGO);
+
+            LLUUID id = data[IMG_LOGO].asUUID();
+            logo->setImageAssetID(id);
+            imagePanel->setVisible(true);
+
+            logo = getChild<LLTextureCtrl>(EDIT IMG_LOGO);
+            logo->setImageAssetID(data[IMG_LOGO].asUUID());
+
+            imagePanel->setVisible(id.notNull());
+        }
+    }
+    else
+    {
+        marketplacePanel->setVisible(false);
+        imagePanel->setVisible(false);
+    }
+
+    mDirty=false;
+    mForceClose = false;
+    getChild<LLButton>(BTN_SAVE)->setEnabled(mDirty);
+}
+
+void LLFloaterExperienceProfile::setPreferences( const LLSD& content )
+{
+    S32 properties = mExperienceDetails[LLExperienceCache::PROPERTIES].asInteger();
+    if(properties & LLExperienceCache::PROPERTY_PRIVILEGED)
+    {
+        return;
+    }
+
+    const LLSD& experiences = content["experiences"];
+    const LLSD& blocked = content["blocked"];
+
+
+    for(LLSD::array_const_iterator it = experiences.beginArray(); it != experiences.endArray() ; ++it)
+    {
+        if(it->asUUID()==mExperienceId)
+        {
+            experienceAllowed();
+            return;
+        }
+    }
+
+    for(LLSD::array_const_iterator it = blocked.beginArray(); it != blocked.endArray() ; ++it)
+    {
+        if(it->asUUID()==mExperienceId)
+        {
+            experienceBlocked();
+            return;
+        }
+    }
+
+    experienceForgotten();
+}
+
+void LLFloaterExperienceProfile::onFieldChanged()
+{
+    updatePackage();
+
+    if(!getChild<LLButton>(BTN_EDIT)->getVisible())
+    {
+        return;
+    }
+    LLSD::map_const_iterator st = mExperienceDetails.beginMap();
+    LLSD::map_const_iterator dt = mPackage.beginMap();
+
+    mDirty = false;
+    while( !mDirty && st != mExperienceDetails.endMap() && dt != mPackage.endMap())
+    {
+        mDirty = st->first != dt->first || st->second.asString() != dt->second.asString();
+        ++st;++dt;
+    }
+
+    if(!mDirty && (st != mExperienceDetails.endMap() || dt != mPackage.endMap()))
+    {
+        mDirty = true;
+    }
+
+    getChild<LLButton>(BTN_SAVE)->setEnabled(mDirty);
+}
+
+
+bool LLFloaterExperienceProfile::canClose()
+{
+    if(mForceClose || !mDirty)
+    {
+        return true;
+    }
+    else
+    {
+        // Bring up view-modal dialog: Save changes? Yes, No, Cancel
+        LLNotificationsUtil::add("SaveChanges", LLSD(), LLSD(), boost::bind(&LLFloaterExperienceProfile::handleSaveChangesDialog, this, _1, _2, CLOSE));
+        return false;
+    }
+}
+
+bool LLFloaterExperienceProfile::handleSaveChangesDialog( const LLSD& notification, const LLSD& response, PostSaveAction action )
+{
+    S32 option = LLNotificationsUtil::getSelectedOption(notification, response);
+    switch( option )
+    {
+    case 0:  // "Yes"
+        // close after saving
+        doSave( action );
+        break;
+
+    case 1:  // "No"
+        if(action != NOTHING)
+        {
+            mForceClose = true;
+            if(action==CLOSE)
+            {
+                closeFloater();
+            }
+            else
+            {
+                changeToView();
+            }
+        }
+        break;
+
+    case 2: // "Cancel"
+    default:
+        // If we were quitting, we didn't really mean it.
+        LLAppViewer::instance()->abortQuit();
+        break;
+    }
+    return false;
+}
+
+void LLFloaterExperienceProfile::doSave( int success_action )
+{
+    mSaveCompleteAction=success_action;
+
+    LLViewerRegion* region = gAgent.getRegion();
+    if (!region)
+        return;
+
+    LLExperienceCache::instance().updateExperience(mPackage, boost::bind(
+            &LLFloaterExperienceProfile::experienceUpdateResult,
+            getDerivedHandle<LLFloaterExperienceProfile>(), _1));
+}
+
+void LLFloaterExperienceProfile::onSaveComplete( const LLSD& content )
+{
+    LLUUID id = getExperienceId();
+
+    if(content.has("removed"))
+    {
+        const LLSD& removed = content["removed"];
+        LLSD::map_const_iterator it = removed.beginMap();
+        for(/**/; it != removed.endMap(); ++it)
+        {
+            const std::string& field = it->first;
+            if(field == LLExperienceCache::EXPERIENCE_ID)
+            {
+                //this message should be removed by the experience api
+                continue;
+            }
+            const LLSD& data = it->second;
+            std::string error_tag = data["error_tag"].asString()+ "ExperienceProfileMessage";
+            LLSD fields;
+            if( LLNotifications::instance().getTemplate(error_tag))
+            {
+                fields["field"] = field;
+                fields["extra_info"] = data["extra_info"];
+                LLNotificationsUtil::add(error_tag, fields);
+            }
+            else
+            {
+                fields["MESSAGE"]=data["en"];
+                LLNotificationsUtil::add("GenericAlert", fields);
+            }
+        }
+    }
+
+    if(!content.has("experience_keys"))
+    {
+        LL_WARNS() << "LLFloaterExperienceProfile::onSaveComplete called with bad content" << LL_ENDL;
+        return;
+    }
+
+    const LLSD& experiences = content["experience_keys"];
+
+    LLSD::array_const_iterator it = experiences.beginArray();
+    if(it == experiences.endArray())
+    {
+        LL_WARNS() << "LLFloaterExperienceProfile::onSaveComplete called with empty content" << LL_ENDL;
+        return;
+    }
+
+    if(!it->has(LLExperienceCache::EXPERIENCE_ID) || ((*it)[LLExperienceCache::EXPERIENCE_ID].asUUID() != id))
+    {
+        LL_WARNS() << "LLFloaterExperienceProfile::onSaveComplete called with unexpected experience id" << LL_ENDL;
+        return;
+    }
+
+    refreshExperience(*it);
+    LLExperienceCache::instance().insert(*it);
+    LLExperienceCache::instance().fetch(id, true);
+
+    if(mSaveCompleteAction==VIEW)
+    {
+        LLTabContainer* tabs = getChild<LLTabContainer>("tab_container");
+        tabs->selectTabByName("panel_experience_info");
+    }
+    else if(mSaveCompleteAction == CLOSE)
+    {
+        closeFloater();
+    }
+}
+
+void LLFloaterExperienceProfile::changeToView()
+{
+    if(mForceClose || !mDirty)
+    {
+        refreshExperience(mExperienceDetails);
+        LLTabContainer* tabs = getChild<LLTabContainer>("tab_container");
+
+        tabs->selectTabByName("panel_experience_info");
+    }
+    else
+    {
+        // Bring up view-modal dialog: Save changes? Yes, No, Cancel
+        LLNotificationsUtil::add("SaveChanges", LLSD(), LLSD(), boost::bind(&LLFloaterExperienceProfile::handleSaveChangesDialog, this, _1, _2, VIEW));
+    }
+}
+
+void LLFloaterExperienceProfile::changeToEdit()
+{
+    LLTabContainer* tabs = getChild<LLTabContainer>("tab_container");
+
+    tabs->selectTabByName("edit_panel_experience_info");
+}
+
+void LLFloaterExperienceProfile::onClickLocation()
+{
+    LLViewerRegion* region = gAgent.getRegion();
+    if(region)
+    {
+        LLTextBox* child = getChild<LLTextBox>(EDIT TF_SLURL);
+        mLocationSLURL = LLSLURL(region->getName(), gAgent.getPositionGlobal()).getSLURLString();
+        child->setText(mLocationSLURL);
+        onFieldChanged();
+    }
+}
+
+void LLFloaterExperienceProfile::onClickClear()
+{
+    LLTextBox* child = getChild<LLTextBox>(EDIT TF_SLURL);
+    mLocationSLURL = "";
+    child->setText(getString("empty_slurl"));
+    onFieldChanged();
+}
+
+void LLFloaterExperienceProfile::updatePermission( const LLSD& permission )
+{
+    if(permission.has("experience"))
+    {
+        if(permission["experience"].asUUID() != mExperienceId)
+        {
+            return;
+        }
+
+        std::string str = permission[mExperienceId.asString()]["permission"].asString();
+        if(str == "Allow")
+        {
+            experienceAllowed();
+        }
+        else if(str == "Block")
+        {
+            experienceBlocked();
+        }
+        else if(str == "Forget")
+        {
+            experienceForgotten();
+        }
+    }
+    else
+    {
+        setPreferences(permission);
+    }
+}
+
+void LLFloaterExperienceProfile::experienceAllowed()
+{
+    LLButton* button=getChild<LLButton>(BTN_ALLOW);
+    button->setEnabled(false);
+
+    button=getChild<LLButton>(BTN_FORGET);
+    button->setEnabled(true);
+
+    button=getChild<LLButton>(BTN_BLOCK);
+    button->setEnabled(true);
+}
+
+void LLFloaterExperienceProfile::experienceForgotten()
+{
+    LLButton* button=getChild<LLButton>(BTN_ALLOW);
+    button->setEnabled(true);
+
+    button=getChild<LLButton>(BTN_FORGET);
+    button->setEnabled(false);
+
+    button=getChild<LLButton>(BTN_BLOCK);
+    button->setEnabled(true);
+}
+
+void LLFloaterExperienceProfile::experienceBlocked()
+{
+    LLButton* button=getChild<LLButton>(BTN_ALLOW);
+    button->setEnabled(true);
+
+    button=getChild<LLButton>(BTN_FORGET);
+    button->setEnabled(true);
+
+    button=getChild<LLButton>(BTN_BLOCK);
+    button->setEnabled(false);
+}
+
+void LLFloaterExperienceProfile::onClose( bool app_quitting )
+{
+    LLEventPumps::instance().obtain("experience_permission").stopListening(mExperienceId.asString()+"-profile");
+    LLFloater::onClose(app_quitting);
+}
+
+void LLFloaterExperienceProfile::updatePackage()
+{
+    mPackage[LLExperienceCache::NAME] = getChild<LLLineEditor>(EDIT TF_NAME)->getText();
+    mPackage[LLExperienceCache::DESCRIPTION] = getChild<LLTextEditor>(EDIT TF_DESC)->getText();
+    if(mLocationSLURL.empty())
+    {
+        mPackage[LLExperienceCache::SLURL] = LLStringUtil::null;
+    }
+    else
+    {
+        mPackage[LLExperienceCache::SLURL] = mLocationSLURL;
+    }
+
+    mPackage[LLExperienceCache::MATURITY] = getChild<LLComboBox>(EDIT TF_MATURITY)->getSelectedValue().asInteger();
+
+    LLSD metadata;
+
+    metadata[TF_MRKT] = getChild<LLLineEditor>(EDIT TF_MRKT)->getText();
+    metadata[IMG_LOGO] = getChild<LLTextureCtrl>(EDIT IMG_LOGO)->getImageAssetID();
+
+    LLPointer<LLSDXMLFormatter> formatter = new LLSDXMLFormatter();
+
+    std::ostringstream os;
+    if(formatter->format(metadata, os))
+    {
+        mPackage[LLExperienceCache::METADATA]=os.str();
+    }
+
+    int properties = mPackage[LLExperienceCache::PROPERTIES].asInteger();
+    LLCheckBoxCtrl* enable = getChild<LLCheckBoxCtrl>(EDIT BTN_ENABLE);
+    if(enable->get())
+    {
+        properties &= ~LLExperienceCache::PROPERTY_DISABLED;
+    }
+    else
+    {
+        properties |= LLExperienceCache::PROPERTY_DISABLED;
+    }
+
+    enable = getChild<LLCheckBoxCtrl>(EDIT BTN_PRIVATE);
+    if(enable->get())
+    {
+        properties |= LLExperienceCache::PROPERTY_PRIVATE;
+    }
+    else
+    {
+        properties &= ~LLExperienceCache::PROPERTY_PRIVATE;
+    }
+
+    mPackage[LLExperienceCache::PROPERTIES] = properties;
+}
+
+void LLFloaterExperienceProfile::onPickGroup()
+{
+    LLFloater* parent_floater = gFloaterView->getParentFloater(this);
+
+    LLFloaterGroupPicker* widget = LLFloaterReg::showTypedInstance<LLFloaterGroupPicker>("group_picker", LLSD(gAgent.getID()));
+    if (widget)
+    {
+        widget->setSelectGroupCallback(boost::bind(&LLFloaterExperienceProfile::setEditGroup, this, _1));
+        if (parent_floater)
+        {
+            LLRect new_rect = gFloaterView->findNeighboringPosition(parent_floater, widget);
+            widget->setOrigin(new_rect.mLeft, new_rect.mBottom);
+            parent_floater->addDependentFloater(widget);
+        }
+    }
+}
+
+void LLFloaterExperienceProfile::setEditGroup( LLUUID group_id )
+{
+    LLTextBox* child = getChild<LLTextBox>(EDIT TF_GROUP);
+    std::string value = LLSLURL("group", group_id, "inspect").getSLURLString();
+    child->setText(value);
+    mPackage[LLExperienceCache::GROUP_ID] = group_id;
+    onFieldChanged();
+}
+
+void LLFloaterExperienceProfile::onReportExperience()
+{
+    LLFloaterReporter::showFromExperience(mExperienceId);
+}
+
+/*static*/
+bool LLFloaterExperienceProfile::hasPermission(const LLSD& content, const std::string &name, const LLUUID &test)
+{
+    if (!content.has(name))
+        return false;
+
+    const LLSD& list = content[name];
+    LLSD::array_const_iterator it = list.beginArray();
+    while (it != list.endArray())
+    {
+        if (it->asUUID() == test)
+        {
+            return true;
+        }
+        ++it;
+    }
+    return false;
+}
+
+/*static*/
+void LLFloaterExperienceProfile::experiencePermissionResults(LLUUID exprienceId, LLSD result)
+{
+    std::string permission("Forget");
+    if (hasPermission(result, "experiences", exprienceId))
+        permission = "Allow";
+    else if (hasPermission(result, "blocked", exprienceId))
+        permission = "Block";
+
+    LLSD experience;
+    LLSD message;
+    experience["permission"] = permission;
+    message["experience"] = exprienceId;
+    message[exprienceId.asString()] = experience;
+
+    LLEventPumps::instance().obtain("experience_permission").post(message);
+}
+
+/*static*/
+void LLFloaterExperienceProfile::experienceIsAdmin(LLHandle<LLFloaterExperienceProfile> handle, const LLSD &result)
+{
+    LLFloaterExperienceProfile* parent = handle.get();
+    if (!parent)
+        return;
+
+    bool enabled = true;
+    LLViewerRegion* region = gAgent.getRegion();
+    if (!region)
+    {
+        enabled = false;
+    }
+    else
+    {
+        std::string url = region->getCapability("UpdateExperience");
+        if (url.empty())
+            enabled = false;
+    }
+    if (enabled && result["status"].asBoolean())
+    {
+        parent->getChild<LLLayoutPanel>(PNL_TOP)->setVisible(true);
+        parent->getChild<LLButton>(BTN_EDIT)->setVisible(true);
+    }
+}
+
+/*static*/
+void LLFloaterExperienceProfile::experienceUpdateResult(LLHandle<LLFloaterExperienceProfile> handle, const LLSD &result)
+{
+    LLFloaterExperienceProfile* parent = handle.get();
+    if (parent)
+    {
+        parent->onSaveComplete(result);
+    }
+}