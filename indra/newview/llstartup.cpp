/**
 * @file llstartup.cpp
 * @brief startup routines.
 *
 * $LicenseInfo:firstyear=2004&license=viewerlgpl$
 * Second Life Viewer Source Code
 * Copyright (C) 2010, Linden Research, Inc.
 *
 * This library is free software; you can redistribute it and/or
 * modify it under the terms of the GNU Lesser General Public
 * License as published by the Free Software Foundation;
 * version 2.1 of the License only.
 *
 * This library is distributed in the hope that it will be useful,
 * but WITHOUT ANY WARRANTY; without even the implied warranty of
 * MERCHANTABILITY or FITNESS FOR A PARTICULAR PURPOSE.  See the GNU
 * Lesser General Public License for more details.
 *
 * You should have received a copy of the GNU Lesser General Public
 * License along with this library; if not, write to the Free Software
 * Foundation, Inc., 51 Franklin Street, Fifth Floor, Boston, MA  02110-1301  USA
 *
 * Linden Research, Inc., 945 Battery Street, San Francisco, CA  94111  USA
 * $/LicenseInfo$
 */

#include "llviewerprecompiledheaders.h"

#include "llappviewer.h"
#include "llstartup.h"
#include "llcallstack.h"

#if LL_WINDOWS
#   include <process.h>     // _spawnl()
#else
#   include <sys/stat.h>        // mkdir()
#endif
#include <memory>                   // std::unique_ptr

#include "llviewermedia_streamingaudio.h"
#include "llaudioengine.h"

#ifdef LL_OPENAL
#include "llaudioengine_openal.h"
#endif

#include "llavatarnamecache.h"
#include "llexperiencecache.h"
#include "lllandmark.h"
#include "llcachename.h"
#include "lldir.h"
#include "lldonotdisturbnotificationstorage.h"
#include "llerrorcontrol.h"
#include "llfloaterreg.h"
#include "llfocusmgr.h"
#include "llfloatergridstatus.h"
#include "llfloaterimsession.h"
#include "lllocationhistory.h"
#include "llgltfmateriallist.h"
#include "llimageworker.h"

#include "llloginflags.h"
#include "llmd5.h"
#include "llmemorystream.h"
#include "llmessageconfig.h"
#include "llmoveview.h"
#include "llfloaterimcontainer.h"
#include "llfloaterimnearbychat.h"
#include "llnotifications.h"
#include "llnotificationsutil.h"
#include "llpersistentnotificationstorage.h"
#include "llpresetsmanager.h"
#include "llteleporthistory.h"
#include "llregionhandle.h"
#include "llsd.h"
#include "llsdserialize.h"
#include "llsdutil_math.h"
#include "llstring.h"
#include "lluserrelations.h"
#include "llversioninfo.h"
#include "llviewercontrol.h"
#include "llviewerhelp.h"
#include "llxorcipher.h"    // saved password, MAC address
#include "llwindow.h"
#include "message.h"
#include "v3math.h"

#include "llagent.h"
#include "llagentbenefits.h"
#include "llagentcamera.h"
#include "llagentpicksinfo.h"
#include "llagentwearables.h"
#include "llagentpilot.h"
#include "llfloateravatarpicker.h"
#include "llcallbacklist.h"
#include "llcallingcard.h"
#include "llclassifiedinfo.h"
#include "llconsole.h"
#include "llcontainerview.h"
#include "llconversationlog.h"
#include "lldebugview.h"
#include "lldrawable.h"
#include "lleventnotifier.h"
#include "llface.h"
#include "llfeaturemanager.h"
//#include "llfirstuse.h"
#include "llfloaterhud.h"
#include "llfloaterland.h"
#include "llfloatertopobjects.h"
#include "llfloaterworldmap.h"
#include "llgesturemgr.h"
#include "llgroupmgr.h"
#include "llhudeffecttrail.h"
#include "llhudmanager.h"
#include "llimage.h"
#include "llinventorybridge.h"
#include "llinventorymodel.h"
#include "llinventorymodelbackgroundfetch.h"
#include "llkeyboard.h"
#include "llloginhandler.h"         // gLoginHandler, SLURL support
#include "lllogininstance.h" // Host the login module.
#include "llpanellogin.h"
#include "llmutelist.h"
#include "llavatarpropertiesprocessor.h"
#include "llpanelgrouplandmoney.h"
#include "llpanelgroupnotices.h"
#include "llparcel.h"
#include "llpreview.h"
#include "llpreviewscript.h"
#include "llproxy.h"
#include "llproductinforequest.h"
#include "llqueryflags.h"
#include "llsecapi.h"
#include "llselectmgr.h"
#include "llsky.h"
#include "llstatview.h"
#include "llstatusbar.h"        // sendMoneyBalanceRequest(), owns L$ balance
#include "llsurface.h"
#include "lltexturecache.h"
#include "lltexturefetch.h"
#include "lltoolmgr.h"
#include "lltrans.h"
#include "llui.h"
#include "lluiusage.h"
#include "llurldispatcher.h"
#include "llurlentry.h"
#include "llslurl.h"
#include "llurlhistory.h"
#include "llurlwhitelist.h"
#include "llvieweraudio.h"
#include "llviewerassetstorage.h"
#include "llviewercamera.h"
#include "llviewerdisplay.h"
#include "llviewergenericmessage.h"
#include "llviewergesture.h"
#include "llviewertexturelist.h"
#include "llviewermedia.h"
#include "llviewermenu.h"
#include "llviewermessage.h"
#include "llviewernetwork.h"
#include "llviewerobjectlist.h"
#include "llviewerparcelaskplay.h"
#include "llviewerparcelmedia.h"
#include "llviewerparcelmgr.h"
#include "llviewerregion.h"
#include "llviewerstats.h"
#include "llviewerstatsrecorder.h"
#include "llviewerthrottle.h"
#include "llviewerwindow.h"
#include "llvoavatar.h"
#include "llvoavatarself.h"
#include "llweb.h"
#include "llworld.h"
#include "llworldmapmessage.h"
#include "llxfermanager.h"
#include "pipeline.h"
#include "llappviewer.h"
#include "llfasttimerview.h"
#include "llfloatermap.h"
#include "llweb.h"
#include "llvoiceclient.h"
#include "llnamelistctrl.h"
#include "llnamebox.h"
#include "llnameeditor.h"
#include "llpostprocess.h"
#include "llagentlanguage.h"
#include "llwearable.h"
#include "llinventorybridge.h"
#include "llappearancemgr.h"
#include "llavatariconctrl.h"
#include "llvoicechannel.h"
#include "llpathfindingmanager.h"
#include "llremoteparcelrequest.h"

#include "lllogin.h"
#include "llevents.h"
#include "llstartuplistener.h"
#include "lltoolbarview.h"
#include "llexperiencelog.h"
#include "llcleanup.h"

#include "llenvironment.h"

#include "llstacktrace.h"

#include "threadpool.h"
#include "llperfstats.h"


#if LL_WINDOWS
#include "lldxhardware.h"
#endif

//
// exported globals
//
bool gAgentMovementCompleted = false;

const std::string SCREEN_HOME_FILENAME = "screen_home%s.png";
const std::string SCREEN_LAST_FILENAME = "screen_last%s.png";

LLPointer<LLViewerTexture> gStartTexture;

//
// Imported globals
//
extern S32 gStartImageWidth;
extern S32 gStartImageHeight;

//
// local globals
//
static bool gGotUseCircuitCodeAck = false;
static std::string sInitialOutfit;
static std::string sInitialOutfitGender;    // "male" or "female"

static bool gUseCircuitCallbackCalled = false;

EStartupState LLStartUp::gStartupState = STATE_FIRST;
LLSLURL LLStartUp::sStartSLURL;

static LLPointer<LLCredential> gUserCredential;
static std::string gDisplayName;
static bool gRememberPassword = true;
static bool gRememberUser = true;

static U64 gFirstSimHandle = 0;
static LLHost gFirstSim;
static std::string gFirstSimSeedCap;
static LLVector3 gAgentStartLookAt(1.0f, 0.f, 0.f);
static std::string gAgentStartLocation = "safe";
static bool mLoginStatePastUI = false;
static bool mBenefitsSuccessfullyInit = false;

const F32 STATE_AGENT_WAIT_TIMEOUT = 240; //seconds
const S32 MAX_SEED_CAP_ATTEMPTS_BEFORE_ABORT = 4; // Give region 4 chances

std::unique_ptr<LLEventPump> LLStartUp::sStateWatcher(new LLEventStream("StartupState"));
std::unique_ptr<LLStartupListener> LLStartUp::sListener(new LLStartupListener());
std::unique_ptr<LLViewerStats::PhaseMap> LLStartUp::sPhases(new LLViewerStats::PhaseMap);

//
// local function declaration
//

void login_show();
void login_callback(S32 option, void* userdata);
void show_release_notes_if_required();
void show_first_run_dialog();
bool first_run_dialog_callback(const LLSD& notification, const LLSD& response);
void set_startup_status(const F32 frac, const std::string& string, const std::string& msg);
bool login_alert_status(const LLSD& notification, const LLSD& response);
void use_circuit_callback(void**, S32 result);
void register_viewer_callbacks(LLMessageSystem* msg);
void asset_callback_nothing(const LLUUID&, LLAssetType::EType, void*, S32);
bool callback_choose_gender(const LLSD& notification, const LLSD& response);
void release_start_screen();
void reset_login();
LLSD transform_cert_args(LLPointer<LLCertificate> cert);
void general_cert_done(const LLSD& notification, const LLSD& response);
void trust_cert_done(const LLSD& notification, const LLSD& response);
void apply_udp_blacklist(const std::string& csv);
bool process_login_success_response();
void on_benefits_failed_callback(const LLSD& notification, const LLSD& response);
void transition_back_to_login_panel(const std::string& emsg);

void callback_cache_name(const LLUUID& id, const std::string& full_name, bool is_group)
{
    LLNameBox::refreshAll(id, full_name, is_group);
    LLNameEditor::refreshAll(id, full_name, is_group);

    // TODO: Actually be intelligent about the refresh.
    // For now, just brute force refresh the dialogs.
    dialog_refresh_all();
}

//
// exported functionality
//

void pump_idle_startup_network(void)
{
    {
        LockMessageChecker lmc(gMessageSystem);
        while (lmc.checkAllMessages(gFrameCount, gServicePump))
        {
            display_startup();
        }
        lmc.processAcks();
    }
    display_startup();
}

//
// local classes
//
void update_texture_fetch()
{
    LLAppViewer::getTextureCache()->update(1); // unpauses the texture cache thread
    LLAppViewer::getImageDecodeThread()->update(1); // unpauses the image thread
    LLAppViewer::getTextureFetch()->update(1); // unpauses the texture fetch thread
    gTextureList.updateImages(0.10f);

    if (LLImageGLThread::sEnabledTextures)
    {
        std::shared_ptr<LL::WorkQueue> main_queue = LL::WorkQueue::getInstance("mainloop");
        main_queue->runFor(std::chrono::milliseconds(1));
    }
}

void set_flags_and_update_appearance()
{
<<<<<<< HEAD
    // this may be called from a coroutine but has many side effects
    // in non-thread-safe classes, post to main loop
    auto work = []()
        {
            LLAppearanceMgr::instance().setAttachmentInvLinkEnable(true);
            LLAppearanceMgr::instance().updateAppearanceFromCOF(true, true, no_op);

            LLInventoryModelBackgroundFetch::instance().start();
        };

    LLAppViewer::instance()->postToMainCoro(work);
=======
    LLAppearanceMgr::instance().setAttachmentInvLinkEnable(true);
    LLAppearanceMgr::instance().updateAppearanceFromCOF(true, true, no_op);
>>>>>>> 6377610f

}

// Returns false to skip other idle processing. Should only return
// true when all initialization done.
bool idle_startup()
{
    if (gViewerWindow == NULL)
    {
        // We expect window to be initialized
        LL_WARNS_ONCE() << "gViewerWindow is not initialized" << LL_ENDL;
        return false; // No world yet
    }

    const F32 PRECACHING_DELAY = gSavedSettings.getF32("PrecachingDelay");
    static LLTimer timeout;

    static LLTimer login_time;

    // until this is encapsulated, this little hack for the
    // auth/transform loop will do.
    static F32 progress = 0.10f;

    static std::string auth_desc;
    static std::string auth_message;

    static LLVector3 agent_start_position_region(10.f, 10.f, 10.f);     // default for when no space server

    // last location by default
    static S32  agent_location_id = START_LOCATION_ID_LAST;

    static bool show_connect_box = true;

    //static bool stipend_since_login = false;

    // HACK: These are things from the main loop that usually aren't done
    // until initialization is complete, but need to be done here for things
    // to work.
    gIdleCallbacks.callFunctions();
    gViewerWindow->updateUI();

    LLMortician::updateClass();

    const std::string delims (" ");
    std::string system;
    int begIdx, endIdx;
    std::string osString = LLOSInfo::instance().getOSStringSimple();

    begIdx = osString.find_first_not_of (delims);
    endIdx = osString.find_first_of (delims, begIdx);
    system = osString.substr (begIdx, endIdx - begIdx);
    system += "Locale";

    LLStringUtil::setLocale (LLTrans::getString(system));

    //note: Removing this line will cause incorrect button size in the login screen. -- bao.
    gTextureList.updateImages(0.01f) ;

    if ( STATE_FIRST == LLStartUp::getStartupState() )
    {
        static bool first_call = true;
        if (first_call)
        {
            // Other phases get handled when startup state changes,
            // need to capture the initial state as well.
            LLStartUp::getPhases().startPhase(LLStartUp::getStartupStateString());
            first_call = false;
        }

        gViewerWindow->showCursor();
        gViewerWindow->getWindow()->setCursor(UI_CURSOR_WAIT);

        /////////////////////////////////////////////////
        //
        // Initialize stuff that doesn't need data from simulators
        //
        std::string lastGPU = gSavedSettings.getString("LastGPUString");
        std::string thisGPU = LLFeatureManager::getInstance()->getGPUString();

        if (LLFeatureManager::getInstance()->isSafe())
        {
            LLNotificationsUtil::add("DisplaySetToSafe");
        }
        else if ((gSavedSettings.getS32("LastFeatureVersion") < LLFeatureManager::getInstance()->getVersion()) &&
                 (gSavedSettings.getS32("LastFeatureVersion") != 0))
        {
            LLNotificationsUtil::add("DisplaySetToRecommendedFeatureChange");
        }
        else if ( ! lastGPU.empty() && (lastGPU != thisGPU))
        {
            LLSD subs;
            subs["LAST_GPU"] = lastGPU;
            subs["THIS_GPU"] = thisGPU;
            LLNotificationsUtil::add("DisplaySetToRecommendedGPUChange", subs);
        }
        else if (!gViewerWindow->getInitAlert().empty())
        {
            LLNotificationsUtil::add(gViewerWindow->getInitAlert());
        }

        //-------------------------------------------------
        // Init the SOCKS 5 proxy if the user has configured
        // one. We need to do this early in case the user
        // is using SOCKS for HTTP so we get the login
        // screen and HTTP tables via SOCKS.
        //-------------------------------------------------
        LLStartUp::startLLProxy();

        gSavedSettings.setS32("LastFeatureVersion", LLFeatureManager::getInstance()->getVersion());
        gSavedSettings.setString("LastGPUString", thisGPU);


        std::string xml_file = LLUI::locateSkin("xui_version.xml");
        LLXMLNodePtr root;
        bool xml_ok = false;
        if (LLXMLNode::parseFile(xml_file, root, NULL))
        {
            if( (root->hasName("xui_version") ) )
            {
                std::string value = root->getValue();
                F32 version = 0.0f;
                LLStringUtil::convertToF32(value, version);
                if (version >= 1.0f)
                {
                    xml_ok = true;
                }
            }
        }
        if (!xml_ok)
        {
            // If XML is bad, there's a good possibility that notifications.xml is ALSO bad.
            // If that's so, then we'll get a fatal error on attempting to load it,
            // which will display a nontranslatable error message that says so.
            // Otherwise, we'll display a reasonable error message that IS translatable.
            LLAppViewer::instance()->earlyExit("BadInstallation");
        }
        //
        // Statistics stuff
        //

        // Load autopilot and stats stuff
        gAgentPilot.load();

        //gErrorStream.setTime(gSavedSettings.getBOOL("LogTimestamps"));

        // Load the throttle settings
        gViewerThrottle.load();

        //
        // Initialize messaging system
        //
        LL_DEBUGS("AppInit") << "Initializing messaging system..." << LL_ENDL;

        std::string message_template_path = gDirUtilp->getExpandedFilename(LL_PATH_APP_SETTINGS,"message_template.msg");

        LLFILE* found_template = NULL;
        found_template = LLFile::fopen(message_template_path, "r");     /* Flawfinder: ignore */

        #if LL_WINDOWS
            // On the windows dev builds, unpackaged, the message_template.msg
            // file will be located in:
            // build-vc**/newview/<config>/app_settings
            if (!found_template)
            {
                message_template_path = gDirUtilp->getExpandedFilename(LL_PATH_EXECUTABLE, "app_settings", "message_template.msg");
                found_template = LLFile::fopen(message_template_path.c_str(), "r");     /* Flawfinder: ignore */
            }
        #elif LL_DARWIN
            // On Mac dev builds, message_template.msg lives in:
            // indra/build-*/newview/<config>/Second Life/Contents/Resources/app_settings
            if (!found_template)
            {
                message_template_path =
                    gDirUtilp->getExpandedFilename(LL_PATH_APP_SETTINGS,
                                                   "message_template.msg");
                found_template = LLFile::fopen(message_template_path.c_str(), "r");     /* Flawfinder: ignore */
            }
        #endif

        if (found_template)
        {
            fclose(found_template);

            U32 port = gSavedSettings.getU32("UserConnectionPort");

            if ((NET_USE_OS_ASSIGNED_PORT == port) &&   // if nothing specified on command line (-port)
                (gSavedSettings.getBOOL("ConnectionPortEnabled")))
              {
                port = gSavedSettings.getU32("ConnectionPort");
              }

            // TODO parameterize
            const F32 circuit_heartbeat_interval = 5;
            const F32 circuit_timeout = 100;

            const LLUseCircuitCodeResponder* responder = NULL;
            bool failure_is_fatal = true;

            if(!start_messaging_system(
                   message_template_path,
                   port,
                   LLVersionInfo::instance().getMajor(),
                   LLVersionInfo::instance().getMinor(),
                   LLVersionInfo::instance().getPatch(),
                   false,
                   std::string(),
                   responder,
                   failure_is_fatal,
                   circuit_heartbeat_interval,
                   circuit_timeout))
            {
                std::string diagnostic = llformat(" Error: %d", gMessageSystem->getErrorCode());
                LL_WARNS("AppInit") << diagnostic << LL_ENDL;
                LLAppViewer::instance()->earlyExit("LoginFailedNoNetwork", LLSD().with("DIAGNOSTIC", diagnostic));
            }

            #if LL_WINDOWS
                // On the windows dev builds, unpackaged, the message.xml file will
                // be located in indra/build-vc**/newview/<config>/app_settings.
                std::string message_path = gDirUtilp->getExpandedFilename(LL_PATH_APP_SETTINGS,"message.xml");

                if (!LLFile::isfile(message_path.c_str()))
                {
                    LLMessageConfig::initClass("viewer", gDirUtilp->getExpandedFilename(LL_PATH_EXECUTABLE, "app_settings", ""));
                }
                else
                {
                    LLMessageConfig::initClass("viewer", gDirUtilp->getExpandedFilename(LL_PATH_APP_SETTINGS, ""));
                }
            #else
                LLMessageConfig::initClass("viewer", gDirUtilp->getExpandedFilename(LL_PATH_APP_SETTINGS, ""));
            #endif

        }
        else
        {
            LLAppViewer::instance()->earlyExit("MessageTemplateNotFound", LLSD().with("PATH", message_template_path));
        }

        if(gMessageSystem && gMessageSystem->isOK())
        {
            // Initialize all of the callbacks in case of bad message
            // system data
            LLMessageSystem* msg = gMessageSystem;
            msg->setExceptionFunc(MX_UNREGISTERED_MESSAGE,
                                  invalid_message_callback,
                                  NULL);
            msg->setExceptionFunc(MX_PACKET_TOO_SHORT,
                                  invalid_message_callback,
                                  NULL);

            // running off end of a packet is now valid in the case
            // when a reader has a newer message template than
            // the sender
            /*msg->setExceptionFunc(MX_RAN_OFF_END_OF_PACKET,
                                  invalid_message_callback,
                                  NULL);*/
            msg->setExceptionFunc(MX_WROTE_PAST_BUFFER_SIZE,
                                  invalid_message_callback,
                                  NULL);

            if (gSavedSettings.getBOOL("LogMessages"))
            {
                LL_DEBUGS("AppInit") << "Message logging activated!" << LL_ENDL;
                msg->startLogging();
            }

            // start the xfer system. by default, choke the downloads
            // a lot...
            const S32 VIEWER_MAX_XFER = 3;
            start_xfer_manager();
            gXferManager->setMaxIncomingXfers(VIEWER_MAX_XFER);
            F32 xfer_throttle_bps = gSavedSettings.getF32("XferThrottle");
            if (xfer_throttle_bps > 1.f)
            {
                gXferManager->setUseAckThrottling(true);
                gXferManager->setAckThrottleBPS(xfer_throttle_bps);
            }
            gAssetStorage = new LLViewerAssetStorage(msg, gXferManager);


            F32 dropPercent = gSavedSettings.getF32("PacketDropPercentage");
            msg->mPacketRing.setDropPercentage(dropPercent);

            F32 inBandwidth = gSavedSettings.getF32("InBandwidth");
            F32 outBandwidth = gSavedSettings.getF32("OutBandwidth");
            if (inBandwidth != 0.f)
            {
                LL_DEBUGS("AppInit") << "Setting packetring incoming bandwidth to " << inBandwidth << LL_ENDL;
                msg->mPacketRing.setUseInThrottle(true);
                msg->mPacketRing.setInBandwidth(inBandwidth);
            }
            if (outBandwidth != 0.f)
            {
                LL_DEBUGS("AppInit") << "Setting packetring outgoing bandwidth to " << outBandwidth << LL_ENDL;
                msg->mPacketRing.setUseOutThrottle(true);
                msg->mPacketRing.setOutBandwidth(outBandwidth);
            }
        }

        LL_INFOS("AppInit") << "Message System Initialized." << LL_ENDL;

        //-------------------------------------------------
        // Init audio, which may be needed for prefs dialog
        // or audio cues in connection UI.
        //-------------------------------------------------

        if (false == gSavedSettings.getBOOL("NoAudio"))
        {
            delete gAudiop;
            gAudiop = NULL;

#ifdef LL_OPENAL
#if !LL_WINDOWS
            if (NULL == getenv("LL_BAD_OPENAL_DRIVER"))
#endif // !LL_WINDOWS
            {
                gAudiop = (LLAudioEngine *) new LLAudioEngine_OpenAL();
            }
#endif

            if (gAudiop)
            {
#if LL_WINDOWS
                // FMOD Ex on Windows needs the window handle to stop playing audio
                // when window is minimized. JC
                void* window_handle = (HWND)gViewerWindow->getPlatformWindow();
#else
                void* window_handle = NULL;
#endif
                if (gAudiop->init(window_handle, LLAppViewer::instance()->getSecondLifeTitle()))
                {
                    LL_INFOS("AppInit") << "Using media plugins to render streaming audio" << LL_ENDL;
                    gAudiop->setStreamingAudioImpl(new LLStreamingAudio_MediaPlugins());

                    gAudiop->setMuted(true);
                }
                else
                {
                    LL_WARNS("AppInit") << "Unable to initialize audio engine" << LL_ENDL;
                    delete gAudiop;
                    gAudiop = NULL;
                }
            }
        }

        LL_INFOS("AppInit") << "Audio Engine Initialized." << LL_ENDL;

        if (LLTimer::knownBadTimer())
        {
            LL_WARNS("AppInit") << "Unreliable timers detected (may be bad PCI chipset)!!" << LL_ENDL;
        }

        //
        // Log on to system
        //
        if (gUserCredential.isNull())
        {
            gUserCredential = gLoginHandler.initializeLoginInfo();
        }
        // Previous initializeLoginInfo may have generated user credentials.  Re-check them.
        if (gUserCredential.isNull())
        {
            show_connect_box = true;
        }
        else if (gSavedSettings.getBOOL("AutoLogin"))
        {
            // Log into last account
            gRememberPassword = true;
            gRememberUser = true;
            gSavedSettings.setBOOL("RememberPassword", true);
            gSavedSettings.setBOOL("RememberUser", true);
            show_connect_box = false;
        }
        else if (gSavedSettings.getLLSD("UserLoginInfo").size() == 3)
        {
            // Console provided login&password
            gRememberPassword = gSavedSettings.getBOOL("RememberPassword");
            gRememberUser = gSavedSettings.getBOOL("RememberUser");
            show_connect_box = false;
        }
        else
        {
            gRememberPassword = gSavedSettings.getBOOL("RememberPassword");
            gRememberUser = gSavedSettings.getBOOL("RememberUser");
            show_connect_box = true;
        }

        //setup map of datetime strings to codes and slt & local time offset from utc
        // *TODO: Does this need to be here?
        LLStringOps::setupDatetimeInfo(false);

        // Go to the next startup state
        LLStartUp::setStartupState( STATE_BROWSER_INIT );
        return false;
    }


    if (STATE_BROWSER_INIT == LLStartUp::getStartupState())
    {
        LL_DEBUGS("AppInit") << "STATE_BROWSER_INIT" << LL_ENDL;
        std::string msg = LLTrans::getString("LoginInitializingBrowser");
        set_startup_status(0.03f, msg.c_str(), gAgent.mMOTD.c_str());
        display_startup();
        // LLViewerMedia::initBrowser();
        LLStartUp::setStartupState( STATE_LOGIN_SHOW );
        return false;
    }


    if (STATE_LOGIN_SHOW == LLStartUp::getStartupState())
    {
        LL_DEBUGS("AppInit") << "Initializing Window, show_connect_box = "
                             << show_connect_box << LL_ENDL;

        // if we've gone backwards in the login state machine, to this state where we show the UI
        // AND the debug setting to exit in this case is true, then go ahead and bail quickly
        if ( mLoginStatePastUI && gSavedSettings.getBOOL("QuitOnLoginActivated") )
        {
            LL_DEBUGS("AppInit") << "taking QuitOnLoginActivated exit" << LL_ENDL;
            // no requirement for notification here - just exit
            LLAppViewer::instance()->earlyExitNoNotify();
        }

        gViewerWindow->getWindow()->setCursor(UI_CURSOR_ARROW);

        // Login screen needs menus for preferences, but we can enter
        // this startup phase more than once.
        if (gLoginMenuBarView == NULL)
        {
            LL_DEBUGS("AppInit") << "initializing menu bar" << LL_ENDL;
            initialize_spellcheck_menu();
            init_menus();
        }
        show_release_notes_if_required();

        if (show_connect_box)
        {
            LL_DEBUGS("AppInit") << "show_connect_box on" << LL_ENDL;
            // Load all the name information out of the login view
            // NOTE: Hits "Attempted getFields with no login view shown" warning, since we don't
            // show the login view until login_show() is called below.
            if (gUserCredential.isNull())
            {
                LL_DEBUGS("AppInit") << "loading credentials from gLoginHandler" << LL_ENDL;
                gUserCredential = gLoginHandler.initializeLoginInfo();
            }
            // Make sure the process dialog doesn't hide things
            gViewerWindow->setShowProgress(false);
            // Show the login dialog
            login_show();
            // connect dialog is already shown, so fill in the names
            LLPanelLogin::populateFields( gUserCredential, gRememberUser, gRememberPassword);
            LLPanelLogin::giveFocus();

            // MAINT-3231 Show first run dialog only for Desura viewer
            if (gSavedSettings.getString("sourceid") == "1208_desura")
            {
                if (gSavedSettings.getBOOL("FirstLoginThisInstall"))
                {
                    LL_INFOS("AppInit") << "FirstLoginThisInstall, calling show_first_run_dialog()" << LL_ENDL;
                    show_first_run_dialog();
                }
                else
                {
                    LL_DEBUGS("AppInit") << "FirstLoginThisInstall off" << LL_ENDL;
                }
            }
            display_startup();
            LLStartUp::setStartupState( STATE_LOGIN_WAIT );     // Wait for user input
        }
        else
        {
            LL_DEBUGS("AppInit") << "show_connect_box off, skipping to STATE_LOGIN_CLEANUP" << LL_ENDL;
            // skip directly to message template verification
            LLStartUp::setStartupState( STATE_LOGIN_CLEANUP );
        }

        gViewerWindow->setNormalControlsVisible( false );
        gLoginMenuBarView->setVisible( true );
        gLoginMenuBarView->setEnabled( true );
        show_debug_menus();

        // Hide the splash screen
        LL_DEBUGS("AppInit") << "Hide the splash screen and show window" << LL_ENDL;
        LLSplashScreen::hide();
        // Push our window frontmost
        gViewerWindow->getWindow()->show();

        // DEV-16927.  The following code removes errant keystrokes that happen while the window is being
        // first made visible.
#ifdef _WIN32
        LL_DEBUGS("AppInit") << "Processing PeekMessage" << LL_ENDL;
        MSG msg;
        while( PeekMessage( &msg, /*All hWnds owned by this thread */ NULL, WM_KEYFIRST, WM_KEYLAST, PM_REMOVE ) )
        {
        }
        LL_DEBUGS("AppInit") << "PeekMessage processed" << LL_ENDL;
#endif
        display_startup();
        timeout.reset();
        return false;
    }

    if (STATE_LOGIN_WAIT == LLStartUp::getStartupState())
    {
        // when we get to this state, we've already been past the login UI
        // (possiblely automatically) - flag this so we can test in the
        // STATE_LOGIN_SHOW state if we've gone backwards
        mLoginStatePastUI = true;

        // Don't do anything.  Wait for the login view to call the login_callback,
        // which will push us to the next state.

        // display() function will be the one to run display_startup()
        // Sleep so we don't spin the CPU
        ms_sleep(1);
        return false;
    }

    if (STATE_LOGIN_CLEANUP == LLStartUp::getStartupState())
    {
        // Post login screen, we should see if any settings have changed that may
        // require us to either start/stop or change the socks proxy. As various communications
        // past this point may require the proxy to be up.
        if (!LLStartUp::startLLProxy())
        {
            // Proxy start up failed, we should now bail the state machine
            // startLLProxy() will have reported an error to the user
            // already, so we just go back to the login screen. The user
            // could then change the preferences to fix the issue.

            LLStartUp::setStartupState(STATE_LOGIN_SHOW);
            return false;
        }

        // reset the values that could have come in from a slurl
        // DEV-42215: Make sure they're not empty -- gUserCredential
        // might already have been set from gSavedSettings, and it's too bad
        // to overwrite valid values with empty strings.

        if (show_connect_box)
        {
            // TODO if not use viewer auth
            // Load all the name information out of the login view
            LLPanelLogin::getFields(gUserCredential, gRememberUser, gRememberPassword);
            // end TODO

            // HACK: Try to make not jump on login
            gKeyboard->resetKeys();
        }

        // when we get to this state, we've already been past the login UI
        // (possiblely automatically) - flag this so we can test in the
        // STATE_LOGIN_SHOW state if we've gone backwards
        mLoginStatePastUI = true;

        // save the credentials
        std::string userid = "unknown";
        if (gUserCredential.notNull())
        {
            userid = gUserCredential->userID();
            if (gRememberUser)
            {
                gSecAPIHandler->addToCredentialMap("login_list", gUserCredential, gRememberPassword);
                // Legacy viewers use this method to store user credentials, newer viewers
                // reuse it to be compatible and to remember last session
                gSecAPIHandler->saveCredential(gUserCredential, gRememberPassword);
            }
        }
        gSavedSettings.setBOOL("RememberPassword", gRememberPassword);
        gSavedSettings.setBOOL("RememberUser", gRememberUser);
        LL_INFOS("AppInit") << "Attempting login as: " << userid << LL_ENDL;
        gDebugInfo["LoginName"] = userid;

        // create necessary directories
        // *FIX: these mkdir's should error check
        gDirUtilp->setLindenUserDir(userid);
        LLFile::mkdir(gDirUtilp->getLindenUserDir());

        // As soon as directories are ready initialize notification storages
        if (!LLPersistentNotificationStorage::instanceExists())
        {
            // check existance since this part of code can be reached
            // twice due to login failures
            LLPersistentNotificationStorage::initParamSingleton();
            LLDoNotDisturbNotificationStorage::initParamSingleton();
        }
        else
        {
            // reinitialize paths in case user switched grids or accounts
            LLPersistentNotificationStorage::getInstance()->reset();
            LLDoNotDisturbNotificationStorage::getInstance()->reset();
        }

        // Set PerAccountSettingsFile to the default value.
        std::string settings_per_account = gDirUtilp->getExpandedFilename(LL_PATH_PER_SL_ACCOUNT, LLAppViewer::instance()->getSettingsFilename("Default", "PerAccount"));
        gSavedSettings.setString("PerAccountSettingsFile", settings_per_account);
        gDebugInfo["PerAccountSettingsFilename"] = settings_per_account;

        // Note: can't store warnings files per account because some come up before login

        // Overwrite default user settings with user settings
        LLAppViewer::instance()->loadSettingsFromDirectory("Account");

        // Convert 'LogInstantMessages' into 'KeepConversationLogTranscripts' for backward compatibility (CHUI-743).
        LLControlVariablePtr logInstantMessagesControl = gSavedPerAccountSettings.getControl("LogInstantMessages");
        if (logInstantMessagesControl.notNull())
        {
            gSavedPerAccountSettings.setS32("KeepConversationLogTranscripts", logInstantMessagesControl->getValue() ? 2 : 1);
        }

        // Need to set the LastLogoff time here if we don't have one.  LastLogoff is used for "Recent Items" calculation
        // and startup time is close enough if we don't have a real value.
        if (gSavedPerAccountSettings.getU32("LastLogoff") == 0)
        {
            gSavedPerAccountSettings.setU32("LastLogoff", time_corrected());
        }

        //Default the path if one isn't set.
        // *NOTE: unable to check variable differ from "InstantMessageLogPath" because it was
        // provided in pre 2.0 viewer. See EXT-6661
        if (gSavedPerAccountSettings.getString("InstantMessageLogPath").empty())
        {
            gDirUtilp->setChatLogsDir(gDirUtilp->getOSUserAppDir());
            gSavedPerAccountSettings.setString("InstantMessageLogPath", gDirUtilp->getChatLogsDir());
        }
        else
        {
            gDirUtilp->setChatLogsDir(gSavedPerAccountSettings.getString("InstantMessageLogPath"));
        }
        gDirUtilp->setPerAccountChatLogsDir(userid);

        LLFile::mkdir(gDirUtilp->getChatLogsDir());
        LLFile::mkdir(gDirUtilp->getPerAccountChatLogsDir());

        if (show_connect_box)
        {
            LLSLURL slurl;
            //LLPanelLogin::closePanel();
        }


        // Load URL History File
        LLURLHistory::loadFile("url_history.xml");
        // Load location history
        LLLocationHistory::getInstance()->load();

        // Load Avatars icons cache
        LLAvatarIconIDCache::getInstance()->load();

        LLRenderMuteList::getInstance()->loadFromFile();

        //-------------------------------------------------
        // Handle startup progress screen
        //-------------------------------------------------

        // on startup the user can request to go to their home,
        // their last location, or some URL "-url //sim/x/y[/z]"
        // All accounts have both a home and a last location, and we don't support
        // more locations than that.  Choose the appropriate one.  JC
        switch (LLStartUp::getStartSLURL().getType())
          {
          case LLSLURL::LOCATION:
            agent_location_id = START_LOCATION_ID_URL;
            break;
          case LLSLURL::LAST_LOCATION:
            agent_location_id = START_LOCATION_ID_LAST;
            break;
          default:
            agent_location_id = START_LOCATION_ID_HOME;
            break;
          }

        gViewerWindow->getWindow()->setCursor(UI_CURSOR_WAIT);

        // Display the startup progress bar.
        gViewerWindow->initTextures(agent_location_id);
        gViewerWindow->setShowProgress(true);
        gViewerWindow->setProgressCancelButtonVisible(true, LLTrans::getString("Quit"));

        gViewerWindow->revealIntroPanel();

        LLStartUp::setStartupState( STATE_LOGIN_AUTH_INIT );

        return false;
    }

    if(STATE_LOGIN_AUTH_INIT == LLStartUp::getStartupState())
    {
        gDebugInfo["GridName"] = LLGridManager::getInstance()->getGridId();

        // Update progress status and the display loop.
        auth_desc = LLTrans::getString("LoginInProgress");
        set_startup_status(progress, auth_desc, auth_message);
        progress += 0.02f;
        display_startup();

        // Setting initial values...
        LLLoginInstance* login = LLLoginInstance::getInstance();
        login->setNotificationsInterface(LLNotifications::getInstance());

        login->setSerialNumber(LLAppViewer::instance()->getSerialNumber());
        login->setLastExecEvent(gLastExecEvent);
        login->setLastExecDuration(gLastExecDuration);

        // This call to LLLoginInstance::connect() starts the
        // authentication process.
        login->connect(gUserCredential);

        LLStartUp::setStartupState( STATE_LOGIN_CURL_UNSTUCK );
        return false;
    }

    if(STATE_LOGIN_CURL_UNSTUCK == LLStartUp::getStartupState())
    {
        // If we get here we have gotten past the potential stall
        // in curl, so take "may appear frozen" out of progress bar. JC
        auth_desc = LLTrans::getString("LoginInProgressNoFrozen");
        set_startup_status(progress, auth_desc, auth_message);

        LLStartUp::setStartupState( STATE_LOGIN_PROCESS_RESPONSE );
        return false;
    }

    if(STATE_LOGIN_PROCESS_RESPONSE == LLStartUp::getStartupState())
    {
        // Generic failure message
        std::ostringstream emsg;
        emsg << LLTrans::getString("LoginFailedHeader") << "\n";
        if(LLLoginInstance::getInstance()->authFailure())
        {
            LL_INFOS("LLStartup") << "Login failed, LLLoginInstance::getResponse(): "
                                  << LLLoginInstance::getInstance()->getResponse() << LL_ENDL;
            LLSD response = LLLoginInstance::getInstance()->getResponse();
            // Still have error conditions that may need some
            // sort of handling - dig up specific message
            std::string reason_response = response["reason"];
            std::string message_response = response["message"];
            std::string message_id = response["message_id"];
            std::string message; // actual string to show the user

            bool localized_by_id = false;
            if(!message_id.empty())
            {
                LLSD message_args = response["message_args"];
                if (message_args.has("TIME")
                    && (message_id == "LoginFailedAcountSuspended"
                        || message_id == "LoginFailedAccountMaintenance"))
                {
                    LLDate date;
                    std::string time_string;
                    if (date.fromString(message_args["TIME"].asString()))
                    {
                        LLSD args;
                        args["datetime"] = (S32)date.secondsSinceEpoch();
                        LLTrans::findString(time_string, "LocalTime", args);
                    }
                    else
                    {
                        time_string = message_args["TIME"].asString() + " " + LLTrans::getString("PacificTime");
                    }

                    message_args["TIME"] = time_string;
                }
                // message will be filled in with the template and arguments
                if (LLTrans::findString(message, message_id, message_args))
                {
                    localized_by_id = true;
                }
            }

            if(!localized_by_id && !message_response.empty())
            {
                // *HACK: "no_inventory_host" sent as the message itself.
                // Remove this clause when server is sending message_id as well.
                message = LLAgent::sTeleportErrorMessages[ message_response ];
            }

            if (message.empty())
            {
                // Fallback to server-supplied string; necessary since server
                // may add strings that this viewer is not yet aware of
                message = message_response;
            }

            emsg << message;


            if(reason_response == "key")
            {
                // Couldn't login because user/password is wrong
                // Clear the credential
                gUserCredential->clearAuthenticator();
            }

            if(reason_response == "update"
                || reason_response == "optional")
            {
                // In the case of a needed update, quit.
                // Its either downloading or declined.
                // If optional was skipped this case shouldn't
                // be reached.

                LL_INFOS("LLStartup") << "Forcing a quit due to update." << LL_ENDL;
                LLLoginInstance::getInstance()->disconnect();
                LLAppViewer::instance()->forceQuit();
            }
            else
            {
                if (reason_response != "tos"  && reason_response != "mfa_challenge")
                {
                    // Don't pop up a notification in the TOS or MFA cases because
                    // the specialized floater has already scolded the user.
                    std::string error_code;
                    if(response.has("errorcode"))
                    {
                        error_code = response["errorcode"].asString();
                    }
                    if ((reason_response == "CURLError") &&
                        (error_code == "SSL_CACERT" || error_code == "SSL_PEER_CERTIFICATE") &&
                        response.has("certificate"))
                    {
                        // This was a certificate error, so grab the certificate
                        // and throw up the appropriate dialog.
                        LLPointer<LLCertificate> certificate;
                        try
                        {
                            certificate = gSecAPIHandler->getCertificate(response["certificate"]);
                        }
                        catch (LLCertException &cert_exception)
                        {
                            LL_WARNS("LLStartup", "SECAPI") << "Caught " << cert_exception.what() << " certificate expception on getCertificate("<< response["certificate"] << ")" << LL_ENDL;
                            LLSD args;
                            args["REASON"] = LLTrans::getString(cert_exception.what());

                            LLNotificationsUtil::add("GeneralCertificateErrorShort", args, response,
                                general_cert_done);

                            reset_login();
                            gSavedSettings.setBOOL("AutoLogin", false);
                            show_connect_box = true;
                        }
                        if(certificate)
                        {
                            LLSD args = transform_cert_args(certificate);

                            if(error_code == "SSL_CACERT")
                            {
                                // if we are handling an untrusted CA, throw up the dialog
                                // with the 'trust this CA' button.
                                LLNotificationsUtil::add("TrustCertificateError", args, response,
                                                        trust_cert_done);

                                show_connect_box = true;
                            }
                            else
                            {
                                // the certificate exception returns a unique string for each type of exception.
                                // we grab this string via the LLUserAuth object, and use that to grab the localized
                                // string.
                                args["REASON"] = LLTrans::getString(message_response);

                                LLNotificationsUtil::add("GeneralCertificateError", args, response,
                                                         general_cert_done);

                                reset_login();
                                gSavedSettings.setBOOL("AutoLogin", false);
                                show_connect_box = true;

                            }

                        }
                    }
                    else if (reason_response == "BadType")
                    {
                        LLNotificationsUtil::add("LoginFailedToParse", LLSD(), LLSD(), login_alert_done);
                    }
                    else if (!message.empty())
                    {
                        // This wasn't a certificate error, so throw up the normal
                        // notificatioin message.
                        LLSD args;
                        args["ERROR_MESSAGE"] = emsg.str();
                        LL_INFOS("LLStartup") << "Notification: " << args << LL_ENDL;
                        LLNotificationsUtil::add("ErrorMessage", args, LLSD(), login_alert_done);
                    }
                }
                transition_back_to_login_panel(emsg.str());
                show_connect_box = true;
            }
        }
        else if(LLLoginInstance::getInstance()->authSuccess())
        {
            if(process_login_success_response())
            {
                // Pass the user information to the voice chat server interface.
                LLVoiceClient::getInstance()->userAuthorized(gUserCredential->userID(), gAgentID);
                // create the default proximal channel
                LLVoiceChannel::initClass();
                LLStartUp::setStartupState( STATE_WORLD_INIT);
                LLTrace::get_frame_recording().reset();
            }
            else
            {
                LLSD args;
                args["ERROR_MESSAGE"] = emsg.str();
                LL_INFOS("LLStartup") << "Notification: " << args << LL_ENDL;
                LLNotificationsUtil::add("ErrorMessage", args, LLSD(), login_alert_done);
                transition_back_to_login_panel(emsg.str());
                show_connect_box = true;
                return false;
            }
        }
        return false;
    }

    //---------------------------------------------------------------------
    // World Init
    //---------------------------------------------------------------------
    if (STATE_WORLD_INIT == LLStartUp::getStartupState())
    {
        set_startup_status(0.30f, LLTrans::getString("LoginInitializingWorld"), gAgent.mMOTD);
        display_startup();
        // We should have an agent id by this point.
        llassert(!(gAgentID == LLUUID::null));

        // Finish agent initialization.  (Requires gSavedSettings, builds camera)
        gAgent.init();
        display_startup();
        gAgentCamera.init();
        display_startup();
        display_startup();

        // Since we connected, save off the settings so the user doesn't have to
        // type the name/password again if we crash.
        gSavedSettings.saveToFile(gSavedSettings.getString("ClientSettingsFile"), true);
        LLUIColorTable::instance().saveUserSettings();

        display_startup();

        //
        // Initialize classes w/graphics stuff.
        //
        LLViewerStatsRecorder::instance(); // Since textures work in threads
        LLSurface::initClasses();
        display_startup();

        display_startup();

        LLDrawable::initClass();
        display_startup();

        // init the shader managers
        LLPostProcess::initClass();
        display_startup();

        LLAvatarAppearance::initClass("avatar_lad.xml","avatar_skeleton.xml");
        display_startup();

        LLViewerObject::initVOClasses();
        display_startup();

        // Initialize all our tools.  Must be done after saved settings loaded.
        // NOTE: This also is where gToolMgr used to be instantiated before being turned into a singleton.
        LLToolMgr::getInstance()->initTools();
        display_startup();

        // Pre-load floaters, like the world map, that are slow to spawn
        // due to XML complexity.
        gViewerWindow->initWorldUI();

        display_startup();

        // This is where we used to initialize gWorldp. Original comment said:
        // World initialization must be done after above window init

        // User might have overridden far clip
        LLWorld::getInstance()->setLandFarClip(gAgentCamera.mDrawDistance);
        display_startup();
        // Before we create the first region, we need to set the agent's mOriginGlobal
        // This is necessary because creating objects before this is set will result in a
        // bad mPositionAgent cache.

        gAgent.initOriginGlobal(from_region_handle(gFirstSimHandle));
        display_startup();

        LLWorld::getInstance()->addRegion(gFirstSimHandle, gFirstSim);
        display_startup();

        LLViewerRegion *regionp = LLWorld::getInstance()->getRegionFromHandle(gFirstSimHandle);
        LL_INFOS("AppInit") << "Adding initial simulator " << regionp->getOriginGlobal() << LL_ENDL;

        LL_DEBUGS("CrossingCaps") << "Calling setSeedCapability from init_idle(). Seed cap == "
        << gFirstSimSeedCap << LL_ENDL;
        regionp->setSeedCapability(gFirstSimSeedCap);
        LL_DEBUGS("AppInit") << "Waiting for seed grant ...." << LL_ENDL;
        display_startup();
        // Set agent's initial region to be the one we just created.
        gAgent.setRegion(regionp);
        display_startup();
        // Set agent's initial position, which will be read by LLVOAvatar when the avatar
        // object is created.  I think this must be done after setting the region.  JC
        gAgent.setPositionAgent(agent_start_position_region);

        display_startup();
        LLStartUp::initExperiences();

        display_startup();

        // If logging should be enebled, turns it on and loads history from disk
        // Note: does not happen on init of singleton because preferences can use
        // this instance without logging in
        LLConversationLog::getInstance()->initLoggingState();

        LLStartUp::setStartupState( STATE_MULTIMEDIA_INIT );

        return false;
    }


    //---------------------------------------------------------------------
    // Load QuickTime/GStreamer and other multimedia engines, can be slow.
    // Do it while we're waiting on the network for our seed capability. JC
    //---------------------------------------------------------------------
    if (STATE_MULTIMEDIA_INIT == LLStartUp::getStartupState())
    {
        LLStartUp::multimediaInit();
        LLStartUp::setStartupState( STATE_FONT_INIT );
        display_startup();
        return false;
    }

    // Loading fonts takes several seconds
    if (STATE_FONT_INIT == LLStartUp::getStartupState())
    {
        LLStartUp::fontInit();
        LLStartUp::setStartupState( STATE_SEED_GRANTED_WAIT );
        display_startup();
        return false;
    }

    //---------------------------------------------------------------------
    // Wait for Seed Cap Grant
    //---------------------------------------------------------------------
    if(STATE_SEED_GRANTED_WAIT == LLStartUp::getStartupState())
    {
        LLViewerRegion *regionp = LLWorld::getInstance()->getRegionFromHandle(gFirstSimHandle);
        if (regionp->capabilitiesReceived())
        {
            LLStartUp::setStartupState( STATE_SEED_CAP_GRANTED );
        }
        else if (regionp->capabilitiesError())
        {
            LL_WARNS("AppInit") << "Failed to get capabilities. Backing up to login screen!" << LL_ENDL;
            if (gRememberPassword)
            {
                LLNotificationsUtil::add("LoginPacketNeverReceived", LLSD(), LLSD(), login_alert_status);
            }
            else
            {
                LLNotificationsUtil::add("LoginPacketNeverReceivedNoTP", LLSD(), LLSD(), login_alert_status);
            }
            reset_login();
        }
        else
        {
            U32 num_retries = regionp->getNumSeedCapRetries();
            if (num_retries > MAX_SEED_CAP_ATTEMPTS_BEFORE_ABORT)
            {
                LL_WARNS("AppInit") << "Failed to get capabilities. Backing up to login screen!" << LL_ENDL;
                if (gRememberPassword)
                {
                    LLNotificationsUtil::add("LoginPacketNeverReceived", LLSD(), LLSD(), login_alert_status);
                }
                else
                {
                    LLNotificationsUtil::add("LoginPacketNeverReceivedNoTP", LLSD(), LLSD(), login_alert_status);
                }
                reset_login();
            }
            else if (num_retries > 0)
            {
                LLStringUtil::format_map_t args;
                args["[NUMBER]"] = llformat("%d", num_retries + 1);
                set_startup_status(0.4f, LLTrans::getString("LoginRetrySeedCapGrant", args), gAgent.mMOTD.c_str());
            }
            else
            {
                set_startup_status(0.4f, LLTrans::getString("LoginRequestSeedCapGrant"), gAgent.mMOTD.c_str());
            }
        }
        display_startup();
        return false;
    }


    //---------------------------------------------------------------------
    // Seed Capability Granted
    // no newMessage calls should happen before this point
    //---------------------------------------------------------------------
    if (STATE_SEED_CAP_GRANTED == LLStartUp::getStartupState())
    {
        display_startup();

        // These textures are not warrantied to be cached, so needs
        // to hapen with caps granted
        gTextureList.doPrefetchImages();

        // will init images, should be done with caps, but before gSky.init()
        LLEnvironment::getInstance()->initSingleton();

        display_startup();
        update_texture_fetch();
        display_startup();

        if ( gViewerWindow != NULL)
        {   // This isn't the first logon attempt, so show the UI
            gViewerWindow->setNormalControlsVisible( true );
        }
        gLoginMenuBarView->setVisible( false );
        gLoginMenuBarView->setEnabled( false );
        display_startup();

        // direct logging to the debug console's line buffer
        LLError::logToFixedBuffer(gDebugView->mDebugConsolep);
        display_startup();

        // set initial visibility of debug console
        gDebugView->mDebugConsolep->setVisible(gSavedSettings.getBOOL("ShowDebugConsole"));
        display_startup();

        //
        // Set message handlers
        //
        LL_INFOS("AppInit") << "Initializing communications..." << LL_ENDL;

        // register callbacks for messages. . . do this after initial handshake to make sure that we don't catch any unwanted
        register_viewer_callbacks(gMessageSystem);
        display_startup();

        // Debugging info parameters
        gMessageSystem->setMaxMessageTime( 0.5f );          // Spam if decoding all msgs takes more than 500 ms
        display_startup();

        #ifndef LL_RELEASE_FOR_DOWNLOAD
            gMessageSystem->setTimeDecodes( true );             // Time the decode of each msg
            gMessageSystem->setTimeDecodesSpamThreshold( 0.05f );  // Spam if a single msg takes over 50ms to decode
        #endif
        display_startup();

        gXferManager->registerCallbacks(gMessageSystem);
        display_startup();

        LLStartUp::initNameCache();
        display_startup();

        // update the voice settings *after* gCacheName initialization
        // so that we can construct voice UI that relies on the name cache
        if (LLVoiceClient::instanceExists())
        {
            LLVoiceClient::getInstance()->updateSettings();
        }
        display_startup();

        // create a container's instance for start a controlling conversation windows
        // by the voice's events
        LLFloaterIMContainer::getInstance();
        if (gSavedSettings.getS32("ParcelMediaAutoPlayEnable") == 2)
        {
            LLViewerParcelAskPlay::getInstance()->loadSettings();
        }

        gAgent.addRegionChangedCallback(boost::bind(&LLPerfStats::StatsRecorder::clearStats));

        // *Note: this is where gWorldMap used to be initialized.

        // register null callbacks for audio until the audio system is initialized
        gMessageSystem->setHandlerFuncFast(_PREHASH_SoundTrigger, null_message_callback, NULL);
        gMessageSystem->setHandlerFuncFast(_PREHASH_AttachedSound, null_message_callback, NULL);
        display_startup();

        //reset statistics
        LLViewerStats::instance().resetStats();

        display_startup();
        //
        // Set up region and surface defaults
        //


        // Sets up the parameters for the first simulator

        LL_DEBUGS("AppInit") << "Initializing camera..." << LL_ENDL;
        gFrameTime    = totalTime();
        F32Seconds last_time = gFrameTimeSeconds;
        gFrameTimeSeconds = (gFrameTime - gStartTime);

        gFrameIntervalSeconds = gFrameTimeSeconds - last_time;
        if (gFrameIntervalSeconds < 0.f)
        {
            gFrameIntervalSeconds = 0.f;
        }

        // Make sure agent knows correct aspect ratio
        // FOV limits depend upon aspect ratio so this needs to happen before initializing the FOV below
        LLViewerCamera::getInstance()->setViewHeightInPixels(gViewerWindow->getWorldViewHeightRaw());
        LLViewerCamera::getInstance()->setAspect(gViewerWindow->getWorldViewAspectRatio());
        // Initialize FOV
        LLViewerCamera::getInstance()->setDefaultFOV(gSavedSettings.getF32("CameraAngle"));
        display_startup();

        // Move agent to starting location. The position handed to us by
        // the space server is in global coordinates, but the agent frame
        // is in region local coordinates. Therefore, we need to adjust
        // the coordinates handed to us to fit in the local region.

        gAgent.setPositionAgent(agent_start_position_region);
        gAgent.resetAxes(gAgentStartLookAt);
        gAgentCamera.stopCameraAnimation();
        gAgentCamera.resetCamera();
        display_startup();

        // Initialize global class data needed for surfaces (i.e. textures)
        LL_DEBUGS("AppInit") << "Initializing sky..." << LL_ENDL;
        // Initialize all of the viewer object classes for the first time (doing things like texture fetches.
        LLGLState::checkStates();

        gSky.init();

        LLGLState::checkStates();

        display_startup();

        LL_DEBUGS("AppInit") << "Decoding images..." << LL_ENDL;
        // For all images pre-loaded into viewer cache, init
        // priorities and fetching using decodeAllImages.
        // Most of the fetching and decoding likely to be done
        // by update_texture_fetch() later, while viewer waits.
        //
        // Need to do this AFTER we init the sky
        const S32 DECODE_TIME_SEC = 2;
        for (int i = 0; i < DECODE_TIME_SEC; i++)
        {
            F32 frac = (F32)i / (F32)DECODE_TIME_SEC;
            set_startup_status(0.45f + frac*0.1f, LLTrans::getString("LoginDecodingImages"), gAgent.mMOTD);
            display_startup();
            gTextureList.decodeAllImages(1.f);
        }
        LLStartUp::setStartupState( STATE_WORLD_WAIT );

        display_startup();

        // JC - Do this as late as possible to increase likelihood Purify
        // will run.
        LLMessageSystem* msg = gMessageSystem;
        if (!msg->mOurCircuitCode)
        {
            LL_WARNS("AppInit") << "Attempting to connect to simulator with a zero circuit code!" << LL_ENDL;
        }

        gUseCircuitCallbackCalled = false;

        msg->enableCircuit(gFirstSim, true);
        // now, use the circuit info to tell simulator about us!
        LL_INFOS("AppInit") << "viewer: UserLoginLocationReply() Enabling " << gFirstSim << " with code " << msg->mOurCircuitCode << LL_ENDL;
        msg->newMessageFast(_PREHASH_UseCircuitCode);
        msg->nextBlockFast(_PREHASH_CircuitCode);
        msg->addU32Fast(_PREHASH_Code, msg->mOurCircuitCode);
        msg->addUUIDFast(_PREHASH_SessionID, gAgent.getSessionID());
        msg->addUUIDFast(_PREHASH_ID, gAgent.getID());
        msg->sendReliable(
            gFirstSim,
            gSavedSettings.getS32("UseCircuitCodeMaxRetries"),
            false,
            (F32Seconds)gSavedSettings.getF32("UseCircuitCodeTimeout"),
            use_circuit_callback,
            NULL);

        timeout.reset();
        display_startup();

        return false;
    }

    //---------------------------------------------------------------------
    // World Wait
    //---------------------------------------------------------------------
    if(STATE_WORLD_WAIT == LLStartUp::getStartupState())
    {
        LL_DEBUGS("AppInit") << "Waiting for simulator ack...." << LL_ENDL;
        set_startup_status(0.59f, LLTrans::getString("LoginWaitingForRegionHandshake"), gAgent.mMOTD);
        if(gGotUseCircuitCodeAck)
        {
            LLStartUp::setStartupState( STATE_AGENT_SEND );
        }
        pump_idle_startup_network();
        return false;
    }

    //---------------------------------------------------------------------
    // Agent Send
    //---------------------------------------------------------------------
    if (STATE_AGENT_SEND == LLStartUp::getStartupState())
    {
        LL_DEBUGS("AppInit") << "Connecting to region..." << LL_ENDL;
        set_startup_status(0.60f, LLTrans::getString("LoginConnectingToRegion"), gAgent.mMOTD);
        display_startup();
        // register with the message system so it knows we're
        // expecting this message
        LLMessageSystem* msg = gMessageSystem;
        msg->setHandlerFuncFast(
            _PREHASH_AgentMovementComplete,
            process_agent_movement_complete);
        LLViewerRegion* regionp = gAgent.getRegion();
        if(regionp)
        {
            send_complete_agent_movement(regionp->getHost());
            gAssetStorage->setUpstream(regionp->getHost());
            gCacheName->setUpstream(regionp->getHost());
        }
        display_startup();

        // Create login effect
        // But not on first login, because you can't see your avatar then
        if (!gAgent.isFirstLogin())
        {
            LLHUDEffectSpiral *effectp = (LLHUDEffectSpiral *)LLHUDManager::getInstance()->createViewerEffect(LLHUDObject::LL_HUD_EFFECT_POINT, true);
            effectp->setPositionGlobal(gAgent.getPositionGlobal());
            effectp->setColor(LLColor4U(gAgent.getEffectColor()));
            LLHUDManager::getInstance()->sendEffects();
        }

        LLStartUp::setStartupState( STATE_AGENT_WAIT );     // Go to STATE_AGENT_WAIT

        timeout.reset();
        display_startup();
        return false;
    }

    //---------------------------------------------------------------------
    // Agent Wait
    //---------------------------------------------------------------------
    if (STATE_AGENT_WAIT == LLStartUp::getStartupState())
    {
        {
            LockMessageChecker lmc(gMessageSystem);
            while (lmc.checkAllMessages(gFrameCount, gServicePump))
            {
                if (gAgentMovementCompleted)
                {
                    // Sometimes we have more than one message in the
                    // queue. break out of this loop and continue
                    // processing. If we don't, then this could skip one
                    // or more login steps.
                    break;
                }
                else
                {
                    LL_DEBUGS("AppInit") << "Awaiting AvatarInitComplete, got "
                                         << gMessageSystem->getMessageName() << LL_ENDL;
                }
                display_startup();
            }
            lmc.processAcks();
        }

        display_startup();

        if (gAgentMovementCompleted)
        {
            LLStartUp::setStartupState( STATE_INVENTORY_SEND );
        }
        display_startup();

        if (!gAgentMovementCompleted && timeout.getElapsedTimeF32() > STATE_AGENT_WAIT_TIMEOUT)
        {
            LL_WARNS("AppInit") << "Backing up to login screen!" << LL_ENDL;
            if (gRememberPassword)
            {
                LLNotificationsUtil::add("LoginPacketNeverReceived", LLSD(), LLSD(), login_alert_status);
            }
            else
            {
                LLNotificationsUtil::add("LoginPacketNeverReceivedNoTP", LLSD(), LLSD(), login_alert_status);
            }
            reset_login();
        }
        return false;
    }

    //---------------------------------------------------------------------
    // Inventory Send
    //---------------------------------------------------------------------
    if (STATE_INVENTORY_SEND == LLStartUp::getStartupState())
    {
        LL_PROFILE_ZONE_NAMED("State inventory send")
        display_startup();

        // request mute list
        LL_INFOS() << "Requesting Mute List" << LL_ENDL;
        LLMuteList::getInstance()->requestFromServer(gAgent.getID());

        // Get L$ and ownership credit information
        LL_INFOS() << "Requesting Money Balance" << LL_ENDL;
        LLStatusBar::sendMoneyBalanceRequest();

        display_startup();

        // Inform simulator of our language preference
        LLAgentLanguage::update();

        display_startup();
        // unpack thin inventory
        LLSD response = LLLoginInstance::getInstance()->getResponse();
        //bool dump_buffer = false;

        LLSD inv_lib_root = response["inventory-lib-root"];
        if(inv_lib_root.isDefined())
        {
            // should only be one
            LLSD id = inv_lib_root[0]["folder_id"];
            if(id.isDefined())
            {
                gInventory.setLibraryRootFolderID(id.asUUID());
            }
        }
        display_startup();

        LLSD inv_lib_owner = response["inventory-lib-owner"];
        if(inv_lib_owner.isDefined())
        {
            // should only be one
            LLSD id = inv_lib_owner[0]["agent_id"];
            if(id.isDefined())
            {
                gInventory.setLibraryOwnerID(LLUUID(id.asUUID()));
            }
        }
        display_startup();
        LLStartUp::setStartupState(STATE_INVENTORY_SKEL);
        display_startup();
        return false;
    }

    if (STATE_INVENTORY_SKEL == LLStartUp::getStartupState())
    {
        LL_PROFILE_ZONE_NAMED("State inventory load skeleton")

        LLSD response = LLLoginInstance::getInstance()->getResponse();

        LLSD inv_skel_lib = response["inventory-skel-lib"];
        if (inv_skel_lib.isDefined() && gInventory.getLibraryOwnerID().notNull())
        {
            LL_PROFILE_ZONE_NAMED("load library inv")
            if (!gInventory.loadSkeleton(inv_skel_lib, gInventory.getLibraryOwnerID()))
            {
                LL_WARNS("AppInit") << "Problem loading inventory-skel-lib" << LL_ENDL;
            }
        }
        display_startup();

        LLSD inv_skeleton = response["inventory-skeleton"];
        if (inv_skeleton.isDefined())
        {
            LL_PROFILE_ZONE_NAMED("load personal inv")
            if (!gInventory.loadSkeleton(inv_skeleton, gAgent.getID()))
            {
                LL_WARNS("AppInit") << "Problem loading inventory-skel-targets" << LL_ENDL;
            }
        }
        display_startup();
        LLStartUp::setStartupState(STATE_INVENTORY_SEND2);
        display_startup();
        return false;
    }

    if (STATE_INVENTORY_SEND2 == LLStartUp::getStartupState())
    {
        LL_PROFILE_ZONE_NAMED("State inventory send2")

        LLSD response = LLLoginInstance::getInstance()->getResponse();

        LLSD inv_basic = response["inventory-basic"];
        if(inv_basic.isDefined())
        {
            LL_INFOS() << "Basic inventory root folder id is " << inv_basic["folder_id"] << LL_ENDL;
        }

        LLSD buddy_list = response["buddy-list"];
        if(buddy_list.isDefined())
        {
            LLAvatarTracker::buddy_map_t list;
            LLUUID agent_id;
            S32 has_rights = 0, given_rights = 0;
            for(LLSD::array_const_iterator it = buddy_list.beginArray(),
                end = buddy_list.endArray(); it != end; ++it)
            {
                LLSD buddy_id = (*it)["buddy_id"];
                if(buddy_id.isDefined())
                {
                    agent_id = buddy_id.asUUID();
                }

                LLSD buddy_rights_has = (*it)["buddy_rights_has"];
                if(buddy_rights_has.isDefined())
                {
                    has_rights = buddy_rights_has.asInteger();
                }

                LLSD buddy_rights_given = (*it)["buddy_rights_given"];
                if(buddy_rights_given.isDefined())
                {
                    given_rights = buddy_rights_given.asInteger();
                }

                list[agent_id] = new LLRelationship(given_rights, has_rights, false);
            }
            LLAvatarTracker::instance().addBuddyList(list);
            display_startup();
        }

        bool show_hud = false;
        LLSD tutorial_setting = response["tutorial_setting"];
        if(tutorial_setting.isDefined())
        {
            for(LLSD::array_const_iterator it = tutorial_setting.beginArray(),
                end = tutorial_setting.endArray(); it != end; ++it)
            {
                LLSD tutorial_url = (*it)["tutorial_url"];
                if(tutorial_url.isDefined())
                {
                    // Tutorial floater will append language code
                    gSavedSettings.setString("TutorialURL", tutorial_url.asString());
                }

                // For Viewer 2.0 we are not using the web-based tutorial
                // If we reverse that decision, put this code back and use
                // login.cgi to send a different URL with content that matches
                // the Viewer 2.0 UI.
                //LLSD use_tutorial = (*it)["use_tutorial"];
                //if(use_tutorial.asString() == "true")
                //{
                //  show_hud = true;
                //}
            }
        }
        display_startup();

        // Either we want to show tutorial because this is the first login
        // to a Linden Help Island or the user quit with the tutorial
        // visible.  JC
        if (show_hud || gSavedSettings.getBOOL("ShowTutorial"))
        {
            LLFloaterReg::showInstance("hud", LLSD(), false);
        }
        display_startup();

        LLSD event_notifications = response["event_notifications"];
        if(event_notifications.isDefined())
        {
            gEventNotifier.load(event_notifications);
        }
        display_startup();

        LLSD classified_categories = response["classified_categories"];
        if(classified_categories.isDefined())
        {
            LLClassifiedInfo::loadCategories(classified_categories);
        }
        display_startup();

        // This method MUST be called before gInventory.findCategoryUUIDForType because of
        // gInventory.mIsAgentInvUsable is set to true in the gInventory.buildParentChildMap.
        gInventory.buildParentChildMap();

        // If buildParentChildMap succeeded, inventory will now be in
        // a usable state and gInventory.isInventoryUsable() will be
        // true.

        // if inventory is unusable, show warning.
        if (!gInventory.isInventoryUsable())
        {
            LLNotificationsUtil::add("InventoryUnusable");
        }

        LLInventoryModelBackgroundFetch::instance().start();
        gInventory.createCommonSystemCategories();
        LLStartUp::setStartupState(STATE_INVENTORY_CALLBACKS );
        display_startup();

        return false;
    }

    //---------------------------------------------------------------------
    // STATE_INVENTORY_CALLBACKS
    //---------------------------------------------------------------------
    if (STATE_INVENTORY_CALLBACKS  == LLStartUp::getStartupState())
    {
        if (!LLInventoryModel::isSysFoldersReady())
        {
            display_startup();
            return false;
        }

        LLInventoryModelBackgroundFetch::instance().start();
        LLAppearanceMgr::instance().initCOFID();
        LLUUID cof_id = LLAppearanceMgr::instance().getCOF();
        LLViewerInventoryCategory* cof = gInventory.getCategory(cof_id);
        if (cof
            && cof->getVersion() == LLViewerInventoryCategory::VERSION_UNKNOWN)
        {
            // Special case, dupplicate request prevention.
            // Cof folder will be requested via FetchCOF
            // in appearance manager, prevent recursive fetch
            cof->setFetching(LLViewerInventoryCategory::FETCH_RECURSIVE);
        }


        // It's debatable whether this flag is a good idea - sets all
        // bits, and in general it isn't true that inventory
        // initialization generates all types of changes. Maybe add an
        // INITIALIZE mask bit instead?
        gInventory.addChangedMask(LLInventoryObserver::ALL, LLUUID::null);
        gInventory.notifyObservers();

        display_startup();

        // set up callbacks
        LL_INFOS() << "Registering Callbacks" << LL_ENDL;
        LLMessageSystem* msg = gMessageSystem;
        LL_INFOS() << " Inventory" << LL_ENDL;
        LLInventoryModel::registerCallbacks(msg);
        LL_INFOS() << " AvatarTracker" << LL_ENDL;
        LLAvatarTracker::instance().registerCallbacks(msg);
        LL_INFOS() << " Landmark" << LL_ENDL;
        LLLandmark::registerCallbacks(msg);
        display_startup();

        // request all group information
        LL_INFOS() << "Requesting Agent Data" << LL_ENDL;
        gAgent.sendAgentDataUpdateRequest();
        display_startup();
        // Create the inventory views
        LL_INFOS() << "Creating Inventory Views" << LL_ENDL;
        LLFloaterReg::getInstance("inventory");
        display_startup();
        LLStartUp::setStartupState( STATE_MISC );
        display_startup();

        return false;
    }


    //---------------------------------------------------------------------
    // Misc
    //---------------------------------------------------------------------
    if (STATE_MISC == LLStartUp::getStartupState())
    {
        // We have a region, and just did a big inventory download.
        // We can estimate the user's connection speed, and set their
        // max bandwidth accordingly.  JC
        if (gSavedSettings.getBOOL("FirstLoginThisInstall"))
        {
            // This is actually a pessimistic computation, because TCP may not have enough
            // time to ramp up on the (small) default inventory file to truly measure max
            // bandwidth. JC
            F64 rate_bps = LLLoginInstance::getInstance()->getLastTransferRateBPS();
            const F32 FAST_RATE_BPS = 600.f * 1024.f;
            const F32 FASTER_RATE_BPS = 750.f * 1024.f;
            F32 max_bandwidth = gViewerThrottle.getMaxBandwidth();
            if (rate_bps > FASTER_RATE_BPS
                && rate_bps > max_bandwidth)
            {
                LL_DEBUGS("AppInit") << "Fast network connection, increasing max bandwidth to "
                    << FASTER_RATE_BPS/1024.f
                    << " kbps" << LL_ENDL;
                gViewerThrottle.setMaxBandwidth(FASTER_RATE_BPS / 1024.f);
            }
            else if (rate_bps > FAST_RATE_BPS
                && rate_bps > max_bandwidth)
            {
                LL_DEBUGS("AppInit") << "Fast network connection, increasing max bandwidth to "
                    << FAST_RATE_BPS/1024.f
                    << " kbps" << LL_ENDL;
                gViewerThrottle.setMaxBandwidth(FAST_RATE_BPS / 1024.f);
            }

            if (gSavedSettings.getBOOL("ShowHelpOnFirstLogin"))
            {
                gSavedSettings.setBOOL("HelpFloaterOpen", true);
            }

            // Set the show start location to true, now that the user has logged
            // on with this install.
            gSavedSettings.setBOOL("ShowStartLocation", true);
        }

        display_startup();

        // Load stored local environment if needed.
        LLEnvironment::instance().loadFromSettings();

        // *TODO : Uncomment that line once the whole grid migrated to SLM and suppress it from LLAgent::handleTeleportFinished() (llagent.cpp)
        //check_merchant_status();

        display_startup();

        if (gSavedSettings.getBOOL("HelpFloaterOpen"))
        {
            // show default topic
            LLViewerHelp::instance().showTopic("");
        }

        display_startup();

        // We're successfully logged in.
        gSavedSettings.setBOOL("FirstLoginThisInstall", false);

        LLFloaterReg::showInitialVisibleInstances();

        LLFloaterGridStatus::getInstance()->startGridStatusTimer();

        display_startup();

        display_startup();
        // JC: Initializing audio requests many sounds for download.
        init_audio();
        display_startup();

        // JC: Initialize "active" gestures.  This may also trigger
        // many gesture downloads, if this is the user's first
        // time on this machine or -purge has been run.
        LLSD gesture_options
            = LLLoginInstance::getInstance()->getResponse("gestures");
        if (gesture_options.isDefined())
        {
            LL_DEBUGS("AppInit") << "Gesture Manager loading " << gesture_options.size()
                << LL_ENDL;
            uuid_vec_t item_ids;
            for(LLSD::array_const_iterator resp_it = gesture_options.beginArray(),
                end = gesture_options.endArray(); resp_it != end; ++resp_it)
            {
                // If the id is not specifed in the LLSD,
                // the LLSD operator[]() will return a null LLUUID.
                LLUUID item_id = (*resp_it)["item_id"];
                LLUUID asset_id = (*resp_it)["asset_id"];

                if (item_id.notNull() && asset_id.notNull())
                {
                    // Could schedule and delay these for later.
                    const bool no_inform_server = false;
                    const bool no_deactivate_similar = false;
                    LLGestureMgr::instance().activateGestureWithAsset(item_id, asset_id,
                                         no_inform_server,
                                         no_deactivate_similar);
                    // We need to fetch the inventory items for these gestures
                    // so we have the names to populate the UI.
                    item_ids.push_back(item_id);
                }
            }
            // no need to add gesture to inventory observer, it's already made in constructor
            LLGestureMgr::instance().setFetchIDs(item_ids);
            LLGestureMgr::instance().startFetch();
        }
        gDisplaySwapBuffers = true;
        display_startup();

        LLMessageSystem* msg = gMessageSystem;
        msg->setHandlerFuncFast(_PREHASH_SoundTrigger,              process_sound_trigger);
        msg->setHandlerFuncFast(_PREHASH_PreloadSound,              process_preload_sound);
        msg->setHandlerFuncFast(_PREHASH_AttachedSound,             process_attached_sound);
        msg->setHandlerFuncFast(_PREHASH_AttachedSoundGainChange,   process_attached_sound_gain_change);

        LL_DEBUGS("AppInit") << "Initialization complete" << LL_ENDL;

        LL_DEBUGS("SceneLoadTiming", "Start") << "Scene Load Started " << LL_ENDL;
        gRenderStartTime.reset();
        gForegroundTime.reset();

        // HACK: Inform simulator of window size.
        // Do this here so it's less likely to race with RegisterNewAgent.
        // TODO: Put this into RegisterNewAgent
        // JC - 7/20/2002
        gViewerWindow->sendShapeToSim();

        LLPresetsManager::getInstance()->createMissingDefault(PRESETS_CAMERA);

        // The reason we show the alert is because we want to
        // reduce confusion for when you log in and your provided
        // location is not your expected location. So, if this is
        // your first login, then you do not have an expectation,
        // thus, do not show this alert.
        if (!gAgent.isFirstLogin())
        {
            LL_INFOS() << "gAgentStartLocation : " << gAgentStartLocation << LL_ENDL;
            LLSLURL start_slurl = LLStartUp::getStartSLURL();
            LL_DEBUGS("AppInit") << "start slurl "<<start_slurl.asString()<<LL_ENDL;

            if (((start_slurl.getType() == LLSLURL::LOCATION) && (gAgentStartLocation == "url")) ||
                ((start_slurl.getType() == LLSLURL::LAST_LOCATION) && (gAgentStartLocation == "last")) ||
                ((start_slurl.getType() == LLSLURL::HOME_LOCATION) && (gAgentStartLocation == "home")))
            {
                if (start_slurl.getType() == LLSLURL::LAST_LOCATION
                    && gAgentStartLocation == "last"
                    && gSavedSettings.getBOOL("RestoreCameraPosOnLogin"))
                {
                    // restore old camera pos
                    gAgentCamera.setFocusOnAvatar(false, false);
                    gAgentCamera.setCameraPosAndFocusGlobal(gSavedSettings.getVector3d("CameraPosOnLogout"), gSavedSettings.getVector3d("FocusPosOnLogout"), LLUUID::null);
                    bool limit_hit = false;
                    gAgentCamera.calcCameraPositionTargetGlobal(&limit_hit);
                    if (limit_hit)
                    {
                        gAgentCamera.setFocusOnAvatar(true, false);
                    }
                    gAgentCamera.stopCameraAnimation();
                }
            }
            else
            {
                std::string msg;
                switch(start_slurl.getType())
                {
                    case LLSLURL::LOCATION:
                    {

                        msg = "AvatarMovedDesired";
                        break;
                    }
                    case LLSLURL::HOME_LOCATION:
                    {
                        msg = "AvatarMovedHome";
                        break;
                    }
                    default:
                    {
                        msg = "AvatarMovedLast";
                    }
                }
                LLNotificationsUtil::add(msg);
            }
        }

        display_startup();
        //DEV-17797.  get null folder.  Any items found here moved to Lost and Found
        LLInventoryModelBackgroundFetch::instance().findLostItems();
        display_startup();

        LLStartUp::setStartupState( STATE_PRECACHE );
        timeout.reset();
        return false;
    }

    if (STATE_PRECACHE == LLStartUp::getStartupState())
    {
        display_startup();
        F32 timeout_frac = timeout.getElapsedTimeF32()/PRECACHING_DELAY;

        // We now have an inventory skeleton, so if this is a user's first
        // login, we can start setting up their clothing and avatar
        // appearance.  This helps to avoid the generic "Ruth" avatar in
        // the orientation island tutorial experience. JC
        if (gAgent.isFirstLogin()
            && !sInitialOutfit.empty()    // registration set up an outfit
            && !sInitialOutfitGender.empty() // and a gender
            && isAgentAvatarValid()   // can't wear clothes without object
            && !gAgent.isOutfitChosen()) // nothing already loading
        {
            // Start loading the wearables, textures, gestures
            LLStartUp::loadInitialOutfit( sInitialOutfit, sInitialOutfitGender );
        }
        // If not first login, we need to fetch COF contents and
        // compute appearance from that.
        if (isAgentAvatarValid() && !gAgent.isFirstLogin() && !gAgent.isOutfitChosen())
        {
            gAgentWearables.notifyLoadingStarted();
            gAgent.setOutfitChosen(true);
            gAgentWearables.sendDummyAgentWearablesUpdate();
            callAfterCOFFetch(set_flags_and_update_appearance);
        }

        display_startup();

        // wait precache-delay and for agent's avatar or a lot longer.
        if ((timeout_frac > 1.f) && isAgentAvatarValid())
        {
            LLStartUp::setStartupState( STATE_WEARABLES_WAIT );
        }
        else if (timeout_frac > 10.f)
        {
            // If we exceed the wait above while isAgentAvatarValid is
            // not true yet, we will change startup state and
            // eventually (once avatar does get created) wind up at
            // the gender chooser. This should occur only in very
            // unusual circumstances, so set the timeout fairly high
            // to minimize mistaken hits here.
            LL_WARNS() << "Wait for valid avatar state exceeded "
                    << timeout.getElapsedTimeF32() << " will invoke gender chooser" << LL_ENDL;
            LLStartUp::setStartupState( STATE_WEARABLES_WAIT );
        }
        else
        {
            update_texture_fetch();
            set_startup_status(0.60f + 0.30f * timeout_frac,
                LLTrans::getString("LoginPrecaching"),
                    gAgent.mMOTD.c_str());
            display_startup();
        }

        return true;
    }

    if (STATE_WEARABLES_WAIT == LLStartUp::getStartupState())
    {
        static LLFrameTimer wearables_timer;

        const F32 wearables_time = wearables_timer.getElapsedTimeF32();
        const F32 MAX_WEARABLES_TIME = 10.f;

        if (!gAgent.isOutfitChosen() && isAgentAvatarValid())
        {
            // No point in waiting for clothing, we don't even know
            // what outfit we want.  Pop up a gender chooser dialog to
            // ask and proceed to draw the world. JC
            //
            // *NOTE: We might hit this case even if we have an
            // initial outfit, but if the load hasn't started
            // already then something is wrong so fall back
            // to generic outfits. JC
            LLNotificationsUtil::add("WelcomeChooseSex", LLSD(), LLSD(),
                callback_choose_gender);
            LLStartUp::setStartupState( STATE_CLEANUP );
        }

        display_startup();

        if (gAgent.isOutfitChosen() && (wearables_time > MAX_WEARABLES_TIME))
        {
            if (gInventory.isInventoryUsable())
            {
                LLNotificationsUtil::add("ClothingLoading");
            }
            record(LLStatViewer::LOADING_WEARABLES_LONG_DELAY, wearables_time);
            LLStartUp::setStartupState( STATE_CLEANUP );
        }
        else if (gAgent.isFirstLogin()
                && isAgentAvatarValid()
                && gAgentAvatarp->isFullyLoaded())
        {
            // wait for avatar to be completely loaded
            if (isAgentAvatarValid()
                && gAgentAvatarp->isFullyLoaded())
            {
                LL_DEBUGS("Avatar") << "avatar fully loaded" << LL_ENDL;
                LLStartUp::setStartupState( STATE_CLEANUP );
                return true;
            }
        }
        else
        {
            // OK to just get the wearables
            if ( gAgentWearables.areWearablesLoaded() )
            {
                // We have our clothing, proceed.
                LL_DEBUGS("Avatar") << "wearables loaded" << LL_ENDL;
                LLStartUp::setStartupState( STATE_CLEANUP );
                return true;
            }
        }
        //fall through this frame to STATE_CLEANUP
    }

    if (STATE_CLEANUP == LLStartUp::getStartupState())
    {
        set_startup_status(1.0, "", "");
        display_startup();

        if (!mBenefitsSuccessfullyInit)
        {
            LLNotificationsUtil::add("FailedToGetBenefits", LLSD(), LLSD(), boost::bind(on_benefits_failed_callback, _1, _2));
        }

        // Let the map know about the inventory.
        LLFloaterWorldMap* floater_world_map = LLFloaterWorldMap::getInstance();
        if(floater_world_map)
        {
            floater_world_map->observeInventory(&gInventory);
            floater_world_map->observeFriends();
        }
        gViewerWindow->showCursor();
        gViewerWindow->getWindow()->resetBusyCount();
        gViewerWindow->getWindow()->setCursor(UI_CURSOR_ARROW);
        LL_DEBUGS("AppInit") << "Done releasing bitmap" << LL_ENDL;
        //gViewerWindow->revealIntroPanel();
        gViewerWindow->setStartupComplete();
        gViewerWindow->setProgressCancelButtonVisible(false);
        display_startup();

        // We're not away from keyboard, even though login might have taken
        // a while. JC
        gAgent.clearAFK();

        // Have the agent start watching the friends list so we can update proxies
        gAgent.observeFriends();

        // Start automatic replay if the flag is set.
        if (gSavedSettings.getBOOL("StatsAutoRun") || gAgentPilot.getReplaySession())
        {
            LL_DEBUGS("AppInit") << "Starting automatic playback" << LL_ENDL;
            gAgentPilot.startPlayback();
        }

        show_debug_menus(); // Debug menu visiblity and First Use trigger

        // If we've got a startup URL, dispatch it
        //LLStartUp::dispatchURL();

        // Retrieve information about the land data
        // (just accessing this the first time will fetch it,
        // then the data is cached for the viewer's lifetime)
        LLProductInfoRequestManager::instance();

        // *FIX:Mani - What do I do here?
        // Need we really clear the Auth response data?
        // Clean up the userauth stuff.
        // LLUserAuth::getInstance()->reset();

        LLStartUp::setStartupState( STATE_STARTED );
        display_startup();

        // Unmute audio if desired and setup volumes.
        // This is a not-uncommon crash site, so surround it with
        // LL_INFOS() output to aid diagnosis.
        LL_INFOS("AppInit") << "Doing first audio_update_volume..." << LL_ENDL;
        audio_update_volume();
        LL_INFOS("AppInit") << "Done first audio_update_volume." << LL_ENDL;

        // reset keyboard focus to sane state of pointing at world
        gFocusMgr.setKeyboardFocus(NULL);

        LLAppViewer::instance()->handleLoginComplete();

        LLAgentPicksInfo::getInstance()->requestNumberOfPicks();

        display_startup();

        llassert(LLPathfindingManager::getInstance() != NULL);
        LLPathfindingManager::getInstance()->initSystem();

        gAgentAvatarp->sendHoverHeight();

        // look for parcels we own
        send_places_query(LLUUID::null,
            LLUUID::null,
            "",
            DFQ_AGENT_OWNED,
            LLParcel::C_ANY,
            "");

        LLUIUsage::instance().clear();

        LLPerfStats::StatsRecorder::setAutotuneInit();

        return true;
    }

    return true;
}

//
// local function definition
//

void login_show()
{
    LL_INFOS("AppInit") << "Initializing Login Screen" << LL_ENDL;

    // Hide the toolbars: may happen to come back here if login fails after login agent but before login in region
    if (gToolBarView)
    {
        gToolBarView->setVisible(false);
    }

    LLPanelLogin::show( gViewerWindow->getWindowRectScaled(), login_callback, NULL );
}

// Callback for when login screen is closed.  Option 0 = connect, option 1 = quit.
void login_callback(S32 option, void *userdata)
{
    const S32 CONNECT_OPTION = 0;
    const S32 QUIT_OPTION = 1;

    if (CONNECT_OPTION == option)
    {
        LLStartUp::setStartupState( STATE_LOGIN_CLEANUP );
        return;
    }
    else if (QUIT_OPTION == option) // *TODO: THIS CODE SEEMS TO BE UNREACHABLE!!!!! login_callback is never called with option equal to QUIT_OPTION
    {
        if (!gSavedSettings.getBOOL("RememberPassword"))
        {
            // turn off the setting and write out to disk
            gSavedSettings.saveToFile( gSavedSettings.getString("ClientSettingsFile") , true );
            LLUIColorTable::instance().saveUserSettings();
        }

        // Next iteration through main loop should shut down the app cleanly.
        LLAppViewer::instance()->userQuit();

        if (LLAppViewer::instance()->quitRequested())
        {
            LLPanelLogin::closePanel();
        }
        return;
    }
    else
    {
        LL_WARNS("AppInit") << "Unknown login button clicked" << LL_ENDL;
    }
}

void release_notes_coro(const std::string url)
{
    if (url.empty())
    {
        return;
    }

    LLCore::HttpRequest::policy_t httpPolicy(LLCore::HttpRequest::DEFAULT_POLICY_ID);
    LLCoreHttpUtil::HttpCoroutineAdapter::ptr_t
        httpAdapter(new LLCoreHttpUtil::HttpCoroutineAdapter("releaseNotesCoro", httpPolicy));
    LLCore::HttpRequest::ptr_t httpRequest(new LLCore::HttpRequest);
    LLCore::HttpOptions::ptr_t httpOpts = LLCore::HttpOptions::ptr_t(new LLCore::HttpOptions);

    httpOpts->setHeadersOnly(true); // only making sure it isn't 404 or something like that

    LLSD result = httpAdapter->getAndSuspend(httpRequest, url, httpOpts);

    LLSD httpResults = result[LLCoreHttpUtil::HttpCoroutineAdapter::HTTP_RESULTS];
    LLCore::HttpStatus status = LLCoreHttpUtil::HttpCoroutineAdapter::getStatusFromLLSD(httpResults);

    if (!status)
    {
        return;
    }

    LLWeb::loadURLInternal(url);
}

/**
* Check if user is running a new version of the viewer.
* Display the Release Notes if it's not overriden by the "UpdaterShowReleaseNotes" setting.
*/
void show_release_notes_if_required()
{
    static bool release_notes_shown = false;
    // We happen to know that instantiating LLVersionInfo implicitly
    // instantiates the LLEventMailDrop named "relnotes", which we (might) use
    // below. If viewer release notes stop working, might be because that
    // LLEventMailDrop got moved out of LLVersionInfo and hasn't yet been
    // instantiated.
    if (!release_notes_shown && (LLVersionInfo::instance().getChannelAndVersion() != gLastRunVersion)
        && LLVersionInfo::instance().getViewerMaturity() != LLVersionInfo::TEST_VIEWER // don't show Release Notes for the test builds
        && gSavedSettings.getBOOL("UpdaterShowReleaseNotes")
        && !gSavedSettings.getBOOL("FirstLoginThisInstall"))
    {

#if LL_RELEASE_FOR_DOWNLOAD
        if (!gSavedSettings.getBOOL("CmdLineSkipUpdater")
            && !LLAppViewer::instance()->isUpdaterMissing())
        {
            // Instantiate a "relnotes" listener which assumes any arriving event
            // is the release notes URL string. Since "relnotes" is an
            // LLEventMailDrop, this listener will be invoked whether or not the
            // URL has already been posted. If so, it will fire immediately;
            // otherwise it will fire whenever the URL is (later) posted. Either
            // way, it will display the release notes as soon as the URL becomes
            // available.
            LLEventPumps::instance().obtain("relnotes").listen(
                "showrelnotes",
                [](const LLSD& url) {
                    LLCoros::instance().launch("releaseNotesCoro",
                    boost::bind(&release_notes_coro, url.asString()));
                return false;
            });
        }
        else
#endif // LL_RELEASE_FOR_DOWNLOAD
        {
            LLSD info(LLAppViewer::instance()->getViewerInfo());
            std::string url = info["VIEWER_RELEASE_NOTES_URL"].asString();
            LLCoros::instance().launch("releaseNotesCoro",
                                       boost::bind(&release_notes_coro, url));
        }
        release_notes_shown = true;
    }
}

void show_first_run_dialog()
{
    LLNotificationsUtil::add("FirstRun", LLSD(), LLSD(), first_run_dialog_callback);
}

bool first_run_dialog_callback(const LLSD& notification, const LLSD& response)
{
    S32 option = LLNotificationsUtil::getSelectedOption(notification, response);
    if (0 == option)
    {
        LL_DEBUGS("AppInit") << "First run dialog cancelling" << LL_ENDL;
        LLWeb::loadURLExternal(LLTrans::getString("create_account_url") );
    }

    LLPanelLogin::giveFocus();
    return false;
}



void set_startup_status(const F32 frac, const std::string& string, const std::string& msg)
{
    gViewerWindow->setProgressPercent(frac*100);
    gViewerWindow->setProgressString(string);

    gViewerWindow->setProgressMessage(msg);
}

bool login_alert_status(const LLSD& notification, const LLSD& response)
{
    S32 option = LLNotificationsUtil::getSelectedOption(notification, response);
    // Buttons
    switch( option )
    {
        case 0:     // OK
            break;
      //  case 1:     // Help
      //      LLWeb::loadURL(LLNotifications::instance().getGlobalString("SUPPORT_URL") );
      //      break;
        case 2:     // Teleport
            // Restart the login process, starting at our home locaton
      LLStartUp::setStartSLURL(LLSLURL(LLSLURL::SIM_LOCATION_HOME));
            LLStartUp::setStartupState( STATE_LOGIN_CLEANUP );
            break;
        default:
            LL_WARNS("AppInit") << "Missing case in login_alert_status switch" << LL_ENDL;
    }

    LLPanelLogin::giveFocus();
    return false;
}


void use_circuit_callback(void**, S32 result)
{
    // bail if we're quitting.
    if(LLApp::isExiting()) return;
    if( !gUseCircuitCallbackCalled )
    {
        gUseCircuitCallbackCalled = true;
        if (result)
        {
            // Make sure user knows something bad happened. JC
            LL_WARNS("AppInit") << "Backing up to login screen!" << LL_ENDL;
            if (gRememberPassword)
            {
                LLNotificationsUtil::add("LoginPacketNeverReceived", LLSD(), LLSD(), login_alert_status);
            }
            else
            {
                LLNotificationsUtil::add("LoginPacketNeverReceivedNoTP", LLSD(), LLSD(), login_alert_status);
            }
            reset_login();
        }
        else
        {
            gGotUseCircuitCodeAck = true;
        }
    }
}

void register_viewer_callbacks(LLMessageSystem* msg)
{
    msg->setHandlerFuncFast(_PREHASH_LayerData,             process_layer_data );
    msg->setHandlerFuncFast(_PREHASH_ObjectUpdate,              process_object_update );
    msg->setHandlerFunc("ObjectUpdateCompressed",               process_compressed_object_update );
    msg->setHandlerFunc("ObjectUpdateCached",                   process_cached_object_update );
    msg->setHandlerFuncFast(_PREHASH_ImprovedTerseObjectUpdate, process_terse_object_update_improved );
    msg->setHandlerFunc("SimStats",             process_sim_stats);
    msg->setHandlerFuncFast(_PREHASH_HealthMessage,         process_health_message );
    msg->setHandlerFuncFast(_PREHASH_EconomyData,               process_economy_data);
    msg->setHandlerFunc("RegionInfo", LLViewerRegion::processRegionInfo);

    msg->setHandlerFuncFast(_PREHASH_ChatFromSimulator,     process_chat_from_simulator);
    msg->setHandlerFuncFast(_PREHASH_KillObject,                process_kill_object,    NULL);
    msg->setHandlerFuncFast(_PREHASH_SimulatorViewerTimeMessage,    process_time_synch,     NULL);
    msg->setHandlerFuncFast(_PREHASH_EnableSimulator,           process_enable_simulator);
    msg->setHandlerFuncFast(_PREHASH_DisableSimulator,          process_disable_simulator);
    msg->setHandlerFuncFast(_PREHASH_KickUser,                  process_kick_user,      NULL);

    msg->setHandlerFunc("CrossedRegion", process_crossed_region);
    msg->setHandlerFuncFast(_PREHASH_TeleportFinish, process_teleport_finish);

    msg->setHandlerFuncFast(_PREHASH_AlertMessage,             process_alert_message);
    msg->setHandlerFunc("AgentAlertMessage", process_agent_alert_message);
    msg->setHandlerFuncFast(_PREHASH_MeanCollisionAlert,             process_mean_collision_alert_message,  NULL);
    msg->setHandlerFunc("ViewerFrozenMessage",             process_frozen_message);

    msg->setHandlerFuncFast(_PREHASH_NameValuePair,         process_name_value);
    msg->setHandlerFuncFast(_PREHASH_RemoveNameValuePair,   process_remove_name_value);
    msg->setHandlerFuncFast(_PREHASH_AvatarAnimation,       process_avatar_animation);
    msg->setHandlerFuncFast(_PREHASH_ObjectAnimation,       process_object_animation);
    msg->setHandlerFuncFast(_PREHASH_AvatarAppearance,      process_avatar_appearance);
    msg->setHandlerFuncFast(_PREHASH_CameraConstraint,      process_camera_constraint);
    msg->setHandlerFuncFast(_PREHASH_AvatarSitResponse,     process_avatar_sit_response);
    msg->setHandlerFunc("SetFollowCamProperties",           process_set_follow_cam_properties);
    msg->setHandlerFunc("ClearFollowCamProperties",         process_clear_follow_cam_properties);

    msg->setHandlerFuncFast(_PREHASH_ImprovedInstantMessage,    process_improved_im);
    msg->setHandlerFuncFast(_PREHASH_ScriptQuestion,            process_script_question);
    msg->setHandlerFuncFast(_PREHASH_ObjectProperties,          LLSelectMgr::processObjectProperties, NULL);
    msg->setHandlerFuncFast(_PREHASH_ObjectPropertiesFamily,    LLSelectMgr::processObjectPropertiesFamily, NULL);
    msg->setHandlerFunc("ForceObjectSelect", LLSelectMgr::processForceObjectSelect);

    msg->setHandlerFuncFast(_PREHASH_MoneyBalanceReply,     process_money_balance_reply,    NULL);
    msg->setHandlerFuncFast(_PREHASH_CoarseLocationUpdate,      LLWorld::processCoarseUpdate, NULL);
    msg->setHandlerFuncFast(_PREHASH_ReplyTaskInventory,        LLViewerObject::processTaskInv, NULL);
    msg->setHandlerFuncFast(_PREHASH_DerezContainer,            process_derez_container, NULL);
    msg->setHandlerFuncFast(_PREHASH_ScriptRunningReply,
                        &LLLiveLSLEditor::processScriptRunningReply);

    msg->setHandlerFuncFast(_PREHASH_DeRezAck, process_derez_ack);

    msg->setHandlerFunc("LogoutReply", process_logout_reply);

    //msg->setHandlerFuncFast(_PREHASH_AddModifyAbility,
    //                  &LLAgent::processAddModifyAbility);
    //msg->setHandlerFuncFast(_PREHASH_RemoveModifyAbility,
    //                  &LLAgent::processRemoveModifyAbility);
    msg->setHandlerFuncFast(_PREHASH_AgentDataUpdate,
                        &LLAgent::processAgentDataUpdate);
    msg->setHandlerFuncFast(_PREHASH_AgentGroupDataUpdate,
                        &LLAgent::processAgentGroupDataUpdate);
    msg->setHandlerFunc("AgentDropGroup",
                        &LLAgent::processAgentDropGroup);
    // land ownership messages
    msg->setHandlerFuncFast(_PREHASH_ParcelOverlay,
                        LLViewerParcelMgr::processParcelOverlay);
    msg->setHandlerFuncFast(_PREHASH_ParcelProperties,
                        LLViewerParcelMgr::processParcelProperties);
    msg->setHandlerFunc("ParcelAccessListReply",
        LLViewerParcelMgr::processParcelAccessListReply);
    msg->setHandlerFunc("ParcelDwellReply",
        LLViewerParcelMgr::processParcelDwellReply);

    msg->setHandlerFunc("AvatarPropertiesReply",
                        &LLAvatarPropertiesProcessor::processAvatarLegacyPropertiesReply);
    msg->setHandlerFunc("AvatarInterestsReply",
                        &LLAvatarPropertiesProcessor::processAvatarInterestsReply);
    msg->setHandlerFunc("AvatarGroupsReply",
                        &LLAvatarPropertiesProcessor::processAvatarGroupsReply);
    msg->setHandlerFunc("AvatarNotesReply",
                        &LLAvatarPropertiesProcessor::processAvatarNotesReply);
    msg->setHandlerFunc("AvatarPicksReply",
                        &LLAvatarPropertiesProcessor::processAvatarPicksReply);
    msg->setHandlerFunc("AvatarClassifiedReply",
                        &LLAvatarPropertiesProcessor::processAvatarClassifiedsReply);

    msg->setHandlerFuncFast(_PREHASH_CreateGroupReply,
                        LLGroupMgr::processCreateGroupReply);
    msg->setHandlerFuncFast(_PREHASH_JoinGroupReply,
                        LLGroupMgr::processJoinGroupReply);
    msg->setHandlerFuncFast(_PREHASH_EjectGroupMemberReply,
                        LLGroupMgr::processEjectGroupMemberReply);
    msg->setHandlerFuncFast(_PREHASH_LeaveGroupReply,
                        LLGroupMgr::processLeaveGroupReply);
    msg->setHandlerFuncFast(_PREHASH_GroupProfileReply,
                        LLGroupMgr::processGroupPropertiesReply);

    // ratings deprecated
    // msg->setHandlerFuncFast(_PREHASH_ReputationIndividualReply,
    //                  LLFloaterRate::processReputationIndividualReply);

    msg->setHandlerFunc("ScriptControlChange",
                        LLAgent::processScriptControlChange );

    msg->setHandlerFuncFast(_PREHASH_ViewerEffect, LLHUDManager::processViewerEffect);

    msg->setHandlerFuncFast(_PREHASH_GrantGodlikePowers, process_grant_godlike_powers);

    msg->setHandlerFuncFast(_PREHASH_GroupAccountSummaryReply,
                            LLPanelGroupLandMoney::processGroupAccountSummaryReply);
    msg->setHandlerFuncFast(_PREHASH_GroupAccountDetailsReply,
                            LLPanelGroupLandMoney::processGroupAccountDetailsReply);
    msg->setHandlerFuncFast(_PREHASH_GroupAccountTransactionsReply,
                            LLPanelGroupLandMoney::processGroupAccountTransactionsReply);

    msg->setHandlerFuncFast(_PREHASH_UserInfoReply,
        process_user_info_reply);

    msg->setHandlerFunc("RegionHandshake", process_region_handshake, NULL);

    msg->setHandlerFunc("TeleportStart", process_teleport_start );
    msg->setHandlerFunc("TeleportProgress", process_teleport_progress);
    msg->setHandlerFunc("TeleportFailed", process_teleport_failed, NULL);
    msg->setHandlerFunc("TeleportLocal", process_teleport_local, NULL);

    msg->setHandlerFunc("ImageNotInDatabase", LLViewerTextureList::processImageNotInDatabase, NULL);

    msg->setHandlerFuncFast(_PREHASH_GroupMembersReply,
                        LLGroupMgr::processGroupMembersReply);
    msg->setHandlerFunc("GroupRoleDataReply",
                        LLGroupMgr::processGroupRoleDataReply);
    msg->setHandlerFunc("GroupRoleMembersReply",
                        LLGroupMgr::processGroupRoleMembersReply);
    msg->setHandlerFunc("GroupTitlesReply",
                        LLGroupMgr::processGroupTitlesReply);
    // Special handler as this message is sometimes used for group land.
    msg->setHandlerFunc("PlacesReply", process_places_reply);
    msg->setHandlerFunc("GroupNoticesListReply", LLPanelGroupNotices::processGroupNoticesListReply);

    msg->setHandlerFunc("AvatarPickerReply", LLFloaterAvatarPicker::processAvatarPickerReply);

    msg->setHandlerFunc("MapBlockReply", LLWorldMapMessage::processMapBlockReply);
    msg->setHandlerFunc("MapItemReply", LLWorldMapMessage::processMapItemReply);
    msg->setHandlerFunc("EventInfoReply", LLEventNotifier::processEventInfoReply);

    msg->setHandlerFunc("PickInfoReply", &LLAvatarPropertiesProcessor::processPickInfoReply);
    msg->setHandlerFunc("ClassifiedInfoReply", LLAvatarPropertiesProcessor::processClassifiedInfoReply);
    msg->setHandlerFunc("ParcelInfoReply", LLRemoteParcelInfoProcessor::processParcelInfoReply);
    msg->setHandlerFunc("ScriptDialog", process_script_dialog);
    msg->setHandlerFunc("LoadURL", process_load_url);
    msg->setHandlerFunc("ScriptTeleportRequest", process_script_teleport_request);
    msg->setHandlerFunc("EstateCovenantReply", process_covenant_reply);

    // calling cards
    msg->setHandlerFunc("OfferCallingCard", process_offer_callingcard);
    msg->setHandlerFunc("AcceptCallingCard", process_accept_callingcard);
    msg->setHandlerFunc("DeclineCallingCard", process_decline_callingcard);

    msg->setHandlerFunc("ParcelObjectOwnersReply", LLPanelLandObjects::processParcelObjectOwnersReply);

    msg->setHandlerFunc("InitiateDownload", process_initiate_download);
    msg->setHandlerFunc("LandStatReply", LLFloaterTopObjects::handle_land_reply);
    msg->setHandlerFunc("GenericMessage", process_generic_message);
    msg->setHandlerFunc("GenericStreamingMessage", process_generic_streaming_message);
    msg->setHandlerFunc("LargeGenericMessage", process_large_generic_message);

    msg->setHandlerFuncFast(_PREHASH_FeatureDisabled, process_feature_disabled_message);
}

void asset_callback_nothing(const LLUUID&, LLAssetType::EType, void*, S32)
{
    // nothing
}

const S32 OPT_CLOSED_WINDOW = -1;
const S32 OPT_MALE = 0;
const S32 OPT_FEMALE = 1;
const S32 OPT_TRUST_CERT = 0;
const S32 OPT_CANCEL_TRUST = 1;

bool callback_choose_gender(const LLSD& notification, const LLSD& response)
{

    // These defaults are returned from the server on login.  They are set in login.xml.
    // If no default is returned from the server, they are retrieved from settings.xml.

    S32 option = LLNotification::getSelectedOption(notification, response);
    switch(option)
    {
        case OPT_MALE:
            LLStartUp::loadInitialOutfit( gSavedSettings.getString("DefaultMaleAvatar"), "male" );
            break;

        case OPT_FEMALE:
        case OPT_CLOSED_WINDOW:
        default:
            LLStartUp::loadInitialOutfit( gSavedSettings.getString("DefaultFemaleAvatar"), "female" );
            break;
    }
    return false;
}

std::string get_screen_filename(const std::string& pattern)
{
    if (LLGridManager::getInstance()->isInProductionGrid())
    {
        return llformat(pattern.c_str(), "");
    }
    else
    {
        const std::string& grid_id_str = LLGridManager::getInstance()->getGridId();
        const std::string& grid_id_lower = utf8str_tolower(grid_id_str);
        std::string grid = "." + grid_id_lower;
        return llformat(pattern.c_str(), grid.c_str());
    }
}

//static
std::string LLStartUp::getScreenLastFilename()
{
    return get_screen_filename(SCREEN_LAST_FILENAME);
}

//static
std::string LLStartUp::getScreenHomeFilename()
{
    return get_screen_filename(SCREEN_HOME_FILENAME);
}

//static
void LLStartUp::loadInitialOutfit( const std::string& outfit_folder_name,
                                   const std::string& gender_name )
{
    LL_DEBUGS() << "starting" << LL_ENDL;

    // Not going through the processAgentInitialWearables path, so need to set this here.
    LLAppearanceMgr::instance().setAttachmentInvLinkEnable(true);
    // Initiate creation of COF, since we're also bypassing that.
    gInventory.ensureCategoryForTypeExists(LLFolderType::FT_CURRENT_OUTFIT);
    LLAppearanceMgr::getInstance()->initCOFID();

    ESex gender;
    if (gender_name == "male")
    {
        LL_DEBUGS() << "male" << LL_ENDL;
        gender = SEX_MALE;
    }
    else
    {
        LL_DEBUGS() << "female" << LL_ENDL;
        gender = SEX_FEMALE;
    }

    if (!isAgentAvatarValid())
    {
        LL_WARNS() << "Trying to load an initial outfit for an invalid agent avatar" << LL_ENDL;
        return;
    }

    gAgentAvatarp->setSex(gender);

    // try to find the requested outfit or folder

    // -- check for existing outfit in My Outfits
    bool do_copy = false;
    LLUUID cat_id = findDescendentCategoryIDByName(
        gInventory.findCategoryUUIDForType(LLFolderType::FT_MY_OUTFITS),
        outfit_folder_name);

    // -- check for existing folder in Library
    if (cat_id.isNull())
    {
        cat_id = findDescendentCategoryIDByName(
            gInventory.getLibraryRootFolderID(),
            outfit_folder_name);
        if (!cat_id.isNull())
        {
            do_copy = true;
        }
    }

    if (cat_id.isNull())
    {
        // -- final fallback: create standard wearables
        LL_DEBUGS() << "standard wearables" << LL_ENDL;
        gAgentWearables.createStandardWearables();
    }
    else
    {
        bool do_append = false;
        LLViewerInventoryCategory *cat = gInventory.getCategory(cat_id);
        // Need to fetch cof contents before we can wear.
        if (do_copy)
        {
            callAfterCOFFetch(boost::bind(&LLAppearanceMgr::wearInventoryCategory, LLAppearanceMgr::getInstance(), cat, do_copy, do_append));
        }
        else
        {
            callAfterCategoryLinksFetch(cat_id, boost::bind(&LLAppearanceMgr::wearInventoryCategory, LLAppearanceMgr::getInstance(), cat, do_copy, do_append));
        }
        LL_DEBUGS() << "initial outfit category id: " << cat_id << LL_ENDL;
    }

    gAgent.setOutfitChosen(true);
    gAgentWearables.sendDummyAgentWearablesUpdate();
}

std::string& LLStartUp::getInitialOutfitName()
{
    return sInitialOutfit;
}

std::string LLStartUp::getUserId()
{
    if (gUserCredential.isNull())
    {
        return "";
    }
    return gUserCredential->userID();
}


// frees the bitmap
void release_start_screen()
{
    LL_DEBUGS("AppInit") << "Releasing bitmap..." << LL_ENDL;
    gStartTexture = NULL;
}


// static
std::string LLStartUp::startupStateToString(EStartupState state)
{
#define RTNENUM(E) case E: return #E
    switch(state){
        RTNENUM( STATE_FIRST );
        RTNENUM( STATE_BROWSER_INIT );
        RTNENUM( STATE_LOGIN_SHOW );
        RTNENUM( STATE_LOGIN_WAIT );
        RTNENUM( STATE_LOGIN_CLEANUP );
        RTNENUM( STATE_LOGIN_AUTH_INIT );
        RTNENUM( STATE_LOGIN_CURL_UNSTUCK );
        RTNENUM( STATE_LOGIN_PROCESS_RESPONSE );
        RTNENUM( STATE_WORLD_INIT );
        RTNENUM( STATE_MULTIMEDIA_INIT );
        RTNENUM( STATE_FONT_INIT );
        RTNENUM( STATE_SEED_GRANTED_WAIT );
        RTNENUM( STATE_SEED_CAP_GRANTED );
        RTNENUM( STATE_WORLD_WAIT );
        RTNENUM( STATE_AGENT_SEND );
        RTNENUM( STATE_AGENT_WAIT );
        RTNENUM( STATE_INVENTORY_SEND );
        RTNENUM(STATE_INVENTORY_CALLBACKS );
        RTNENUM( STATE_INVENTORY_SKEL );
        RTNENUM( STATE_INVENTORY_SEND2 );
        RTNENUM( STATE_MISC );
        RTNENUM( STATE_PRECACHE );
        RTNENUM( STATE_WEARABLES_WAIT );
        RTNENUM( STATE_CLEANUP );
        RTNENUM( STATE_STARTED );
    default:
        return llformat("(state #%d)", state);
    }
#undef RTNENUM
}

// static
void LLStartUp::setStartupState( EStartupState state )
{
    LL_INFOS("AppInit") << "Startup state changing from " <<
        getStartupStateString() << " to " <<
        startupStateToString(state) << LL_ENDL;

    getPhases().stopPhase(getStartupStateString());
    gStartupState = state;
    getPhases().startPhase(getStartupStateString());

    postStartupState();
}

void LLStartUp::postStartupState()
{
    LLSD stateInfo;
    stateInfo["str"] = getStartupStateString();
    stateInfo["enum"] = gStartupState;
    sStateWatcher->post(stateInfo);
    gDebugInfo["StartupState"] = getStartupStateString();
}


void reset_login()
{
    gAgentWearables.cleanup();
    gAgentCamera.cleanup();
    gAgent.cleanup();
    gSky.cleanup(); // mVOSkyp is an inworld object.
    LLWorld::getInstance()->resetClass();
    LLAppearanceMgr::getInstance()->cleanup();

    if ( gViewerWindow )
    {   // Hide menus and normal buttons
        gViewerWindow->setNormalControlsVisible( false );
        gLoginMenuBarView->setVisible( true );
        gLoginMenuBarView->setEnabled( true );
    }

    // Hide any other stuff
    LLFloaterReg::hideVisibleInstances();

    if (LLStartUp::getStartupState() > STATE_WORLD_INIT)
    {
        gViewerWindow->resetStatusBarContainer();
    }
    LLStartUp::setStartupState( STATE_BROWSER_INIT );

    if (LLVoiceClient::instanceExists())
    {
        LLVoiceClient::getInstance()->terminate();
    }

    // Clear any verified certs and verify them again on next login
    // to ensure cert matches server instead of just getting reused
    LLPointer<LLCertificateStore> store = gSecAPIHandler->getCertificateStore("");
    store->clearSertCache();
}

//---------------------------------------------------------------------------

// Initialize all plug-ins except the web browser (which was initialized
// early, before the login screen). JC
void LLStartUp::multimediaInit()
{
    LL_DEBUGS("AppInit") << "Initializing Multimedia...." << LL_ENDL;
    std::string msg = LLTrans::getString("LoginInitializingMultimedia");
    set_startup_status(0.42f, msg.c_str(), gAgent.mMOTD.c_str());
    display_startup();
}

void LLStartUp::fontInit()
{
    LL_DEBUGS("AppInit") << "Initializing fonts...." << LL_ENDL;
    std::string msg = LLTrans::getString("LoginInitializingFonts");
    set_startup_status(0.45f, msg.c_str(), gAgent.mMOTD.c_str());
    display_startup();

    LLFontGL::loadDefaultFonts();
}

void LLStartUp::initNameCache()
{
    // Can be called multiple times
    if ( gCacheName ) return;

    gCacheName = new LLCacheName(gMessageSystem);
    gCacheName->addObserver(&callback_cache_name);
    gCacheName->localizeCacheName("waiting", LLTrans::getString("AvatarNameWaiting"));
    gCacheName->localizeCacheName("nobody", LLTrans::getString("AvatarNameNobody"));
    gCacheName->localizeCacheName("none", LLTrans::getString("GroupNameNone"));
    // Load stored cache if possible
    LLAppViewer::instance()->loadNameCache();

    // Start cache in not-running state until we figure out if we have
    // capabilities for display name lookup
    LLAvatarNameCache* cache_inst = LLAvatarNameCache::getInstance();
    cache_inst->setUsePeopleAPI(gSavedSettings.getBOOL("UsePeopleAPI"));
    cache_inst->setUseDisplayNames(gSavedSettings.getBOOL("UseDisplayNames"));
    cache_inst->setUseUsernames(gSavedSettings.getBOOL("NameTagShowUsernames"));
}


void LLStartUp::initExperiences()
{
    // Should trigger loading the cache.
    LLExperienceCache::instance().setCapabilityQuery(
        boost::bind(&LLAgent::getRegionCapability, &gAgent, _1));

    LLExperienceLog::instance().initialize();
}

void LLStartUp::cleanupNameCache()
{
    delete gCacheName;
    gCacheName = NULL;
}

bool LLStartUp::dispatchURL()
{
    // ok, if we've gotten this far and have a startup URL
    if (!getStartSLURL().isValid())
    {
      return false;
    }
    if(getStartSLURL().getType() != LLSLURL::APP)
    {

        // If we started with a location, but we're already
        // at that location, don't pop dialogs open.
        LLVector3 pos = gAgent.getPositionAgent();
        LLVector3 slurlpos = getStartSLURL().getPosition();
        F32 dx = pos.mV[VX] - slurlpos.mV[VX];
        F32 dy = pos.mV[VY] - slurlpos.mV[VY];
        const F32 SLOP = 2.f;   // meters

        if( getStartSLURL().getRegion() != gAgent.getRegion()->getName()
            || (dx*dx > SLOP*SLOP)
            || (dy*dy > SLOP*SLOP) )
        {
            LLURLDispatcher::dispatch(getStartSLURL().getSLURLString(), LLCommandHandler::NAV_TYPE_CLICKED,
                          NULL, false);
        }
        return true;
    }
    return false;
}

void LLStartUp::setStartSLURL(const LLSLURL& slurl)
{
    LL_DEBUGS("AppInit")<<slurl.asString()<<LL_ENDL;

    if ( slurl.isSpatial() )
    {
        std::string new_start = slurl.getSLURLString();
        LL_DEBUGS("AppInit")<<new_start<<LL_ENDL;
        sStartSLURL = slurl;
        LLPanelLogin::onUpdateStartSLURL(slurl); // updates grid if needed

        // remember that this is where we wanted to log in...if the login fails,
        // the next attempt will default to the same place.
        gSavedSettings.setString("NextLoginLocation", new_start);
        // following a successful login, this is cleared
        // and the default reverts to LoginLocation
    }
    else
    {
        LL_WARNS("AppInit")<<"Invalid start SLURL (ignored): "<<slurl.asString()<<LL_ENDL;
    }
}

// static
LLSLURL& LLStartUp::getStartSLURL()
{
    return sStartSLURL;
}

/**
 * Read all proxy configuration settings and set up both the HTTP proxy and
 * SOCKS proxy as needed.
 *
 * Any errors that are encountered will result in showing the user a notification.
 * When an error is encountered,
 *
 * @return Returns true if setup was successful, false if an error was encountered.
 */
bool LLStartUp::startLLProxy()
{
    bool proxy_ok = true;
    std::string httpProxyType = gSavedSettings.getString("HttpProxyType");

    // Set up SOCKS proxy (if needed)
    if (gSavedSettings.getBOOL("Socks5ProxyEnabled"))
    {
        // Determine and update LLProxy with the saved authentication system
        std::string auth_type = gSavedSettings.getString("Socks5AuthType");

        if (auth_type.compare("UserPass") == 0)
        {
            LLPointer<LLCredential> socks_cred = gSecAPIHandler->loadCredential("SOCKS5");
            std::string socks_user = socks_cred->getIdentifier()["username"].asString();
            std::string socks_password = socks_cred->getAuthenticator()["creds"].asString();

            bool ok = LLProxy::getInstance()->setAuthPassword(socks_user, socks_password);

            if (!ok)
            {
                LLNotificationsUtil::add("SOCKS_BAD_CREDS");
                proxy_ok = false;
            }
        }
        else if (auth_type.compare("None") == 0)
        {
            LLProxy::getInstance()->setAuthNone();
        }
        else
        {
            LL_WARNS("Proxy") << "Invalid SOCKS 5 authentication type."<< LL_ENDL;

            // Unknown or missing setting.
            gSavedSettings.setString("Socks5AuthType", "None");

            // Clear the SOCKS credentials.
            LLPointer<LLCredential> socks_cred = new LLCredential("SOCKS5");
            gSecAPIHandler->deleteCredential(socks_cred);

            LLProxy::getInstance()->setAuthNone();
        }

        if (proxy_ok)
        {
            // Start the proxy and check for errors
            // If status != SOCKS_OK, stopSOCKSProxy() will already have been called when startSOCKSProxy() returns.
            LLHost socks_host;
            socks_host.setHostByName(gSavedSettings.getString("Socks5ProxyHost"));
            socks_host.setPort(gSavedSettings.getU32("Socks5ProxyPort"));
            int status = LLProxy::getInstance()->startSOCKSProxy(socks_host);

            if (status != SOCKS_OK)
            {
                LLSD subs;
                subs["HOST"] = gSavedSettings.getString("Socks5ProxyHost");
                subs["PORT"] = (S32)gSavedSettings.getU32("Socks5ProxyPort");

                std::string error_string;

                switch(status)
                {
                    case SOCKS_CONNECT_ERROR: // TCP Fail
                        error_string = "SOCKS_CONNECT_ERROR";
                        break;

                    case SOCKS_NOT_PERMITTED: // SOCKS 5 server rule set refused connection
                        error_string = "SOCKS_NOT_PERMITTED";
                        break;

                    case SOCKS_NOT_ACCEPTABLE: // Selected authentication is not acceptable to server
                        error_string = "SOCKS_NOT_ACCEPTABLE";
                        break;

                    case SOCKS_AUTH_FAIL: // Authentication failed
                        error_string = "SOCKS_AUTH_FAIL";
                        break;

                    case SOCKS_UDP_FWD_NOT_GRANTED: // UDP forward request failed
                        error_string = "SOCKS_UDP_FWD_NOT_GRANTED";
                        break;

                    case SOCKS_HOST_CONNECT_FAILED: // Failed to open a TCP channel to the socks server
                        error_string = "SOCKS_HOST_CONNECT_FAILED";
                        break;

                    case SOCKS_INVALID_HOST: // Improperly formatted host address or port.
                        error_string = "SOCKS_INVALID_HOST";
                        break;

                    default:
                        error_string = "SOCKS_UNKNOWN_STATUS"; // Something strange happened,
                        LL_WARNS("Proxy") << "Unknown return from LLProxy::startProxy(): " << status << LL_ENDL;
                        break;
                }

                LLNotificationsUtil::add(error_string, subs);
                proxy_ok = false;
            }
        }
    }
    else
    {
        LLProxy::getInstance()->stopSOCKSProxy(); // ensure no UDP proxy is running and it's all cleaned up
    }

    if (proxy_ok)
    {
        // Determine the HTTP proxy type (if any)
        if ((httpProxyType.compare("Web") == 0) && gSavedSettings.getBOOL("BrowserProxyEnabled"))
        {
            LLHost http_host;
            http_host.setHostByName(gSavedSettings.getString("BrowserProxyAddress"));
            http_host.setPort(gSavedSettings.getS32("BrowserProxyPort"));
            if (!LLProxy::getInstance()->enableHTTPProxy(http_host, LLPROXY_HTTP))
            {
                LLSD subs;
                subs["HOST"] = http_host.getIPString();
                subs["PORT"] = (S32)http_host.getPort();
                LLNotificationsUtil::add("PROXY_INVALID_HTTP_HOST", subs);
                proxy_ok = false;
            }
        }
        else if ((httpProxyType.compare("Socks") == 0) && gSavedSettings.getBOOL("Socks5ProxyEnabled"))
        {
            LLHost socks_host;
            socks_host.setHostByName(gSavedSettings.getString("Socks5ProxyHost"));
            socks_host.setPort(gSavedSettings.getU32("Socks5ProxyPort"));
            if (!LLProxy::getInstance()->enableHTTPProxy(socks_host, LLPROXY_SOCKS))
            {
                LLSD subs;
                subs["HOST"] = socks_host.getIPString();
                subs["PORT"] = (S32)socks_host.getPort();
                LLNotificationsUtil::add("PROXY_INVALID_SOCKS_HOST", subs);
                proxy_ok = false;
            }
        }
        else if (httpProxyType.compare("None") == 0)
        {
            LLProxy::getInstance()->disableHTTPProxy();
        }
        else
        {
            LL_WARNS("Proxy") << "Invalid other HTTP proxy configuration: " << httpProxyType << LL_ENDL;

            // Set the missing or wrong configuration back to something valid.
            gSavedSettings.setString("HttpProxyType", "None");
            LLProxy::getInstance()->disableHTTPProxy();

            // Leave proxy_ok alone, since this isn't necessarily fatal.
        }
    }

    return proxy_ok;
}

bool login_alert_done(const LLSD& notification, const LLSD& response)
{
    LLPanelLogin::giveFocus();
    return false;
}

// parse the certificate information into args for the
// certificate notifications
LLSD transform_cert_args(LLPointer<LLCertificate> cert)
{
    LLSD args = LLSD::emptyMap();
    std::string value;
    LLSD cert_info;
    cert->getLLSD(cert_info);
    // convert all of the elements in the cert into
    // args for the xml dialog, so we have flexability to
    // display various parts of the cert by only modifying
    // the cert alert dialog xml.
    for(LLSD::map_iterator iter = cert_info.beginMap();
        iter != cert_info.endMap();
        iter++)
    {
        // key usage and extended key usage
        // are actually arrays, and we want to format them as comma separated
        // strings, so special case those.
        LLSDSerialize::toXML(cert_info[iter->first], std::cout);
        if((iter->first == std::string(CERT_KEY_USAGE)) ||
           (iter->first == std::string(CERT_EXTENDED_KEY_USAGE)))
        {
            value = "";
            LLSD usage = cert_info[iter->first];
            for (LLSD::array_iterator usage_iter = usage.beginArray();
                 usage_iter != usage.endArray();
                 usage_iter++)
            {

                if(usage_iter != usage.beginArray())
                {
                    value += ", ";
                }

                value += (*usage_iter).asString();
            }

        }
        else
        {
            value = iter->second.asString();
        }

        std::string name = iter->first;
        std::transform(name.begin(), name.end(), name.begin(),
                       (int(*)(int))toupper);
        args[name.c_str()] = value;
    }
    return args;
}


// when we handle a cert error, give focus back to the login panel
void general_cert_done(const LLSD& notification, const LLSD& response)
{
    LLStartUp::setStartupState( STATE_LOGIN_SHOW );
    LLPanelLogin::giveFocus();
}

// check to see if the user wants to trust the cert.
// if they do, add it to the cert store and
void trust_cert_done(const LLSD& notification, const LLSD& response)
{
    S32 option = LLNotification::getSelectedOption(notification, response);
    switch(option)
    {
        case OPT_TRUST_CERT:
        {
            LLPointer<LLCertificate> cert = gSecAPIHandler->getCertificate(notification["payload"]["certificate"]);
            LLPointer<LLCertificateStore> store = gSecAPIHandler->getCertificateStore(gSavedSettings.getString("CertStore"));
            store->add(cert);
            store->save();
            LLStartUp::setStartupState( STATE_LOGIN_CLEANUP );
            break;
        }
        case OPT_CANCEL_TRUST:
            reset_login();
            gSavedSettings.setBOOL("AutoLogin", false);
            LLStartUp::setStartupState( STATE_LOGIN_SHOW );
        default:
            LLPanelLogin::giveFocus();
            break;
    }

}

void apply_udp_blacklist(const std::string& csv)
{

    std::string::size_type start = 0;
    std::string::size_type comma = 0;
    do
    {
        comma = csv.find(",", start);
        if (comma == std::string::npos)
        {
            comma = csv.length();
        }
        std::string item(csv, start, comma-start);

        LL_DEBUGS() << "udp_blacklist " << item << LL_ENDL;
        gMessageSystem->banUdpMessage(item);

        start = comma + 1;

    }
    while(comma < csv.length());

}

void on_benefits_failed_callback(const LLSD& notification, const LLSD& response)
{
    LL_WARNS("Benefits") << "Failed to load benefits information" << LL_ENDL;
}

bool init_benefits(LLSD& response)
{
    bool succ = true;

    std::string package_name = response["account_type"].asString();
    const LLSD& benefits_sd = response["account_level_benefits"];
    if (!LLAgentBenefitsMgr::init(package_name, benefits_sd) ||
        !LLAgentBenefitsMgr::initCurrent(package_name, benefits_sd))
    {
        succ = false;
    }
    else
    {
        LL_DEBUGS("Benefits") << "Initialized current benefits, level " << package_name << " from " << benefits_sd << LL_ENDL;
    }
    const LLSD& packages_sd = response["premium_packages"];
    for(LLSD::map_const_iterator package_iter = packages_sd.beginMap();
        package_iter != packages_sd.endMap();
        ++package_iter)
    {
        std::string package_name = package_iter->first;
        const LLSD& benefits_sd = package_iter->second["benefits"];
        if (LLAgentBenefitsMgr::init(package_name, benefits_sd))
        {
            LL_DEBUGS("Benefits") << "Initialized benefits for package " << package_name << " from " << benefits_sd << LL_ENDL;
        }
        else
        {
            LL_WARNS("Benefits") << "Failed init for package " << package_name << " from " << benefits_sd << LL_ENDL;
            succ = false;
        }
    }

    if (!LLAgentBenefitsMgr::has("Base"))
    {
        LL_WARNS("Benefits") << "Benefits info did not include required package Base" << LL_ENDL;
        succ = false;
    }
    if (!LLAgentBenefitsMgr::has("Premium"))
    {
        LL_WARNS("Benefits") << "Benefits info did not include required package Premium" << LL_ENDL;
        succ = false;
    }

    return succ;
}

bool process_login_success_response()
{
    LLSD response = LLLoginInstance::getInstance()->getResponse();

    mBenefitsSuccessfullyInit = init_benefits(response);

    std::string text(response["udp_blacklist"]);
    if(!text.empty())
    {
        apply_udp_blacklist(text);
    }

    // unpack login data needed by the application
    text = response["agent_id"].asString();
    if(!text.empty()) gAgentID.set(text);
    gDebugInfo["AgentID"] = text;

    LLPerfStats::StatsRecorder::setEnabled(gSavedSettings.getBOOL("PerfStatsCaptureEnabled"));
    LLPerfStats::StatsRecorder::setFocusAv(gAgentID);

    // Agent id needed for parcel info request in LLUrlEntryParcel
    // to resolve parcel name.
    LLUrlEntryParcel::setAgentID(gAgentID);

    text = response["session_id"].asString();
    if(!text.empty()) gAgentSessionID.set(text);
    gDebugInfo["SessionID"] = text;

    // Session id needed for parcel info request in LLUrlEntryParcel
    // to resolve parcel name.
    LLUrlEntryParcel::setSessionID(gAgentSessionID);

    text = response["secure_session_id"].asString();
    if(!text.empty()) gAgent.mSecureSessionID.set(text);

    // if the response contains a display name, use that,
    // otherwise if the response contains a first and/or last name,
    // use those.  Otherwise use the credential identifier

    gDisplayName = "";
    if (response.has("display_name"))
    {
        gDisplayName.assign(response["display_name"].asString());
        if(!gDisplayName.empty())
        {
            // Remove quotes from string.  Login.cgi sends these to force
            // names that look like numbers into strings.
            LLStringUtil::replaceChar(gDisplayName, '"', ' ');
            LLStringUtil::trim(gDisplayName);
        }
    }
    std::string first_name;
    if(response.has("first_name"))
    {
        first_name = response["first_name"].asString();
        LLStringUtil::replaceChar(first_name, '"', ' ');
        LLStringUtil::trim(first_name);
        gAgentUsername = first_name;
    }

    if(response.has("last_name") && !gAgentUsername.empty())
    {
        std::string last_name = response["last_name"].asString();
        if (last_name != "Resident")
        {
            LLStringUtil::replaceChar(last_name, '"', ' ');
            LLStringUtil::trim(last_name);
            gAgentUsername = gAgentUsername + " " + last_name;
        }
    }

    if(gDisplayName.empty())
    {
        if(response.has("first_name"))
        {
            gDisplayName.assign(response["first_name"].asString());
            LLStringUtil::replaceChar(gDisplayName, '"', ' ');
            LLStringUtil::trim(gDisplayName);
        }
        if(response.has("last_name"))
        {
            text.assign(response["last_name"].asString());
            LLStringUtil::replaceChar(text, '"', ' ');
            LLStringUtil::trim(text);
            if(!gDisplayName.empty())
            {
                gDisplayName += " ";
            }
            gDisplayName += text;
        }
    }

    if(gDisplayName.empty())
    {
        gDisplayName.assign(gUserCredential->asString());
    }

    // this is their actual ability to access content
    text = response["agent_access_max"].asString();
    if (!text.empty())
    {
        // agent_access can be 'A', 'M', and 'PG'.
        gAgent.setMaturity(text[0]);
    }

    // this is the value of their preference setting for that content
    // which will always be <= agent_access_max
    text = response["agent_region_access"].asString();
    if (!text.empty())
    {
        U32 preferredMaturity = (U32)LLAgent::convertTextToMaturity(text[0]);

        gSavedSettings.setU32("PreferredMaturity", preferredMaturity);
    }

    text = response["start_location"].asString();
    if(!text.empty())
    {
        gAgentStartLocation.assign(text);
    }

    text = response["circuit_code"].asString();
    if(!text.empty())
    {
        gMessageSystem->mOurCircuitCode = strtoul(text.c_str(), NULL, 10);
    }
    std::string sim_ip_str = response["sim_ip"];
    std::string sim_port_str = response["sim_port"];
    if(!sim_ip_str.empty() && !sim_port_str.empty())
    {
        U32 sim_port = strtoul(sim_port_str.c_str(), NULL, 10);
        gFirstSim.set(sim_ip_str, sim_port);
        if (gFirstSim.isOk())
        {
            gMessageSystem->enableCircuit(gFirstSim, true);
        }
    }
    std::string region_x_str = response["region_x"];
    std::string region_y_str = response["region_y"];
    if(!region_x_str.empty() && !region_y_str.empty())
    {
        U32 region_x = strtoul(region_x_str.c_str(), NULL, 10);
        U32 region_y = strtoul(region_y_str.c_str(), NULL, 10);
        gFirstSimHandle = to_region_handle(region_x, region_y);
    }

    const std::string look_at_str = response["look_at"];
    if (!look_at_str.empty())
    {
        size_t len = look_at_str.size();
        LLMemoryStream mstr((U8*)look_at_str.c_str(), len);
        LLSD sd = LLSDSerialize::fromNotation(mstr, len);
        gAgentStartLookAt = ll_vector3_from_sd(sd);
    }

    text = response["seed_capability"].asString();
    if (!text.empty()) gFirstSimSeedCap = text;

    text = response["seconds_since_epoch"].asString();
    if(!text.empty())
    {
        U32 server_utc_time = strtoul(text.c_str(), NULL, 10);
        if(server_utc_time)
        {
            time_t now = time(NULL);
            gUTCOffset = (server_utc_time - now);

            // Print server timestamp
            LLSD substitution;
            substitution["datetime"] = (S32)server_utc_time;
            std::string timeStr = "[month, datetime, slt] [day, datetime, slt] [year, datetime, slt] [hour, datetime, slt]:[min, datetime, slt]:[second, datetime, slt]";
            LLStringUtil::format(timeStr, substitution);
            LL_INFOS("AppInit") << "Server SLT timestamp: " << timeStr << ". Server-viewer time offset before correction: " << gUTCOffset << "s" << LL_ENDL;
        }
    }

    // this is the base used to construct help URLs
    text = response["help_url_format"].asString();
    if (!text.empty())
    {
        // replace the default help URL format
        gSavedSettings.setString("HelpURLFormat",text);
    }

    std::string home_location = response["home"];
    if(!home_location.empty())
    {
        size_t len = home_location.size();
        LLMemoryStream mstr((U8*)home_location.c_str(), len);
        LLSD sd = LLSDSerialize::fromNotation(mstr, len);
        S32 region_x = sd["region_handle"][0].asInteger();
        S32 region_y = sd["region_handle"][1].asInteger();
        U64 region_handle = to_region_handle(region_x, region_y);
        LLVector3 position = ll_vector3_from_sd(sd["position"]);
        gAgent.setHomePosRegion(region_handle, position);
    }

    gAgent.mMOTD.assign(response["message"]);

    // Options...
    // Each 'option' is an array of submaps.
    // It appears that we only ever use the first element of the array.
    LLUUID inv_root_folder_id = response["inventory-root"][0]["folder_id"];
    if(inv_root_folder_id.notNull())
    {
        gInventory.setRootFolderID(inv_root_folder_id);
        //gInventory.mock(gAgent.getInventoryRootID());
    }

    LLSD login_flags = response["login-flags"][0];
    if(login_flags.size())
    {
        std::string flag = login_flags["ever_logged_in"];
        if(!flag.empty())
        {
            gAgent.setFirstLogin(flag == "N");
        }

        /*  Flag is currently ignored by the viewer.
        flag = login_flags["stipend_since_login"];
        if(flag == "Y")
        {
            stipend_since_login = true;
        }
        */

        flag = login_flags["gendered"].asString();
        if(flag == "Y")
        {
            // We don't care about this flag anymore; now base whether
            // outfit is chosen on COF contents, initial outfit
            // requested and available, etc.

            //gAgent.setGenderChosen(true);
        }

        bool pacific_daylight_time = false;
        flag = login_flags["daylight_savings"].asString();
        if(flag == "Y")
        {
            pacific_daylight_time = (flag == "Y");
        }

        //setup map of datetime strings to codes and slt & local time offset from utc
        LLStringOps::setupDatetimeInfo(pacific_daylight_time);
    }

    // set up the voice configuration.  Ultimately, we should pass this up as part of each voice
    // channel if we need to move to multiple voice servers per grid.
    LLSD voice_config_info = response["voice-config"];
    if(voice_config_info.has("VoiceServerType"))
    {
        gSavedSettings.setString("VoiceServerType", voice_config_info["VoiceServerType"].asString());
    }

    // Request the map server url
    std::string map_server_url = response["map-server-url"];
    if(!map_server_url.empty())
    {
        // We got an answer from the grid -> use that for map for the current session
        gSavedSettings.setString("CurrentMapServerURL", map_server_url);
        LL_INFOS("LLStartup") << "map-server-url : we got an answer from the grid : " << map_server_url << LL_ENDL;
    }
    else
    {
        // No answer from the grid -> use the default setting for current session
        map_server_url = gSavedSettings.getString("MapServerURL");
        gSavedSettings.setString("CurrentMapServerURL", map_server_url);
        LL_INFOS("LLStartup") << "map-server-url : no map-server-url answer, we use the default setting for the map : " << map_server_url << LL_ENDL;
    }

    // Default male and female avatars allowing the user to choose their avatar on first login.
    // These may be passed up by SLE to allow choice of enterprise avatars instead of the standard
    // "new ruth."  Not to be confused with 'initial-outfit' below
    LLSD newuser_config = response["newuser-config"][0];
    if(newuser_config.has("DefaultFemaleAvatar"))
    {
        gSavedSettings.setString("DefaultFemaleAvatar", newuser_config["DefaultFemaleAvatar"].asString());
    }
    if(newuser_config.has("DefaultMaleAvatar"))
    {
        gSavedSettings.setString("DefaultMaleAvatar", newuser_config["DefaultMaleAvatar"].asString());
    }

    // Initial outfit for the user.
    LLSD initial_outfit = response["initial-outfit"][0];
    if(initial_outfit.size())
    {
        std::string flag = initial_outfit["folder_name"];
        if(!flag.empty())
        {
            // Initial outfit is a folder in your inventory,
            // must be an exact folder-name match.
            sInitialOutfit = flag;
        }

        flag = initial_outfit["gender"].asString();
        if(!flag.empty())
        {
            sInitialOutfitGender = flag;
        }
    }

    std::string fake_initial_outfit_name = gSavedSettings.getString("FakeInitialOutfitName");
    if (!fake_initial_outfit_name.empty())
    {
        gAgent.setFirstLogin(true);
        sInitialOutfit = fake_initial_outfit_name;
        if (sInitialOutfitGender.empty())
        {
            sInitialOutfitGender = "female"; // just guess, will get overridden when outfit is worn anyway.
        }

        LL_WARNS() << "Faking first-time login with initial outfit " << sInitialOutfit << LL_ENDL;
    }

    // set the location of the Agent Appearance service, from which we can request
    // avatar baked textures if they are supported by the current region
    std::string agent_appearance_url = response["agent_appearance_service"];
    if (!agent_appearance_url.empty())
    {
        LLAppearanceMgr::instance().setAppearanceServiceURL(agent_appearance_url);
    }

    // Set the location of the snapshot sharing config endpoint
    std::string snapshot_config_url = response["snapshot_config_url"];
    if(!snapshot_config_url.empty())
    {
        gSavedSettings.setString("SnapshotConfigURL", snapshot_config_url);
    }

    // Start the process of fetching the OpenID session cookie for this user login
    std::string openid_url = response["openid_url"];
    if(!openid_url.empty())
    {
        std::string openid_token = response["openid_token"];
        LLViewerMedia::getInstance()->openIDSetup(openid_url, openid_token);
    }


    // Only save mfa_hash for future logins if the user wants their info remembered.
    if(response.has("mfa_hash")
       && gSavedSettings.getBOOL("RememberUser")
       && LLLoginInstance::getInstance()->saveMFA())
    {
        std::string grid(LLGridManager::getInstance()->getGridId());
        std::string user_id(gUserCredential->userID());
        gSecAPIHandler->addToProtectedMap("mfa_hash", grid, user_id, response["mfa_hash"]);
        // TODO(brad) - related to SL-17223 consider building a better interface that sync's automatically
        gSecAPIHandler->syncProtectedMap();
    }
    else if (!LLLoginInstance::getInstance()->saveMFA())
    {
        std::string grid(LLGridManager::getInstance()->getGridId());
        std::string user_id(gUserCredential->userID());
        gSecAPIHandler->removeFromProtectedMap("mfa_hash", grid, user_id);
        gSecAPIHandler->syncProtectedMap();
    }

    bool success = false;
    // JC: gesture loading done below, when we have an asset system
    // in place.  Don't delete/clear gUserCredentials until then.
    if(gAgentID.notNull()
       && gAgentSessionID.notNull()
       && gMessageSystem->mOurCircuitCode
       && gFirstSim.isOk()
       && gInventory.getRootFolderID().notNull())
    {
        success = true;
    }
    LLAppViewer* pApp = LLAppViewer::instance();
    pApp->writeDebugInfo();     //Write our static data now that we have username, session_id, etc.
    return success;
}

void transition_back_to_login_panel(const std::string& emsg)
{
    // Bounce back to the login screen.
    reset_login(); // calls LLStartUp::setStartupState( STATE_LOGIN_SHOW );
    gSavedSettings.setBOOL("AutoLogin", false);
}
<|MERGE_RESOLUTION|>--- conflicted
+++ resolved
@@ -330,7 +330,6 @@
 
 void set_flags_and_update_appearance()
 {
-<<<<<<< HEAD
     // this may be called from a coroutine but has many side effects
     // in non-thread-safe classes, post to main loop
     auto work = []()
@@ -342,10 +341,6 @@
         };
 
     LLAppViewer::instance()->postToMainCoro(work);
-=======
-    LLAppearanceMgr::instance().setAttachmentInvLinkEnable(true);
-    LLAppearanceMgr::instance().updateAppearanceFromCOF(true, true, no_op);
->>>>>>> 6377610f
 
 }
 
