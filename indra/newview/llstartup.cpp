--- conflicted
+++ resolved
@@ -2287,8 +2287,6 @@
 
 		gAgentAvatarp->sendHoverHeight();
 
-<<<<<<< HEAD
-=======
 		// look for parcels we own
 		send_places_query(LLUUID::null,
 			LLUUID::null,
@@ -2297,7 +2295,6 @@
 			LLParcel::C_ANY,
 			"");
 
->>>>>>> 467d8339
 		LLUIUsage::instance().clear();
 
 		return TRUE;
