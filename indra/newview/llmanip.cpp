/**
 * @file llmanip.cpp
 * @brief LLManip class implementation
 *
 * $LicenseInfo:firstyear=2001&license=viewerlgpl$
 * Second Life Viewer Source Code
 * Copyright (C) 2010, Linden Research, Inc.
 *
 * This library is free software; you can redistribute it and/or
 * modify it under the terms of the GNU Lesser General Public
 * License as published by the Free Software Foundation;
 * version 2.1 of the License only.
 *
 * This library is distributed in the hope that it will be useful,
 * but WITHOUT ANY WARRANTY; without even the implied warranty of
 * MERCHANTABILITY or FITNESS FOR A PARTICULAR PURPOSE.  See the GNU
 * Lesser General Public License for more details.
 *
 * You should have received a copy of the GNU Lesser General Public
 * License along with this library; if not, write to the Free Software
 * Foundation, Inc., 51 Franklin Street, Fifth Floor, Boston, MA  02110-1301  USA
 *
 * Linden Research, Inc., 945 Battery Street, San Francisco, CA  94111  USA
 * $/LicenseInfo$
 */

#include "llviewerprecompiledheaders.h"

#include "llmanip.h"

#include "llmath.h"
#include "v3math.h"
#include "llgl.h"
#include "llrender.h"
#include "llprimitive.h"
#include "llview.h"
#include "llviewertexturelist.h"

#include "llagent.h"
#include "llagentcamera.h"
#include "llviewercontrol.h"
#include "lldrawable.h"
#include "llfontgl.h"
#include "llhudrender.h"
#include "llselectmgr.h"
#include "llui.h"
#include "llviewercamera.h"
#include "llviewerjoint.h"
#include "llviewerobject.h"
#include "llviewerwindow.h"
#include "llvoavatar.h"
#include "llworld.h"        // for LLWorld::getInstance()
#include "llresmgr.h"
#include "pipeline.h"
#include "llglheaders.h"
#include "lluiimage.h"
// Local constants...
const S32 VERTICAL_OFFSET = 50;

F32     LLManip::sHelpTextVisibleTime = 2.f;
F32     LLManip::sHelpTextFadeTime = 2.f;
S32     LLManip::sNumTimesHelpTextShown = 0;
S32     LLManip::sMaxTimesShowHelpText = 5;
F32     LLManip::sGridMaxSubdivisionLevel = 32.f;
F32     LLManip::sGridMinSubdivisionLevel = 1.f / 32.f;
LLVector2 LLManip::sTickLabelSpacing(60.f, 25.f);


//static
void LLManip::rebuild(LLViewerObject* vobj)
{
    LLDrawable* drawablep = vobj->mDrawable;
    if (drawablep && drawablep->getVOVolume())
    {
        gPipeline.markRebuild(drawablep,LLDrawable::REBUILD_VOLUME);
        drawablep->setState(LLDrawable::MOVE_UNDAMPED); // force to UNDAMPED
        drawablep->updateMove();
        LLSpatialGroup* group = drawablep->getSpatialGroup();
        if (group)
        {
            group->dirtyGeom();
            gPipeline.markRebuild(group);
        }

        LLViewerObject::const_child_list_t& child_list = vobj->getChildren();
        for (LLViewerObject::child_list_t::const_iterator iter = child_list.begin(), endIter = child_list.end();
             iter != endIter; ++iter)
        {
            LLViewerObject* child = *iter;
            rebuild(child);
        }
    }
}

//////////////////////////////////////////////////////////////////////////////
// LLManip


LLManip::LLManip( const std::string& name, LLToolComposite* composite )
    :
    LLTool( name, composite ),
    mInSnapRegime(FALSE),
    mHighlightedPart(LL_NO_PART),
    mManipPart(LL_NO_PART)
{
}

void LLManip::getManipNormal(LLViewerObject* object, EManipPart manip, LLVector3 &normal)
{
    LLVector3 grid_origin;
    LLVector3 grid_scale;
    LLQuaternion grid_rotation;

    LLSelectMgr::getInstance()->getGrid(grid_origin, grid_rotation, grid_scale);

    if (manip >= LL_X_ARROW && manip <= LL_Z_ARROW)
    {
        LLVector3 arrow_axis;
        getManipAxis(object, manip, arrow_axis);

        LLVector3 cross = arrow_axis % LLViewerCamera::getInstance()->getAtAxis();
        normal = cross % arrow_axis;
        normal.normVec();
    }
    else if (manip >= LL_YZ_PLANE && manip <= LL_XY_PLANE)
    {
        switch (manip)
        {
        case LL_YZ_PLANE:
            normal = LLVector3::x_axis;
            break;
        case LL_XZ_PLANE:
            normal = LLVector3::y_axis;
            break;
        case LL_XY_PLANE:
            normal = LLVector3::z_axis;
            break;
        default:
            break;
        }
        normal.rotVec(grid_rotation);
    }
    else
    {
        normal.clearVec();
    }
}


BOOL LLManip::getManipAxis(LLViewerObject* object, EManipPart manip, LLVector3 &axis)
{
    LLVector3 grid_origin;
    LLVector3 grid_scale;
    LLQuaternion grid_rotation;

    LLSelectMgr::getInstance()->getGrid(grid_origin, grid_rotation, grid_scale);

    if (manip == LL_X_ARROW)
    {
        axis = LLVector3::x_axis;
    }
    else if (manip == LL_Y_ARROW)
    {
        axis = LLVector3::y_axis;
    }
    else if (manip == LL_Z_ARROW)
    {
        axis = LLVector3::z_axis;
    }
    else
    {
        return FALSE;
    }

    axis.rotVec( grid_rotation );
    return TRUE;
}

F32 LLManip::getSubdivisionLevel(const LLVector3 &reference_point, const LLVector3 &translate_axis, F32 grid_scale, S32 min_pixel_spacing, F32 min_subdivisions, F32 max_subdivisions)
{
    //update current snap subdivision level
    LLVector3 cam_to_reference;
    if (mObjectSelection->getSelectType() == SELECT_TYPE_HUD)
    {
        cam_to_reference = LLVector3(1.f / gAgentCamera.mHUDCurZoom, 0.f, 0.f);
    }
    else
    {
        cam_to_reference = reference_point - LLViewerCamera::getInstance()->getOrigin();
    }
    F32 current_range = cam_to_reference.normVec();

    F32 projected_translation_axis_length = (translate_axis % cam_to_reference).magVec();
    F32 subdivisions = llmax(projected_translation_axis_length * grid_scale / (current_range / LLViewerCamera::getInstance()->getPixelMeterRatio() * min_pixel_spacing), 0.f);
    // figure out nearest power of 2 that subdivides grid_scale with result > min_pixel_spacing
    subdivisions = llclamp((F32)pow(2.f, llfloor(log(subdivisions) / log(2.f))), min_subdivisions, max_subdivisions);

    return subdivisions;
}

void LLManip::handleSelect()
{
    mObjectSelection = LLSelectMgr::getInstance()->getEditSelection();
}

void LLManip::handleDeselect()
{
    mHighlightedPart = LL_NO_PART;
    mManipPart = LL_NO_PART;
    mObjectSelection = NULL;
}

LLObjectSelectionHandle LLManip::getSelection()
{
    return mObjectSelection;
}

BOOL LLManip::handleHover(S32 x, S32 y, MASK mask)
{
    // We only handle the event if mousedown started with us
    if( hasMouseCapture() )
    {
        if( mObjectSelection->isEmpty() )
        {
            // Somehow the object got deselected while we were dragging it.
            // Release the mouse
            setMouseCapture( FALSE );
        }

        LL_DEBUGS("UserInput") << "hover handled by LLManip (active)" << LL_ENDL;
    }
    else
    {
        LL_DEBUGS("UserInput") << "hover handled by LLManip (inactive)" << LL_ENDL;
    }
    gViewerWindow->setCursor(UI_CURSOR_ARROW);
    return TRUE;
}


BOOL LLManip::handleMouseUp(S32 x, S32 y, MASK mask)
{
    BOOL    handled = FALSE;
    if( hasMouseCapture() )
    {
        handled = TRUE;
        setMouseCapture( FALSE );
    }
    return handled;
}

void LLManip::updateGridSettings()
{
    sGridMaxSubdivisionLevel = gSavedSettings.getBOOL("GridSubUnit") ? (F32)gSavedSettings.getS32("GridSubdivision") : 1.f;
}

BOOL LLManip::getMousePointOnPlaneAgent(LLVector3& point, S32 x, S32 y, LLVector3 origin, LLVector3 normal)
{
    LLVector3d origin_double = gAgent.getPosGlobalFromAgent(origin);
    LLVector3d global_point;
    BOOL result = getMousePointOnPlaneGlobal(global_point, x, y, origin_double, normal);
    point = gAgent.getPosAgentFromGlobal(global_point);
    return result;
}

BOOL LLManip::getMousePointOnPlaneGlobal(LLVector3d& point, S32 x, S32 y, LLVector3d origin, LLVector3 normal) const
{
    if (mObjectSelection->getSelectType() == SELECT_TYPE_HUD)
    {
        BOOL result = FALSE;
        F32 mouse_x = ((F32)x / gViewerWindow->getWorldViewWidthScaled() - 0.5f) * LLViewerCamera::getInstance()->getAspect() / gAgentCamera.mHUDCurZoom;
        F32 mouse_y = ((F32)y / gViewerWindow->getWorldViewHeightScaled() - 0.5f) / gAgentCamera.mHUDCurZoom;

        LLVector3 origin_agent = gAgent.getPosAgentFromGlobal(origin);
        LLVector3 mouse_pos = LLVector3(0.f, -mouse_x, mouse_y);
        if (llabs(normal.mV[VX]) < 0.001f)
        {
            // use largish value that should be outside HUD manipulation range
            mouse_pos.mV[VX] = 10.f;
        }
        else
        {
            mouse_pos.mV[VX] = (normal * (origin_agent - mouse_pos))
                                / (normal.mV[VX]);
            result = TRUE;
        }

        point = gAgent.getPosGlobalFromAgent(mouse_pos);
        return result;
    }
    else
    {
        return gViewerWindow->mousePointOnPlaneGlobal(
                                        point, x, y, origin, normal );
    }

    //return FALSE;
}

// Given the line defined by mouse cursor (a1 + a_param*(a2-a1)) and the line defined by b1 + b_param*(b2-b1),
// returns a_param and b_param for the points where lines are closest to each other.
// Returns false if the two lines are parallel.
BOOL LLManip::nearestPointOnLineFromMouse( S32 x, S32 y, const LLVector3& b1, const LLVector3& b2, F32 &a_param, F32 &b_param )
{
    LLVector3 a1;
    LLVector3 a2;

    if (mObjectSelection->getSelectType() == SELECT_TYPE_HUD)
    {
        F32 mouse_x = (((F32)x / gViewerWindow->getWindowWidthScaled()) - 0.5f) * LLViewerCamera::getInstance()->getAspect() / gAgentCamera.mHUDCurZoom;
        F32 mouse_y = (((F32)y / gViewerWindow->getWindowHeightScaled()) - 0.5f) / gAgentCamera.mHUDCurZoom;
        a1 = LLVector3(llmin(b1.mV[VX] - 0.1f, b2.mV[VX] - 0.1f, 0.f), -mouse_x, mouse_y);
        a2 = a1 + LLVector3(1.f, 0.f, 0.f);
    }
    else
    {
        a1 = gAgentCamera.getCameraPositionAgent();
        a2 = gAgentCamera.getCameraPositionAgent() + LLVector3(gViewerWindow->mouseDirectionGlobal(x, y));
    }

    BOOL parallel = TRUE;
    LLVector3 a = a2 - a1;
    LLVector3 b = b2 - b1;

    LLVector3 normal;
    F32 dist, denom;
    normal = (b % a) % b;   // normal to plane (P) through b and (shortest line between a and b)
    normal.normVec();
    dist = b1 * normal;         // distance from origin to P

    denom = normal * a;
    if( (denom < -F_APPROXIMATELY_ZERO) || (F_APPROXIMATELY_ZERO < denom) )
    {
        a_param = (dist - normal * a1) / denom;
        parallel = FALSE;
    }

    normal = (a % b) % a;   // normal to plane (P) through a and (shortest line between a and b)
    normal.normVec();
    dist = a1 * normal;         // distance from origin to P
    denom = normal * b;
    if( (denom < -F_APPROXIMATELY_ZERO) || (F_APPROXIMATELY_ZERO < denom) )
    {
        b_param = (dist - normal * b1) / denom;
        parallel = FALSE;
    }

    return parallel;
}

LLVector3 LLManip::getSavedPivotPoint() const
{
    return LLSelectMgr::getInstance()->getSavedBBoxOfSelection().getCenterAgent();
}

LLVector3 LLManip::getPivotPoint()
{
    if (mObjectSelection->getFirstObject() && mObjectSelection->getObjectCount() == 1 && mObjectSelection->getSelectType() != SELECT_TYPE_HUD)
    {
        return mObjectSelection->getFirstObject()->getPivotPositionAgent();
    }
    return LLSelectMgr::getInstance()->getBBoxOfSelection().getCenterAgent();
}


void LLManip::renderGuidelines(BOOL draw_x, BOOL draw_y, BOOL draw_z)
{
    LLVector3 grid_origin;
    LLQuaternion grid_rot;
    LLVector3 grid_scale;
    LLSelectMgr::getInstance()->getGrid(grid_origin, grid_rot, grid_scale);

    const BOOL children_ok = TRUE;
    LLViewerObject* object = mObjectSelection->getFirstRootObject(children_ok);
    if (!object)
    {
        return;
    }

    //LLVector3  center_agent  = LLSelectMgr::getInstance()->getBBoxOfSelection().getCenterAgent();
    LLVector3  center_agent  = getPivotPoint();

    gGL.pushMatrix();
    {
        gGL.translatef(center_agent.mV[VX], center_agent.mV[VY], center_agent.mV[VZ]);

        F32 angle_radians, x, y, z;

        grid_rot.getAngleAxis(&angle_radians, &x, &y, &z);
        gGL.rotatef(angle_radians * RAD_TO_DEG, x, y, z);

        F32 region_size = LLWorld::getInstance()->getRegionWidthInMeters();

        const F32 LINE_ALPHA = 0.33f;

        gGL.getTexUnit(0)->unbind(LLTexUnit::TT_TEXTURE);
        LLUI::setLineWidth(1.5f);

        if (draw_x)
        {
            gGL.color4f(1.f, 0.f, 0.f, LINE_ALPHA);
            gGL.begin(LLRender::LINES);
            gGL.vertex3f( -region_size, 0.f, 0.f );
            gGL.vertex3f(  region_size, 0.f, 0.f );
            gGL.end();
        }

        if (draw_y)
        {
            gGL.color4f(0.f, 1.f, 0.f, LINE_ALPHA);
            gGL.begin(LLRender::LINES);
            gGL.vertex3f( 0.f, -region_size, 0.f );
            gGL.vertex3f( 0.f,  region_size, 0.f );
            gGL.end();
        }

        if (draw_z)
        {
            gGL.color4f(0.f, 0.f, 1.f, LINE_ALPHA);
            gGL.begin(LLRender::LINES);
            gGL.vertex3f( 0.f, 0.f, -region_size );
            gGL.vertex3f( 0.f, 0.f,  region_size );
            gGL.end();
        }
        LLUI::setLineWidth(1.0f);
    }
    gGL.popMatrix();
}

void LLManip::renderXYZ(const LLVector3 &vec)
{
    const S32 PAD = 10;
    std::string feedback_string;
    S32 window_center_x = gViewerWindow->getWorldViewRectScaled().getWidth() / 2;
    S32 window_center_y = gViewerWindow->getWorldViewRectScaled().getHeight() / 2;
    S32 vertical_offset = window_center_y - VERTICAL_OFFSET;


    gGL.pushMatrix();
    {
        LLUIImagePtr imagep = LLUI::getUIImage("Rounded_Square");
        gViewerWindow->setup2DRender();
        const LLVector2& display_scale = gViewerWindow->getDisplayScale();
        gGL.color4f(0.f, 0.f, 0.f, 0.7f);

        imagep->draw(
            (window_center_x - 115) * display_scale.mV[VX],
            (window_center_y + vertical_offset - PAD) * display_scale.mV[VY],
            235 * display_scale.mV[VX],
            (PAD * 2 + 10) * display_scale.mV[VY],
            LLColor4(0.f, 0.f, 0.f, 0.7f) );

        LLFontGL* font = LLFontGL::getFontSansSerif();
        LLLocale locale(LLLocale::USER_LOCALE);
        LLGLDepthTest gls_depth(GL_FALSE);

        // render drop shadowed text (manually because of bigger 'distance')
        F32 right_x;
        feedback_string = llformat("X: %.3f", vec.mV[VX]);
        font->render(utf8str_to_wstring(feedback_string), 0, window_center_x - 102.f + 1.f, window_center_y + vertical_offset - 2.f, LLColor4::black,
            LLFontGL::LEFT, LLFontGL::BASELINE,
            LLFontGL::NORMAL, LLFontGL::NO_SHADOW, S32_MAX, 1000, &right_x);

        feedback_string = llformat("Y: %.3f", vec.mV[VY]);
        font->render(utf8str_to_wstring(feedback_string), 0, window_center_x - 27.f + 1.f, window_center_y + vertical_offset - 2.f, LLColor4::black,
            LLFontGL::LEFT, LLFontGL::BASELINE,
            LLFontGL::NORMAL, LLFontGL::NO_SHADOW, S32_MAX, 1000, &right_x);

        feedback_string = llformat("Z: %.3f", vec.mV[VZ]);
        font->render(utf8str_to_wstring(feedback_string), 0, window_center_x + 48.f + 1.f, window_center_y + vertical_offset - 2.f, LLColor4::black,
            LLFontGL::LEFT, LLFontGL::BASELINE,
            LLFontGL::NORMAL, LLFontGL::NO_SHADOW, S32_MAX, 1000, &right_x);

        // render text on top
        feedback_string = llformat("X: %.3f", vec.mV[VX]);
        font->render(utf8str_to_wstring(feedback_string), 0, window_center_x - 102.f, window_center_y + vertical_offset, LLColor4(1.f, 0.5f, 0.5f, 1.f),
            LLFontGL::LEFT, LLFontGL::BASELINE,
            LLFontGL::NORMAL, LLFontGL::NO_SHADOW, S32_MAX, 1000, &right_x);

        feedback_string = llformat("Y: %.3f", vec.mV[VY]);
        font->render(utf8str_to_wstring(feedback_string), 0, window_center_x - 27.f, window_center_y + vertical_offset, LLColor4(0.5f, 1.f, 0.5f, 1.f),
            LLFontGL::LEFT, LLFontGL::BASELINE,
            LLFontGL::NORMAL, LLFontGL::NO_SHADOW, S32_MAX, 1000, &right_x);

        feedback_string = llformat("Z: %.3f", vec.mV[VZ]);
        font->render(utf8str_to_wstring(feedback_string), 0, window_center_x + 48.f, window_center_y + vertical_offset, LLColor4(0.5f, 0.5f, 1.f, 1.f),
            LLFontGL::LEFT, LLFontGL::BASELINE,
            LLFontGL::NORMAL, LLFontGL::NO_SHADOW, S32_MAX, 1000, &right_x);
    }
    gGL.popMatrix();

    gViewerWindow->setup3DRender();
}

void LLManip::renderTickText(const LLVector3& pos, const std::string& text, const LLColor4 &color)
{
    const LLFontGL* big_fontp = LLFontGL::getFontSansSerif();

    BOOL hud_selection = mObjectSelection->getSelectType() == SELECT_TYPE_HUD;
    gGL.matrixMode(LLRender::MM_MODELVIEW);
    gGL.pushMatrix();
    LLVector3 render_pos = pos;
    if (hud_selection)
    {
        F32 zoom_amt = gAgentCamera.mHUDCurZoom;
        F32 inv_zoom_amt = 1.f / zoom_amt;
        // scale text back up to counter-act zoom level
        render_pos = pos * zoom_amt;
        gGL.scalef(inv_zoom_amt, inv_zoom_amt, inv_zoom_amt);
    }

    // render shadow first
    LLColor4 shadow_color = LLColor4::black;
    shadow_color.mV[VALPHA] = color.mV[VALPHA] * 0.5f;
    gViewerWindow->setup3DViewport(1, -1);
    hud_render_utf8text(text, render_pos, *big_fontp, LLFontGL::NORMAL, LLFontGL::NO_SHADOW,  -0.5f * big_fontp->getWidthF32(text), 3.f, shadow_color, mObjectSelection->getSelectType() == SELECT_TYPE_HUD);
    gViewerWindow->setup3DViewport();
    hud_render_utf8text(text, render_pos, *big_fontp, LLFontGL::NORMAL, LLFontGL::NO_SHADOW, -0.5f * big_fontp->getWidthF32(text), 3.f, color, mObjectSelection->getSelectType() == SELECT_TYPE_HUD);

    gGL.popMatrix();
}

void LLManip::renderTickValue(const LLVector3& pos, F32 value, const std::string& suffix, const LLColor4 &color)
{
<<<<<<< HEAD
	LLLocale locale(LLLocale::USER_LOCALE);

	const LLFontGL* big_fontp = LLFontGL::getFontSansSerif();
	const LLFontGL* small_fontp = LLFontGL::getFontSansSerifSmall();

	std::string val_string;
	std::string fraction_string;
	F32 val_to_print = ll_round(value, 0.001f);
	S32 fractional_portion = ll_round(fmodf(llabs(val_to_print), 1.f) * 100.f);
	if (val_to_print < 0.f)
	{
		if (fractional_portion == 0)
		{
			val_string = llformat("-%d%s", lltrunc(llabs(val_to_print)), suffix.c_str());
		}
		else
		{
			val_string = llformat("-%d", lltrunc(llabs(val_to_print)));
		}
	}
	else
	{
		if (fractional_portion == 0)
		{
			val_string = llformat("%d%s", lltrunc(llabs(val_to_print)), suffix.c_str());
		}
		else
		{
			val_string = llformat("%d", lltrunc(val_to_print));
		}
	}

	BOOL hud_selection = mObjectSelection->getSelectType() == SELECT_TYPE_HUD;
	gGL.matrixMode(LLRender::MM_MODELVIEW);
	gGL.pushMatrix();
	{
		LLVector3 render_pos = pos;
		if (hud_selection)
		{
			F32 zoom_amt = gAgentCamera.mHUDCurZoom;
			F32 inv_zoom_amt = 1.f / zoom_amt;
			// scale text back up to counter-act zoom level
			render_pos = pos * zoom_amt;
			gGL.scalef(inv_zoom_amt, inv_zoom_amt, inv_zoom_amt);
		}

		if (fractional_portion != 0)
		{
			fraction_string = llformat("%c%02d%s", LLResMgr::getInstance()->getDecimalPoint(), fractional_portion, suffix.c_str());

			hud_render_utf8text(val_string, render_pos, *big_fontp, LLFontGL::NORMAL, LLFontGL::DROP_SHADOW, -1.f * big_fontp->getWidthF32(val_string), 3.f, color, hud_selection);
			hud_render_utf8text(fraction_string, render_pos, *small_fontp, LLFontGL::NORMAL, LLFontGL::DROP_SHADOW, 1.f, 3.f, color, hud_selection);
		}
		else
		{
			hud_render_utf8text(val_string, render_pos, *big_fontp, LLFontGL::NORMAL, LLFontGL::DROP_SHADOW, -0.5f * big_fontp->getWidthF32(val_string), 3.f, color, hud_selection);
		}
	}
	gGL.popMatrix();
=======
    LLLocale locale(LLLocale::USER_LOCALE);

    const LLFontGL* big_fontp = LLFontGL::getFontSansSerif();
    const LLFontGL* small_fontp = LLFontGL::getFontSansSerifSmall();

    std::string val_string;
    std::string fraction_string;
    F32 val_to_print = ll_round(value, 0.001f);
    S32 fractional_portion = ll_round(fmodf(llabs(val_to_print), 1.f) * 100.f);
    if (val_to_print < 0.f)
    {
        if (fractional_portion == 0)
        {
            val_string = llformat("-%d%s", lltrunc(llabs(val_to_print)), suffix.c_str());
        }
        else
        {
            val_string = llformat("-%d", lltrunc(llabs(val_to_print)));
        }
    }
    else
    {
        if (fractional_portion == 0)
        {
            val_string = llformat("%d%s", lltrunc(llabs(val_to_print)), suffix.c_str());
        }
        else
        {
            val_string = llformat("%d", lltrunc(val_to_print));
        }
    }

    BOOL hud_selection = mObjectSelection->getSelectType() == SELECT_TYPE_HUD;
    gGL.matrixMode(LLRender::MM_MODELVIEW);
    gGL.pushMatrix();
    {
        LLVector3 render_pos = pos;
        if (hud_selection)
        {
            F32 zoom_amt = gAgentCamera.mHUDCurZoom;
            F32 inv_zoom_amt = 1.f / zoom_amt;
            // scale text back up to counter-act zoom level
            render_pos = pos * zoom_amt;
            gGL.scalef(inv_zoom_amt, inv_zoom_amt, inv_zoom_amt);
        }

        LLColor4 shadow_color = LLColor4::black;
        shadow_color.mV[VALPHA] = color.mV[VALPHA] * 0.5f;

        if (fractional_portion != 0)
        {
            fraction_string = llformat("%c%02d%s", LLResMgr::getInstance()->getDecimalPoint(), fractional_portion, suffix.c_str());

            hud_render_utf8text(val_string, render_pos, *big_fontp, LLFontGL::NORMAL, LLFontGL::DROP_SHADOW, -1.f * big_fontp->getWidthF32(val_string), 3.f, color, hud_selection);
            hud_render_utf8text(fraction_string, render_pos, *small_fontp, LLFontGL::NORMAL, LLFontGL::DROP_SHADOW, 1.f, 3.f, color, hud_selection);
        }
        else
        {
            hud_render_utf8text(val_string, render_pos, *big_fontp, LLFontGL::NORMAL, LLFontGL::DROP_SHADOW, -0.5f * big_fontp->getWidthF32(val_string), 3.f, color, hud_selection);
        }
    }
    gGL.popMatrix();
>>>>>>> bb3c36f5
}

LLColor4 LLManip::setupSnapGuideRenderPass(S32 pass)
{
    static LLColor4 grid_color_fg = LLUIColorTable::instance().getColor("GridlineColor");
    static LLColor4 grid_color_bg = LLUIColorTable::instance().getColor("GridlineBGColor");
    static LLColor4 grid_color_shadow = LLUIColorTable::instance().getColor("GridlineShadowColor");

    LLColor4 line_color;
    F32 line_alpha = gSavedSettings.getF32("GridOpacity");

    switch(pass)
    {
    case 0:
        // shadow
        gViewerWindow->setup3DViewport(1, -1);
        line_color = grid_color_shadow;
        line_color.mV[VALPHA] *= line_alpha;
        LLUI::setLineWidth(2.f);
        break;
    case 1:
        // hidden lines
        gViewerWindow->setup3DViewport();
        line_color = grid_color_bg;
        line_color.mV[VALPHA] *= line_alpha;
        LLUI::setLineWidth(1.f);
        break;
    case 2:
        // visible lines
        line_color = grid_color_fg;
        line_color.mV[VALPHA] *= line_alpha;
        break;
    }

    return line_color;
}<|MERGE_RESOLUTION|>--- conflicted
+++ resolved
@@ -522,67 +522,6 @@
 
 void LLManip::renderTickValue(const LLVector3& pos, F32 value, const std::string& suffix, const LLColor4 &color)
 {
-<<<<<<< HEAD
-	LLLocale locale(LLLocale::USER_LOCALE);
-
-	const LLFontGL* big_fontp = LLFontGL::getFontSansSerif();
-	const LLFontGL* small_fontp = LLFontGL::getFontSansSerifSmall();
-
-	std::string val_string;
-	std::string fraction_string;
-	F32 val_to_print = ll_round(value, 0.001f);
-	S32 fractional_portion = ll_round(fmodf(llabs(val_to_print), 1.f) * 100.f);
-	if (val_to_print < 0.f)
-	{
-		if (fractional_portion == 0)
-		{
-			val_string = llformat("-%d%s", lltrunc(llabs(val_to_print)), suffix.c_str());
-		}
-		else
-		{
-			val_string = llformat("-%d", lltrunc(llabs(val_to_print)));
-		}
-	}
-	else
-	{
-		if (fractional_portion == 0)
-		{
-			val_string = llformat("%d%s", lltrunc(llabs(val_to_print)), suffix.c_str());
-		}
-		else
-		{
-			val_string = llformat("%d", lltrunc(val_to_print));
-		}
-	}
-
-	BOOL hud_selection = mObjectSelection->getSelectType() == SELECT_TYPE_HUD;
-	gGL.matrixMode(LLRender::MM_MODELVIEW);
-	gGL.pushMatrix();
-	{
-		LLVector3 render_pos = pos;
-		if (hud_selection)
-		{
-			F32 zoom_amt = gAgentCamera.mHUDCurZoom;
-			F32 inv_zoom_amt = 1.f / zoom_amt;
-			// scale text back up to counter-act zoom level
-			render_pos = pos * zoom_amt;
-			gGL.scalef(inv_zoom_amt, inv_zoom_amt, inv_zoom_amt);
-		}
-
-		if (fractional_portion != 0)
-		{
-			fraction_string = llformat("%c%02d%s", LLResMgr::getInstance()->getDecimalPoint(), fractional_portion, suffix.c_str());
-
-			hud_render_utf8text(val_string, render_pos, *big_fontp, LLFontGL::NORMAL, LLFontGL::DROP_SHADOW, -1.f * big_fontp->getWidthF32(val_string), 3.f, color, hud_selection);
-			hud_render_utf8text(fraction_string, render_pos, *small_fontp, LLFontGL::NORMAL, LLFontGL::DROP_SHADOW, 1.f, 3.f, color, hud_selection);
-		}
-		else
-		{
-			hud_render_utf8text(val_string, render_pos, *big_fontp, LLFontGL::NORMAL, LLFontGL::DROP_SHADOW, -0.5f * big_fontp->getWidthF32(val_string), 3.f, color, hud_selection);
-		}
-	}
-	gGL.popMatrix();
-=======
     LLLocale locale(LLLocale::USER_LOCALE);
 
     const LLFontGL* big_fontp = LLFontGL::getFontSansSerif();
@@ -629,9 +568,6 @@
             gGL.scalef(inv_zoom_amt, inv_zoom_amt, inv_zoom_amt);
         }
 
-        LLColor4 shadow_color = LLColor4::black;
-        shadow_color.mV[VALPHA] = color.mV[VALPHA] * 0.5f;
-
         if (fractional_portion != 0)
         {
             fraction_string = llformat("%c%02d%s", LLResMgr::getInstance()->getDecimalPoint(), fractional_portion, suffix.c_str());
@@ -645,7 +581,6 @@
         }
     }
     gGL.popMatrix();
->>>>>>> bb3c36f5
 }
 
 LLColor4 LLManip::setupSnapGuideRenderPass(S32 pass)
