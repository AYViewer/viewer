--- conflicted
+++ resolved
@@ -347,81 +347,7 @@
 	mMinWidth = 0;
 	S32 target_height;
 
-<<<<<<< HEAD
-	mHasVisibleChildren = hasFilteredDescendants(filter_generation);
-	// arrange always finishes, so optimistically set the arrange generation to the most current
-	mLastArrangeGeneration = getRoot()->getArrangeGeneration();
-
-	LLInventoryFilter::EFolderShow show_folder_state =
-		getRoot()->getFilter()->getShowFolderState();
-
-	S32 total_width = LEFT_PAD;
-	S32 running_height = mDebugFilters ? LLFontGL::getFontMonospace()->getLineHeight() : 0;
-	S32 target_height = running_height;
-	S32 parent_item_height = getRect().getHeight();
-
-	for (folders_t::iterator iter = mFolders.begin();
-		 iter != mFolders.end();)
-	{
-		folders_t::iterator fit = iter++;
-		LLFolderViewFolder* folderp = (*fit);
-		if (getDebugFilters())
-		{
-			folderp->setVisible(TRUE);
-		}
-		else
-		{
-			folderp->setVisible((show_folder_state == LLInventoryFilter::SHOW_ALL_FOLDERS || // always show folders?
-								 (folderp->getFiltered(filter_generation) || folderp->hasFilteredDescendants(filter_generation))));
-		}
-
-		if (folderp->getVisible())
-		{
-			S32 child_height = 0;
-			S32 child_width = 0;
-			S32 child_top = parent_item_height - running_height;
-			
-			target_height += folderp->arrange( &child_width, &child_height, filter_generation );
-
-			mMinWidth = llmax(mMinWidth, child_width);
-			total_width = llmax( total_width, child_width );
-			running_height += child_height;
-			folderp->setOrigin( ICON_PAD, child_top - (*fit)->getRect().getHeight() );
-		}
-	}
-
-	for (items_t::iterator iter = mItems.begin();
-		 iter != mItems.end();)
-	{
-		items_t::iterator iit = iter++;
-		LLFolderViewItem* itemp = (*iit);
-		itemp->setVisible(itemp->getFiltered(filter_generation));
-
-		if (itemp->getVisible())
-		{
-			S32 child_width = 0;
-			S32 child_height = 0;
-			S32 child_top = parent_item_height - running_height;
-			
-			target_height += itemp->arrange( &child_width, &child_height, filter_generation );
-			itemp->reshape(itemp->getRect().getWidth(), child_height);
-
-			mMinWidth = llmax(mMinWidth, child_width);
-			total_width = llmax( total_width, child_width );
-			running_height += child_height;
-			itemp->setOrigin( ICON_PAD, child_top - itemp->getRect().getHeight() );
-		}
-	}
-
-	if(!mHasVisibleChildren)// is there any filtered items ?
-	{
-		//Nope. We need to display status textbox, let's reserve some place for it
-		running_height = mStatusTextBox->getTextPixelHeight();
-		target_height = running_height;
-	}
-=======
 	LLFolderViewFolder::arrange(&mMinWidth, &target_height, mFilter->getFirstSuccessGeneration());
->>>>>>> 9940ca5a
 
 	LLRect scroll_rect = mScrollContainer->getContentWindowRect();
 	reshape( llmax(scroll_rect.getWidth(), mMinWidth), mCurHeight );
@@ -626,11 +552,11 @@
 		// modify with parent open and filters states
 		LLFolderViewFolder* parent_folder = item->getParentFolder();
 		// Move up through parent folders and see what's visible
-		while(parent_folder)
-		{
-			visible = visible && parent_folder->isOpen() && parent_folder->potentiallyVisible();
-			parent_folder = parent_folder->getParentFolder();
-		}
+				while(parent_folder)
+				{
+					visible = visible && parent_folder->isOpen() && parent_folder->potentiallyVisible();
+					parent_folder = parent_folder->getParentFolder();
+				}
 
 		//  deselect item if any ancestor is closed or didn't pass filter requirements.
 		if (!visible)
@@ -723,7 +649,7 @@
 }
 
 std::set<LLFolderViewItem*> LLFolderView::getSelectionList() const
-{
+	{
 	std::set<LLFolderViewItem*> selection;
 	std::copy(mSelectedItems.begin(), mSelectedItems.end(), std::inserter(selection, selection.begin()));
 	return selection;
@@ -1962,7 +1888,7 @@
 		return true;
 	}
 	if (("copy" == action) || ("cut" == action))
-	{
+	{	
 		// Clear the clipboard before we start adding things on it
 		LLClipboard::instance().reset();
 	}
