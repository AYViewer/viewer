--- conflicted
+++ resolved
@@ -119,20 +119,12 @@
 	// Returns true if calling back the session URI after the session has closed is possible.
 	// Currently this will be false only for PSTN P2P calls.		
 	// NOTE: this will return true if the session can't be found. 
-<<<<<<< HEAD
-	virtual bool isSessionCallBackPossible(const LLUUID &session_id);
-=======
-	virtual BOOL isSessionCallBackPossible(const LLUUID &session_id) override;
->>>>>>> afc943ac
+	virtual bool isSessionCallBackPossible(const LLUUID &session_id) override;
 	
 	// Returns true if the session can accepte text IM's.
 	// Currently this will be false only for PSTN P2P calls.
 	// NOTE: this will return true if the session can't be found. 
-<<<<<<< HEAD
-	virtual bool isSessionTextIMPossible(const LLUUID &session_id);
-=======
-	virtual BOOL isSessionTextIMPossible(const LLUUID &session_id) override;
->>>>>>> afc943ac
+	virtual bool isSessionTextIMPossible(const LLUUID &session_id) override;
 	
 	
 	////////////////////////////
@@ -178,45 +170,25 @@
 	/////////////////////////
 	/// @name enable disable voice and features
 	//@{
-<<<<<<< HEAD
-	virtual bool voiceEnabled();
-	virtual void setVoiceEnabled(bool enabled);
-	virtual bool lipSyncEnabled();	
-	virtual void setLipSyncEnabled(bool enabled);
-	virtual void setMuteMic(bool muted);		// Set the mute state of the local mic.
-=======
 	virtual bool voiceEnabled() override;
 	virtual void setVoiceEnabled(bool enabled) override;
-	virtual BOOL lipSyncEnabled() override;
-	virtual void setLipSyncEnabled(BOOL enabled) override;
+	virtual bool lipSyncEnabled() override;
+	virtual void setLipSyncEnabled(bool enabled) override;
 	virtual void setMuteMic(bool muted) override;		// Set the mute state of the local mic.
->>>>>>> afc943ac
 	//@}
 		
 	//////////////////////////
 	/// @name nearby speaker accessors
 	//@{
-<<<<<<< HEAD
-	virtual bool getVoiceEnabled(const LLUUID& id);		// true if we've received data for this avatar
-	virtual std::string getDisplayName(const LLUUID& id);
-	virtual bool isParticipantAvatar(const LLUUID &id);
-	virtual bool getIsSpeaking(const LLUUID& id);
-	virtual bool getIsModeratorMuted(const LLUUID& id);
-	virtual F32 getCurrentPower(const LLUUID& id);		// "power" is related to "amplitude" in a defined way.  I'm just not sure what the formula is...
-	virtual bool getOnMuteList(const LLUUID& id);
-	virtual F32 getUserVolume(const LLUUID& id);
-	virtual void setUserVolume(const LLUUID& id, F32 volume); // set's volume for specified agent, from 0-1 (where .5 is nominal)	
-=======
-	virtual BOOL getVoiceEnabled(const LLUUID& id) override;		// true if we've received data for this avatar
+	virtual bool getVoiceEnabled(const LLUUID& id) override;		// true if we've received data for this avatar
 	virtual std::string getDisplayName(const LLUUID& id) override;
-	virtual BOOL isParticipantAvatar(const LLUUID &id) override;
-	virtual BOOL getIsSpeaking(const LLUUID& id) override;
-	virtual BOOL getIsModeratorMuted(const LLUUID& id) override;
+	virtual bool isParticipantAvatar(const LLUUID &id) override;
+	virtual bool getIsSpeaking(const LLUUID& id) override;
+	virtual bool getIsModeratorMuted(const LLUUID& id) override;
 	virtual F32 getCurrentPower(const LLUUID& id) override;		// "power" is related to "amplitude" in a defined way.  I'm just not sure what the formula is...
-	virtual BOOL getOnMuteList(const LLUUID& id) override;
+	virtual bool getOnMuteList(const LLUUID& id) override;
 	virtual F32 getUserVolume(const LLUUID& id) override;
 	virtual void setUserVolume(const LLUUID& id, F32 volume) override; // set's volume for specified agent, from 0-1 (where .5 is nominal)
->>>>>>> afc943ac
 	//@}
 	
 	// authorize the user
