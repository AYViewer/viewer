--- conflicted
+++ resolved
@@ -99,10 +99,6 @@
 	std::vector<F32> physics_cost[2];
 	F32 total_physics[] = { 0.f, 0.f };
 	
-<<<<<<< HEAD
-=======
-
->>>>>>> d4545120
 	LLViewerRegion* region = gAgent.getRegion();
 	if (region)
 	{
@@ -117,11 +113,7 @@
 				U32 idx = object->isAttachment() ? 1 : 0;
 
 				LLVolume* volume = object->getVolume();
-<<<<<<< HEAD
-				
-=======
-
->>>>>>> d4545120
+
 				F32 radius = object->getScale().magVec();
 				size[idx].push_back(radius);
 
