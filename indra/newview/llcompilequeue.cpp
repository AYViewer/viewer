/**
 * @file llcompilequeue.cpp
 * @brief LLCompileQueueData class implementation
 *
 * $LicenseInfo:firstyear=2002&license=viewerlgpl$
 * Second Life Viewer Source Code
 * Copyright (C) 2010, Linden Research, Inc.
 *
 * This library is free software; you can redistribute it and/or
 * modify it under the terms of the GNU Lesser General Public
 * License as published by the Free Software Foundation;
 * version 2.1 of the License only.
 *
 * This library is distributed in the hope that it will be useful,
 * but WITHOUT ANY WARRANTY; without even the implied warranty of
 * MERCHANTABILITY or FITNESS FOR A PARTICULAR PURPOSE.  See the GNU
 * Lesser General Public License for more details.
 *
 * You should have received a copy of the GNU Lesser General Public
 * License along with this library; if not, write to the Free Software
 * Foundation, Inc., 51 Franklin Street, Fifth Floor, Boston, MA  02110-1301  USA
 *
 * Linden Research, Inc., 945 Battery Street, San Francisco, CA  94111  USA
 * $/LicenseInfo$
 */

/**
 *
 * Implementation of the script queue which keeps an array of object
 * UUIDs and manipulates all of the scripts on each of them.
 *
 */


#include "llviewerprecompiledheaders.h"

#include "llcompilequeue.h"

#include "llagent.h"
#include "llchat.h"
#include "llfloaterreg.h"
#include "llviewerwindow.h"
#include "llviewerobject.h"
#include "llviewerobjectlist.h"
#include "llviewerregion.h"
#include "llviewercontrol.h"
#include "llviewerobject.h"
#include "llviewerregion.h"
#include "llresmgr.h"

#include "llbutton.h"
#include "lldir.h"
#include "llnotificationsutil.h"
#include "llviewerstats.h"
#include "llfilesystem.h"
#include "lluictrlfactory.h"
#include "lltrans.h"

#include "llselectmgr.h"
#include "llexperiencecache.h"

#include "llviewerassetupload.h"
#include "llcorehttputil.h"

namespace
{

    const std::string QUEUE_EVENTPUMP_NAME("ScriptActionQueue");
    const F32 QUEUE_INVENTORY_FETCH_TIMEOUT = 300.f;

    // ObjectIventoryFetcher is an adapter between the LLVOInventoryListener::inventoryChanged
    // callback mechanism and the LLEventPump coroutine architecture allowing the
    // coroutine to wait for the inventory event.
    class ObjectInventoryFetcher: public LLVOInventoryListener
    {
    public:
        typedef std::shared_ptr<ObjectInventoryFetcher> ptr_t;

        ObjectInventoryFetcher(LLEventPump &pump, LLViewerObject* object, void* user_data) :
            mPump(pump),
            LLVOInventoryListener()
        {
            registerVOInventoryListener(object, this);
        }

        virtual void inventoryChanged(LLViewerObject* object,
            LLInventoryObject::object_list_t* inventory,
            S32 serial_num,
            void* user_data);

        void fetchInventory()
        {
            requestVOInventory();
        }

        const LLInventoryObject::object_list_t & getInventoryList() const { return mInventoryList; }

    private:
        LLInventoryObject::object_list_t    mInventoryList;
        LLEventPump &                       mPump;
    };

    class HandleScriptUserData
    {
    public:
        HandleScriptUserData(const std::string &pumpname) :
            mPumpname(pumpname)
        { }

        const std::string &getPumpName() const { return mPumpname; }

    private:
        std::string mPumpname;
    };


}

// *NOTE$: A minor specialization of LLScriptAssetUpload, it does not require a buffer
// (and does not save a buffer to the cache) and it finds the compile queue window and
// displays a compiling message.
class LLQueuedScriptAssetUpload : public LLScriptAssetUpload
{
public:
    LLQueuedScriptAssetUpload(LLUUID taskId, LLUUID itemId, LLUUID assetId, TargetType_t targetType,
            bool isRunning, std::string scriptName, LLUUID queueId, LLUUID exerienceId, taskUploadFinish_f finish) :
        LLScriptAssetUpload(taskId, itemId, targetType, isRunning,
            exerienceId, std::string(), finish, nullptr),
        mScriptName(scriptName),
        mQueueId(queueId)
    {
        setAssetId(assetId);
    }

    virtual LLSD prepareUpload()
    {
        /* *NOTE$: The parent class (LLScriptAssetUpload will attempt to save
         * the script buffer into to the cache.  Since the resource is already in
         * the cache we don't want to do that.  Just put a compiling message in
         * the window and move on
         */
        LLFloaterCompileQueue* queue = LLFloaterReg::findTypedInstance<LLFloaterCompileQueue>("compile_queue", LLSD(mQueueId));
        if (queue)
        {
            std::string message = std::string("Compiling \"") + getScriptName() + std::string("\"...");

            queue->getChild<LLScrollListCtrl>("queue output")->addSimpleElement(message, ADD_BOTTOM);
        }

        return LLSDMap("success", LLSD::Boolean(true));
    }


    std::string getScriptName() const { return mScriptName; }

private:
    void setScriptName(const std::string &scriptName) { mScriptName = scriptName; }

    LLUUID mQueueId;
    std::string mScriptName;
};

///----------------------------------------------------------------------------
/// Local function declarations, constants, enums, and typedefs
///----------------------------------------------------------------------------

struct LLScriptQueueData
{
    LLUUID mQueueID;
    LLUUID mTaskId;
    LLPointer<LLInventoryItem> mItem;
    LLHost mHost;
    LLUUID mExperienceId;
    std::string mExperiencename;
    LLScriptQueueData(const LLUUID& q_id, const LLUUID& task_id, LLInventoryItem* item) :
        mQueueID(q_id), mTaskId(task_id), mItem(new LLInventoryItem(item)) {}

};

///----------------------------------------------------------------------------
/// Class LLFloaterScriptQueue
///----------------------------------------------------------------------------

// Default constructor
LLFloaterScriptQueue::LLFloaterScriptQueue(const LLSD& key) :
    LLFloater(key),
    mDone(false),
    mMono(false)
{

}

// Destroys the object
LLFloaterScriptQueue::~LLFloaterScriptQueue()
{
}

BOOL LLFloaterScriptQueue::postBuild()
{
    childSetAction("close",onCloseBtn,this);
    getChildView("close")->setEnabled(FALSE);
    setVisible(true);
    return TRUE;
}

// static
void LLFloaterScriptQueue::onCloseBtn(void* user_data)
{
    LLFloaterScriptQueue* self = (LLFloaterScriptQueue*)user_data;
    self->closeFloater();
}

void LLFloaterScriptQueue::addObject(const LLUUID& id, std::string name)
{
    ObjectData obj = { id, name };
    mObjectList.push_back(obj);
}

BOOL LLFloaterScriptQueue::start()
{
    std::string buffer;
<<<<<<< HEAD

    LLStringUtil::format_map_t args;
    args["[START]"] = mStartString;
    args["[COUNT]"] = llformat ("%d", mObjectList.size());
    buffer = getString ("Starting", args);

    getChild<LLScrollListCtrl>("queue output")->addSimpleElement(buffer, ADD_BOTTOM);

=======

    LLStringUtil::format_map_t args;
    args["[START]"] = mStartString;
    args["[COUNT]"] = llformat ("%d", mObjectList.size());
    buffer = getString ("Starting", args);

    getChild<LLScrollListCtrl>("queue output")->addSimpleElement(buffer, ADD_BOTTOM);

>>>>>>> bb3c36f5
    return startQueue();
}

void LLFloaterScriptQueue::addProcessingMessage(const std::string &message, const LLSD &args)
{
    std::string buffer(LLTrans::getString(message, args));

    getChild<LLScrollListCtrl>("queue output")->addSimpleElement(buffer, ADD_BOTTOM);
}

void LLFloaterScriptQueue::addStringMessage(const std::string &message)
{
    getChild<LLScrollListCtrl>("queue output")->addSimpleElement(message, ADD_BOTTOM);
}


BOOL LLFloaterScriptQueue::isDone() const
{
    return (mCurrentObjectID.isNull() && (mObjectList.size() == 0));
}

///----------------------------------------------------------------------------
/// Class LLFloaterCompileQueue
///----------------------------------------------------------------------------
LLFloaterCompileQueue::LLFloaterCompileQueue(const LLSD& key)
  : LLFloaterScriptQueue(key)
{
    setTitle(LLTrans::getString("CompileQueueTitle"));
    setStartString(LLTrans::getString("CompileQueueStart"));

}

LLFloaterCompileQueue::~LLFloaterCompileQueue()
{
}

void LLFloaterCompileQueue::experienceIdsReceived( const LLSD& content )
{
    for(LLSD::array_const_iterator it  = content.beginArray(); it != content.endArray(); ++it)
    {
        mExperienceIds.insert(it->asUUID());
    }
}

BOOL LLFloaterCompileQueue::hasExperience( const LLUUID& id ) const
{
    return mExperienceIds.find(id) != mExperienceIds.end();
}

// //Attempt to record this asset ID.  If it can not be inserted into the set
// //then it has already been processed so return false.

void LLFloaterCompileQueue::handleHTTPResponse(std::string pumpName, const LLSD &expresult)
{
    LLEventPumps::instance().post(pumpName, expresult);
}

// *TODO: handleSCriptRetrieval is passed into the cache via a legacy C function pointer
// future project would be to convert these to C++ callables (std::function<>) so that
// we can use bind and remove the userData parameter.
//
void LLFloaterCompileQueue::handleScriptRetrieval(const LLUUID& assetId,
    LLAssetType::EType type, void* userData, S32 status, LLExtStat extStatus)
{
    LLSD result(LLSD::emptyMap());

    result["asset_id"] = assetId;
    if (status)
    {
        result["error"] = status;

        if (status == LL_ERR_ASSET_REQUEST_NOT_IN_DATABASE)
        {
            result["message"] = LLTrans::getString("CompileQueueProblemDownloading") + (":");
            result["alert"] = LLTrans::getString("CompileQueueScriptNotFound");
        }
        else if (LL_ERR_INSUFFICIENT_PERMISSIONS == status)
        {
            result["message"] = LLTrans::getString("CompileQueueInsufficientPermFor") + (":");
            result["alert"] = LLTrans::getString("CompileQueueInsufficientPermDownload");
        }
        else
        {
            result["message"] = LLTrans::getString("CompileQueueUnknownFailure");
        }
    }

    LLEventPumps::instance().post(((HandleScriptUserData *)userData)->getPumpName(), result);

}

/*static*/
void LLFloaterCompileQueue::processExperienceIdResults(LLSD result, LLUUID parent)
{
    LLFloaterCompileQueue* queue = LLFloaterReg::findTypedInstance<LLFloaterCompileQueue>("compile_queue", parent);
    if (!queue)
        return;

    queue->experienceIdsReceived(result["experience_ids"]);

    // getDerived handle gets a handle that can be resolved to a parent class of the derived object.
    LLHandle<LLFloaterScriptQueue> hFloater(queue->getDerivedHandle<LLFloaterScriptQueue>());

    // note subtle difference here: getDerivedHandle in this case is for an LLFloaterCompileQueue
    fnQueueAction_t fn = boost::bind(LLFloaterCompileQueue::processScript,
        queue->getDerivedHandle<LLFloaterCompileQueue>(), _1, _2, _3);


    LLCoros::instance().launch("ScriptQueueCompile", boost::bind(LLFloaterScriptQueue::objectScriptProcessingQueueCoro,
        queue->mStartString,
        hFloater,
        queue->mObjectList,
        fn));

}

/// This is a utility function to be bound and called from objectScriptProcessingQueueCoro.
/// Do not call directly. It may throw a LLCheckedHandle<>::Stale exception.
bool LLFloaterCompileQueue::processScript(LLHandle<LLFloaterCompileQueue> hfloater,
    const LLPointer<LLViewerObject> &object, LLInventoryObject* inventory, LLEventPump &pump)
{
    if (LLApp::isExiting())
    {
        // Reply from coroutine came on shutdown
        // We are quiting, don't start any more coroutines!
        return true;
    }

    LLSD result;
    LLCheckedHandle<LLFloaterCompileQueue> floater(hfloater);
    // Dereferencing floater may fail. If they do they throw LLExeceptionStaleHandle.
    // which is caught in objectScriptProcessingQueueCoro
    bool monocompile = floater->mMono;

    // Initial test to see if we can (or should) attempt to compile the script.
    LLInventoryItem *item = dynamic_cast<LLInventoryItem *>(inventory);

    if (!item)
    {
        LL_WARNS("SCRIPTQ") << "item retrieved is not an LLInventoryItem." << LL_ENDL;
        return true;
    }

    if (!item->getPermissions().allowModifyBy(gAgent.getID(), gAgent.getGroupID()) ||
        !item->getPermissions().allowCopyBy(gAgent.getID(), gAgent.getGroupID()))
    {
        std::string buffer = "Skipping: " + item->getName() + "(Permissions)";
        floater->addStringMessage(buffer);
        return true;
    }

    // Attempt to retrieve the experience
    LLUUID experienceId;
    {
        LLExperienceCache::instance().fetchAssociatedExperience(inventory->getParentUUID(), inventory->getUUID(),
            boost::bind(&LLFloaterCompileQueue::handleHTTPResponse, pump.getName(), _1));

        result = llcoro::suspendUntilEventOnWithTimeout(pump, QUEUE_INVENTORY_FETCH_TIMEOUT,
            LLSDMap("timeout", LLSD::Boolean(true)));

        floater.check();

        if (result.has("timeout"))
        {   // A timeout filed in the result will always be true if present.
            LLStringUtil::format_map_t args;
            args["[OBJECT_NAME]"] = inventory->getName();
            std::string buffer = floater->getString("Timeout", args);
            floater->addStringMessage(buffer);
            return true;
        }

        if (result.has(LLExperienceCache::EXPERIENCE_ID))
        {
            experienceId = result[LLExperienceCache::EXPERIENCE_ID].asUUID();
            if (!floater->hasExperience(experienceId))
            {
                floater->addProcessingMessage("CompileNoExperiencePerm",
                    LLSDMap("SCRIPT", inventory->getName())
                        ("EXPERIENCE", result[LLExperienceCache::NAME].asString()));
                return true;
            }
        }

    }

    if (!gAssetStorage)
    {
        // viewer likely is shutting down
        return true;
    }

    {
        HandleScriptUserData    userData(pump.getName());


        // request the asset
        gAssetStorage->getInvItemAsset(LLHost(),
            gAgent.getID(),
            gAgent.getSessionID(),
            item->getPermissions().getOwner(),
            object->getID(),
            item->getUUID(),
            item->getAssetUUID(),
            item->getType(),
            &LLFloaterCompileQueue::handleScriptRetrieval,
            &userData);

        result = llcoro::suspendUntilEventOnWithTimeout(pump, QUEUE_INVENTORY_FETCH_TIMEOUT,
            LLSDMap("timeout", LLSD::Boolean(true)));
    }

    if (result.has("timeout"))
    {   // A timeout filed in the result will always be true if present.
        LLStringUtil::format_map_t args;
        args["[OBJECT_NAME]"] = inventory->getName();
        std::string buffer = floater->getString("Timeout", args);
        floater->addStringMessage(buffer);
        return true;
    }

    if (result.has("error"))
    {
        LL_WARNS("SCRIPTQ") << "Inventory fetch returned with error. Code: " << result["error"].asString() << LL_ENDL;
        std::string buffer = result["message"].asString() + " " + inventory->getName();
        floater->addStringMessage(buffer);

        if (result.has("alert"))
        {
            LLSD args;
            args["MESSAGE"] = result["alert"].asString();
            LLNotificationsUtil::add("SystemMessage", args);
        }
        return true;
    }

    LLUUID assetId = result["asset_id"];

    std::string url = object->getRegion()->getCapability("UpdateScriptTask");

    {
        LLResourceUploadInfo::ptr_t uploadInfo(new LLQueuedScriptAssetUpload(object->getID(),
            inventory->getUUID(),
            assetId,
            monocompile ? LLScriptAssetUpload::MONO : LLScriptAssetUpload::LSL2,
            true,
            inventory->getName(),
            LLUUID(),
            experienceId,
            boost::bind(&LLFloaterCompileQueue::handleHTTPResponse, pump.getName(), _4)));

        LLViewerAssetUpload::EnqueueInventoryUpload(url, uploadInfo);
    }

    result = llcoro::suspendUntilEventOnWithTimeout(pump, QUEUE_INVENTORY_FETCH_TIMEOUT, LLSDMap("timeout", LLSD::Boolean(true)));

    floater.check();

    if (result.has("timeout"))
    { // A timeout filed in the result will always be true if present.
        LLStringUtil::format_map_t args;
        args["[OBJECT_NAME]"] = inventory->getName();
        std::string buffer = floater->getString("Timeout", args);
        floater->addStringMessage(buffer);
        return true;
    }

    // Bytecode save completed
    if (result["compiled"])
    {
        std::string buffer = std::string("Compilation of \"") + inventory->getName() + std::string("\" succeeded");

        floater->addStringMessage(buffer);
        LL_INFOS() << buffer << LL_ENDL;
    }
    else
    {
        LLSD compile_errors = result["errors"];
        std::string buffer = std::string("Compilation of \"") + inventory->getName() + std::string("\" failed:");
        floater->addStringMessage(buffer);
        for (LLSD::array_const_iterator line = compile_errors.beginArray();
            line < compile_errors.endArray(); line++)
        {
            std::string str = line->asString();
            str.erase(std::remove(str.begin(), str.end(), '\n'), str.end());

            floater->addStringMessage(str);
        }
        LL_INFOS() << result["errors"] << LL_ENDL;
    }

    return true;
}

bool LLFloaterCompileQueue::startQueue()
{
    LLViewerRegion* region = gAgent.getRegion();
    if (region)
    {
        std::string lookup_url = region->getCapability("GetCreatorExperiences");
        if (!lookup_url.empty())
        {
            LLCoreHttpUtil::HttpCoroutineAdapter::completionCallback_t success =
                boost::bind(&LLFloaterCompileQueue::processExperienceIdResults, _1, getKey().asUUID());

            LLCoreHttpUtil::HttpCoroutineAdapter::completionCallback_t failure =
                boost::bind(&LLFloaterCompileQueue::processExperienceIdResults, LLSD(), getKey().asUUID());

            LLCoreHttpUtil::HttpCoroutineAdapter::callbackHttpGet(lookup_url,
                success, failure);
            return TRUE;
        }
    }

    return true;
}


///----------------------------------------------------------------------------
/// Class LLFloaterResetQueue
///----------------------------------------------------------------------------

LLFloaterResetQueue::LLFloaterResetQueue(const LLSD& key)
  : LLFloaterScriptQueue(key)
{
    setTitle(LLTrans::getString("ResetQueueTitle"));
    setStartString(LLTrans::getString("ResetQueueStart"));
}

LLFloaterResetQueue::~LLFloaterResetQueue()
{
}

/// This is a utility function to be bound and called from objectScriptProcessingQueueCoro.
/// Do not call directly. It may throw a LLCheckedHandle<>::Stale exception.
bool LLFloaterResetQueue::resetObjectScripts(LLHandle<LLFloaterScriptQueue> hfloater,
    const LLPointer<LLViewerObject> &object, LLInventoryObject* inventory, LLEventPump &pump)
{
    LLCheckedHandle<LLFloaterScriptQueue> floater(hfloater);
    // Dereferencing floater may fail. If they do they throw LLExeceptionStaleHandle.
    // which is caught in objectScriptProcessingQueueCoro

    std::string buffer;
    buffer = floater->getString("Resetting") + (": ") + inventory->getName();
    floater->addStringMessage(buffer);

    LLMessageSystem* msg = gMessageSystem;
    msg->newMessageFast(_PREHASH_ScriptReset);
    msg->nextBlockFast(_PREHASH_AgentData);
    msg->addUUIDFast(_PREHASH_AgentID, gAgent.getID());
    msg->addUUIDFast(_PREHASH_SessionID, gAgent.getSessionID());
    msg->nextBlockFast(_PREHASH_Script);
    msg->addUUIDFast(_PREHASH_ObjectID, object->getID());
    msg->addUUIDFast(_PREHASH_ItemID, inventory->getUUID());
    msg->sendReliable(object->getRegion()->getHost());

    return true;
}

bool LLFloaterResetQueue::startQueue()
{
    // Bind the resetObjectScripts method into a QueueAction function and pass it
    // into the object queue processing coroutine.
    fnQueueAction_t fn = boost::bind(LLFloaterResetQueue::resetObjectScripts,
        getDerivedHandle<LLFloaterScriptQueue>(), _1, _2, _3);

    LLCoros::instance().launch("ScriptResetQueue", boost::bind(LLFloaterScriptQueue::objectScriptProcessingQueueCoro,
        mStartString,
        getDerivedHandle<LLFloaterScriptQueue>(),
        mObjectList,
        fn));

    return true;
}

///----------------------------------------------------------------------------
/// Class LLFloaterRunQueue
///----------------------------------------------------------------------------

LLFloaterRunQueue::LLFloaterRunQueue(const LLSD& key)
  : LLFloaterScriptQueue(key)
{
    setTitle(LLTrans::getString("RunQueueTitle"));
    setStartString(LLTrans::getString("RunQueueStart"));
}

LLFloaterRunQueue::~LLFloaterRunQueue()
{
}

/// This is a utility function to be bound and called from objectScriptProcessingQueueCoro.
/// Do not call directly. It may throw a LLCheckedHandle<>::Stale exception.
bool LLFloaterRunQueue::runObjectScripts(LLHandle<LLFloaterScriptQueue> hfloater,
    const LLPointer<LLViewerObject> &object, LLInventoryObject* inventory, LLEventPump &pump)
{
    LLCheckedHandle<LLFloaterScriptQueue> floater(hfloater);
    // Dereferencing floater may fail. If they do they throw LLExeceptionStaleHandle.
    // which is caught in objectScriptProcessingQueueCoro

    std::string buffer;
    buffer = floater->getString("Running") + (": ") + inventory->getName();
    floater->addStringMessage(buffer);

    LLMessageSystem* msg = gMessageSystem;
    msg->newMessageFast(_PREHASH_SetScriptRunning);
    msg->nextBlockFast(_PREHASH_AgentData);
    msg->addUUIDFast(_PREHASH_AgentID, gAgent.getID());
    msg->addUUIDFast(_PREHASH_SessionID, gAgent.getSessionID());
    msg->nextBlockFast(_PREHASH_Script);
    msg->addUUIDFast(_PREHASH_ObjectID, object->getID());
    msg->addUUIDFast(_PREHASH_ItemID, inventory->getUUID());
    msg->addBOOLFast(_PREHASH_Running, TRUE);
    msg->sendReliable(object->getRegion()->getHost());

    return true;
}

bool LLFloaterRunQueue::startQueue()
{
    LLHandle<LLFloaterScriptQueue> hFloater(getDerivedHandle<LLFloaterScriptQueue>());
    fnQueueAction_t fn = boost::bind(LLFloaterRunQueue::runObjectScripts, hFloater, _1, _2, _3);

    LLCoros::instance().launch("ScriptRunQueue", boost::bind(LLFloaterScriptQueue::objectScriptProcessingQueueCoro,
        mStartString,
        hFloater,
        mObjectList,
        fn));

    return true;
}


///----------------------------------------------------------------------------
/// Class LLFloaterNotRunQueue
///----------------------------------------------------------------------------

LLFloaterNotRunQueue::LLFloaterNotRunQueue(const LLSD& key)
  : LLFloaterScriptQueue(key)
{
    setTitle(LLTrans::getString("NotRunQueueTitle"));
    setStartString(LLTrans::getString("NotRunQueueStart"));
}

LLFloaterNotRunQueue::~LLFloaterNotRunQueue()
{
}

/// This is a utility function to be bound and called from objectScriptProcessingQueueCoro.
/// Do not call directly. It may throw a LLCheckedHandle<>::Stale exception.
bool LLFloaterNotRunQueue::stopObjectScripts(LLHandle<LLFloaterScriptQueue> hfloater,
    const LLPointer<LLViewerObject> &object, LLInventoryObject* inventory, LLEventPump &pump)
{
    LLCheckedHandle<LLFloaterScriptQueue> floater(hfloater);
    // Dereferencing floater may fail. If they do they throw LLExeceptionStaleHandle.
    // which is caught in objectScriptProcessingQueueCoro

    std::string buffer;
    buffer = floater->getString("NotRunning") + (": ") + inventory->getName();
    floater->addStringMessage(buffer);

    LLMessageSystem* msg = gMessageSystem;
    msg->newMessageFast(_PREHASH_SetScriptRunning);
    msg->nextBlockFast(_PREHASH_AgentData);
    msg->addUUIDFast(_PREHASH_AgentID, gAgent.getID());
    msg->addUUIDFast(_PREHASH_SessionID, gAgent.getSessionID());
    msg->nextBlockFast(_PREHASH_Script);
    msg->addUUIDFast(_PREHASH_ObjectID, object->getID());
    msg->addUUIDFast(_PREHASH_ItemID, inventory->getUUID());
    msg->addBOOLFast(_PREHASH_Running, FALSE);
    msg->sendReliable(object->getRegion()->getHost());

    return true;
}

bool LLFloaterNotRunQueue::startQueue()
{
    LLHandle<LLFloaterScriptQueue> hFloater(getDerivedHandle<LLFloaterScriptQueue>());

    fnQueueAction_t fn = boost::bind(&LLFloaterNotRunQueue::stopObjectScripts, hFloater, _1, _2, _3);
    LLCoros::instance().launch("ScriptQueueNotRun", boost::bind(LLFloaterScriptQueue::objectScriptProcessingQueueCoro,
        mStartString,
        hFloater,
        mObjectList,
        fn));

    return true;
}

///----------------------------------------------------------------------------
/// Local function definitions
///----------------------------------------------------------------------------
void ObjectInventoryFetcher::inventoryChanged(LLViewerObject* object,
        LLInventoryObject::object_list_t* inventory, S32 serial_num, void* user_data)
{
    mInventoryList.clear();
    mInventoryList.assign(inventory->begin(), inventory->end());

    mPump.post(LLSDMap("changed", LLSD::Boolean(true)));

}

void LLFloaterScriptQueue::objectScriptProcessingQueueCoro(std::string action, LLHandle<LLFloaterScriptQueue> hfloater,
    object_data_list_t objectList, fnQueueAction_t func)
{
    LLCoros::set_consuming(true);
    LLCheckedHandle<LLFloaterScriptQueue> floater(hfloater);
    // Dereferencing floater may fail. If they do they throw LLExeceptionStaleHandle.
    // This is expected if the dialog closes.
    LLEventMailDrop        maildrop(QUEUE_EVENTPUMP_NAME, true);

    try
    {
        for (object_data_list_t::iterator itObj(objectList.begin()); (itObj != objectList.end()); ++itObj)
        {
            bool firstForObject = true;
            LLUUID object_id = (*itObj).mObjectId;
            LL_INFOS("SCRIPTQ") << "Next object in queue with ID=" << object_id.asString() << LL_ENDL;

            LLPointer<LLViewerObject> obj = gObjectList.findObject(object_id);
            LLInventoryObject::object_list_t inventory;
            if (obj)
            {
                ObjectInventoryFetcher::ptr_t fetcher(new ObjectInventoryFetcher(maildrop, obj, NULL));

                fetcher->fetchInventory();

                LLStringUtil::format_map_t args;
                args["[OBJECT_NAME]"] = (*itObj).mObjectName;
                floater->addStringMessage(floater->getString("LoadingObjInv", args));

                LLSD result = llcoro::suspendUntilEventOnWithTimeout(maildrop, QUEUE_INVENTORY_FETCH_TIMEOUT,
                    LLSDMap("timeout", LLSD::Boolean(true)));

                if (result.has("timeout"))
                {    // A timeout filed in the result will always be true if present.
                    LL_WARNS("SCRIPTQ") << "Unable to retrieve inventory for object " << object_id.asString() <<
                        ". Skipping to next object." << LL_ENDL;

                    LLStringUtil::format_map_t args;
                    args["[OBJECT_NAME]"] = (*itObj).mObjectName;
                    floater->addStringMessage(floater->getString("Timeout", args));

                    continue;
                }

                inventory.assign(fetcher->getInventoryList().begin(), fetcher->getInventoryList().end());
            }
            else
            {
                LL_WARNS("SCRIPTQ") << "Unable to retrieve object with ID of " << object_id <<
                    ". Skipping to next." << LL_ENDL;
                continue;
            }

            // TODO: Get the name of the object we are looking at here so that we can display it below.
            //std::string objName = (dynamic_cast<LLInventoryObject *>(obj.get()))->getName();
            LL_DEBUGS("SCRIPTQ") << "Object has " << inventory.size() << " items." << LL_ENDL;

            for (LLInventoryObject::object_list_t::iterator itInv = inventory.begin();
                itInv != inventory.end(); ++itInv)
            {
                floater.check();

                // note, we have a smart pointer to the obj above... but if we didn't we'd check that
                // it still exists here.

                if (((*itInv)->getType() == LLAssetType::AT_LSL_TEXT))
                {
                    LL_DEBUGS("SCRIPTQ") << "Inventory item " << (*itInv)->getUUID().asString() << "\"" << (*itInv)->getName() << "\"" << LL_ENDL;
                    if (firstForObject)
                    {
                        //floater->addStringMessage(objName + ":");
                        firstForObject = false;
                    }

                    if (!func(obj, (*itInv), maildrop))
                    {
                        continue;
                    }
                }

                // no other explicit suspension point in this loop.  func(...) MIGHT suspend
                // but offers no guarantee of doing so.
                llcoro::suspend();
            }
            floater.check();
        }

        floater->addStringMessage("Done");
        floater->getChildView("close")->setEnabled(TRUE);
    }
    catch (LLCheckedHandleBase::Stale &)
    {
        // This is expected.  It means that floater has been closed before
        // processing was completed.
        LL_DEBUGS("SCRIPTQ") << "LLExeceptionStaleHandle caught! Floater has most likely been closed." << LL_ENDL;
    }
}<|MERGE_RESOLUTION|>--- conflicted
+++ resolved
@@ -219,7 +219,6 @@
 BOOL LLFloaterScriptQueue::start()
 {
     std::string buffer;
-<<<<<<< HEAD
 
     LLStringUtil::format_map_t args;
     args["[START]"] = mStartString;
@@ -228,16 +227,6 @@
 
     getChild<LLScrollListCtrl>("queue output")->addSimpleElement(buffer, ADD_BOTTOM);
 
-=======
-
-    LLStringUtil::format_map_t args;
-    args["[START]"] = mStartString;
-    args["[COUNT]"] = llformat ("%d", mObjectList.size());
-    buffer = getString ("Starting", args);
-
-    getChild<LLScrollListCtrl>("queue output")->addSimpleElement(buffer, ADD_BOTTOM);
-
->>>>>>> bb3c36f5
     return startQueue();
 }
 
