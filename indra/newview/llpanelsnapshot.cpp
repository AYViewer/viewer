--- conflicted
+++ resolved
@@ -1,250 +1,245 @@
-/**
- * @file llpanelsnapshot.cpp
- * @brief Snapshot panel base class
- *
- * $LicenseInfo:firstyear=2011&license=viewerlgpl$
- * Second Life Viewer Source Code
- * Copyright (C) 2011, Linden Research, Inc.
- *
- * This library is free software; you can redistribute it and/or
- * modify it under the terms of the GNU Lesser General Public
- * License as published by the Free Software Foundation;
- * version 2.1 of the License only.
- *
- * This library is distributed in the hope that it will be useful,
- * but WITHOUT ANY WARRANTY; without even the implied warranty of
- * MERCHANTABILITY or FITNESS FOR A PARTICULAR PURPOSE.  See the GNU
- * Lesser General Public License for more details.
- *
- * You should have received a copy of the GNU Lesser General Public
- * License along with this library; if not, write to the Free Software
- * Foundation, Inc., 51 Franklin Street, Fifth Floor, Boston, MA  02110-1301  USA
- *
- * Linden Research, Inc., 945 Battery Street, San Francisco, CA  94111  USA
- * $/LicenseInfo$
- */
-
-#include "llviewerprecompiledheaders.h"
-#include "llpanelsnapshot.h"
-
-// libs
-#include "llcombobox.h"
-#include "llfloater.h"
-#include "llfloatersnapshot.h"
-#include "llsliderctrl.h"
-#include "llspinctrl.h"
-#include "lltrans.h"
-
-// newview
-#include "llsidetraypanelcontainer.h"
-#include "llviewercontrol.h" // gSavedSettings
-
-#include "llagentbenefits.h"
-
-constexpr S32 MAX_TEXTURE_SIZE = 512 ; //max upload texture size 512 * 512
-
-S32 power_of_two(S32 sz, S32 upper)
-{
-    S32 res = upper;
-    while( upper >= sz)
-    {
-        res = upper;
-        upper >>= 1;
-    }
-    return res;
-}
-
-LLPanelSnapshot::LLPanelSnapshot()
-    : mSnapshotFloater(NULL)
-{}
-
-// virtual
-bool LLPanelSnapshot::postBuild()
-{
-    getChild<LLUICtrl>("save_btn")->setLabelArg("[UPLOAD_COST]", std::to_string(LLAgentBenefitsMgr::current().getTextureUploadCost()));
-    getChild<LLUICtrl>(getImageSizeComboName())->setCommitCallback(boost::bind(&LLPanelSnapshot::onResolutionComboCommit, this, _1));
-    if (!getWidthSpinnerName().empty())
-    {
-        getChild<LLUICtrl>(getWidthSpinnerName())->setCommitCallback(boost::bind(&LLPanelSnapshot::onCustomResolutionCommit, this));
-    }
-    if (!getHeightSpinnerName().empty())
-    {
-        getChild<LLUICtrl>(getHeightSpinnerName())->setCommitCallback(boost::bind(&LLPanelSnapshot::onCustomResolutionCommit, this));
-    }
-    if (!getAspectRatioCBName().empty())
-    {
-        getChild<LLUICtrl>(getAspectRatioCBName())->setCommitCallback(boost::bind(&LLPanelSnapshot::onKeepAspectRatioCommit, this, _1));
-    }
-    updateControls(LLSD());
-
-<<<<<<< HEAD
-	mSnapshotFloater = getParentByType<LLFloaterSnapshotBase>();
-	return true;
-=======
-    mSnapshotFloater = getParentByType<LLFloaterSnapshotBase>();
-    return TRUE;
->>>>>>> e1623bb2
-}
-
-// virtual
-void LLPanelSnapshot::onOpen(const LLSD& key)
-{
-    S32 old_format = gSavedSettings.getS32("SnapshotFormat");
-    S32 new_format = (S32) getImageFormat();
-
-    gSavedSettings.setS32("SnapshotFormat", new_format);
-    setCtrlsEnabled(true);
-
-    // Switching panels will likely change image format.
-    // Not updating preview right away may lead to errors,
-    // e.g. attempt to send a large BMP image by email.
-    if (old_format != new_format)
-    {
-        getParentByType<LLFloater>()->notify(LLSD().with("image-format-change", true));
-    }
-}
-
-LLSnapshotModel::ESnapshotFormat LLPanelSnapshot::getImageFormat() const
-{
-    return LLSnapshotModel::SNAPSHOT_FORMAT_JPEG;
-}
-
-void LLPanelSnapshot::enableControls(bool enable)
-{
-    setCtrlsEnabled(enable);
-}
-
-LLSpinCtrl* LLPanelSnapshot::getWidthSpinner()
-{
-    llassert(!getWidthSpinnerName().empty());
-    return getChild<LLSpinCtrl>(getWidthSpinnerName());
-}
-
-LLSpinCtrl* LLPanelSnapshot::getHeightSpinner()
-{
-    llassert(!getHeightSpinnerName().empty());
-    return getChild<LLSpinCtrl>(getHeightSpinnerName());
-}
-
-S32 LLPanelSnapshot::getTypedPreviewWidth() const
-{
-    llassert(!getWidthSpinnerName().empty());
-    return getChild<LLUICtrl>(getWidthSpinnerName())->getValue().asInteger();
-}
-
-S32 LLPanelSnapshot::getTypedPreviewHeight() const
-{
-    llassert(!getHeightSpinnerName().empty());
-    return getChild<LLUICtrl>(getHeightSpinnerName())->getValue().asInteger();
-}
-
-void LLPanelSnapshot::enableAspectRatioCheckbox(bool enable)
-{
-    llassert(!getAspectRatioCBName().empty());
-    getChild<LLUICtrl>(getAspectRatioCBName())->setEnabled(enable);
-}
-
-LLSideTrayPanelContainer* LLPanelSnapshot::getParentContainer()
-{
-    LLSideTrayPanelContainer* parent = dynamic_cast<LLSideTrayPanelContainer*>(getParent());
-    if (!parent)
-    {
-        LL_WARNS() << "Cannot find panel container" << LL_ENDL;
-        return NULL;
-    }
-
-    return parent;
-}
-
-void LLPanelSnapshot::updateImageQualityLevel()
-{
-    LLSliderCtrl* quality_slider = getChild<LLSliderCtrl>("image_quality_slider");
-    S32 quality_val = llfloor((F32) quality_slider->getValue().asReal());
-
-    std::string quality_lvl;
-
-    if (quality_val < 20)
-    {
-        quality_lvl = LLTrans::getString("snapshot_quality_very_low");
-    }
-    else if (quality_val < 40)
-    {
-        quality_lvl = LLTrans::getString("snapshot_quality_low");
-    }
-    else if (quality_val < 60)
-    {
-        quality_lvl = LLTrans::getString("snapshot_quality_medium");
-    }
-    else if (quality_val < 80)
-    {
-        quality_lvl = LLTrans::getString("snapshot_quality_high");
-    }
-    else
-    {
-        quality_lvl = LLTrans::getString("snapshot_quality_very_high");
-    }
-
-    getChild<LLTextBox>("image_quality_level")->setTextArg("[QLVL]", quality_lvl);
-}
-
-void LLPanelSnapshot::goBack()
-{
-    LLSideTrayPanelContainer* parent = getParentContainer();
-    if (parent)
-    {
-        parent->openPreviousPanel();
-        parent->getCurrentPanel()->onOpen(LLSD());
-    }
-}
-
-void LLPanelSnapshot::cancel()
-{
-    goBack();
-    getParentByType<LLFloater>()->notify(LLSD().with("set-ready", true));
-}
-
-void LLPanelSnapshot::onCustomResolutionCommit()
-{
-    LLSD info;
-    std::string widthSpinnerName = getWidthSpinnerName();
-    std::string heightSpinnerName = getHeightSpinnerName();
-    llassert(!widthSpinnerName.empty() && !heightSpinnerName.empty());
-    LLSpinCtrl *widthSpinner = getChild<LLSpinCtrl>(widthSpinnerName);
-    LLSpinCtrl *heightSpinner = getChild<LLSpinCtrl>(heightSpinnerName);
-    if (getName() == "panel_snapshot_inventory")
-    {
-        S32 width = widthSpinner->getValue().asInteger();
-        width = power_of_two(width, MAX_TEXTURE_SIZE);
-        info["w"] = width;
-        widthSpinner->setIncrement(width >> 1);
-        widthSpinner->forceSetValue(width);
-        S32 height =  heightSpinner->getValue().asInteger();
-        height = power_of_two(height, MAX_TEXTURE_SIZE);
-        heightSpinner->setIncrement(height >> 1);
-        heightSpinner->forceSetValue(height);
-        info["h"] = height;
-    }
-    else
-    {
-        info["w"] = widthSpinner->getValue().asInteger();
-        info["h"] = heightSpinner->getValue().asInteger();
-    }
-    getParentByType<LLFloater>()->notify(LLSD().with("custom-res-change", info));
-}
-
-void LLPanelSnapshot::onResolutionComboCommit(LLUICtrl* ctrl)
-{
-    LLSD info;
-    info["combo-res-change"]["control-name"] = ctrl->getName();
-    getParentByType<LLFloater>()->notify(info);
-}
-
-void LLPanelSnapshot::onKeepAspectRatioCommit(LLUICtrl* ctrl)
-{
-    getParentByType<LLFloater>()->notify(LLSD().with("keep-aspect-change", ctrl->getValue().asBoolean()));
-}
-
-LLSnapshotModel::ESnapshotType LLPanelSnapshot::getSnapshotType()
-{
-    return LLSnapshotModel::SNAPSHOT_WEB;
-}+/**
+ * @file llpanelsnapshot.cpp
+ * @brief Snapshot panel base class
+ *
+ * $LicenseInfo:firstyear=2011&license=viewerlgpl$
+ * Second Life Viewer Source Code
+ * Copyright (C) 2011, Linden Research, Inc.
+ *
+ * This library is free software; you can redistribute it and/or
+ * modify it under the terms of the GNU Lesser General Public
+ * License as published by the Free Software Foundation;
+ * version 2.1 of the License only.
+ *
+ * This library is distributed in the hope that it will be useful,
+ * but WITHOUT ANY WARRANTY; without even the implied warranty of
+ * MERCHANTABILITY or FITNESS FOR A PARTICULAR PURPOSE.  See the GNU
+ * Lesser General Public License for more details.
+ *
+ * You should have received a copy of the GNU Lesser General Public
+ * License along with this library; if not, write to the Free Software
+ * Foundation, Inc., 51 Franklin Street, Fifth Floor, Boston, MA  02110-1301  USA
+ *
+ * Linden Research, Inc., 945 Battery Street, San Francisco, CA  94111  USA
+ * $/LicenseInfo$
+ */
+
+#include "llviewerprecompiledheaders.h"
+#include "llpanelsnapshot.h"
+
+// libs
+#include "llcombobox.h"
+#include "llfloater.h"
+#include "llfloatersnapshot.h"
+#include "llsliderctrl.h"
+#include "llspinctrl.h"
+#include "lltrans.h"
+
+// newview
+#include "llsidetraypanelcontainer.h"
+#include "llviewercontrol.h" // gSavedSettings
+
+#include "llagentbenefits.h"
+
+constexpr S32 MAX_TEXTURE_SIZE = 512 ; //max upload texture size 512 * 512
+
+S32 power_of_two(S32 sz, S32 upper)
+{
+    S32 res = upper;
+    while( upper >= sz)
+    {
+        res = upper;
+        upper >>= 1;
+    }
+    return res;
+}
+
+LLPanelSnapshot::LLPanelSnapshot()
+    : mSnapshotFloater(NULL)
+{}
+
+// virtual
+bool LLPanelSnapshot::postBuild()
+{
+    getChild<LLUICtrl>("save_btn")->setLabelArg("[UPLOAD_COST]", std::to_string(LLAgentBenefitsMgr::current().getTextureUploadCost()));
+    getChild<LLUICtrl>(getImageSizeComboName())->setCommitCallback(boost::bind(&LLPanelSnapshot::onResolutionComboCommit, this, _1));
+    if (!getWidthSpinnerName().empty())
+    {
+        getChild<LLUICtrl>(getWidthSpinnerName())->setCommitCallback(boost::bind(&LLPanelSnapshot::onCustomResolutionCommit, this));
+    }
+    if (!getHeightSpinnerName().empty())
+    {
+        getChild<LLUICtrl>(getHeightSpinnerName())->setCommitCallback(boost::bind(&LLPanelSnapshot::onCustomResolutionCommit, this));
+    }
+    if (!getAspectRatioCBName().empty())
+    {
+        getChild<LLUICtrl>(getAspectRatioCBName())->setCommitCallback(boost::bind(&LLPanelSnapshot::onKeepAspectRatioCommit, this, _1));
+    }
+    updateControls(LLSD());
+
+    mSnapshotFloater = getParentByType<LLFloaterSnapshotBase>();
+    return true;
+}
+
+// virtual
+void LLPanelSnapshot::onOpen(const LLSD& key)
+{
+    S32 old_format = gSavedSettings.getS32("SnapshotFormat");
+    S32 new_format = (S32) getImageFormat();
+
+    gSavedSettings.setS32("SnapshotFormat", new_format);
+    setCtrlsEnabled(true);
+
+    // Switching panels will likely change image format.
+    // Not updating preview right away may lead to errors,
+    // e.g. attempt to send a large BMP image by email.
+    if (old_format != new_format)
+    {
+        getParentByType<LLFloater>()->notify(LLSD().with("image-format-change", true));
+    }
+}
+
+LLSnapshotModel::ESnapshotFormat LLPanelSnapshot::getImageFormat() const
+{
+    return LLSnapshotModel::SNAPSHOT_FORMAT_JPEG;
+}
+
+void LLPanelSnapshot::enableControls(bool enable)
+{
+    setCtrlsEnabled(enable);
+}
+
+LLSpinCtrl* LLPanelSnapshot::getWidthSpinner()
+{
+    llassert(!getWidthSpinnerName().empty());
+    return getChild<LLSpinCtrl>(getWidthSpinnerName());
+}
+
+LLSpinCtrl* LLPanelSnapshot::getHeightSpinner()
+{
+    llassert(!getHeightSpinnerName().empty());
+    return getChild<LLSpinCtrl>(getHeightSpinnerName());
+}
+
+S32 LLPanelSnapshot::getTypedPreviewWidth() const
+{
+    llassert(!getWidthSpinnerName().empty());
+    return getChild<LLUICtrl>(getWidthSpinnerName())->getValue().asInteger();
+}
+
+S32 LLPanelSnapshot::getTypedPreviewHeight() const
+{
+    llassert(!getHeightSpinnerName().empty());
+    return getChild<LLUICtrl>(getHeightSpinnerName())->getValue().asInteger();
+}
+
+void LLPanelSnapshot::enableAspectRatioCheckbox(bool enable)
+{
+    llassert(!getAspectRatioCBName().empty());
+    getChild<LLUICtrl>(getAspectRatioCBName())->setEnabled(enable);
+}
+
+LLSideTrayPanelContainer* LLPanelSnapshot::getParentContainer()
+{
+    LLSideTrayPanelContainer* parent = dynamic_cast<LLSideTrayPanelContainer*>(getParent());
+    if (!parent)
+    {
+        LL_WARNS() << "Cannot find panel container" << LL_ENDL;
+        return NULL;
+    }
+
+    return parent;
+}
+
+void LLPanelSnapshot::updateImageQualityLevel()
+{
+    LLSliderCtrl* quality_slider = getChild<LLSliderCtrl>("image_quality_slider");
+    S32 quality_val = llfloor((F32) quality_slider->getValue().asReal());
+
+    std::string quality_lvl;
+
+    if (quality_val < 20)
+    {
+        quality_lvl = LLTrans::getString("snapshot_quality_very_low");
+    }
+    else if (quality_val < 40)
+    {
+        quality_lvl = LLTrans::getString("snapshot_quality_low");
+    }
+    else if (quality_val < 60)
+    {
+        quality_lvl = LLTrans::getString("snapshot_quality_medium");
+    }
+    else if (quality_val < 80)
+    {
+        quality_lvl = LLTrans::getString("snapshot_quality_high");
+    }
+    else
+    {
+        quality_lvl = LLTrans::getString("snapshot_quality_very_high");
+    }
+
+    getChild<LLTextBox>("image_quality_level")->setTextArg("[QLVL]", quality_lvl);
+}
+
+void LLPanelSnapshot::goBack()
+{
+    LLSideTrayPanelContainer* parent = getParentContainer();
+    if (parent)
+    {
+        parent->openPreviousPanel();
+        parent->getCurrentPanel()->onOpen(LLSD());
+    }
+}
+
+void LLPanelSnapshot::cancel()
+{
+    goBack();
+    getParentByType<LLFloater>()->notify(LLSD().with("set-ready", true));
+}
+
+void LLPanelSnapshot::onCustomResolutionCommit()
+{
+    LLSD info;
+    std::string widthSpinnerName = getWidthSpinnerName();
+    std::string heightSpinnerName = getHeightSpinnerName();
+    llassert(!widthSpinnerName.empty() && !heightSpinnerName.empty());
+    LLSpinCtrl *widthSpinner = getChild<LLSpinCtrl>(widthSpinnerName);
+    LLSpinCtrl *heightSpinner = getChild<LLSpinCtrl>(heightSpinnerName);
+    if (getName() == "panel_snapshot_inventory")
+    {
+        S32 width = widthSpinner->getValue().asInteger();
+        width = power_of_two(width, MAX_TEXTURE_SIZE);
+        info["w"] = width;
+        widthSpinner->setIncrement(width >> 1);
+        widthSpinner->forceSetValue(width);
+        S32 height =  heightSpinner->getValue().asInteger();
+        height = power_of_two(height, MAX_TEXTURE_SIZE);
+        heightSpinner->setIncrement(height >> 1);
+        heightSpinner->forceSetValue(height);
+        info["h"] = height;
+    }
+    else
+    {
+        info["w"] = widthSpinner->getValue().asInteger();
+        info["h"] = heightSpinner->getValue().asInteger();
+    }
+    getParentByType<LLFloater>()->notify(LLSD().with("custom-res-change", info));
+}
+
+void LLPanelSnapshot::onResolutionComboCommit(LLUICtrl* ctrl)
+{
+    LLSD info;
+    info["combo-res-change"]["control-name"] = ctrl->getName();
+    getParentByType<LLFloater>()->notify(info);
+}
+
+void LLPanelSnapshot::onKeepAspectRatioCommit(LLUICtrl* ctrl)
+{
+    getParentByType<LLFloater>()->notify(LLSD().with("keep-aspect-change", ctrl->getValue().asBoolean()));
+}
+
+LLSnapshotModel::ESnapshotType LLPanelSnapshot::getSnapshotType()
+{
+    return LLSnapshotModel::SNAPSHOT_WEB;
+}