/**
 * @file lloutfitgallery.h
 * @author Pavlo Kryvych
 * @brief Visual gallery of agent's outfits for My Appearance side panel
 *
 * $LicenseInfo:firstyear=2015&license=viewerlgpl$
 * Second Life Viewer Source Code
 * Copyright (C) 2015, Linden Research, Inc.
 *
 * This library is free software; you can redistribute it and/or
 * modify it under the terms of the GNU Lesser General Public
 * License as published by the Free Software Foundation;
 * version 2.1 of the License only.
 *
 * This library is distributed in the hope that it will be useful,
 * but WITHOUT ANY WARRANTY; without even the implied warranty of
 * MERCHANTABILITY or FITNESS FOR A PARTICULAR PURPOSE.  See the GNU
 * Lesser General Public License for more details.
 *
 * You should have received a copy of the GNU Lesser General Public
 * License along with this library; if not, write to the Free Software
 * Foundation, Inc., 51 Franklin Street, Fifth Floor, Boston, MA  02110-1301  USA
 *
 * Linden Research, Inc., 945 Battery Street, San Francisco, CA  94111  USA
 * $/LicenseInfo$
 */

#ifndef LL_LLOUTFITGALLERYCTRL_H
#define LL_LLOUTFITGALLERYCTRL_H

#include "llextendedstatus.h"
#include "lliconctrl.h"
#include "lllayoutstack.h"
#include "lloutfitslist.h"
#include "llpanelappearancetab.h"
#include "llviewertexture.h"

#include <vector>

class LLOutfitGallery;
class LLOutfitGalleryItem;
class LLOutfitListGearMenuBase;
class LLOutfitGalleryGearMenu;
class LLOutfitGalleryContextMenu;

class LLOutfitGallery : public LLOutfitListBase
{
public:
    friend class LLOutfitGalleryGearMenu;
    friend class LLOutfitGalleryContextMenu;
    friend class LLUpdateGalleryOnPhotoLinked;

    struct Params
        : public LLInitParam::Block<Params, LLPanel::Params>
    {
        Optional<S32>   row_panel_height;
        Optional<S32>   row_panel_width_factor;
        Optional<S32>   gallery_width_factor;
        Optional<S32>   vertical_gap;
        Optional<S32>   horizontal_gap;
        Optional<S32>   item_width;
        Optional<S32>   item_height;
        Optional<S32>   item_horizontal_gap;
        Optional<S32>   items_in_row;

        Params();
    };

    static const LLOutfitGallery::Params& getDefaultParams();

    LLOutfitGallery(const LLOutfitGallery::Params& params = getDefaultParams());
    virtual ~LLOutfitGallery();

    /*virtual*/ bool postBuild();
    /*virtual*/ void onOpen(const LLSD& info);
    /*virtual*/ void draw();
    /*virtual*/ bool handleKeyHere(KEY key, MASK mask);
    void moveUp();
    void moveDown();
    void moveLeft();
    void moveRight();

    /*virtual*/ void onFocusLost();
    /*virtual*/ void onFocusReceived();

    static void onRemoveOutfit(const LLUUID& outfit_cat_id);
    static void onOutfitsRemovalConfirmation(const LLSD& notification, const LLSD& response, const LLUUID& outfit_cat_id);
    void scrollToShowItem(const LLUUID& item_id);

    void wearSelectedOutfit();


    /*virtual*/ void onFilterSubStringChanged(const std::string& new_string, const std::string& old_string);

    /*virtual*/ void getCurrentCategories(uuid_vec_t& vcur);
    /*virtual*/ void updateAddedCategory(LLUUID cat_id);
    /*virtual*/ void updateRemovedCategory(LLUUID cat_id);
    /*virtual*/ void updateChangedCategoryName(LLViewerInventoryCategory *cat, std::string name);

    /*virtual*/ bool hasItemSelected();
    /*virtual*/ bool canWearSelected();

    /*virtual*/ bool getHasExpandableFolders() { return false; }

    /*virtual*/ void onChangeSortOrder(const LLSD& userdata) {};
    void updateMessageVisibility();
    bool hasDefaultImage(const LLUUID& outfit_cat_id);

    void refreshOutfit(const LLUUID& category_id);
    virtual LLToggleableMenu* getSortMenu();

protected:
    /*virtual*/ void onHighlightBaseOutfit(LLUUID base_id, LLUUID prev_id);
    /*virtual*/ void onSetSelectedOutfitByUUID(const LLUUID& outfit_uuid);
    /*virtual*/ void onOutfitRightClick(LLUICtrl* ctrl, S32 x, S32 y, const LLUUID& cat_id);
    /*virtual*/ void onChangeOutfitSelection(LLWearableItemsList* list, const LLUUID& category_id);

    /*virtual*/ void onCollapseAllFolders() {}
    /*virtual*/ void onExpandAllFolders() {}
    /*virtual*/ LLOutfitListGearMenuBase* createGearMenu();

private:
    LLUUID getPhotoAssetId(const LLUUID& outfit_id);
    LLUUID getDefaultPhoto();
    void addToGallery(LLOutfitGalleryItem* item);
    void removeFromGalleryLast(LLOutfitGalleryItem* item);
    void removeFromGalleryMiddle(LLOutfitGalleryItem* item);
    LLPanel* addLastRow();
    void removeLastRow();
    void moveRowUp(int row);
    void moveRowDown(int row);
    void moveRow(int row, int pos);
    LLPanel* addToRow(LLPanel* row_stack, LLOutfitGalleryItem* item, int pos, int hgap);
    void removeFromLastRow(LLOutfitGalleryItem* item);
    void reArrangeRows(S32 row_diff = 0);
    void updateRowsIfNeeded();
    void updateGalleryWidth();

<<<<<<< HEAD
    LLOutfitGalleryItem* buildGalleryItem(std::string name, LLUUID outfit_id);
    LLOutfitGalleryItem* getSelectedItem() const;
    LLOutfitGalleryItem* getItem(const LLUUID& id) const;
=======
    LLOutfitGalleryItem* buildGalleryItem(std::string name, LLUUID outfit_id, bool is_favorite);
    LLOutfitGalleryItem* getSelectedItem();
>>>>>>> 738cf84c

    void onTextureSelectionChanged(LLInventoryItem* itemp);

    void buildGalleryPanel(int row_count);
    void reshapeGalleryPanel(int row_count);
    LLPanel* buildItemPanel(int left);
    LLPanel* buildRowPanel(int left, int bottom);
    void moveRowPanel(LLPanel* stack, int left, int bottom);
    std::vector<LLPanel*> mRowPanels;
    std::vector<LLPanel*> mItemPanels;
    std::vector<LLPanel*> mUnusedRowPanels;
    std::vector<LLPanel*> mUnusedItemPanels;
    std::vector<LLOutfitGalleryItem*> mItems;
    std::vector<LLOutfitGalleryItem*> mHiddenItems;
    LLScrollContainer* mScrollPanel;
    LLPanel* mGalleryPanel;
    LLPanel* mLastRowPanel;
    LLUUID mOutfitLinkPending;
    LLUUID mOutfitRenamePending;
    LLUUID mSnapshotFolderID;
    LLTextBox* mMessageTextBox;
    bool mGalleryCreated;
    int mRowCount;
    int mItemsAddedCount;
    LLPointer<LLViewerTexture> mTextureSelected;
    /* Params */
    int mRowPanelHeight;
    int mVerticalGap;
    int mHorizontalGap;
    int mItemWidth;
    int mItemHeight;
    int mItemHorizontalGap;
    int mItemsInRow;
    int mRowPanelWidth;
    int mGalleryWidth;
    int mRowPanWidthFactor;
    int mGalleryWidthFactor;

    LLListContextMenu* mOutfitGalleryMenu;

    typedef std::map<LLUUID, LLOutfitGalleryItem*>      outfit_map_t;
    typedef outfit_map_t::value_type                    outfit_map_value_t;
    outfit_map_t                                        mOutfitMap;
    typedef std::map<LLOutfitGalleryItem*, S32>         item_num_map_t;
    typedef item_num_map_t::value_type                  item_numb_map_value_t;
    item_num_map_t                                      mItemIndexMap;
    std::map<S32, LLOutfitGalleryItem*>                 mIndexToItemMap;


    LLInventoryCategoriesObserver*  mOutfitsObserver;
};
class LLOutfitGalleryContextMenu : public LLOutfitContextMenu
{
public:

    friend class LLOutfitGallery;
    LLOutfitGalleryContextMenu(LLOutfitListBase* outfit_list)
    : LLOutfitContextMenu(outfit_list){}

protected:
    /* virtual */ LLContextMenu* createMenu();
    bool onEnable(LLSD::String param);
    bool onVisible(LLSD::String param);
    void onCreate(const LLSD& data);
};


class LLOutfitGalleryGearMenu : public LLOutfitListGearMenuBase
{
public:
    friend class LLOutfitGallery;
    LLOutfitGalleryGearMenu(LLOutfitListBase* olist);

protected:
    /*virtual*/ void onUpdateItemsVisibility();
private:
    /*virtual*/ void onChangeSortOrder();

    bool hasDefaultImage();
};

class LLOutfitGalleryItem : public LLPanel
{
public:
    struct Params : public LLInitParam::Block<Params, LLPanel::Params>
    {};

    LLOutfitGalleryItem(const Params& p);
    virtual ~LLOutfitGalleryItem();

    /*virtual*/ bool postBuild();
    /*virtual*/ void draw();
    /*virtual*/ bool handleMouseDown(S32 x, S32 y, MASK mask);
    /*virtual*/ bool handleRightMouseDown(S32 x, S32 y, MASK mask);
    /*virtual*/ bool handleDoubleClick(S32 x, S32 y, MASK mask);
    /*virtual*/ bool handleKeyHere(KEY key, MASK mask);
    /*virtual*/ void onFocusLost();
    /*virtual*/ void onFocusReceived();

    bool openOutfitsContent();

    void setGallery(LLOutfitGallery* gallery) { mGallery = gallery; }
    void setDefaultImage();
    bool setImageAssetId(LLUUID asset_id);
    LLUUID getImageAssetId();
    void setOutfitName(std::string name);
    void setOutfitFavorite(bool is_favorite);
    void setOutfitWorn(bool value);
    void setSelected(bool value);
    void setUUID(const LLUUID &outfit_id) {mUUID = outfit_id;}
    LLUUID getUUID() const { return mUUID; }

    std::string getItemName() {return mOutfitName;}
    bool isDefaultImage() {return mDefaultImage;}

    bool isHidden() {return mHidden;}
    void setHidden(bool hidden) {mHidden = hidden;}

private:
    LLOutfitGallery* mGallery;
    LLPointer<LLViewerFetchedTexture> mTexturep;
    LLUUID mUUID;
    LLUUID mImageAssetId;
    LLTextBox* mOutfitNameText;
    LLTextBox* mOutfitWornText;
    LLPanel* mTextBgPanel;
    LLIconCtrl* mPreviewIcon = nullptr;
    bool     mSelected;
    bool     mWorn;
    bool     mDefaultImage;
    bool     mImageUpdatePending;
    bool     mHidden;
<<<<<<< HEAD
=======
    bool     mFavorite;
>>>>>>> 738cf84c
    std::string mOutfitName;

    static bool sColorSetInitialized;
    static LLUIColor sDefaultTextColor;
    static LLUIColor sDefaultFavoriteColor;
};

#endif  // LL_LLOUTFITGALLERYCTRL_H<|MERGE_RESOLUTION|>--- conflicted
+++ resolved
@@ -136,14 +136,9 @@
     void updateRowsIfNeeded();
     void updateGalleryWidth();
 
-<<<<<<< HEAD
-    LLOutfitGalleryItem* buildGalleryItem(std::string name, LLUUID outfit_id);
+    LLOutfitGalleryItem* buildGalleryItem(std::string name, LLUUID outfit_id, bool is_favorite);
     LLOutfitGalleryItem* getSelectedItem() const;
     LLOutfitGalleryItem* getItem(const LLUUID& id) const;
-=======
-    LLOutfitGalleryItem* buildGalleryItem(std::string name, LLUUID outfit_id, bool is_favorite);
-    LLOutfitGalleryItem* getSelectedItem();
->>>>>>> 738cf84c
 
     void onTextureSelectionChanged(LLInventoryItem* itemp);
 
@@ -276,10 +271,7 @@
     bool     mDefaultImage;
     bool     mImageUpdatePending;
     bool     mHidden;
-<<<<<<< HEAD
-=======
     bool     mFavorite;
->>>>>>> 738cf84c
     std::string mOutfitName;
 
     static bool sColorSetInitialized;
