/**
 * @file lltoolplacer.h
 * @brief Tool for placing new objects into the world
 *
 * $LicenseInfo:firstyear=2001&license=viewerlgpl$
 * Second Life Viewer Source Code
 * Copyright (C) 2010, Linden Research, Inc.
 *
 * This library is free software; you can redistribute it and/or
 * modify it under the terms of the GNU Lesser General Public
 * License as published by the Free Software Foundation;
 * version 2.1 of the License only.
 *
 * This library is distributed in the hope that it will be useful,
 * but WITHOUT ANY WARRANTY; without even the implied warranty of
 * MERCHANTABILITY or FITNESS FOR A PARTICULAR PURPOSE.  See the GNU
 * Lesser General Public License for more details.
 *
 * You should have received a copy of the GNU Lesser General Public
 * License along with this library; if not, write to the Free Software
 * Foundation, Inc., 51 Franklin Street, Fifth Floor, Boston, MA  02110-1301  USA
 *
 * Linden Research, Inc., 945 Battery Street, San Francisco, CA  94111  USA
 * $/LicenseInfo$
 */

#ifndef LL_TOOLPLACER_H
#define LL_TOOLPLACER_H

#include "llpanel.h"
#include "lltool.h"

class LLButton;
class LLViewerRegion;

////////////////////////////////////////////////////
// LLToolPlacer

class LLToolPlacer
 :  public LLTool
{
public:
    LLToolPlacer();

    virtual bool    placeObject(S32 x, S32 y, MASK mask);
    virtual bool    handleHover(S32 x, S32 y, MASK mask);
    virtual void    handleSelect(); // do stuff when your tool is selected
    virtual void    handleDeselect();   // clean up when your tool is deselected

    static void setObjectType( LLPCode type )       { sObjectType = type; }
    static LLPCode getObjectType()                  { return sObjectType; }

    static BOOL addObject(LLPCode pcode, S32 x, S32 y, U8 use_physics);
    static BOOL rezNewObject(LLPCode pcode, LLViewerObject* hit_obj, S32 hit_face, BOOL b_hit_land, LLVector3 ray_start_region,
                             LLVector3 ray_end_region, LLViewerRegion *regionp, U8 use_physics);

protected:
    static LLPCode  sObjectType;

private:
<<<<<<< HEAD

    static BOOL raycastForNewObjPos(S32 x, S32 y, LLViewerObject **hit_obj, S32 *hit_face,
                              BOOL* b_hit_land, LLVector3* ray_start_region, LLVector3* ray_end_region, LLViewerRegion** region );
    BOOL addDuplicate(S32 x, S32 y);
=======
    bool addObject( LLPCode pcode, S32 x, S32 y, U8 use_physics );
    bool raycastForNewObjPos( S32 x, S32 y, LLViewerObject** hit_obj, S32* hit_face,
                              bool* b_hit_land, LLVector3* ray_start_region, LLVector3* ray_end_region, LLViewerRegion** region );
    bool addDuplicate(S32 x, S32 y);
>>>>>>> 35efadf7
};

#endif<|MERGE_RESOLUTION|>--- conflicted
+++ resolved
@@ -58,17 +58,10 @@
     static LLPCode  sObjectType;
 
 private:
-<<<<<<< HEAD
-
-    static BOOL raycastForNewObjPos(S32 x, S32 y, LLViewerObject **hit_obj, S32 *hit_face,
-                              BOOL* b_hit_land, LLVector3* ray_start_region, LLVector3* ray_end_region, LLViewerRegion** region );
-    BOOL addDuplicate(S32 x, S32 y);
-=======
     bool addObject( LLPCode pcode, S32 x, S32 y, U8 use_physics );
     bool raycastForNewObjPos( S32 x, S32 y, LLViewerObject** hit_obj, S32* hit_face,
                               bool* b_hit_land, LLVector3* ray_start_region, LLVector3* ray_end_region, LLViewerRegion** region );
     bool addDuplicate(S32 x, S32 y);
->>>>>>> 35efadf7
 };
 
 #endif