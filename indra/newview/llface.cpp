/** 
 * @file llface.cpp
 * @brief LLFace class implementation
 *
 * $LicenseInfo:firstyear=2001&license=viewerlgpl$
 * Second Life Viewer Source Code
 * Copyright (C) 2010, Linden Research, Inc.
 * 
 * This library is free software; you can redistribute it and/or
 * modify it under the terms of the GNU Lesser General Public
 * License as published by the Free Software Foundation;
 * version 2.1 of the License only.
 * 
 * This library is distributed in the hope that it will be useful,
 * but WITHOUT ANY WARRANTY; without even the implied warranty of
 * MERCHANTABILITY or FITNESS FOR A PARTICULAR PURPOSE.  See the GNU
 * Lesser General Public License for more details.
 * 
 * You should have received a copy of the GNU Lesser General Public
 * License along with this library; if not, write to the Free Software
 * Foundation, Inc., 51 Franklin Street, Fifth Floor, Boston, MA  02110-1301  USA
 * 
 * Linden Research, Inc., 945 Battery Street, San Francisco, CA  94111  USA
 * $/LicenseInfo$
 */

#include "llviewerprecompiledheaders.h"

#include "lldrawable.h" // lldrawable needs to be included before llface
#include "llface.h"
#include "llviewertextureanim.h"

#include "llviewercontrol.h"
#include "llvolume.h"
#include "m3math.h"
#include "llmatrix4a.h"
#include "v3color.h"

#include "lldrawpoolavatar.h"
#include "lldrawpoolbump.h"
#include "llgl.h"
#include "llrender.h"
#include "lllightconstants.h"
#include "llsky.h"
#include "llviewercamera.h"
#include "llviewertexturelist.h"
#include "llvosky.h"
#include "llvovolume.h"
#include "pipeline.h"
#include "llviewerregion.h"
#include "llviewerwindow.h"

#define LL_MAX_INDICES_COUNT 1000000

BOOL LLFace::sSafeRenderSelect = TRUE; // FALSE

#define DOTVEC(a,b) (a.mV[0]*b.mV[0] + a.mV[1]*b.mV[1] + a.mV[2]*b.mV[2])


/*
For each vertex, given:
	B - binormal
	T - tangent
	N - normal
	P - position

The resulting texture coordinate <u,v> is:

	u = 2(B dot P)
	v = 2(T dot P)
*/
void planarProjection(LLVector2 &tc, const LLVector4a& normal,
					  const LLVector4a &center, const LLVector4a& vec)
{	
	LLVector4a binormal;
	F32 d = normal[0];

	if (d >= 0.5f || d <= -0.5f)
	{
		if (d < 0)
		{
			binormal.set(0,-1,0);
		}
		else
		{
			binormal.set(0, 1, 0);
		}
	}
	else
	{
        if (normal[1] > 0)
		{
			binormal.set(-1,0,0);
		}
		else
		{
			binormal.set(1,0,0);
		}
	}
	LLVector4a tangent;
	tangent.setCross3(binormal,normal);

	tc.mV[1] = -((tangent.dot3(vec).getF32())*2 - 0.5f);
	tc.mV[0] = 1.0f+((binormal.dot3(vec).getF32())*2 - 0.5f);
}

void sphericalProjection(LLVector2 &tc, const LLVector4a& normal,
						 const LLVector4a &mCenter, const LLVector4a& vec)
{	//BROKEN
	/*tc.mV[0] = acosf(vd.mNormal * LLVector3(1,0,0))/3.14159f;
	
	tc.mV[1] = acosf(vd.mNormal * LLVector3(0,0,1))/6.284f;
	if (vd.mNormal.mV[1] > 0)
	{
		tc.mV[1] = 1.0f-tc.mV[1];
	}*/
}

void cylindricalProjection(LLVector2 &tc, const LLVector4a& normal, const LLVector4a &mCenter, const LLVector4a& vec)
{	//BROKEN
	/*LLVector3 binormal;
	float d = vd.mNormal * LLVector3(1,0,0);
	if (d >= 0.5f || d <= -0.5f)
	{
		binormal = LLVector3(0,1,0);
	}
	else{
		binormal = LLVector3(1,0,0);
	}
	LLVector3 tangent = binormal % vd.mNormal;

	tc.mV[1] = -((tangent*vec)*2 - 0.5f);

	tc.mV[0] = acosf(vd.mNormal * LLVector3(1,0,0))/6.284f;

	if (vd.mNormal.mV[1] < 0)
	{
		tc.mV[0] = 1.0f-tc.mV[0];
	}*/
}

////////////////////
//
// LLFace implementation
//

void LLFace::init(LLDrawable* drawablep, LLViewerObject* objp)
{
	mLastUpdateTime = gFrameTimeSeconds;
	mLastMoveTime = 0.f;
	mLastSkinTime = gFrameTimeSeconds;
	mVSize = 0.f;
	mPixelArea = 16.f;
	mState      = GLOBAL;
	mDrawPoolp  = NULL;
	mPoolType = 0;
	mCenterLocal = objp->getPosition();
	mCenterAgent = drawablep->getPositionAgent();
	mDistance	= 0.f;

	mGeomCount		= 0;
	mGeomIndex		= 0;
	mIndicesCount	= 0;
	mIndicesIndex	= 0;
	mIndexInTex = 0;
	mTexture		= NULL;
	mTEOffset		= -1;
	mTextureIndex = 255;

	setDrawable(drawablep);
	mVObjp = objp;

	mReferenceIndex = -1;

	mTextureMatrix = NULL;
	mDrawInfo = NULL;

	mFaceColor = LLColor4(1,0,0,1);

	mLastVertexBuffer = mVertexBuffer;
	mLastGeomCount = mGeomCount;
	mLastGeomIndex = mGeomIndex;
	mLastIndicesCount = mIndicesCount;
	mLastIndicesIndex = mIndicesIndex;

	mImportanceToCamera = 0.f ;
	mBoundingSphereRadius = 0.0f ;

	mAtlasInfop = NULL ;
	mUsingAtlas  = FALSE ;
	mHasMedia = FALSE ;
}

void LLFace::destroy()
{
	if (gDebugGL)
	{
		gPipeline.checkReferences(this);
	}

	if(mTexture.notNull())
	{
		mTexture->removeFace(this) ;
	}
	
	if (mDrawPoolp)
	{
		if (this->isState(LLFace::RIGGED) && mDrawPoolp->getType() == LLDrawPool::POOL_AVATAR)
		{
			((LLDrawPoolAvatar*) mDrawPoolp)->removeRiggedFace(this);
		}
		else
		{
			mDrawPoolp->removeFace(this);
		}
	
		mDrawPoolp = NULL;
	}

	if (mTextureMatrix)
	{
		delete mTextureMatrix;
		mTextureMatrix = NULL;

		if (mDrawablep.notNull())
		{
			LLSpatialGroup* group = mDrawablep->getSpatialGroup();
			if (group)
			{
				group->dirtyGeom();
				gPipeline.markRebuild(group, TRUE);
			}
		}
	}
	
	setDrawInfo(NULL);
	removeAtlas();
		
	mDrawablep = NULL;
	mVObjp = NULL;
}


// static
void LLFace::initClass()
{
}

void LLFace::setWorldMatrix(const LLMatrix4 &mat)
{
	llerrs << "Faces on this drawable are not independently modifiable\n" << llendl;
}

void LLFace::setPool(LLFacePool* pool)
{
	mDrawPoolp = pool;
}

void LLFace::setPool(LLFacePool* new_pool, LLViewerTexture *texturep)
{
	LLMemType mt1(LLMemType::MTYPE_DRAWABLE);
	
	if (!new_pool)
	{
		llerrs << "Setting pool to null!" << llendl;
	}

	if (new_pool != mDrawPoolp)
	{
		// Remove from old pool
		if (mDrawPoolp)
		{
			mDrawPoolp->removeFace(this);

			if (mDrawablep)
			{
				gPipeline.markRebuild(mDrawablep, LLDrawable::REBUILD_ALL, TRUE);
			}
		}
		mGeomIndex = 0;

		// Add to new pool
		if (new_pool)
		{
			new_pool->addFace(this);
		}
		mDrawPoolp = new_pool;
	}
	
	setTexture(texturep) ;
}

void LLFace::setTexture(LLViewerTexture* tex) 
{
	if(mTexture == tex)
	{
		return ;
	}

	if(mTexture.notNull())
	{
		mTexture->removeFace(this) ;
		removeAtlas() ;
	}	
	
	if(tex)
	{
		tex->addFace(this) ;
	}

	mTexture = tex ;
}

void LLFace::dirtyTexture()
{
	gPipeline.markTextured(getDrawable());
}

void LLFace::switchTexture(LLViewerTexture* new_texture)
{
	if(mTexture == new_texture)
	{
		return ;
	}

	if(!new_texture)
	{
		llerrs << "Can not switch to a null texture." << llendl;
		return;
	}
	new_texture->addTextureStats(mTexture->getMaxVirtualSize()) ;

	getViewerObject()->changeTEImage(mTEOffset, new_texture) ;
	setTexture(new_texture) ;	
	dirtyTexture();
}

void LLFace::setTEOffset(const S32 te_offset)
{
	mTEOffset = te_offset;
}


void LLFace::setFaceColor(const LLColor4& color)
{
	mFaceColor = color;
	setState(USE_FACE_COLOR);
}

void LLFace::unsetFaceColor()
{
	clearState(USE_FACE_COLOR);
}

void LLFace::setDrawable(LLDrawable *drawable)
{
	mDrawablep  = drawable;
	mXform      = &drawable->mXform;
}

void LLFace::setSize(S32 num_vertices, S32 num_indices, bool align)
{
	if (align)
	{
		//allocate vertices in blocks of 4 for alignment
		num_vertices = (num_vertices + 0x3) & ~0x3;
	}
	
	if (mGeomCount != num_vertices ||
		mIndicesCount != num_indices)
	{
		mGeomCount    = num_vertices;
		mIndicesCount = num_indices;
		mVertexBuffer = NULL;
		mLastVertexBuffer = NULL;
	}

	llassert(verify());
}

void LLFace::setGeomIndex(U16 idx) 
{ 
	if (mGeomIndex != idx)
	{
		mGeomIndex = idx; 
		mVertexBuffer = NULL;
	}
}

void LLFace::setTextureIndex(U8 index)
{
	if (index != mTextureIndex)
	{
		mTextureIndex = index;

		if (mTextureIndex != 255)
		{
			mDrawablep->setState(LLDrawable::REBUILD_POSITION);
		}
		else
		{
			if (mDrawInfo && !mDrawInfo->mTextureList.empty())
			{
				llerrs << "Face with no texture index references indexed texture draw info." << llendl;
			}
		}
	}
}

void LLFace::setIndicesIndex(S32 idx) 
{ 
	if (mIndicesIndex != idx)
	{
		mIndicesIndex = idx; 
		mVertexBuffer = NULL;
	}
}
	
//============================================================================

U16 LLFace::getGeometryAvatar(
						LLStrider<LLVector3> &vertices,
						LLStrider<LLVector3> &normals,
						LLStrider<LLVector2> &tex_coords,
						LLStrider<F32>		 &vertex_weights,
						LLStrider<LLVector4> &clothing_weights)
{
	LLMemType mt1(LLMemType::MTYPE_DRAWABLE);

	if (mVertexBuffer.notNull())
	{
		mVertexBuffer->getVertexStrider      (vertices, mGeomIndex, mGeomCount);
		mVertexBuffer->getNormalStrider      (normals, mGeomIndex, mGeomCount);
		mVertexBuffer->getTexCoord0Strider    (tex_coords, mGeomIndex, mGeomCount);
		mVertexBuffer->getWeightStrider(vertex_weights, mGeomIndex, mGeomCount);
		mVertexBuffer->getClothWeightStrider(clothing_weights, mGeomIndex, mGeomCount);
	}

	return mGeomIndex;
}

U16 LLFace::getGeometry(LLStrider<LLVector3> &vertices, LLStrider<LLVector3> &normals,
					    LLStrider<LLVector2> &tex_coords, LLStrider<U16> &indicesp)
{
	LLMemType mt1(LLMemType::MTYPE_DRAWABLE);
	
	if (mVertexBuffer.notNull())
	{
		mVertexBuffer->getVertexStrider(vertices,   mGeomIndex, mGeomCount);
		if (mVertexBuffer->hasDataType(LLVertexBuffer::TYPE_NORMAL))
		{
			mVertexBuffer->getNormalStrider(normals,    mGeomIndex, mGeomCount);
		}
		if (mVertexBuffer->hasDataType(LLVertexBuffer::TYPE_TEXCOORD0))
		{
			mVertexBuffer->getTexCoord0Strider(tex_coords, mGeomIndex, mGeomCount);
		}

		mVertexBuffer->getIndexStrider(indicesp, mIndicesIndex, mIndicesCount);
	}
	
	return mGeomIndex;
}

void LLFace::updateCenterAgent()
{
	if (mDrawablep->isActive())
	{
		mCenterAgent = mCenterLocal * getRenderMatrix();
	}
	else
	{
		mCenterAgent = mCenterLocal;
	}
}

void LLFace::renderSelected(LLViewerTexture *imagep, const LLColor4& color)
{
	if (mDrawablep->getSpatialGroup() == NULL)
	{
		return;
	}

	mDrawablep->getSpatialGroup()->rebuildGeom();
	mDrawablep->getSpatialGroup()->rebuildMesh();
		
	if(mDrawablep.isNull() || mVertexBuffer.isNull())
	{
		return;
	}

	if (mGeomCount > 0 && mIndicesCount > 0)
	{
		gGL.getTexUnit(0)->bind(imagep);
	
		gGL.pushMatrix();
		if (mDrawablep->isActive())
		{
			gGL.multMatrix((GLfloat*)mDrawablep->getRenderMatrix().mMatrix);
		}
		else
		{
			gGL.multMatrix((GLfloat*)mDrawablep->getRegion()->mRenderMatrix.mMatrix);
		}

		gGL.diffuseColor4fv(color.mV);
	
		if (mDrawablep->isState(LLDrawable::RIGGED))
		{
			LLVOVolume* volume = mDrawablep->getVOVolume();
			if (volume)
			{
				LLRiggedVolume* rigged = volume->getRiggedVolume();
				if (rigged)
				{
					LLGLEnable offset(GL_POLYGON_OFFSET_FILL);
					glPolygonOffset(-1.f, -1.f);
					gGL.multMatrix((F32*) volume->getRelativeXform().mMatrix);
					const LLVolumeFace& vol_face = rigged->getVolumeFace(getTEOffset());
					LLVertexBuffer::unbind();
					glVertexPointer(3, GL_FLOAT, 16, vol_face.mPositions);
					if (vol_face.mTexCoords)
					{
						glEnableClientState(GL_TEXTURE_COORD_ARRAY);
						glTexCoordPointer(2, GL_FLOAT, 8, vol_face.mTexCoords);
					}
					gGL.syncMatrices();
					glDrawElements(GL_TRIANGLES, vol_face.mNumIndices, GL_UNSIGNED_SHORT, vol_face.mIndices);
					glDisableClientState(GL_TEXTURE_COORD_ARRAY);
				}
			}
		}
		else
		{
			mVertexBuffer->setBuffer(LLVertexBuffer::MAP_VERTEX | LLVertexBuffer::MAP_TEXCOORD0);
			mVertexBuffer->draw(LLRender::TRIANGLES, mIndicesCount, mIndicesIndex);
		}

		gGL.popMatrix();
	}
}


/* removed in lieu of raycast uv detection
void LLFace::renderSelectedUV()
{
	LLViewerTexture* red_blue_imagep = LLViewerTextureManager::getFetchedTextureFromFile("uv_test1.j2c", TRUE, LLViewerTexture::BOOST_UI);
	LLViewerTexture* green_imagep = LLViewerTextureManager::getFetchedTextureFromFile("uv_test2.tga", TRUE, LLViewerTexture::BOOST_UI);

	LLGLSUVSelect object_select;

	// use red/blue gradient to get coarse UV coordinates
	renderSelected(red_blue_imagep, LLColor4::white);
	
	static F32 bias = 0.f;
	static F32 factor = -10.f;
	glPolygonOffset(factor, bias);

	// add green dither pattern on top of red/blue gradient
	gGL.blendFunc(LLRender::BF_ONE, LLRender::BF_ONE);
	gGL.matrixMode(LLRender::MM_TEXTURE);
	gGL.pushMatrix();
	// make green pattern repeat once per texel in red/blue texture
	gGL.scalef(256.f, 256.f, 1.f);
	gGL.matrixMode(LLRender::MM_MODELVIEW);

	renderSelected(green_imagep, LLColor4::white);

	gGL.matrixMode(LLRender::MM_TEXTURE);
	gGL.popMatrix();
	gGL.matrixMode(LLRender::MM_MODELVIEW);
	gGL.blendFunc(LLRender::BF_SOURCE_ALPHA, LLRender::BF_ONE_MINUS_SOURCE_ALPHA);
}
*/

void LLFace::setDrawInfo(LLDrawInfo* draw_info)
{
	if (draw_info)
	{
		if (draw_info->mFace)
		{
			draw_info->mFace->setDrawInfo(NULL);
		}
		draw_info->mFace = this;
	}
	
	if (mDrawInfo)
	{
		mDrawInfo->mFace = NULL;
	}

	mDrawInfo = draw_info;
}

void LLFace::printDebugInfo() const
{
	LLFacePool *poolp = getPool();
	llinfos << "Object: " << getViewerObject()->mID << llendl;
	if (getDrawable())
	{
		llinfos << "Type: " << LLPrimitive::pCodeToString(getDrawable()->getVObj()->getPCode()) << llendl;
	}
	if (getTexture())
	{
		llinfos << "Texture: " << getTexture() << " Comps: " << (U32)getTexture()->getComponents() << llendl;
	}
	else
	{
		llinfos << "No texture: " << llendl;
	}

	llinfos << "Face: " << this << llendl;
	llinfos << "State: " << getState() << llendl;
	llinfos << "Geom Index Data:" << llendl;
	llinfos << "--------------------" << llendl;
	llinfos << "GI: " << mGeomIndex << " Count:" << mGeomCount << llendl;
	llinfos << "Face Index Data:" << llendl;
	llinfos << "--------------------" << llendl;
	llinfos << "II: " << mIndicesIndex << " Count:" << mIndicesCount << llendl;
	llinfos << llendl;

	if (poolp)
	{
		poolp->printDebugInfo();

		S32 pool_references = 0;
		for (std::vector<LLFace*>::iterator iter = poolp->mReferences.begin();
			 iter != poolp->mReferences.end(); iter++)
		{
			LLFace *facep = *iter;
			if (facep == this)
			{
				llinfos << "Pool reference: " << pool_references << llendl;
				pool_references++;
			}
		}

		if (pool_references != 1)
		{
			llinfos << "Incorrect number of pool references!" << llendl;
		}
	}

#if 0
	llinfos << "Indices:" << llendl;
	llinfos << "--------------------" << llendl;

	const U32 *indicesp = getRawIndices();
	S32 indices_count = getIndicesCount();
	S32 geom_start = getGeomStart();

	for (S32 i = 0; i < indices_count; i++)
	{
		llinfos << i << ":" << indicesp[i] << ":" << (S32)(indicesp[i] - geom_start) << llendl;
	}
	llinfos << llendl;

	llinfos << "Vertices:" << llendl;
	llinfos << "--------------------" << llendl;
	for (S32 i = 0; i < mGeomCount; i++)
	{
		llinfos << mGeomIndex + i << ":" << poolp->getVertex(mGeomIndex + i) << llendl;
	}
	llinfos << llendl;
#endif
}

// Transform the texture coordinates for this face.
static void xform(LLVector2 &tex_coord, F32 cosAng, F32 sinAng, F32 offS, F32 offT, F32 magS, F32 magT)
{
	// New, good way
	F32 s = tex_coord.mV[0];
	F32 t = tex_coord.mV[1];

	// Texture transforms are done about the center of the face.
	s -= 0.5; 
	t -= 0.5;

	// Handle rotation
	F32 temp = s;
	s  = s     * cosAng + t * sinAng;
	t  = -temp * sinAng + t * cosAng;

	// Then scale
	s *= magS;
	t *= magT;

	// Then offset
	s += offS + 0.5f; 
	t += offT + 0.5f;

	tex_coord.mV[0] = s;
	tex_coord.mV[1] = t;
}

// Transform the texture coordinates for this face.
static void xform4a(LLVector4a &tex_coord, const LLVector4a& trans, const LLVector4Logical& mask, const LLVector4a& rot0, const LLVector4a& rot1, const LLVector4a& offset, const LLVector4a& scale) 
{
	//tex coord is two coords, <s0, t0, s1, t1>
	LLVector4a st;

	// Texture transforms are done about the center of the face.
	st.setAdd(tex_coord, trans);
	
	// Handle rotation
	LLVector4a rot_st;
		
	// <s0 * cosAng, s0*-sinAng, s1*cosAng, s1*-sinAng>
	LLVector4a s0;
	s0.splat(st, 0);
	LLVector4a s1;
	s1.splat(st, 2);
	LLVector4a ss;
	ss.setSelectWithMask(mask, s1, s0);

	LLVector4a a; 
	a.setMul(rot0, ss);
	
	// <t0*sinAng, t0*cosAng, t1*sinAng, t1*cosAng>
	LLVector4a t0;
	t0.splat(st, 1);
	LLVector4a t1;
	t1.splat(st, 3);
	LLVector4a tt;
	tt.setSelectWithMask(mask, t1, t0);

	LLVector4a b;
	b.setMul(rot1, tt);
		
	st.setAdd(a,b);

	// Then scale
	st.mul(scale);

	// Then offset
	tex_coord.setAdd(st, offset);
}


bool less_than_max_mag(const LLVector4a& vec)
{
	LLVector4a MAX_MAG;
	MAX_MAG.splat(1024.f*1024.f);

	LLVector4a val;
	val.setAbs(vec);

	S32 lt = val.lessThan(MAX_MAG).getGatheredBits() & 0x7;
	
	return lt == 0x7;
}

BOOL LLFace::genVolumeBBoxes(const LLVolume &volume, S32 f,
								const LLMatrix4& mat_vert_in, const LLMatrix3& mat_normal_in, BOOL global_volume)
{
	LLMemType mt1(LLMemType::MTYPE_DRAWABLE);

	//get bounding box
	if (mDrawablep->isState(LLDrawable::REBUILD_VOLUME | LLDrawable::REBUILD_POSITION | LLDrawable::REBUILD_RIGGED))
	{
		//VECTORIZE THIS
		LLMatrix4a mat_vert;
		mat_vert.loadu(mat_vert_in);

		LLMatrix4a mat_normal;
		mat_normal.loadu(mat_normal_in);

		//if (mDrawablep->isState(LLDrawable::REBUILD_VOLUME))
		//{ //vertex buffer no longer valid
		//	mVertexBuffer = NULL;
		//	mLastVertexBuffer = NULL;
		//}

		//VECTORIZE THIS
		LLVector4a min,max;
	
		if (f >= volume.getNumVolumeFaces())
		{
			llwarns << "Generating bounding box for invalid face index!" << llendl;
			f = 0;
		}

		const LLVolumeFace &face = volume.getVolumeFace(f);
		min = face.mExtents[0];
		max = face.mExtents[1];
		
		llassert(less_than_max_mag(min));
		llassert(less_than_max_mag(max));

		//min, max are in volume space, convert to drawable render space
		LLVector4a center;
		LLVector4a t;
		t.setAdd(min, max);
		t.mul(0.5f);
		mat_vert.affineTransform(t, center);
		LLVector4a size;
		size.setSub(max, min);
		size.mul(0.5f);

		llassert(less_than_max_mag(min));
		llassert(less_than_max_mag(max));

		if (!global_volume)
		{
			//VECTORIZE THIS
			LLVector4a scale;
			scale.load3(mDrawablep->getVObj()->getScale().mV);
			size.mul(scale);
		}

		mat_normal.mMatrix[0].normalize3fast();
		mat_normal.mMatrix[1].normalize3fast();
		mat_normal.mMatrix[2].normalize3fast();
		
		LLVector4a v[4];

		//get 4 corners of bounding box
		mat_normal.rotate(size,v[0]);

		//VECTORIZE THIS
		LLVector4a scale;
		
		scale.set(-1.f, -1.f, 1.f);
		scale.mul(size);
		mat_normal.rotate(scale, v[1]);
		
		scale.set(1.f, -1.f, -1.f);
		scale.mul(size);
		mat_normal.rotate(scale, v[2]);
		
		scale.set(-1.f, 1.f, -1.f);
		scale.mul(size);
		mat_normal.rotate(scale, v[3]);

		LLVector4a& newMin = mExtents[0];
		LLVector4a& newMax = mExtents[1];
		
		newMin = newMax = center;
		
		llassert(less_than_max_mag(center));
		
		for (U32 i = 0; i < 4; i++)
		{
			LLVector4a delta;
			delta.setAbs(v[i]);
			LLVector4a min;
			min.setSub(center, delta);
			LLVector4a max;
			max.setAdd(center, delta);

			newMin.setMin(newMin,min);
			newMax.setMax(newMax,max);

			llassert(less_than_max_mag(newMin));
			llassert(less_than_max_mag(newMax));
		}

		if (!mDrawablep->isActive())
		{
			LLVector4a offset;
			offset.load3(mDrawablep->getRegion()->getOriginAgent().mV);
			newMin.add(offset);
			newMax.add(offset);
			
			llassert(less_than_max_mag(newMin));
			llassert(less_than_max_mag(newMax));
		}

		t.setAdd(newMin, newMax);
		t.mul(0.5f);

		llassert(less_than_max_mag(t));
		
		//VECTORIZE THIS
		mCenterLocal.set(t.getF32ptr());
		
		llassert(less_than_max_mag(newMin));
		llassert(less_than_max_mag(newMax));

		t.setSub(newMax,newMin);
		mBoundingSphereRadius = t.getLength3().getF32()*0.5f;

		updateCenterAgent();
	}

	return TRUE;
}



// convert surface coordinates to texture coordinates, based on
// the values in the texture entry.  probably should be
// integrated with getGeometryVolume() for its texture coordinate
// generation - but i'll leave that to someone more familiar
// with the implications.
LLVector2 LLFace::surfaceToTexture(LLVector2 surface_coord, LLVector3 position, LLVector3 normal)
{
	LLVector2 tc = surface_coord;
	
	const LLTextureEntry *tep = getTextureEntry();

	if (tep == NULL)
	{
		// can't do much without the texture entry
		return surface_coord;
	}

	//VECTORIZE THIS
	// see if we have a non-default mapping
    U8 texgen = getTextureEntry()->getTexGen();
	if (texgen != LLTextureEntry::TEX_GEN_DEFAULT)
	{
		LLVector4a& center = *(mDrawablep->getVOVolume()->getVolume()->getVolumeFace(mTEOffset).mCenter);
		
		LLVector4a volume_position;
		volume_position.load3(mDrawablep->getVOVolume()->agentPositionToVolume(position).mV);
		
		if (!mDrawablep->getVOVolume()->isVolumeGlobal())
		{
			LLVector4a scale;
			scale.load3(mVObjp->getScale().mV);
			volume_position.mul(scale);
		}
		
		LLVector4a volume_normal;
		volume_normal.load3(mDrawablep->getVOVolume()->agentDirectionToVolume(normal).mV);
		volume_normal.normalize3fast();
		
		switch (texgen)
		{
		case LLTextureEntry::TEX_GEN_PLANAR:
			planarProjection(tc, volume_normal, center, volume_position);
			break;
		case LLTextureEntry::TEX_GEN_SPHERICAL:
			sphericalProjection(tc, volume_normal, center, volume_position);
			break;
		case LLTextureEntry::TEX_GEN_CYLINDRICAL:
			cylindricalProjection(tc, volume_normal, center, volume_position);
			break;
		default:
			break;
		}		
	}

	if (mTextureMatrix)	// if we have a texture matrix, use it
	{
		LLVector3 tc3(tc);
		tc3 = tc3 * *mTextureMatrix;
		tc = LLVector2(tc3);
	}
	
	else // otherwise use the texture entry parameters
	{
		xform(tc, cos(tep->getRotation()), sin(tep->getRotation()),
			  tep->mOffsetS, tep->mOffsetT, tep->mScaleS, tep->mScaleT);
	}

	
	return tc;
}

// Returns scale compared to default texgen, and face orientation as calculated
// by planarProjection(). This is needed to match planar texgen parameters.
void LLFace::getPlanarProjectedParams(LLQuaternion* face_rot, LLVector3* face_pos, F32* scale) const
{
	const LLMatrix4& vol_mat = getWorldMatrix();
	const LLVolumeFace& vf = getViewerObject()->getVolume()->getVolumeFace(mTEOffset);
	const LLVector4a& normal4a = vf.mNormals[0];
	const LLVector4a& binormal4a = vf.mBinormals[0];
	LLVector2 projected_binormal;
	planarProjection(projected_binormal, normal4a, *vf.mCenter, binormal4a);
	projected_binormal -= LLVector2(0.5f, 0.5f); // this normally happens in xform()
	*scale = projected_binormal.length();
	// rotate binormal to match what planarProjection() thinks it is,
	// then find rotation from that:
	projected_binormal.normalize();
	F32 ang = acos(projected_binormal.mV[VY]);
	ang = (projected_binormal.mV[VX] < 0.f) ? -ang : ang;

	//VECTORIZE THIS
	LLVector3 binormal(binormal4a.getF32ptr());
	LLVector3 normal(normal4a.getF32ptr());
	binormal.rotVec(ang, normal);
	LLQuaternion local_rot( binormal % normal, binormal, normal );
	*face_rot = local_rot * vol_mat.quaternion();
	*face_pos = vol_mat.getTranslation();
}

// Returns the necessary texture transform to align this face's TE to align_to's TE
bool LLFace::calcAlignedPlanarTE(const LLFace* align_to,  LLVector2* res_st_offset, 
								 LLVector2* res_st_scale, F32* res_st_rot) const
{
	if (!align_to)
	{
		return false;
	}
	const LLTextureEntry *orig_tep = align_to->getTextureEntry();
	if ((orig_tep->getTexGen() != LLTextureEntry::TEX_GEN_PLANAR) ||
		(getTextureEntry()->getTexGen() != LLTextureEntry::TEX_GEN_PLANAR))
	{
		return false;
	}

	LLVector3 orig_pos, this_pos;
	LLQuaternion orig_face_rot, this_face_rot;
	F32 orig_proj_scale, this_proj_scale;
	align_to->getPlanarProjectedParams(&orig_face_rot, &orig_pos, &orig_proj_scale);
	getPlanarProjectedParams(&this_face_rot, &this_pos, &this_proj_scale);

	// The rotation of "this face's" texture:
	LLQuaternion orig_st_rot = LLQuaternion(orig_tep->getRotation(), LLVector3::z_axis) * orig_face_rot;
	LLQuaternion this_st_rot = orig_st_rot * ~this_face_rot;
	F32 x_ang, y_ang, z_ang;
	this_st_rot.getEulerAngles(&x_ang, &y_ang, &z_ang);
	*res_st_rot = z_ang;

	// Offset and scale of "this face's" texture:
	LLVector3 centers_dist = (this_pos - orig_pos) * ~orig_st_rot;
	LLVector3 st_scale(orig_tep->mScaleS, orig_tep->mScaleT, 1.f);
	st_scale *= orig_proj_scale;
	centers_dist.scaleVec(st_scale);
	LLVector2 orig_st_offset(orig_tep->mOffsetS, orig_tep->mOffsetT);

	*res_st_offset = orig_st_offset + (LLVector2)centers_dist;
	res_st_offset->mV[VX] -= (S32)res_st_offset->mV[VX];
	res_st_offset->mV[VY] -= (S32)res_st_offset->mV[VY];

	st_scale /= this_proj_scale;
	*res_st_scale = (LLVector2)st_scale;
	return true;
}

void LLFace::updateRebuildFlags()
{
	if (!mDrawablep->isState(LLDrawable::REBUILD_VOLUME))
	{
		BOOL moved = TRUE;
		if (mLastVertexBuffer == mVertexBuffer && 
			!mVertexBuffer->isEmpty())
		{	//this face really doesn't need to be regenerated, try real hard not to do so
			if (mLastGeomCount == mGeomCount &&
				mLastGeomIndex == mGeomIndex &&
				mLastIndicesCount == mIndicesCount &&
				mLastIndicesIndex == mIndicesIndex)
			{ //data is in same location in vertex buffer
				moved = FALSE;
			}
		}
		mLastMoveTime = gFrameTimeSeconds;
		
		if (moved)
		{
			mDrawablep->setState(LLDrawable::REBUILD_VOLUME);
		}
	}
	else
	{
		mLastUpdateTime = gFrameTimeSeconds;
	}
}


bool LLFace::canRenderAsMask()
{
	if (LLPipeline::sNoAlpha)
	{
		return true;
	}

	const LLTextureEntry* te = getTextureEntry();

	if ((te->getColor().mV[3] == 1.0f) && // can't treat as mask if we have face alpha
		(te->getGlow() == 0.f) && // glowing masks are hard to implement - don't mask
		getTexture()->getIsAlphaMask()) // texture actually qualifies for masking (lazily recalculated but expensive)
	{
		if (LLPipeline::sRenderDeferred)
		{
			if (getViewerObject()->isHUDAttachment() || te->getFullbright())
			{ //hud attachments and fullbright objects are NOT subject to the deferred rendering pipe
				return LLPipeline::sAutoMaskAlphaNonDeferred;
			}
			else
			{
				return LLPipeline::sAutoMaskAlphaDeferred;
			}
		}
		else
		{
			return LLPipeline::sAutoMaskAlphaNonDeferred;
		}
	}

	return false;
}


static LLFastTimer::DeclareTimer FTM_FACE_GET_GEOM("Face Geom");
static LLFastTimer::DeclareTimer FTM_FACE_GEOM_POSITION("Position");
static LLFastTimer::DeclareTimer FTM_FACE_GEOM_NORMAL("Normal");
static LLFastTimer::DeclareTimer FTM_FACE_GEOM_TEXTURE("Texture");
static LLFastTimer::DeclareTimer FTM_FACE_GEOM_COLOR("Color");
static LLFastTimer::DeclareTimer FTM_FACE_GEOM_EMISSIVE("Emissive");
static LLFastTimer::DeclareTimer FTM_FACE_GEOM_WEIGHTS("Weights");
static LLFastTimer::DeclareTimer FTM_FACE_GEOM_BINORMAL("Binormal");
static LLFastTimer::DeclareTimer FTM_FACE_GEOM_INDEX("Index");
static LLFastTimer::DeclareTimer FTM_FACE_GEOM_INDEX_TAIL("Tail");
static LLFastTimer::DeclareTimer FTM_FACE_POSITION_STORE("Pos");
static LLFastTimer::DeclareTimer FTM_FACE_TEXTURE_INDEX_STORE("TexIdx");
static LLFastTimer::DeclareTimer FTM_FACE_POSITION_PAD("Pad");
static LLFastTimer::DeclareTimer FTM_FACE_TEX_DEFAULT("Default");
static LLFastTimer::DeclareTimer FTM_FACE_TEX_QUICK("Quick");
static LLFastTimer::DeclareTimer FTM_FACE_TEX_QUICK_NO_XFORM("No Xform");
static LLFastTimer::DeclareTimer FTM_FACE_TEX_QUICK_XFORM("Xform");

static LLFastTimer::DeclareTimer FTM_FACE_TEX_QUICK_PLANAR("Quick Planar");

BOOL LLFace::getGeometryVolume(const LLVolume& volume,
							   const S32 &f,
								const LLMatrix4& mat_vert_in, const LLMatrix3& mat_norm_in,
								const U16 &index_offset,
								bool force_rebuild)
{
	LLFastTimer t(FTM_FACE_GET_GEOM);
	llassert(verify());
	const LLVolumeFace &vf = volume.getVolumeFace(f);
	S32 num_vertices = (S32)vf.mNumVertices;
	S32 num_indices = (S32) vf.mNumIndices;
	
	if (gPipeline.hasRenderDebugMask(LLPipeline::RENDER_DEBUG_OCTREE))
	{
		updateRebuildFlags();
	}


	//don't use map range (generates many redundant unmap calls)
	bool map_range = false; //gGLManager.mHasMapBufferRange || gGLManager.mHasFlushBufferRange;

	if (mVertexBuffer.notNull())
	{
		if (num_indices + (S32) mIndicesIndex > mVertexBuffer->getNumIndices())
		{
			llwarns	<< "Index buffer overflow!" << llendl;
			llwarns << "Indices Count: " << mIndicesCount
					<< " VF Num Indices: " << num_indices
					<< " Indices Index: " << mIndicesIndex
					<< " VB Num Indices: " << mVertexBuffer->getNumIndices() << llendl;
			llwarns	<< "Last Indices Count: " << mLastIndicesCount
					<< " Last Indices Index: " << mLastIndicesIndex
					<< " Face Index: " << f
					<< " Pool Type: " << mPoolType << llendl;
			return FALSE;
		}

		if (num_vertices + mGeomIndex > mVertexBuffer->getNumVerts())
		{
			llwarns << "Vertex buffer overflow!" << llendl;
			return FALSE;
		}
	}

	LLStrider<LLVector3> vert;
	LLStrider<LLVector2> tex_coords;
	LLStrider<LLVector2> tex_coords2;
	LLStrider<LLVector3> norm;
	LLStrider<LLColor4U> colors;
	LLStrider<LLVector3> binorm;
	LLStrider<U16> indicesp;
	LLStrider<LLVector4> wght;

	BOOL full_rebuild = force_rebuild || mDrawablep->isState(LLDrawable::REBUILD_VOLUME);
	
	BOOL global_volume = mDrawablep->getVOVolume()->isVolumeGlobal();
	LLVector3 scale;
	if (global_volume)
	{
		scale.setVec(1,1,1);
	}
	else
	{
		scale = mVObjp->getScale();
	}
	
	bool rebuild_pos = full_rebuild || mDrawablep->isState(LLDrawable::REBUILD_POSITION);
	bool rebuild_color = full_rebuild || mDrawablep->isState(LLDrawable::REBUILD_COLOR);
	bool rebuild_emissive = rebuild_color && mVertexBuffer->hasDataType(LLVertexBuffer::TYPE_EMISSIVE);
	bool rebuild_tcoord = full_rebuild || mDrawablep->isState(LLDrawable::REBUILD_TCOORD);
	bool rebuild_normal = rebuild_pos && mVertexBuffer->hasDataType(LLVertexBuffer::TYPE_NORMAL);
	bool rebuild_binormal = rebuild_pos && mVertexBuffer->hasDataType(LLVertexBuffer::TYPE_BINORMAL);
	bool rebuild_weights = rebuild_pos && mVertexBuffer->hasDataType(LLVertexBuffer::TYPE_WEIGHT4);

	const LLTextureEntry *tep = mVObjp->getTE(f);
	const U8 bump_code = tep ? tep->getBumpmap() : 0;

	F32 tcoord_xoffset = 0.f ;
	F32 tcoord_yoffset = 0.f ;
	F32 tcoord_xscale = 1.f ;
	F32 tcoord_yscale = 1.f ;
	BOOL in_atlas = FALSE ;

	if (rebuild_tcoord)
	{
		in_atlas = isAtlasInUse() ;
		if(in_atlas)
		{
			const LLVector2* tmp = getTexCoordOffset() ;
			tcoord_xoffset = tmp->mV[0] ; 
			tcoord_yoffset = tmp->mV[1] ;

			tmp = getTexCoordScale() ;
			tcoord_xscale = tmp->mV[0] ; 
			tcoord_yscale = tmp->mV[1] ;	
		}
	}
	
	BOOL is_static = mDrawablep->isStatic();
	BOOL is_global = is_static;

	LLVector3 center_sum(0.f, 0.f, 0.f);
	
	if (is_global)
	{
		setState(GLOBAL);
	}
	else
	{
		clearState(GLOBAL);
	}

	LLColor4U color = tep->getColor();

	if (rebuild_color)
	{
		if (tep)
		{
			GLfloat alpha[4] =
			{
				0.00f,
				0.25f,
				0.5f,
				0.75f
			};
			
			if (getPoolType() != LLDrawPool::POOL_ALPHA && (LLPipeline::sRenderDeferred || (LLPipeline::sRenderBump && tep->getShiny())))
			{
				color.mV[3] = U8 (alpha[tep->getShiny()] * 255);
			}
		}
	}

	// INDICES
	if (full_rebuild)
	{
		LLFastTimer t(FTM_FACE_GEOM_INDEX);
		mVertexBuffer->getIndexStrider(indicesp, mIndicesIndex, mIndicesCount, map_range);

		volatile __m128i* dst = (__m128i*) indicesp.get();
		__m128i* src = (__m128i*) vf.mIndices;
		__m128i offset = _mm_set1_epi16(index_offset);

		S32 end = num_indices/8;
		
		for (S32 i = 0; i < end; i++)
		{
			__m128i res = _mm_add_epi16(src[i], offset);
			_mm_storeu_si128((__m128i*) dst++, res);
		}

		{
			LLFastTimer t(FTM_FACE_GEOM_INDEX_TAIL);
			U16* idx = (U16*) dst;

			for (S32 i = end*8; i < num_indices; ++i)
			{
				*idx++ = vf.mIndices[i]+index_offset;
			}
		}

		if (map_range)
		{
			mVertexBuffer->flush();
		}
	}
	
	LLMatrix4a mat_normal;
	mat_normal.loadu(mat_norm_in);
	
	//if it's not fullbright and has no normals, bake sunlight based on face normal
	//bool bake_sunlight = !getTextureEntry()->getFullbright() &&
	//  !mVertexBuffer->hasDataType(LLVertexBuffer::TYPE_NORMAL);

	F32 r = 0, os = 0, ot = 0, ms = 0, mt = 0, cos_ang = 0, sin_ang = 0;

	if (rebuild_tcoord)
	{
		LLFastTimer t(FTM_FACE_GEOM_TEXTURE);
		bool do_xform;
			
		if (tep)
		{
			r  = tep->getRotation();
			os = tep->mOffsetS;
			ot = tep->mOffsetT;
			ms = tep->mScaleS;
			mt = tep->mScaleT;
			cos_ang = cos(r);
			sin_ang = sin(r);

			if (cos_ang != 1.f || 
				sin_ang != 0.f ||
				os != 0.f ||
				ot != 0.f ||
				ms != 1.f ||
				mt != 1.f)
			{
				do_xform = true;
			}
			else
			{
				do_xform = false;
			}	
		}
		else
		{
			do_xform = false;
		}
						
		//bump setup
		LLVector4a binormal_dir( -sin_ang, cos_ang, 0.f );
		LLVector4a bump_s_primary_light_ray(0.f, 0.f, 0.f);
		LLVector4a bump_t_primary_light_ray(0.f, 0.f, 0.f);

		LLQuaternion bump_quat;
		if (mDrawablep->isActive())
		{
			bump_quat = LLQuaternion(mDrawablep->getRenderMatrix());
		}
		
		if (bump_code)
		{
			mVObjp->getVolume()->genBinormals(f);
			F32 offset_multiple; 
			switch( bump_code )
			{
				case BE_NO_BUMP:
				offset_multiple = 0.f;
				break;
				case BE_BRIGHTNESS:
				case BE_DARKNESS:
				if( mTexture.notNull() && mTexture->hasGLTexture())
				{
					// Offset by approximately one texel
					S32 cur_discard = mTexture->getDiscardLevel();
					S32 max_size = llmax( mTexture->getWidth(), mTexture->getHeight() );
					max_size <<= cur_discard;
					const F32 ARTIFICIAL_OFFSET = 2.f;
					offset_multiple = ARTIFICIAL_OFFSET / (F32)max_size;
				}
				else
				{
					offset_multiple = 1.f/256;
				}
				break;

				default:  // Standard bumpmap textures.  Assumed to be 256x256
				offset_multiple = 1.f / 256;
				break;
			}

			F32 s_scale = 1.f;
			F32 t_scale = 1.f;
			if( tep )
			{
				tep->getScale( &s_scale, &t_scale );
			}
			// Use the nudged south when coming from above sun angle, such
			// that emboss mapping always shows up on the upward faces of cubes when 
			// it's noon (since a lot of builders build with the sun forced to noon).
			LLVector3   sun_ray  = gSky.mVOSkyp->mBumpSunDir;
			LLVector3   moon_ray = gSky.getMoonDirection();
			LLVector3& primary_light_ray = (sun_ray.mV[VZ] > 0) ? sun_ray : moon_ray;

			bump_s_primary_light_ray.load3((offset_multiple * s_scale * primary_light_ray).mV);
			bump_t_primary_light_ray.load3((offset_multiple * t_scale * primary_light_ray).mV);
		}

		U8 texgen = getTextureEntry()->getTexGen();
		if (rebuild_tcoord && texgen != LLTextureEntry::TEX_GEN_DEFAULT)
		{ //planar texgen needs binormals
			mVObjp->getVolume()->genBinormals(f);
		}

		U8 tex_mode = 0;
	
		if (isState(TEXTURE_ANIM))
		{
			LLVOVolume* vobj = (LLVOVolume*) (LLViewerObject*) mVObjp;	
			tex_mode = vobj->mTexAnimMode;

			if (!tex_mode)
			{
				clearState(TEXTURE_ANIM);
			}
			else
			{
				os = ot = 0.f;
				r = 0.f;
				cos_ang = 1.f;
				sin_ang = 0.f;
				ms = mt = 1.f;

				do_xform = false;
			}

			if (getVirtualSize() >= MIN_TEX_ANIM_SIZE)
			{ //don't override texture transform during tc bake
				tex_mode = 0;
			}
		}

		LLVector4a scalea;
		scalea.load3(scale.mV);

		bool do_bump = bump_code && mVertexBuffer->hasDataType(LLVertexBuffer::TYPE_TEXCOORD1);
		bool do_tex_mat = tex_mode && mTextureMatrix;

		if (!in_atlas && !do_bump)
		{ //not in atlas or not bump mapped, might be able to do a cheap update
			mVertexBuffer->getTexCoord0Strider(tex_coords, mGeomIndex, mGeomCount);

			if (texgen != LLTextureEntry::TEX_GEN_PLANAR)
			{
				LLFastTimer t(FTM_FACE_TEX_QUICK);
				if (!do_tex_mat)
				{
					if (!do_xform)
					{
<<<<<<< HEAD
						S32 tc_size = (num_vertices*2*sizeof(F32)+0xF) & ~0xF;
						LLVector4a::memcpyNonAliased16((F32*) tex_coords.get(), (F32*) vf.mTexCoords, tc_size);
=======
						LLFastTimer t(FTM_FACE_TEX_QUICK_NO_XFORM);
						LLVector4a::memcpyNonAliased16((F32*) tex_coords.get(), (F32*) vf.mTexCoords, num_vertices*2*sizeof(F32));
>>>>>>> 289d756e
					}
					else
					{
						LLFastTimer t(FTM_FACE_TEX_QUICK_XFORM);
						F32* dst = (F32*) tex_coords.get();
						LLVector4a* src = (LLVector4a*) vf.mTexCoords;

						LLVector4a trans;
						trans.splat(-0.5f);

						LLVector4a rot0;
						rot0.set(cos_ang, -sin_ang, cos_ang, -sin_ang);

						LLVector4a rot1;
						rot1.set(sin_ang, cos_ang, sin_ang, cos_ang);

						LLVector4a scale;
						scale.set(ms, mt, ms, mt);

						LLVector4a offset;
						offset.set(os+0.5f, ot+0.5f, os+0.5f, ot+0.5f);

						LLVector4Logical mask;
						mask.clear();
						mask.setElement<2>();
						mask.setElement<3>();

						U32 count = num_vertices/2 + num_vertices%2;

						for (S32 i = 0; i < count; i++)
						{	
							LLVector4a res = *src++;
							xform4a(res, trans, mask, rot0, rot1, offset, scale);
							res.store4a(dst);
							dst += 4;
						}
					}
				}
				else
				{ //do tex mat, no texgen, no atlas, no bump
					for (S32 i = 0; i < num_vertices; i++)
					{	
						LLVector2 tc(vf.mTexCoords[i]);
						//LLVector4a& norm = vf.mNormals[i];
						//LLVector4a& center = *(vf.mCenter);

						LLVector3 tmp(tc.mV[0], tc.mV[1], 0.f);
						tmp = tmp * *mTextureMatrix;
						tc.mV[0] = tmp.mV[0];
						tc.mV[1] = tmp.mV[1];
						*tex_coords++ = tc;	
					}
				}
			}
			else
			{ //no bump, no atlas, tex gen planar
				LLFastTimer t(FTM_FACE_TEX_QUICK_PLANAR);
				if (do_tex_mat)
				{
					for (S32 i = 0; i < num_vertices; i++)
					{	
						LLVector2 tc(vf.mTexCoords[i]);
						LLVector4a& norm = vf.mNormals[i];
						LLVector4a& center = *(vf.mCenter);
						LLVector4a vec = vf.mPositions[i];	
						vec.mul(scalea);
						planarProjection(tc, norm, center, vec);
						
						LLVector3 tmp(tc.mV[0], tc.mV[1], 0.f);
						tmp = tmp * *mTextureMatrix;
						tc.mV[0] = tmp.mV[0];
						tc.mV[1] = tmp.mV[1];
				
						*tex_coords++ = tc;	
					}
				}
				else
				{
					for (S32 i = 0; i < num_vertices; i++)
					{	
						LLVector2 tc(vf.mTexCoords[i]);
						LLVector4a& norm = vf.mNormals[i];
						LLVector4a& center = *(vf.mCenter);
						LLVector4a vec = vf.mPositions[i];	
						vec.mul(scalea);
						planarProjection(tc, norm, center, vec);
						
						xform(tc, cos_ang, sin_ang, os, ot, ms, mt);

						*tex_coords++ = tc;	
					}
				}
			}

			if (map_range)
			{
				mVertexBuffer->flush();
			}
		}
		else
		{ //either bump mapped or in atlas, just do the whole expensive loop
			LLFastTimer t(FTM_FACE_TEX_DEFAULT);
			mVertexBuffer->getTexCoord0Strider(tex_coords, mGeomIndex, mGeomCount, map_range);

			std::vector<LLVector2> bump_tc;
		
			for (S32 i = 0; i < num_vertices; i++)
			{	
				LLVector2 tc(vf.mTexCoords[i]);
			
				LLVector4a& norm = vf.mNormals[i];
				
				LLVector4a& center = *(vf.mCenter);
		   
				if (texgen != LLTextureEntry::TEX_GEN_DEFAULT)
				{
					LLVector4a vec = vf.mPositions[i];
				
					vec.mul(scalea);

					switch (texgen)
					{
						case LLTextureEntry::TEX_GEN_PLANAR:
							planarProjection(tc, norm, center, vec);
							break;
						case LLTextureEntry::TEX_GEN_SPHERICAL:
							sphericalProjection(tc, norm, center, vec);
							break;
						case LLTextureEntry::TEX_GEN_CYLINDRICAL:
							cylindricalProjection(tc, norm, center, vec);
							break;
						default:
							break;
					}		
				}

				if (tex_mode && mTextureMatrix)
				{
					LLVector3 tmp(tc.mV[0], tc.mV[1], 0.f);
					tmp = tmp * *mTextureMatrix;
					tc.mV[0] = tmp.mV[0];
					tc.mV[1] = tmp.mV[1];
				}
				else
				{
					xform(tc, cos_ang, sin_ang, os, ot, ms, mt);
				}

				if(in_atlas)
				{
					//
					//manually calculate tex-coord per vertex for varying address modes.
					//should be removed if shader can handle this.
					//

					S32 int_part = 0 ;
					switch(mTexture->getAddressMode())
					{
					case LLTexUnit::TAM_CLAMP:
						if(tc.mV[0] < 0.f)
						{
							tc.mV[0] = 0.f ;
						}
						else if(tc.mV[0] > 1.f)
						{
							tc.mV[0] = 1.f;
						}

						if(tc.mV[1] < 0.f)
						{
							tc.mV[1] = 0.f ;
						}
						else if(tc.mV[1] > 1.f)
						{
							tc.mV[1] = 1.f;
						}
						break;
					case LLTexUnit::TAM_MIRROR:
						if(tc.mV[0] < 0.f)
						{
							tc.mV[0] = -tc.mV[0] ;
						}
						int_part = (S32)tc.mV[0] ;
						if(int_part & 1) //odd number
						{
							tc.mV[0] = int_part + 1 - tc.mV[0] ;
						}
						else //even number
						{
							tc.mV[0] -= int_part ;
						}

						if(tc.mV[1] < 0.f)
						{
							tc.mV[1] = -tc.mV[1] ;
						}
						int_part = (S32)tc.mV[1] ;
						if(int_part & 1) //odd number
						{
							tc.mV[1] = int_part + 1 - tc.mV[1] ;
						}
						else //even number
						{
							tc.mV[1] -= int_part ;
						}
						break;
					case LLTexUnit::TAM_WRAP:
						if(tc.mV[0] > 1.f)
							tc.mV[0] -= (S32)(tc.mV[0] - 0.00001f) ;
						else if(tc.mV[0] < -1.f)
							tc.mV[0] -= (S32)(tc.mV[0] + 0.00001f) ;

						if(tc.mV[1] > 1.f)
							tc.mV[1] -= (S32)(tc.mV[1] - 0.00001f) ;
						else if(tc.mV[1] < -1.f)
							tc.mV[1] -= (S32)(tc.mV[1] + 0.00001f) ;

						if(tc.mV[0] < 0.f)
						{
							tc.mV[0] = 1.0f + tc.mV[0] ;
						}
						if(tc.mV[1] < 0.f)
						{
							tc.mV[1] = 1.0f + tc.mV[1] ;
						}
						break;
					default:
						break;
					}
				
					tc.mV[0] = tcoord_xoffset + tcoord_xscale * tc.mV[0] ;
					tc.mV[1] = tcoord_yoffset + tcoord_yscale * tc.mV[1] ;
				}
				

				*tex_coords++ = tc;
				if (do_bump)
				{
					bump_tc.push_back(tc);
				}
			}

			if (map_range)
			{
				mVertexBuffer->flush();
			}

			if (do_bump)
			{
				mVertexBuffer->getTexCoord1Strider(tex_coords2, mGeomIndex, mGeomCount, map_range);
		
				for (S32 i = 0; i < num_vertices; i++)
				{
					LLVector4a tangent;
					tangent.setCross3(vf.mBinormals[i], vf.mNormals[i]);

					LLMatrix4a tangent_to_object;
					tangent_to_object.setRows(tangent, vf.mBinormals[i], vf.mNormals[i]);
					LLVector4a t;
					tangent_to_object.rotate(binormal_dir, t);
					LLVector4a binormal;
					mat_normal.rotate(t, binormal);
						
					//VECTORIZE THIS
					if (mDrawablep->isActive())
					{
						LLVector3 t;
						t.set(binormal.getF32ptr());
						t *= bump_quat;
						binormal.load3(t.mV);
					}

					binormal.normalize3fast();
					LLVector2 tc = bump_tc[i];
					tc += LLVector2( bump_s_primary_light_ray.dot3(tangent).getF32(), bump_t_primary_light_ray.dot3(binormal).getF32() );
					
					*tex_coords2++ = tc;
				}

				if (map_range)
				{
					mVertexBuffer->flush();
				}
			}
		}
	}

	if (rebuild_pos)
	{
		LLFastTimer t(FTM_FACE_GEOM_POSITION);
		llassert(num_vertices > 0);
		
		mVertexBuffer->getVertexStrider(vert, mGeomIndex, mGeomCount, map_range);
			

		LLMatrix4a mat_vert;
		mat_vert.loadu(mat_vert_in);

		LLVector4a* src = vf.mPositions;
		volatile F32* dst = (volatile F32*) vert.get();

		volatile F32* end = dst+num_vertices*4;
		LLVector4a res;

		LLVector4a texIdx;

		F32 index = (F32) (mTextureIndex < 255 ? mTextureIndex : 0);
		llassert(index <= LLGLSLShader::sIndexedTextureChannels-1);

		LLVector4Logical mask;
		mask.clear();
		mask.setElement<3>();
		
		texIdx.set(0,0,0,index);

		{
			LLFastTimer t(FTM_FACE_POSITION_STORE);
			LLVector4a tmp;

			do
			{	
				mat_vert.affineTransform(*src++, res);
				tmp.setSelectWithMask(mask, texIdx, res);
				tmp.store4a((F32*) dst);
				dst += 4;
			}
			while(dst < end);
		}

		{
			LLFastTimer t(FTM_FACE_POSITION_PAD);
			S32 aligned_pad_vertices = mGeomCount - num_vertices;
			res.set(res[0], res[1], res[2], 0.f);

			while (aligned_pad_vertices > 0)
			{
				--aligned_pad_vertices;
				res.store4a((F32*) dst);
				dst += 4;
			}
		}

		if (map_range)
		{
			mVertexBuffer->flush();
		}
	}
		
	if (rebuild_normal)
	{
		LLFastTimer t(FTM_FACE_GEOM_NORMAL);
		mVertexBuffer->getNormalStrider(norm, mGeomIndex, mGeomCount, map_range);
		F32* normals = (F32*) norm.get();
	
		for (S32 i = 0; i < num_vertices; i++)
		{	
			LLVector4a normal;
			mat_normal.rotate(vf.mNormals[i], normal);
			normal.normalize3fast();
			normal.store4a(normals);
			normals += 4;
		}

		if (map_range)
		{
			mVertexBuffer->flush();
		}
	}
		
	if (rebuild_binormal)
	{
		LLFastTimer t(FTM_FACE_GEOM_BINORMAL);
		mVertexBuffer->getBinormalStrider(binorm, mGeomIndex, mGeomCount, map_range);
		F32* binormals = (F32*) binorm.get();
		
		for (S32 i = 0; i < num_vertices; i++)
		{	
			LLVector4a binormal;
			mat_normal.rotate(vf.mBinormals[i], binormal);
			binormal.normalize3fast();
			binormal.store4a(binormals);
			binormals += 4;
		}

		if (map_range)
		{
			mVertexBuffer->flush();
		}
	}
	
	if (rebuild_weights && vf.mWeights)
	{
		LLFastTimer t(FTM_FACE_GEOM_WEIGHTS);
		mVertexBuffer->getWeight4Strider(wght, mGeomIndex, mGeomCount, map_range);
		F32* weights = (F32*) wght.get();
		LLVector4a::memcpyNonAliased16(weights, (F32*) vf.mWeights, num_vertices*4*sizeof(F32));
		if (map_range)
		{
			mVertexBuffer->flush();
		}
	}

	if (rebuild_color)
	{
		LLFastTimer t(FTM_FACE_GEOM_COLOR);
		mVertexBuffer->getColorStrider(colors, mGeomIndex, mGeomCount, map_range);

		LLVector4a src;

		U32 vec[4];
		vec[0] = vec[1] = vec[2] = vec[3] = color.mAll;
		
		src.loadua((F32*) vec);

		F32* dst = (F32*) colors.get();
		S32 num_vecs = num_vertices/4;
		if (num_vertices%4 > 0)
		{
			++num_vecs;
		}

		for (S32 i = 0; i < num_vecs; i++)
		{	
			src.store4a(dst);
			dst += 4;
		}

		if (map_range)
		{
			mVertexBuffer->flush();
		}
	}

	if (rebuild_emissive)
	{
		LLFastTimer t(FTM_FACE_GEOM_EMISSIVE);
		LLStrider<LLColor4U> emissive;
		mVertexBuffer->getEmissiveStrider(emissive, mGeomIndex, mGeomCount, map_range);

		U8 glow = (U8) llclamp((S32) (getTextureEntry()->getGlow()*255), 0, 255);

		LLVector4a src;

		
		U32 glow32 = glow |
					 (glow << 8) |
					 (glow << 16) |
					 (glow << 24);

		U32 vec[4];
		vec[0] = vec[1] = vec[2] = vec[3] = glow32;
		
		src.loadua((F32*) vec);

		F32* dst = (F32*) emissive.get();
		S32 num_vecs = num_vertices/4;
		if (num_vertices%4 > 0)
		{
			++num_vecs;
		}

		for (S32 i = 0; i < num_vecs; i++)
		{	
			src.store4a(dst);
			dst += 4;
		}

		if (map_range)
		{
			mVertexBuffer->flush();
		}
	}
	if (rebuild_tcoord)
	{
		mTexExtents[0].setVec(0,0);
		mTexExtents[1].setVec(1,1);
		xform(mTexExtents[0], cos_ang, sin_ang, os, ot, ms, mt);
		xform(mTexExtents[1], cos_ang, sin_ang, os, ot, ms, mt);
		
		F32 es = vf.mTexCoordExtents[1].mV[0] - vf.mTexCoordExtents[0].mV[0] ;
		F32 et = vf.mTexCoordExtents[1].mV[1] - vf.mTexCoordExtents[0].mV[1] ;
		mTexExtents[0][0] *= es ;
		mTexExtents[1][0] *= es ;
		mTexExtents[0][1] *= et ;
		mTexExtents[1][1] *= et ;
	}


	mLastVertexBuffer = mVertexBuffer;
	mLastGeomCount = mGeomCount;
	mLastGeomIndex = mGeomIndex;
	mLastIndicesCount = mIndicesCount;
	mLastIndicesIndex = mIndicesIndex;

	return TRUE;
}

//check if the face has a media
BOOL LLFace::hasMedia() const 
{
	if(mHasMedia)
	{
		return TRUE ;
	}
	if(mTexture.notNull()) 
	{
		return mTexture->hasParcelMedia() ;  //if has a parcel media
	}

	return FALSE ; //no media.
}

const F32 LEAST_IMPORTANCE = 0.05f ;
const F32 LEAST_IMPORTANCE_FOR_LARGE_IMAGE = 0.3f ;

F32 LLFace::getTextureVirtualSize()
{
	F32 radius;
	F32 cos_angle_to_view_dir;	
	BOOL in_frustum = calcPixelArea(cos_angle_to_view_dir, radius);

	if (mPixelArea < F_ALMOST_ZERO || !in_frustum)
	{
		setVirtualSize(0.f) ;
		return 0.f;
	}

	//get area of circle in texture space
	LLVector2 tdim = mTexExtents[1] - mTexExtents[0];
	F32 texel_area = (tdim * 0.5f).lengthSquared()*3.14159f;
	if (texel_area <= 0)
	{
		// Probably animated, use default
		texel_area = 1.f;
	}

	F32 face_area;
	if (mVObjp->isSculpted() && texel_area > 1.f)
	{
		//sculpts can break assumptions about texel area
		face_area = mPixelArea;
	}
	else
	{
		//apply texel area to face area to get accurate ratio
		//face_area /= llclamp(texel_area, 1.f/64.f, 16.f);
		face_area =  mPixelArea / llclamp(texel_area, 0.015625f, 128.f);
	}

	face_area = LLFace::adjustPixelArea(mImportanceToCamera, face_area) ;
	if(face_area > LLViewerTexture::sMinLargeImageSize) //if is large image, shrink face_area by considering the partial overlapping.
	{
		if(mImportanceToCamera > LEAST_IMPORTANCE_FOR_LARGE_IMAGE && mTexture.notNull() && mTexture->isLargeImage())
		{		
			face_area *= adjustPartialOverlapPixelArea(cos_angle_to_view_dir, radius );
		}	
	}

	setVirtualSize(face_area) ;

	return face_area;
}

BOOL LLFace::calcPixelArea(F32& cos_angle_to_view_dir, F32& radius)
{
	//VECTORIZE THIS
	//get area of circle around face
	LLVector4a center;
	center.load3(getPositionAgent().mV);
	LLVector4a size;
	size.setSub(mExtents[1], mExtents[0]);
	size.mul(0.5f);

	LLViewerCamera* camera = LLViewerCamera::getInstance();

	F32 size_squared = size.dot3(size).getF32();
	LLVector4a lookAt;
	LLVector4a t;
	t.load3(camera->getOrigin().mV);
	lookAt.setSub(center, t);
	F32 dist = lookAt.getLength3().getF32();
	dist = llmax(dist-size.getLength3().getF32(), 0.f);
	lookAt.normalize3fast() ;	

	//get area of circle around node
	F32 app_angle = atanf((F32) sqrt(size_squared) / dist);
	radius = app_angle*LLDrawable::sCurPixelAngle;
	mPixelArea = radius*radius * 3.14159f;
	LLVector4a x_axis;
	x_axis.load3(camera->getXAxis().mV);
	cos_angle_to_view_dir = lookAt.dot3(x_axis).getF32();

	//if has media, check if the face is out of the view frustum.	
	if(hasMedia())
	{
		if(!camera->AABBInFrustum(center, size)) 
		{
			mImportanceToCamera = 0.f ;
			return false ;
		}
		if(cos_angle_to_view_dir > camera->getCosHalfFov()) //the center is within the view frustum
		{
			cos_angle_to_view_dir = 1.0f ;
		}
		else
		{		
			LLVector4a d;
			d.setSub(lookAt, x_axis);

			if(dist * dist * d.dot3(d) < size_squared)
			{
				cos_angle_to_view_dir = 1.0f ;
			}
		}
	}

	if(dist < mBoundingSphereRadius) //camera is very close
	{
		cos_angle_to_view_dir = 1.0f ;
		mImportanceToCamera = 1.0f ;
	}
	else
	{		
		mImportanceToCamera = LLFace::calcImportanceToCamera(cos_angle_to_view_dir, dist) ;
	}

	return true ;
}

//the projection of the face partially overlaps with the screen
F32 LLFace::adjustPartialOverlapPixelArea(F32 cos_angle_to_view_dir, F32 radius )
{
	F32 screen_radius = (F32)llmax(gViewerWindow->getWindowWidthRaw(), gViewerWindow->getWindowHeightRaw()) ;
	F32 center_angle = acosf(cos_angle_to_view_dir) ;
	F32 d = center_angle * LLDrawable::sCurPixelAngle ;

	if(d + radius > screen_radius + 5.f)
	{
		//----------------------------------------------
		//calculate the intersection area of two circles
		//F32 radius_square = radius * radius ;
		//F32 d_square = d * d ;
		//F32 screen_radius_square = screen_radius * screen_radius ;
		//face_area = 
		//	radius_square * acosf((d_square + radius_square - screen_radius_square)/(2 * d * radius)) +
		//	screen_radius_square * acosf((d_square + screen_radius_square - radius_square)/(2 * d * screen_radius)) -
		//	0.5f * sqrtf((-d + radius + screen_radius) * (d + radius - screen_radius) * (d - radius + screen_radius) * (d + radius + screen_radius)) ;			
		//----------------------------------------------

		//the above calculation is too expensive
		//the below is a good estimation: bounding box of the bounding sphere:
		F32 alpha = 0.5f * (radius + screen_radius - d) / radius ;
		alpha = llclamp(alpha, 0.f, 1.f) ;
		return alpha * alpha ;
	}
	return 1.0f ;
}

const S8 FACE_IMPORTANCE_LEVEL = 4 ;
const F32 FACE_IMPORTANCE_TO_CAMERA_OVER_DISTANCE[FACE_IMPORTANCE_LEVEL][2] = //{distance, importance_weight}
	{{16.1f, 1.0f}, {32.1f, 0.5f}, {48.1f, 0.2f}, {96.1f, 0.05f} } ;
const F32 FACE_IMPORTANCE_TO_CAMERA_OVER_ANGLE[FACE_IMPORTANCE_LEVEL][2] =    //{cos(angle), importance_weight}
	{{0.985f /*cos(10 degrees)*/, 1.0f}, {0.94f /*cos(20 degrees)*/, 0.8f}, {0.866f /*cos(30 degrees)*/, 0.64f}, {0.0f, 0.36f}} ;

//static 
F32 LLFace::calcImportanceToCamera(F32 cos_angle_to_view_dir, F32 dist)
{
	F32 importance = 0.f ;
	
	if(cos_angle_to_view_dir > LLViewerCamera::getInstance()->getCosHalfFov() && 
		dist < FACE_IMPORTANCE_TO_CAMERA_OVER_DISTANCE[FACE_IMPORTANCE_LEVEL - 1][0]) 
	{
		LLViewerCamera* camera = LLViewerCamera::getInstance();
		F32 camera_moving_speed = camera->getAverageSpeed() ;
		F32 camera_angular_speed = camera->getAverageAngularSpeed();

		if(camera_moving_speed > 10.0f || camera_angular_speed > 1.0f)
		{
			//if camera moves or rotates too fast, ignore the importance factor
			return 0.f ;
		}
		
		//F32 camera_relative_speed = camera_moving_speed * (lookAt * LLViewerCamera::getInstance()->getVelocityDir()) ;
		
		S32 i = 0 ;
		for(i = 0; i < FACE_IMPORTANCE_LEVEL && dist > FACE_IMPORTANCE_TO_CAMERA_OVER_DISTANCE[i][0]; ++i);
		i = llmin(i, FACE_IMPORTANCE_LEVEL - 1) ;
		F32 dist_factor = FACE_IMPORTANCE_TO_CAMERA_OVER_DISTANCE[i][1] ;
		
		for(i = 0; i < FACE_IMPORTANCE_LEVEL && cos_angle_to_view_dir < FACE_IMPORTANCE_TO_CAMERA_OVER_ANGLE[i][0] ; ++i) ;
		i = llmin(i, FACE_IMPORTANCE_LEVEL - 1) ;
		importance = dist_factor * FACE_IMPORTANCE_TO_CAMERA_OVER_ANGLE[i][1] ;
	}

	return importance ;
}

//static 
F32 LLFace::adjustPixelArea(F32 importance, F32 pixel_area)
{
	if(pixel_area > LLViewerTexture::sMaxSmallImageSize)
	{
		if(importance < LEAST_IMPORTANCE) //if the face is not important, do not load hi-res.
		{
			static const F32 MAX_LEAST_IMPORTANCE_IMAGE_SIZE = 128.0f * 128.0f ;
			pixel_area = llmin(pixel_area * 0.5f, MAX_LEAST_IMPORTANCE_IMAGE_SIZE) ;
		}
		else if(pixel_area > LLViewerTexture::sMinLargeImageSize) //if is large image, shrink face_area by considering the partial overlapping.
		{
			if(importance < LEAST_IMPORTANCE_FOR_LARGE_IMAGE)//if the face is not important, do not load hi-res.
			{
				pixel_area = LLViewerTexture::sMinLargeImageSize ;
			}				
		}
	}

	return pixel_area ;
}

BOOL LLFace::verify(const U32* indices_array) const
{
	BOOL ok = TRUE;

	if( mVertexBuffer.isNull() )
	{ //no vertex buffer, face is implicitly valid
		return TRUE;
	}
	
	// First, check whether the face data fits within the pool's range.
	if ((mGeomIndex + mGeomCount) > mVertexBuffer->getNumVerts())
	{
		ok = FALSE;
		llinfos << "Face references invalid vertices!" << llendl;
	}

	S32 indices_count = (S32)getIndicesCount();
	
	if (!indices_count)
	{
		return TRUE;
	}
	
	if (indices_count > LL_MAX_INDICES_COUNT)
	{
		ok = FALSE;
		llinfos << "Face has bogus indices count" << llendl;
	}
	
	if (mIndicesIndex + mIndicesCount > mVertexBuffer->getNumIndices())
	{
		ok = FALSE;
		llinfos << "Face references invalid indices!" << llendl;
	}

#if 0
	S32 geom_start = getGeomStart();
	S32 geom_count = mGeomCount;

	const U32 *indicesp = indices_array ? indices_array + mIndicesIndex : getRawIndices();

	for (S32 i = 0; i < indices_count; i++)
	{
		S32 delta = indicesp[i] - geom_start;
		if (0 > delta)
		{
			llwarns << "Face index too low!" << llendl;
			llinfos << "i:" << i << " Index:" << indicesp[i] << " GStart: " << geom_start << llendl;
			ok = FALSE;
		}
		else if (delta >= geom_count)
		{
			llwarns << "Face index too high!" << llendl;
			llinfos << "i:" << i << " Index:" << indicesp[i] << " GEnd: " << geom_start + geom_count << llendl;
			ok = FALSE;
		}
	}
#endif

	if (!ok)
	{
		printDebugInfo();
	}
	return ok;
}


void LLFace::setViewerObject(LLViewerObject* objp)
{
	mVObjp = objp;
}

const LLColor4& LLFace::getRenderColor() const
{
	if (isState(USE_FACE_COLOR))
	{
		  return mFaceColor; // Face Color
	}
	else
	{
		const LLTextureEntry* tep = getTextureEntry();
		return (tep ? tep->getColor() : LLColor4::white);
	}
}
	
void LLFace::renderSetColor() const
{
	if (!LLFacePool::LLOverrideFaceColor::sOverrideFaceColor)
	{
		const LLColor4* color = &(getRenderColor());
		
		gGL.diffuseColor4fv(color->mV);
	}
}

S32 LLFace::pushVertices(const U16* index_array) const
{
	if (mIndicesCount)
	{
		U32 render_type = LLRender::TRIANGLES;
		if (mDrawInfo)
		{
			render_type = mDrawInfo->mDrawMode;
		}
		mVertexBuffer->drawRange(render_type, mGeomIndex, mGeomIndex+mGeomCount-1, mIndicesCount, mIndicesIndex);
		gPipeline.addTrianglesDrawn(mIndicesCount, render_type);
	}

	return mIndicesCount;
}

const LLMatrix4& LLFace::getRenderMatrix() const
{
	return mDrawablep->getRenderMatrix();
}

S32 LLFace::renderElements(const U16 *index_array) const
{
	S32 ret = 0;
	
	if (isState(GLOBAL))
	{	
		ret = pushVertices(index_array);
	}
	else
	{
		gGL.pushMatrix();
		gGL.multMatrix((float*)getRenderMatrix().mMatrix);
		ret = pushVertices(index_array);
		gGL.popMatrix();
	}
	
	return ret;
}

S32 LLFace::renderIndexed()
{
	if(mDrawablep.isNull() || mDrawPoolp == NULL)
	{
		return 0;
	}
	
	return renderIndexed(mDrawPoolp->getVertexDataMask());
}

S32 LLFace::renderIndexed(U32 mask)
{
	if (mVertexBuffer.isNull())
	{
		return 0;
	}

	mVertexBuffer->setBuffer(mask);
	U16* index_array = (U16*) mVertexBuffer->getIndicesPointer();
	return renderElements(index_array);
}

//============================================================================
// From llface.inl

S32 LLFace::getColors(LLStrider<LLColor4U> &colors)
{
	if (!mGeomCount)
	{
		return -1;
	}
	
	// llassert(mGeomIndex >= 0);
	mVertexBuffer->getColorStrider(colors, mGeomIndex, mGeomCount);
	return mGeomIndex;
}

S32	LLFace::getIndices(LLStrider<U16> &indicesp)
{
	mVertexBuffer->getIndexStrider(indicesp, mIndicesIndex, mIndicesCount);
	llassert(indicesp[0] != indicesp[1]);
	return mIndicesIndex;
}

LLVector3 LLFace::getPositionAgent() const
{
	if (mDrawablep->isStatic())
	{
		return mCenterAgent;
	}
	else
	{
		return mCenterLocal * getRenderMatrix();
	}
}

//
//atlas
//
void LLFace::removeAtlas()
{
	setAtlasInUse(FALSE) ;
	mAtlasInfop = NULL ;	
}

const LLTextureAtlas* LLFace::getAtlas()const 
{
	if(mAtlasInfop)
	{
		return mAtlasInfop->getAtlas() ;
	}
	return NULL ;
}

const LLVector2* LLFace::getTexCoordOffset()const 
{
	if(isAtlasInUse())
	{
		return mAtlasInfop->getTexCoordOffset() ;
	}
	return NULL ;
}
const LLVector2* LLFace::getTexCoordScale() const 
{
	if(isAtlasInUse())
	{
		return mAtlasInfop->getTexCoordScale() ;
	}
	return NULL ;
}

BOOL LLFace::isAtlasInUse()const
{
	return mUsingAtlas ;
}

BOOL LLFace::canUseAtlas()const
{
	//no drawable or no spatial group, do not use atlas
	if(!mDrawablep || !mDrawablep->getSpatialGroup())
	{
		return FALSE ;
	}

	//if bump face, do not use atlas
	if(getTextureEntry() && getTextureEntry()->getBumpmap())
	{
		return FALSE ;
	}

	//if animated texture, do not use atlas
	if(isState(TEXTURE_ANIM))
	{
		return FALSE ;
	}

	return TRUE ;
}

void LLFace::setAtlasInUse(BOOL flag)
{
	//no valid atlas to use.
	if(flag && (!mAtlasInfop || !mAtlasInfop->isValid()))
	{
		flag = FALSE ;
	}

	if(!flag && !mUsingAtlas)
	{
		return ;
	}

	//
	//at this stage (flag || mUsingAtlas) is always true.
	//

	//rebuild the tex coords
	if(mDrawablep)
	{
		gPipeline.markRebuild(mDrawablep, LLDrawable::REBUILD_TCOORD);
		mUsingAtlas = flag ;
	}
	else
	{
		mUsingAtlas = FALSE ;
	}
}

LLTextureAtlasSlot* LLFace::getAtlasInfo()
{
	return mAtlasInfop ;
}

void LLFace::setAtlasInfo(LLTextureAtlasSlot* atlasp)
{	
	if(mAtlasInfop != atlasp)
	{
		if(mAtlasInfop)
		{
			//llerrs << "Atlas slot changed!" << llendl ;
		}
		mAtlasInfop = atlasp ;
	}
}

LLViewerTexture* LLFace::getTexture() const
{
	if(isAtlasInUse())
	{
		return (LLViewerTexture*)mAtlasInfop->getAtlas() ;
	}

	return mTexture ;
}

//switch to atlas or switch back to gl texture 
//return TRUE if using atlas.
BOOL LLFace::switchTexture()
{
	//no valid atlas or texture
	if(!mAtlasInfop || !mAtlasInfop->isValid() || !mTexture)
	{
		return FALSE ;
	}
	
	if(mTexture->getTexelsInAtlas() >= (U32)mVSize || 
		mTexture->getTexelsInAtlas() >= mTexture->getTexelsInGLTexture())
	{
		//switch to use atlas
		//atlas resolution is qualified, use it.		
		if(!mUsingAtlas)
		{
			setAtlasInUse(TRUE) ;
		}
	}
	else //if atlas not qualified.
	{
		//switch back to GL texture
		if(mUsingAtlas && mTexture->isGLTextureCreated() && 
			mTexture->getDiscardLevel() < mTexture->getDiscardLevelInAtlas())
		{
			setAtlasInUse(FALSE) ;
		}
	}

	return mUsingAtlas ;
}


void LLFace::setVertexBuffer(LLVertexBuffer* buffer)
{
	mVertexBuffer = buffer;
	llassert(verify());
}

void LLFace::clearVertexBuffer()
{
	mVertexBuffer = NULL;
	mLastVertexBuffer = NULL;
}

//static
U32 LLFace::getRiggedDataMask(U32 type)
{
	static const U32 rigged_data_mask[] = {
		LLDrawPoolAvatar::RIGGED_SIMPLE_MASK,
		LLDrawPoolAvatar::RIGGED_FULLBRIGHT_MASK,
		LLDrawPoolAvatar::RIGGED_SHINY_MASK,
		LLDrawPoolAvatar::RIGGED_FULLBRIGHT_SHINY_MASK,
		LLDrawPoolAvatar::RIGGED_GLOW_MASK,
		LLDrawPoolAvatar::RIGGED_ALPHA_MASK,
		LLDrawPoolAvatar::RIGGED_FULLBRIGHT_ALPHA_MASK,
		LLDrawPoolAvatar::RIGGED_DEFERRED_BUMP_MASK,						 
		LLDrawPoolAvatar::RIGGED_DEFERRED_SIMPLE_MASK,
	};

	llassert(type < sizeof(rigged_data_mask)/sizeof(U32));

	return rigged_data_mask[type];
}

U32 LLFace::getRiggedVertexBufferDataMask() const
{
	U32 data_mask = 0;
	for (U32 i = 0; i < mRiggedIndex.size(); ++i)
	{
		if (mRiggedIndex[i] > -1)
		{
			data_mask |= LLFace::getRiggedDataMask(i);
		}
	}

	return data_mask;
}

S32 LLFace::getRiggedIndex(U32 type) const
{
	if (mRiggedIndex.empty())
	{
		return -1;
	}

	llassert(type < mRiggedIndex.size());

	return mRiggedIndex[type];
}

void LLFace::setRiggedIndex(U32 type, S32 index)
{
	if (mRiggedIndex.empty())
	{
		mRiggedIndex.resize(LLDrawPoolAvatar::NUM_RIGGED_PASSES);
		for (U32 i = 0; i < mRiggedIndex.size(); ++i)
		{
			mRiggedIndex[i] = -1;
		}
	}

	llassert(type < mRiggedIndex.size());

	mRiggedIndex[type] = index;
}
<|MERGE_RESOLUTION|>--- conflicted
+++ resolved
@@ -1434,13 +1434,9 @@
 				{
 					if (!do_xform)
 					{
-<<<<<<< HEAD
+						LLFastTimer t(FTM_FACE_TEX_QUICK_NO_XFORM);
 						S32 tc_size = (num_vertices*2*sizeof(F32)+0xF) & ~0xF;
 						LLVector4a::memcpyNonAliased16((F32*) tex_coords.get(), (F32*) vf.mTexCoords, tc_size);
-=======
-						LLFastTimer t(FTM_FACE_TEX_QUICK_NO_XFORM);
-						LLVector4a::memcpyNonAliased16((F32*) tex_coords.get(), (F32*) vf.mTexCoords, num_vertices*2*sizeof(F32));
->>>>>>> 289d756e
 					}
 					else
 					{
