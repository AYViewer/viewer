--- conflicted
+++ resolved
@@ -129,28 +129,15 @@
 	/*virtual*/ void			updateGL();
 	/*virtual*/ LLVOAvatar*		asAvatar();
 	virtual U32    	 	 	processUpdateMessage(LLMessageSystem *mesgsys,
-												void **user_data,
-												U32 block_num,
-												const EObjectUpdateType update_type,
-												LLDataPacker *dp);
+													 void **user_data,
+													 U32 block_num,
+													 const EObjectUpdateType update_type,
+													 LLDataPacker *dp);
 	virtual void   	 	 	idleUpdate(LLAgent &agent, const F64 &time);
 	/*virtual*/ BOOL   	 	 	updateLOD();
 	BOOL  	 	 	 	 	updateJointLODs();
 	void					updateLODRiggedAttachments( void );
 	/*virtual*/ BOOL   	 	 	isActive() const; // Whether this object needs to do an idleUpdate.
-<<<<<<< HEAD
-	S32 						totalTextureMemForUUIDS(std::set<LLUUID>& ids);
-	bool 					allTexturesCompletelyDownloaded(std::set<LLUUID>& ids) const;
-	bool 					allLocalTexturesCompletelyDownloaded() const;
-	bool 					allBakedTexturesCompletelyDownloaded() const;
-	void 					bakedTextureOriginCounts(S32 &sb_count, S32 &host_count,
-													 S32 &both_count, S32 &neither_count);
-	std::string 			bakedTextureOriginInfo();
-	void 					collectLocalTextureUUIDs(std::set<LLUUID>& ids) const;
-	void 					collectBakedTextureUUIDs(std::set<LLUUID>& ids) const;
-	void 					collectTextureUUIDs(std::set<LLUUID>& ids);
-	void					releaseOldTextures();
-=======
 	S32Bytes				totalTextureMemForUUIDS(std::set<LLUUID>& ids);
 	bool 						allTexturesCompletelyDownloaded(std::set<LLUUID>& ids) const;
 	bool 						allLocalTexturesCompletelyDownloaded() const;
@@ -162,9 +149,8 @@
 	void 						collectBakedTextureUUIDs(std::set<LLUUID>& ids) const;
 	void 						collectTextureUUIDs(std::set<LLUUID>& ids);
 	void						releaseOldTextures();
->>>>>>> 5f513242
 	/*virtual*/ void   	 	 	updateTextures();
-	LLViewerFetchedTexture*	getBakedTextureImage(const U8 te, const LLUUID& uuid);
+	LLViewerFetchedTexture*		getBakedTextureImage(const U8 te, const LLUUID& uuid);
 	/*virtual*/ S32    	 	 	setTETexture(const U8 te, const LLUUID& uuid); // If setting a baked texture, need to request it from a non-local sim.
 	/*virtual*/ void   	 	 	onShift(const LLVector4a& shift_vector);
 	/*virtual*/ U32    	 	 	getPartitionType() const;
