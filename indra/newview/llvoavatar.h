--- conflicted
+++ resolved
@@ -636,12 +636,8 @@
 	//--------------------------------------------------------------------
 public:
 	BOOL			getIsAppearanceAnimating() const { return mAppearanceAnimating; }
-<<<<<<< HEAD
-=======
-	BOOL			isUsingBakedTextures() const { return mUseServerBakes; } // e.g. false if in appearance edit mode	
 	BOOL			isUsingLocalAppearance() const { return mUseLocalAppearance; }
 
->>>>>>> b4866775
 private:
 	BOOL			mAppearanceAnimating;
 	LLFrameTimer	mAppearanceMorphTimer;
