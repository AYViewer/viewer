/**
 * @file lltoolselect.cpp
 * @brief LLToolSelect class implementation
 *
 * $LicenseInfo:firstyear=2001&license=viewerlgpl$
 * Second Life Viewer Source Code
 * Copyright (C) 2010, Linden Research, Inc.
 *
 * This library is free software; you can redistribute it and/or
 * modify it under the terms of the GNU Lesser General Public
 * License as published by the Free Software Foundation;
 * version 2.1 of the License only.
 *
 * This library is distributed in the hope that it will be useful,
 * but WITHOUT ANY WARRANTY; without even the implied warranty of
 * MERCHANTABILITY or FITNESS FOR A PARTICULAR PURPOSE.  See the GNU
 * Lesser General Public License for more details.
 *
 * You should have received a copy of the GNU Lesser General Public
 * License along with this library; if not, write to the Free Software
 * Foundation, Inc., 51 Franklin Street, Fifth Floor, Boston, MA  02110-1301  USA
 *
 * Linden Research, Inc., 945 Battery Street, San Francisco, CA  94111  USA
 * $/LicenseInfo$
 */

#include "llviewerprecompiledheaders.h"

#include "lltoolselect.h"

#include "llagent.h"
#include "llagentcamera.h"
#include "llviewercontrol.h"
#include "lldrawable.h"
#include "llhudicon.h"
#include "llmanip.h"
#include "llmenugl.h"
#include "llselectmgr.h"
#include "llviewermediafocus.h"
#include "lltoolmgr.h"
#include "llfloaterscriptdebug.h"
#include "llviewercamera.h"
#include "llviewermenu.h"
#include "llviewerobject.h"
#include "llviewerobjectlist.h"
#include "llviewerregion.h"
#include "llviewerwindow.h"
#include "llvoavatarself.h"
#include "llworld.h"

// Globals
//extern bool gAllowSelectAvatar;

const F32 SELECTION_ROTATION_TRESHOLD = 0.1f;
const F32 SELECTION_SITTING_ROTATION_TRESHOLD = 3.2f; //radian

LLToolSelect::LLToolSelect( LLToolComposite* composite )
:   LLTool( std::string("Select"), composite ),
    mIgnoreGroup( false )
{
 }

// True if you selected an object.
bool LLToolSelect::handleMouseDown(S32 x, S32 y, MASK mask)
{
    // do immediate pick query
    bool pick_rigged = false; //gSavedSettings.getBOOL("AnimatedObjectsAllowLeftClick");
    bool pick_transparent = gSavedSettings.getBOOL("SelectInvisibleObjects");
    bool pick_reflection_probe = gSavedSettings.getBOOL("SelectReflectionProbes");

    mPick = gViewerWindow->pickImmediate(x, y, pick_transparent, pick_rigged, false, true, pick_reflection_probe);

    // Pass mousedown to agent
    LLTool::handleMouseDown(x, y, mask);

    return mPick.getObject().notNull();
}


// static
LLObjectSelectionHandle LLToolSelect::handleObjectSelection(const LLPickInfo& pick, bool ignore_group, bool temp_select, bool select_root)
{
    LLViewerObject* object = pick.getObject();
    if (select_root)
    {
        object = object->getRootEdit();
    }
    bool select_owned = gSavedSettings.getBOOL("SelectOwnedOnly");
    bool select_movable = gSavedSettings.getBOOL("SelectMovableOnly");

    // *NOTE: These settings must be cleaned up at bottom of function.
<<<<<<< HEAD
	if (temp_select || LLSelectMgr::getInstance()->mAllowSelectAvatar)
	{
		gSavedSettings.setBOOL("SelectOwnedOnly", false);
		gSavedSettings.setBOOL("SelectMovableOnly", false);
    	LLSelectMgr::getInstance()->setForceSelection(true);
	}

	bool extend_select = (pick.mKeyMask == MASK_SHIFT) || (pick.mKeyMask == MASK_CONTROL);

	// If no object, check for icon, then just deselect
	if (!object)
	{
		LLHUDIcon* last_hit_hud_icon = pick.mHUDIcon;

		if (last_hit_hud_icon && last_hit_hud_icon->getSourceObject())
		{
			LLFloaterScriptDebug::show(last_hit_hud_icon->getSourceObject()->getID());
		}
		else if (!extend_select)
		{
			LLSelectMgr::getInstance()->deselectAll();
		}
	}
	else
	{
		bool already_selected = object->isSelected();

		if (already_selected &&
			object->getNumTEs() > 0 &&
			!LLSelectMgr::getInstance()->getSelection()->contains(object,SELECT_ALL_TES))
		{
			const LLTextureEntry* tep = object->getTE(pick.mObjectFace);
			if (tep && !tep->isSelected() && !LLViewerMediaFocus::getInstance()->getFocusedObjectID().isNull())
			{
				// we were interacting with media and clicked on non selected face, drop media focus
				LLViewerMediaFocus::getInstance()->clearFocus();
				// selection was removed and zoom preserved by clearFocus(), continue with regular selection
				already_selected = false;
				extend_select = true;
			}
		}

		if ( extend_select )
		{
			if ( already_selected )
			{
				if ( ignore_group )
				{
					LLSelectMgr::getInstance()->deselectObjectOnly(object);
				}
				else
				{
					LLSelectMgr::getInstance()->deselectObjectAndFamily(object, true, true);
				}
			}
			else
			{
				if ( ignore_group )
				{
					LLSelectMgr::getInstance()->selectObjectOnly(object, SELECT_ALL_TES);
				}
				else
				{
					LLSelectMgr::getInstance()->selectObjectAndFamily(object);
				}
			}
		}
		else
		{
			// Save the current zoom values because deselect resets them.
			F32 target_zoom;
			F32 current_zoom;
			LLSelectMgr::getInstance()->getAgentHUDZoom(target_zoom, current_zoom);

			// JC - Change behavior to make it easier to select children
			// of linked sets. 9/3/2002
			if( !already_selected || ignore_group)
			{
				// ...lose current selection in favor of just this object
				LLSelectMgr::getInstance()->deselectAll();
			}

			if ( ignore_group )
			{
				LLSelectMgr::getInstance()->selectObjectOnly(object, SELECT_ALL_TES, pick.mGLTFNodeIndex, pick.mGLTFPrimitiveIndex);
			}
			else
			{
				LLSelectMgr::getInstance()->selectObjectAndFamily(object);
			}

			// restore the zoom to the previously stored values.
			LLSelectMgr::getInstance()->setAgentHUDZoom(target_zoom, current_zoom);
		}

		if (!gAgentCamera.getFocusOnAvatar() &&										// if camera not glued to avatar
			LLVOAvatar::findAvatarFromAttachment(object) != gAgentAvatarp &&	// and it's not one of your attachments
			object != gAgentAvatarp)									// and it's not you
		{
			// have avatar turn to face the selected object(s)
			LLVector3d selection_center = LLSelectMgr::getInstance()->getSelectionCenterGlobal();
			selection_center = selection_center - gAgent.getPositionGlobal();
			LLVector3 selection_dir;
			selection_dir.setVec(selection_center);
			selection_dir.mV[VZ] = 0.f;
			selection_dir.normVec();
			if (!object->isAvatar() && gAgent.getAtAxis() * selection_dir < 0.6f)
			{
				LLQuaternion target_rot;
				target_rot.shortestArc(LLVector3::x_axis, selection_dir);
				gAgent.startAutoPilotGlobal(gAgent.getPositionGlobal(),
											"",
											&target_rot,
											NULL,
											NULL,
											MAX_FAR_CLIP /*stop_distance, don't care since we are looking, not moving*/,
											gAgentAvatarp->isSitting() ? SELECTION_SITTING_ROTATION_TRESHOLD : SELECTION_ROTATION_TRESHOLD);
			}
		}

		if (temp_select)
		{
			if (!already_selected)
			{
				LLViewerObject* root_object = (LLViewerObject*)object->getRootEdit();
				LLObjectSelectionHandle selection = LLSelectMgr::getInstance()->getSelection();

				// this is just a temporary selection
				LLSelectNode* select_node = selection->findNode(root_object);
				if (select_node)
				{
					select_node->setTransient(true);
				}

				LLViewerObject::const_child_list_t& child_list = root_object->getChildren();
				for (LLViewerObject::child_list_t::const_iterator iter = child_list.begin();
					 iter != child_list.end(); iter++)
				{
					LLViewerObject* child = *iter;
					select_node = selection->findNode(child);
					if (select_node)
					{
						select_node->setTransient(true);
					}
				}

			}
		} //if(temp_select)
	} //if(!object)

	// Cleanup temp select settings above.
	if (temp_select ||LLSelectMgr::getInstance()->mAllowSelectAvatar)
	{
		gSavedSettings.setBOOL("SelectOwnedOnly", select_owned);
		gSavedSettings.setBOOL("SelectMovableOnly", select_movable);
		LLSelectMgr::getInstance()->setForceSelection(false);
	}

	return LLSelectMgr::getInstance()->getSelection();
=======
    if (temp_select || LLSelectMgr::getInstance()->mAllowSelectAvatar)
    {
        gSavedSettings.setBOOL("SelectOwnedOnly", false);
        gSavedSettings.setBOOL("SelectMovableOnly", false);
        LLSelectMgr::getInstance()->setForceSelection(true);
    }

    bool extend_select = (pick.mKeyMask == MASK_SHIFT) || (pick.mKeyMask == MASK_CONTROL);

    // If no object, check for icon, then just deselect
    if (!object)
    {
        LLHUDIcon* last_hit_hud_icon = pick.mHUDIcon;

        if (last_hit_hud_icon && last_hit_hud_icon->getSourceObject())
        {
            LLFloaterScriptDebug::show(last_hit_hud_icon->getSourceObject()->getID());
        }
        else if (!extend_select)
        {
            LLSelectMgr::getInstance()->deselectAll();
        }
    }
    else
    {
        bool already_selected = object->isSelected();

        if (already_selected &&
            object->getNumTEs() > 0 &&
            !LLSelectMgr::getInstance()->getSelection()->contains(object,SELECT_ALL_TES))
        {
            const LLTextureEntry* tep = object->getTE(pick.mObjectFace);
            if (tep && !tep->isSelected() && !LLViewerMediaFocus::getInstance()->getFocusedObjectID().isNull())
            {
                // we were interacting with media and clicked on non selected face, drop media focus
                LLViewerMediaFocus::getInstance()->clearFocus();
                // selection was removed and zoom preserved by clearFocus(), continue with regular selection
                already_selected = false;
                extend_select = true;
            }
        }

        if ( extend_select )
        {
            if ( already_selected )
            {
                if ( ignore_group )
                {
                    LLSelectMgr::getInstance()->deselectObjectOnly(object);
                }
                else
                {
                    LLSelectMgr::getInstance()->deselectObjectAndFamily(object, true, true);
                }
            }
            else
            {
                if ( ignore_group )
                {
                    LLSelectMgr::getInstance()->selectObjectOnly(object, SELECT_ALL_TES);
                }
                else
                {
                    LLSelectMgr::getInstance()->selectObjectAndFamily(object);
                }
            }
        }
        else
        {
            // Save the current zoom values because deselect resets them.
            F32 target_zoom;
            F32 current_zoom;
            LLSelectMgr::getInstance()->getAgentHUDZoom(target_zoom, current_zoom);

            // JC - Change behavior to make it easier to select children
            // of linked sets. 9/3/2002
            if( !already_selected || ignore_group)
            {
                // ...lose current selection in favor of just this object
                LLSelectMgr::getInstance()->deselectAll();
            }

            if ( ignore_group )
            {
                LLSelectMgr::getInstance()->selectObjectOnly(object, SELECT_ALL_TES);
            }
            else
            {
                LLSelectMgr::getInstance()->selectObjectAndFamily(object);
            }

            // restore the zoom to the previously stored values.
            LLSelectMgr::getInstance()->setAgentHUDZoom(target_zoom, current_zoom);
        }

        if (!gAgentCamera.getFocusOnAvatar() &&                                     // if camera not glued to avatar
            LLVOAvatar::findAvatarFromAttachment(object) != gAgentAvatarp &&    // and it's not one of your attachments
            object != gAgentAvatarp)                                    // and it's not you
        {
            // have avatar turn to face the selected object(s)
            LLVector3d selection_center = LLSelectMgr::getInstance()->getSelectionCenterGlobal();
            selection_center = selection_center - gAgent.getPositionGlobal();
            LLVector3 selection_dir;
            selection_dir.setVec(selection_center);
            selection_dir.mV[VZ] = 0.f;
            selection_dir.normVec();
            if (!object->isAvatar() && gAgent.getAtAxis() * selection_dir < 0.6f)
            {
                LLQuaternion target_rot;
                target_rot.shortestArc(LLVector3::x_axis, selection_dir);
                gAgent.startAutoPilotGlobal(gAgent.getPositionGlobal(),
                                            "",
                                            &target_rot,
                                            NULL,
                                            NULL,
                                            MAX_FAR_CLIP /*stop_distance, don't care since we are looking, not moving*/,
                                            gAgentAvatarp->isSitting() ? SELECTION_SITTING_ROTATION_TRESHOLD : SELECTION_ROTATION_TRESHOLD);
            }
        }

        if (temp_select)
        {
            if (!already_selected)
            {
                LLViewerObject* root_object = (LLViewerObject*)object->getRootEdit();
                LLObjectSelectionHandle selection = LLSelectMgr::getInstance()->getSelection();

                // this is just a temporary selection
                LLSelectNode* select_node = selection->findNode(root_object);
                if (select_node)
                {
                    select_node->setTransient(true);
                }

                LLViewerObject::const_child_list_t& child_list = root_object->getChildren();
                for (LLViewerObject::child_list_t::const_iterator iter = child_list.begin();
                     iter != child_list.end(); iter++)
                {
                    LLViewerObject* child = *iter;
                    select_node = selection->findNode(child);
                    if (select_node)
                    {
                        select_node->setTransient(true);
                    }
                }

            }
        } //if(temp_select)
    } //if(!object)

    // Cleanup temp select settings above.
    if (temp_select ||LLSelectMgr::getInstance()->mAllowSelectAvatar)
    {
        gSavedSettings.setBOOL("SelectOwnedOnly", select_owned);
        gSavedSettings.setBOOL("SelectMovableOnly", select_movable);
        LLSelectMgr::getInstance()->setForceSelection(false);
    }

    return LLSelectMgr::getInstance()->getSelection();
>>>>>>> 6377610f
}

bool LLToolSelect::handleMouseUp(S32 x, S32 y, MASK mask)
{
    mIgnoreGroup = gSavedSettings.getBOOL("EditLinkedParts");

    handleObjectSelection(mPick, mIgnoreGroup, false);

    return LLTool::handleMouseUp(x, y, mask);
}

void LLToolSelect::handleDeselect()
{
    if( hasMouseCapture() )
    {
        setMouseCapture( false );  // Calls onMouseCaptureLost() indirectly
    }
}


void LLToolSelect::stopEditing()
{
    if( hasMouseCapture() )
    {
        setMouseCapture( false );  // Calls onMouseCaptureLost() indirectly
    }
}

void LLToolSelect::onMouseCaptureLost()
{
    // Finish drag

    LLSelectMgr::getInstance()->enableSilhouette(true);

    // Clean up drag-specific variables
    mIgnoreGroup = false;
}



<|MERGE_RESOLUTION|>--- conflicted
+++ resolved
@@ -89,167 +89,6 @@
     bool select_movable = gSavedSettings.getBOOL("SelectMovableOnly");
 
     // *NOTE: These settings must be cleaned up at bottom of function.
-<<<<<<< HEAD
-	if (temp_select || LLSelectMgr::getInstance()->mAllowSelectAvatar)
-	{
-		gSavedSettings.setBOOL("SelectOwnedOnly", false);
-		gSavedSettings.setBOOL("SelectMovableOnly", false);
-    	LLSelectMgr::getInstance()->setForceSelection(true);
-	}
-
-	bool extend_select = (pick.mKeyMask == MASK_SHIFT) || (pick.mKeyMask == MASK_CONTROL);
-
-	// If no object, check for icon, then just deselect
-	if (!object)
-	{
-		LLHUDIcon* last_hit_hud_icon = pick.mHUDIcon;
-
-		if (last_hit_hud_icon && last_hit_hud_icon->getSourceObject())
-		{
-			LLFloaterScriptDebug::show(last_hit_hud_icon->getSourceObject()->getID());
-		}
-		else if (!extend_select)
-		{
-			LLSelectMgr::getInstance()->deselectAll();
-		}
-	}
-	else
-	{
-		bool already_selected = object->isSelected();
-
-		if (already_selected &&
-			object->getNumTEs() > 0 &&
-			!LLSelectMgr::getInstance()->getSelection()->contains(object,SELECT_ALL_TES))
-		{
-			const LLTextureEntry* tep = object->getTE(pick.mObjectFace);
-			if (tep && !tep->isSelected() && !LLViewerMediaFocus::getInstance()->getFocusedObjectID().isNull())
-			{
-				// we were interacting with media and clicked on non selected face, drop media focus
-				LLViewerMediaFocus::getInstance()->clearFocus();
-				// selection was removed and zoom preserved by clearFocus(), continue with regular selection
-				already_selected = false;
-				extend_select = true;
-			}
-		}
-
-		if ( extend_select )
-		{
-			if ( already_selected )
-			{
-				if ( ignore_group )
-				{
-					LLSelectMgr::getInstance()->deselectObjectOnly(object);
-				}
-				else
-				{
-					LLSelectMgr::getInstance()->deselectObjectAndFamily(object, true, true);
-				}
-			}
-			else
-			{
-				if ( ignore_group )
-				{
-					LLSelectMgr::getInstance()->selectObjectOnly(object, SELECT_ALL_TES);
-				}
-				else
-				{
-					LLSelectMgr::getInstance()->selectObjectAndFamily(object);
-				}
-			}
-		}
-		else
-		{
-			// Save the current zoom values because deselect resets them.
-			F32 target_zoom;
-			F32 current_zoom;
-			LLSelectMgr::getInstance()->getAgentHUDZoom(target_zoom, current_zoom);
-
-			// JC - Change behavior to make it easier to select children
-			// of linked sets. 9/3/2002
-			if( !already_selected || ignore_group)
-			{
-				// ...lose current selection in favor of just this object
-				LLSelectMgr::getInstance()->deselectAll();
-			}
-
-			if ( ignore_group )
-			{
-				LLSelectMgr::getInstance()->selectObjectOnly(object, SELECT_ALL_TES, pick.mGLTFNodeIndex, pick.mGLTFPrimitiveIndex);
-			}
-			else
-			{
-				LLSelectMgr::getInstance()->selectObjectAndFamily(object);
-			}
-
-			// restore the zoom to the previously stored values.
-			LLSelectMgr::getInstance()->setAgentHUDZoom(target_zoom, current_zoom);
-		}
-
-		if (!gAgentCamera.getFocusOnAvatar() &&										// if camera not glued to avatar
-			LLVOAvatar::findAvatarFromAttachment(object) != gAgentAvatarp &&	// and it's not one of your attachments
-			object != gAgentAvatarp)									// and it's not you
-		{
-			// have avatar turn to face the selected object(s)
-			LLVector3d selection_center = LLSelectMgr::getInstance()->getSelectionCenterGlobal();
-			selection_center = selection_center - gAgent.getPositionGlobal();
-			LLVector3 selection_dir;
-			selection_dir.setVec(selection_center);
-			selection_dir.mV[VZ] = 0.f;
-			selection_dir.normVec();
-			if (!object->isAvatar() && gAgent.getAtAxis() * selection_dir < 0.6f)
-			{
-				LLQuaternion target_rot;
-				target_rot.shortestArc(LLVector3::x_axis, selection_dir);
-				gAgent.startAutoPilotGlobal(gAgent.getPositionGlobal(),
-											"",
-											&target_rot,
-											NULL,
-											NULL,
-											MAX_FAR_CLIP /*stop_distance, don't care since we are looking, not moving*/,
-											gAgentAvatarp->isSitting() ? SELECTION_SITTING_ROTATION_TRESHOLD : SELECTION_ROTATION_TRESHOLD);
-			}
-		}
-
-		if (temp_select)
-		{
-			if (!already_selected)
-			{
-				LLViewerObject* root_object = (LLViewerObject*)object->getRootEdit();
-				LLObjectSelectionHandle selection = LLSelectMgr::getInstance()->getSelection();
-
-				// this is just a temporary selection
-				LLSelectNode* select_node = selection->findNode(root_object);
-				if (select_node)
-				{
-					select_node->setTransient(true);
-				}
-
-				LLViewerObject::const_child_list_t& child_list = root_object->getChildren();
-				for (LLViewerObject::child_list_t::const_iterator iter = child_list.begin();
-					 iter != child_list.end(); iter++)
-				{
-					LLViewerObject* child = *iter;
-					select_node = selection->findNode(child);
-					if (select_node)
-					{
-						select_node->setTransient(true);
-					}
-				}
-
-			}
-		} //if(temp_select)
-	} //if(!object)
-
-	// Cleanup temp select settings above.
-	if (temp_select ||LLSelectMgr::getInstance()->mAllowSelectAvatar)
-	{
-		gSavedSettings.setBOOL("SelectOwnedOnly", select_owned);
-		gSavedSettings.setBOOL("SelectMovableOnly", select_movable);
-		LLSelectMgr::getInstance()->setForceSelection(false);
-	}
-
-	return LLSelectMgr::getInstance()->getSelection();
-=======
     if (temp_select || LLSelectMgr::getInstance()->mAllowSelectAvatar)
     {
         gSavedSettings.setBOOL("SelectOwnedOnly", false);
@@ -334,7 +173,7 @@
 
             if ( ignore_group )
             {
-                LLSelectMgr::getInstance()->selectObjectOnly(object, SELECT_ALL_TES);
+                LLSelectMgr::getInstance()->selectObjectOnly(object, SELECT_ALL_TES, pick.mGLTFNodeIndex, pick.mGLTFPrimitiveIndex);
             }
             else
             {
@@ -409,7 +248,6 @@
     }
 
     return LLSelectMgr::getInstance()->getSelection();
->>>>>>> 6377610f
 }
 
 bool LLToolSelect::handleMouseUp(S32 x, S32 y, MASK mask)
