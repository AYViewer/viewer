--- conflicted
+++ resolved
@@ -1072,13 +1072,8 @@
     LLSpatialGroup::sNoDelete = true;
         
     S32 occlusion = LLPipeline::sUseOcclusion;
-<<<<<<< HEAD
-    LLPipeline::sUseOcclusion = 1; // occlusion data is from main camera point of view, don't read or write it during cube snapshots
-    //gDepthDirty = TRUE; //let "real" render pipe know it can't trust the depth buffer for occlusion data
-=======
     LLPipeline::sUseOcclusion = 0; // occlusion data is from main camera point of view, don't read or write it during cube snapshots
     //gDepthDirty = true; //let "real" render pipe know it can't trust the depth buffer for occlusion data
->>>>>>> 7d87e41b
 
     static LLCullResult result;
     LLViewerCamera::sCurCameraID = LLViewerCamera::CAMERA_WORLD;
