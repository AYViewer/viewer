<<<<<<< HEAD
/** 
 * @file llviewerdisplay.cpp
 * @brief LLViewerDisplay class implementation
 *
 * $LicenseInfo:firstyear=2004&license=viewerlgpl$
 * Second Life Viewer Source Code
 * Copyright (C) 2010, Linden Research, Inc.
 * 
 * This library is free software; you can redistribute it and/or
 * modify it under the terms of the GNU Lesser General Public
 * License as published by the Free Software Foundation;
 * version 2.1 of the License only.
 * 
 * This library is distributed in the hope that it will be useful,
 * but WITHOUT ANY WARRANTY; without even the implied warranty of
 * MERCHANTABILITY or FITNESS FOR A PARTICULAR PURPOSE.  See the GNU
 * Lesser General Public License for more details.
 * 
 * You should have received a copy of the GNU Lesser General Public
 * License along with this library; if not, write to the Free Software
 * Foundation, Inc., 51 Franklin Street, Fifth Floor, Boston, MA  02110-1301  USA
 * 
 * Linden Research, Inc., 945 Battery Street, San Francisco, CA  94111  USA
 * $/LicenseInfo$
 */

#include "llviewerprecompiledheaders.h"

#include "llviewerdisplay.h"

#include "llgl.h"
#include "llrender.h"
#include "llglheaders.h"
#include "llagent.h"
#include "llagentcamera.h"
#include "llviewercontrol.h"
#include "llcoord.h"
#include "llcriticaldamp.h"
#include "lldir.h"
#include "lldynamictexture.h"
#include "lldrawpoolalpha.h"
#include "llfeaturemanager.h"
//#include "llfirstuse.h"
#include "llhudmanager.h"
#include "llimagebmp.h"
#include "llmemory.h"
#include "llselectmgr.h"
#include "llsky.h"
#include "llstartup.h"
#include "lltoolfocus.h"
#include "lltoolmgr.h"
#include "lltooldraganddrop.h"
#include "lltoolpie.h"
#include "lltracker.h"
#include "lltrans.h"
#include "llui.h"
#include "llviewercamera.h"
#include "llviewerobjectlist.h"
#include "llviewerparcelmgr.h"
#include "llviewerwindow.h"
#include "llvoavatarself.h"
#include "llvograss.h"
#include "llworld.h"
#include "pipeline.h"
#include "llspatialpartition.h"
#include "llappviewer.h"
#include "llstartup.h"
#include "llviewershadermgr.h"
#include "llfasttimer.h"
#include "llfloatertools.h"
#include "llviewertexturelist.h"
#include "llfocusmgr.h"
#include "llcubemap.h"
#include "llviewerregion.h"
#include "lldrawpoolwater.h"
#include "lldrawpoolbump.h"
#include "llwlparammanager.h"
#include "llwaterparammanager.h"
#include "llpostprocess.h"

extern LLPointer<LLViewerTexture> gStartTexture;

LLPointer<LLViewerTexture> gDisconnectedImagep = NULL;

// used to toggle renderer back on after teleport
const F32 TELEPORT_RENDER_DELAY = 20.f; // Max time a teleport is allowed to take before we raise the curtain
const F32 TELEPORT_ARRIVAL_DELAY = 2.f; // Time to preload the world before raising the curtain after we've actually already arrived.
const F32 TELEPORT_LOCAL_DELAY = 1.0f;  // Delay to prevent teleports after starting an in-sim teleport.
BOOL		 gTeleportDisplay = FALSE;
LLFrameTimer gTeleportDisplayTimer;
LLFrameTimer gTeleportArrivalTimer;
const F32		RESTORE_GL_TIME = 5.f;	// Wait this long while reloading textures before we raise the curtain

BOOL gForceRenderLandFence = FALSE;
BOOL gDisplaySwapBuffers = FALSE;
BOOL gDepthDirty = FALSE;
BOOL gResizeScreenTexture = FALSE;
BOOL gWindowResized = FALSE;
BOOL gSnapshot = FALSE;

U32 gRecentFrameCount = 0; // number of 'recent' frames
LLFrameTimer gRecentFPSTime;
LLFrameTimer gRecentMemoryTime;

// Rendering stuff
void pre_show_depth_buffer();
void post_show_depth_buffer();
void render_ui(F32 zoom_factor = 1.f, int subfield = 0);
void render_hud_attachments();
void render_ui_3d();
void render_ui_2d();
void render_disconnected_background();

void display_startup()
{
	if (   !gViewerWindow->getActive()
		|| !gViewerWindow->mWindow->getVisible() 
		|| gViewerWindow->mWindow->getMinimized()
		|| gNoRender )
	{
		return; 
	}

	gPipeline.updateGL();

	// Update images?
	//gImageList.updateImages(0.01f);
	
	LLGLSDefault gls_default;

	// Required for HTML update in login screen
	static S32 frame_count = 0;

	LLGLState::checkStates();
	LLGLState::checkTextureChannels();

	if (frame_count++ > 1) // make sure we have rendered a frame first
	{
		LLViewerDynamicTexture::updateAllInstances();
	}

	LLGLState::checkStates();
	LLGLState::checkTextureChannels();

	glClear(GL_DEPTH_BUFFER_BIT | GL_COLOR_BUFFER_BIT | GL_STENCIL_BUFFER_BIT);
	LLGLSUIDefault gls_ui;
	gPipeline.disableLights();

	gViewerWindow->setup2DRender();
	gGL.getTexUnit(0)->setTextureBlendType(LLTexUnit::TB_MULT);

	gGL.color4f(1,1,1,1);
	gViewerWindow->draw();
	gGL.flush();

	LLVertexBuffer::unbind();

	LLGLState::checkStates();
	LLGLState::checkTextureChannels();

	gViewerWindow->mWindow->swapBuffers();
	glClear(GL_DEPTH_BUFFER_BIT);
}

void display_update_camera()
{
	LLMemType mt_uc(LLMemType::MTYPE_DISPLAY_UPDATE_CAMERA);
	// TODO: cut draw distance down if customizing avatar?
	// TODO: cut draw distance on per-parcel basis?

	// Cut draw distance in half when customizing avatar,
	// but on the viewer only.
	F32 final_far = gAgentCamera.mDrawDistance;
	if (CAMERA_MODE_CUSTOMIZE_AVATAR == gAgentCamera.getCameraMode())
	{
		final_far *= 0.5f;
	}
	LLViewerCamera::getInstance()->setFar(final_far);
	gViewerWindow->setup3DRender();
	
	// update all the sky/atmospheric/water settings
	LLWLParamManager::instance()->update(LLViewerCamera::getInstance());
	LLWaterParamManager::instance()->update(LLViewerCamera::getInstance());

	// Update land visibility too
	LLWorld::getInstance()->setLandFarClip(final_far);
}

// Write some stats to llinfos
void display_stats()
{
	F32 fps_log_freq = gSavedSettings.getF32("FPSLogFrequency");
	if (fps_log_freq > 0.f && gRecentFPSTime.getElapsedTimeF32() >= fps_log_freq)
	{
		F32 fps = gRecentFrameCount / fps_log_freq;
		llinfos << llformat("FPS: %.02f", fps) << llendl;
		gRecentFrameCount = 0;
		gRecentFPSTime.reset();
	}
	F32 mem_log_freq = gSavedSettings.getF32("MemoryLogFrequency");
	if (mem_log_freq > 0.f && gRecentMemoryTime.getElapsedTimeF32() >= mem_log_freq)
	{
		gMemoryAllocated = LLMemory::getCurrentRSS();
		U32 memory = (U32)(gMemoryAllocated / (1024*1024));
		llinfos << llformat("MEMORY: %d MB", memory) << llendl;
		gRecentMemoryTime.reset();
	}
}

static LLFastTimer::DeclareTimer FTM_PICK("Picking");
static LLFastTimer::DeclareTimer FTM_RENDER("Render", true);
static LLFastTimer::DeclareTimer FTM_UPDATE_SKY("Update Sky");
static LLFastTimer::DeclareTimer FTM_UPDATE_TEXTURES("Update Textures");
static LLFastTimer::DeclareTimer FTM_IMAGE_UPDATE("Update Images");

// Paint the display!
void display(BOOL rebuild, F32 zoom_factor, int subfield, BOOL for_snapshot)
{
	LLMemType mt_render(LLMemType::MTYPE_RENDER);
	LLFastTimer t(FTM_RENDER);

	if (gWindowResized)
	{ //skip render on frames where window has been resized
		gGL.flush();
		glClear(GL_COLOR_BUFFER_BIT);
		gViewerWindow->mWindow->swapBuffers();
		gPipeline.resizeScreenTexture();
		gResizeScreenTexture = FALSE;
		gWindowResized = FALSE;
		return;
	}

	if (LLPipeline::sRenderDeferred)
	{ //hack to make sky show up in deferred snapshots
		for_snapshot = FALSE;
	}

	if (LLPipeline::sRenderFrameTest)
	{
		send_agent_pause();
	}

	gSnapshot = for_snapshot;

	LLGLSDefault gls_default;
	LLGLDepthTest gls_depth(GL_TRUE, GL_TRUE, GL_LEQUAL);
	
	LLVertexBuffer::unbind();

	LLGLState::checkStates();
	LLGLState::checkTextureChannels();
	
	stop_glerror();

	gPipeline.disableLights();
	
	stop_glerror();

	// Don't draw if the window is hidden or minimized.
	// In fact, must explicitly check the minimized state before drawing.
	// Attempting to draw into a minimized window causes a GL error. JC
	if (   !gViewerWindow->getActive()
		|| !gViewerWindow->mWindow->getVisible() 
		|| gViewerWindow->mWindow->getMinimized() )
	{
		// Clean up memory the pools may have allocated
		if (rebuild)
		{
			stop_glerror();
			gPipeline.rebuildPools();
			stop_glerror();
		}

		stop_glerror();
		gViewerWindow->returnEmptyPicks();
		stop_glerror();
		return; 
	}

	gViewerWindow->checkSettings();
	
	{
		LLFastTimer ftm(FTM_PICK);
		LLAppViewer::instance()->pingMainloopTimeout("Display:Pick");
		gViewerWindow->performPick();
	}
	
	LLAppViewer::instance()->pingMainloopTimeout("Display:CheckStates");
	LLGLState::checkStates();
	LLGLState::checkTextureChannels();
	
	//////////////////////////////////////////////////////////
	//
	// Logic for forcing window updates if we're in drone mode.
	//

	if (gNoRender) 
	{
#if LL_WINDOWS
		static F32 last_update_time = 0.f;
		if ((gFrameTimeSeconds - last_update_time) > 1.f)
		{
			InvalidateRect((HWND)gViewerWindow->getPlatformWindow(), NULL, FALSE);
			last_update_time = gFrameTimeSeconds;
		}
#elif LL_DARWIN
		// MBW -- Do something clever here.
#endif
		// Not actually rendering, don't bother.
		return;
	}


	//
	// Bail out if we're in the startup state and don't want to try to
	// render the world.
	//
	if (LLStartUp::getStartupState() < STATE_STARTED)
	{
		LLAppViewer::instance()->pingMainloopTimeout("Display:Startup");
		display_startup();
		return;
	}

	//LLGLState::verify(FALSE);

	/////////////////////////////////////////////////
	//
	// Update GL Texture statistics (used for discard logic?)
	//

	LLAppViewer::instance()->pingMainloopTimeout("Display:TextureStats");
	stop_glerror();

	LLImageGL::updateStats(gFrameTimeSeconds);
	
	LLVOAvatar::sRenderName = gSavedSettings.getS32("AvatarNameTagMode");
	LLVOAvatar::sRenderGroupTitles = (gSavedSettings.getBOOL("NameTagShowGroupTitles") && gSavedSettings.getS32("AvatarNameTagMode"));
	
	gPipeline.mBackfaceCull = TRUE;
	gFrameCount++;
	gRecentFrameCount++;
	if (gFocusMgr.getAppHasFocus())
	{
		gForegroundFrameCount++;
	}

	//////////////////////////////////////////////////////////
	//
	// Display start screen if we're teleporting, and skip render
	//

	if (gTeleportDisplay)
	{
		LLAppViewer::instance()->pingMainloopTimeout("Display:Teleport");
		const F32 TELEPORT_ARRIVAL_DELAY = 2.f; // Time to preload the world before raising the curtain after we've actually already arrived.

		S32 attach_count = 0;
		if (isAgentAvatarValid())
		{
			attach_count = gAgentAvatarp->getAttachmentCount();
		}
		F32 teleport_save_time = TELEPORT_EXPIRY + TELEPORT_EXPIRY_PER_ATTACHMENT * attach_count;
		F32 teleport_elapsed = gTeleportDisplayTimer.getElapsedTimeF32();
		F32 teleport_percent = teleport_elapsed * (100.f / teleport_save_time);
		if( (gAgent.getTeleportState() != LLAgent::TELEPORT_START) && (teleport_percent > 100.f) )
		{
			// Give up.  Don't keep the UI locked forever.
			gAgent.setTeleportState( LLAgent::TELEPORT_NONE );
			gAgent.setTeleportMessage(std::string());
		}

		const std::string& message = gAgent.getTeleportMessage();
		switch( gAgent.getTeleportState() )
		{
		case LLAgent::TELEPORT_START:
			// Transition to REQUESTED.  Viewer has sent some kind
			// of TeleportRequest to the source simulator
			gTeleportDisplayTimer.reset();
			gViewerWindow->setShowProgress(TRUE);
			gViewerWindow->setProgressPercent(0);
			gAgent.setTeleportState( LLAgent::TELEPORT_REQUESTED );
			gAgent.setTeleportMessage(
				LLAgent::sTeleportProgressMessages["requesting"]);
			break;

		case LLAgent::TELEPORT_REQUESTED:
			// Waiting for source simulator to respond
			gViewerWindow->setProgressPercent( llmin(teleport_percent, 37.5f) );
			gViewerWindow->setProgressString(message);
			break;

		case LLAgent::TELEPORT_MOVING:
			// Viewer has received destination location from source simulator
			gViewerWindow->setProgressPercent( llmin(teleport_percent, 75.f) );
			gViewerWindow->setProgressString(message);
			break;

		case LLAgent::TELEPORT_START_ARRIVAL:
			// Transition to ARRIVING.  Viewer has received avatar update, etc., from destination simulator
			gTeleportArrivalTimer.reset();
				gViewerWindow->setProgressCancelButtonVisible(FALSE, LLTrans::getString("Cancel"));
			gViewerWindow->setProgressPercent(75.f);
			gAgent.setTeleportState( LLAgent::TELEPORT_ARRIVING );
			gAgent.setTeleportMessage(
				LLAgent::sTeleportProgressMessages["arriving"]);
			gTextureList.mForceResetTextureStats = TRUE;
			gAgentCamera.resetView(TRUE, TRUE);
			break;

		case LLAgent::TELEPORT_ARRIVING:
			// Make the user wait while content "pre-caches"
			{
				F32 arrival_fraction = (gTeleportArrivalTimer.getElapsedTimeF32() / TELEPORT_ARRIVAL_DELAY);
				if( arrival_fraction > 1.f )
				{
					arrival_fraction = 1.f;
					//LLFirstUse::useTeleport();
					gAgent.setTeleportState( LLAgent::TELEPORT_NONE );
				}
				gViewerWindow->setProgressCancelButtonVisible(FALSE, LLTrans::getString("Cancel"));
				gViewerWindow->setProgressPercent(  arrival_fraction * 25.f + 75.f);
				gViewerWindow->setProgressString(message);
			}
			break;

		case LLAgent::TELEPORT_LOCAL:
			// Short delay when teleporting in the same sim (progress screen active but not shown - did not
			// fall-through from TELEPORT_START)
			{
				if( gTeleportDisplayTimer.getElapsedTimeF32() > TELEPORT_LOCAL_DELAY )
				{
					//LLFirstUse::useTeleport();
					gAgent.setTeleportState( LLAgent::TELEPORT_NONE );
				}
			}
			break;

		case LLAgent::TELEPORT_NONE:
			// No teleport in progress
			gViewerWindow->setShowProgress(FALSE);
			gTeleportDisplay = FALSE;
			break;
		}
	}
    else if(LLAppViewer::instance()->logoutRequestSent())
	{
		LLAppViewer::instance()->pingMainloopTimeout("Display:Logout");
		F32 percent_done = gLogoutTimer.getElapsedTimeF32() * 100.f / gLogoutMaxTime;
		if (percent_done > 100.f)
		{
			percent_done = 100.f;
		}

		if( LLApp::isExiting() )
		{
			percent_done = 100.f;
		}
		
		gViewerWindow->setProgressPercent( percent_done );
	}
	else
	if (gRestoreGL)
	{
		LLAppViewer::instance()->pingMainloopTimeout("Display:RestoreGL");
		F32 percent_done = gRestoreGLTimer.getElapsedTimeF32() * 100.f / RESTORE_GL_TIME;
		if( percent_done > 100.f )
		{
			gViewerWindow->setShowProgress(FALSE);
			gRestoreGL = FALSE;
		}
		else
		{

			if( LLApp::isExiting() )
			{
				percent_done = 100.f;
			}
			
			gViewerWindow->setProgressPercent( percent_done );
		}
	}

	//////////////////////////
	//
	// Prepare for the next frame
	//

	/////////////////////////////
	//
	// Update the camera
	//
	//

	LLAppViewer::instance()->pingMainloopTimeout("Display:Camera");
	LLViewerCamera::getInstance()->setZoomParameters(zoom_factor, subfield);
	LLViewerCamera::getInstance()->setNear(MIN_NEAR_PLANE);

	//////////////////////////
	//
	// clear the next buffer
	// (must follow dynamic texture writing since that uses the frame buffer)
	//

	if (gDisconnected)
	{
		LLAppViewer::instance()->pingMainloopTimeout("Display:Disconnected");
		render_ui();
	}
	
	//////////////////////////
	//
	// Set rendering options
	//
	//
	LLAppViewer::instance()->pingMainloopTimeout("Display:RenderSetup");
	stop_glerror();

	///////////////////////////////////////
	//
	// Slam lighting parameters back to our defaults.
	// Note that these are not the same as GL defaults...

	stop_glerror();
	F32 one[4] =	{1.f, 1.f, 1.f, 1.f};
	glLightModelfv (GL_LIGHT_MODEL_AMBIENT,one);
	stop_glerror();
		
	/////////////////////////////////////
	//
	// Render
	//
	// Actually push all of our triangles to the screen.
	//

	// do render-to-texture stuff here
	if (gPipeline.hasRenderDebugFeatureMask(LLPipeline::RENDER_DEBUG_FEATURE_DYNAMIC_TEXTURES))
	{
		LLAppViewer::instance()->pingMainloopTimeout("Display:DynamicTextures");
		LLFastTimer t(FTM_UPDATE_TEXTURES);
		if (LLViewerDynamicTexture::updateAllInstances())
		{
			gGL.setColorMask(true, true);
			glClear(GL_DEPTH_BUFFER_BIT);
		}
	}

	gViewerWindow->setup3DViewport();

	gPipeline.resetFrameStats();	// Reset per-frame statistics.
	
	if (!gDisconnected)
	{
		LLMemType mt_du(LLMemType::MTYPE_DISPLAY_UPDATE);
		LLAppViewer::instance()->pingMainloopTimeout("Display:Update");
		if (gPipeline.hasRenderType(LLPipeline::RENDER_TYPE_HUD))
		{ //don't draw hud objects in this frame
			gPipeline.toggleRenderType(LLPipeline::RENDER_TYPE_HUD);
		}

		if (gPipeline.hasRenderType(LLPipeline::RENDER_TYPE_HUD_PARTICLES))
		{ //don't draw hud particles in this frame
			gPipeline.toggleRenderType(LLPipeline::RENDER_TYPE_HUD_PARTICLES);
		}

		//upkeep gl name pools
		LLGLNamePool::upkeepPools();
		
		stop_glerror();
		display_update_camera();
		stop_glerror();
				
		// *TODO: merge these two methods
		{
			LLMemType mt_uh(LLMemType::MTYPE_DISPLAY_UPDATE_HUD);
			LLHUDManager::getInstance()->updateEffects();
			LLHUDObject::updateAll();
			stop_glerror();
		}

		{
			LLMemType mt_ug(LLMemType::MTYPE_DISPLAY_UPDATE_GEOM);
			const F32 max_geom_update_time = 0.005f*10.f*gFrameIntervalSeconds; // 50 ms/second update time
			gPipeline.createObjects(max_geom_update_time);
			gPipeline.updateGeom(max_geom_update_time);
			stop_glerror();
		}

		gPipeline.updateGL();
		stop_glerror();

		S32 water_clip = 0;
		if ((LLViewerShaderMgr::instance()->getVertexShaderLevel(LLViewerShaderMgr::SHADER_ENVIRONMENT) > 1) &&
			 (gPipeline.hasRenderType(LLPipeline::RENDER_TYPE_WATER) || 
			  gPipeline.hasRenderType(LLPipeline::RENDER_TYPE_VOIDWATER)))
		{
			if (LLViewerCamera::getInstance()->cameraUnderWater())
			{
				water_clip = -1;
			}
			else
			{
				water_clip = 1;
			}
		}
		
		LLAppViewer::instance()->pingMainloopTimeout("Display:Cull");
		
		//Increment drawable frame counter
		LLDrawable::incrementVisible();

		LLSpatialGroup::sNoDelete = TRUE;
		LLPipeline::sUseOcclusion = 
				(!gUseWireframe
				&& LLFeatureManager::getInstance()->isFeatureAvailable("UseOcclusion") 
				&& gSavedSettings.getBOOL("UseOcclusion") 
				&& gGLManager.mHasOcclusionQuery) ? 2 : 0;

		if (LLPipeline::sUseOcclusion && LLPipeline::sRenderDeferred)
		{ //force occlusion on for all render types if doing deferred render
			LLPipeline::sUseOcclusion = 3;
		}

		LLPipeline::sAutoMaskAlphaDeferred = gSavedSettings.getBOOL("RenderAutoMaskAlphaDeferred");
		LLPipeline::sAutoMaskAlphaNonDeferred = gSavedSettings.getBOOL("RenderAutoMaskAlphaNonDeferred");
		LLPipeline::sUseFarClip = gSavedSettings.getBOOL("RenderUseFarClip");
		LLVOAvatar::sMaxVisible = (U32)gSavedSettings.getS32("RenderAvatarMaxVisible");
		LLPipeline::sDelayVBUpdate = gSavedSettings.getBOOL("RenderDelayVBUpdate");

		S32 occlusion = LLPipeline::sUseOcclusion;
		if (gDepthDirty)
		{ //depth buffer is invalid, don't overwrite occlusion state
			LLPipeline::sUseOcclusion = llmin(occlusion, 1);
		}
		gDepthDirty = FALSE;

		LLGLState::checkStates();
		LLGLState::checkTextureChannels();
		LLGLState::checkClientArrays();

		static LLCullResult result;
		LLViewerCamera::sCurCameraID = LLViewerCamera::CAMERA_WORLD;
		gPipeline.updateCull(*LLViewerCamera::getInstance(), result, water_clip);
		stop_glerror();

		LLGLState::checkStates();
		LLGLState::checkTextureChannels();
		LLGLState::checkClientArrays();

		BOOL to_texture = !for_snapshot &&
						gPipeline.canUseVertexShaders() &&
						LLPipeline::sRenderGlow;

		LLAppViewer::instance()->pingMainloopTimeout("Display:Swap");
		
		{ 
			LLMemType mt_ds(LLMemType::MTYPE_DISPLAY_SWAP);
			{
 				LLFastTimer ftm(FTM_CLIENT_COPY);
				LLVertexBuffer::clientCopy(0.016);
			}

			if (gResizeScreenTexture)
			{
				gResizeScreenTexture = FALSE;
				gPipeline.resizeScreenTexture();
			}

			gGL.setColorMask(true, true);
			glClearColor(0,0,0,0);

			LLGLState::checkStates();
			LLGLState::checkTextureChannels();
			LLGLState::checkClientArrays();

			if (!for_snapshot)
			{
				if (gFrameCount > 1)
				{ //for some reason, ATI 4800 series will error out if you 
				  //try to generate a shadow before the first frame is through
					gPipeline.generateSunShadow(*LLViewerCamera::getInstance());
				}

				LLVertexBuffer::unbind();

				LLGLState::checkStates();
				LLGLState::checkTextureChannels();
				LLGLState::checkClientArrays();

				glh::matrix4f proj = glh_get_current_projection();
				glh::matrix4f mod = glh_get_current_modelview();
				glViewport(0,0,512,512);
				LLVOAvatar::updateFreezeCounter() ;
				LLVOAvatar::updateImpostors();

				glh_set_current_projection(proj);
				glh_set_current_modelview(mod);
				glMatrixMode(GL_PROJECTION);
				glLoadMatrixf(proj.m);
				glMatrixMode(GL_MODELVIEW);
				glLoadMatrixf(mod.m);
				gViewerWindow->setup3DViewport();

				LLGLState::checkStates();
				LLGLState::checkTextureChannels();
				LLGLState::checkClientArrays();

			}
			glClear(GL_DEPTH_BUFFER_BIT | GL_STENCIL_BUFFER_BIT);
		}

		if (!for_snapshot)
		{
			LLMemType mt_gw(LLMemType::MTYPE_DISPLAY_GEN_REFLECTION);
			LLAppViewer::instance()->pingMainloopTimeout("Display:Imagery");
			gPipeline.generateWaterReflection(*LLViewerCamera::getInstance());
			gPipeline.generateHighlight(*LLViewerCamera::getInstance());
		}

		//////////////////////////////////////
		//
		// Update images, using the image stats generated during object update/culling
		//
		// Can put objects onto the retextured list.
		//
		// Doing this here gives hardware occlusion queries extra time to complete
		LLAppViewer::instance()->pingMainloopTimeout("Display:UpdateImages");
		
		{
			LLMemType mt_iu(LLMemType::MTYPE_DISPLAY_IMAGE_UPDATE);
			LLFastTimer t(FTM_IMAGE_UPDATE);
			
			LLViewerTexture::updateClass(LLViewerCamera::getInstance()->getVelocityStat()->getMean(),
										LLViewerCamera::getInstance()->getAngularVelocityStat()->getMean());

			gBumpImageList.updateImages();  // must be called before gTextureList version so that it's textures are thrown out first.

			F32 max_image_decode_time = 0.050f*gFrameIntervalSeconds; // 50 ms/second decode time
			max_image_decode_time = llclamp(max_image_decode_time, 0.002f, 0.005f ); // min 2ms/frame, max 5ms/frame)
			gTextureList.updateImages(max_image_decode_time);

			//remove dead textures from GL
			LLImageGL::deleteDeadTextures();
			stop_glerror();
		}
		///////////////////////////////////
		//
		// StateSort
		//
		// Responsible for taking visible objects, and adding them to the appropriate draw orders.
		// In the case of alpha objects, z-sorts them first.
		// Also creates special lists for outlines and selected face rendering.
		//
		LLAppViewer::instance()->pingMainloopTimeout("Display:StateSort");
		{
			LLViewerCamera::sCurCameraID = LLViewerCamera::CAMERA_WORLD;
			LLMemType mt_ss(LLMemType::MTYPE_DISPLAY_STATE_SORT);
			gPipeline.stateSort(*LLViewerCamera::getInstance(), result);
			stop_glerror();
				
			if (rebuild)
			{
				//////////////////////////////////////
				//
				// rebuildPools
				//
				//
				gPipeline.rebuildPools();
				stop_glerror();
			}
		}

		LLPipeline::sUseOcclusion = occlusion;

		{
			LLMemType mt_ds(LLMemType::MTYPE_DISPLAY_SKY);
			LLAppViewer::instance()->pingMainloopTimeout("Display:Sky");
			LLFastTimer t(FTM_UPDATE_SKY);	
			gSky.updateSky();
		}

		if(gUseWireframe)
		{
			glClearColor(0.5f, 0.5f, 0.5f, 0.f);
			glClear(GL_COLOR_BUFFER_BIT);
			glPolygonMode(GL_FRONT_AND_BACK, GL_LINE);
		}

		LLAppViewer::instance()->pingMainloopTimeout("Display:RenderStart");
		
		//// render frontmost floater opaque for occlusion culling purposes
		//LLFloater* frontmost_floaterp = gFloaterView->getFrontmost();
		//// assumes frontmost floater with focus is opaque
		//if (frontmost_floaterp && gFocusMgr.childHasKeyboardFocus(frontmost_floaterp))
		//{
		//	glMatrixMode(GL_MODELVIEW);
		//	glPushMatrix();
		//	{
		//		gGL.getTexUnit(0)->unbind(LLTexUnit::TT_TEXTURE);

		//		glColorMask(GL_FALSE, GL_FALSE, GL_FALSE, GL_TRUE);
		//		glLoadIdentity();

		//		LLRect floater_rect = frontmost_floaterp->calcScreenRect();
		//		// deflate by one pixel so rounding errors don't occlude outside of floater extents
		//		floater_rect.stretch(-1);
		//		LLRectf floater_3d_rect((F32)floater_rect.mLeft / (F32)gViewerWindow->getWindowWidthScaled(), 
		//								(F32)floater_rect.mTop / (F32)gViewerWindow->getWindowHeightScaled(),
		//								(F32)floater_rect.mRight / (F32)gViewerWindow->getWindowWidthScaled(),
		//								(F32)floater_rect.mBottom / (F32)gViewerWindow->getWindowHeightScaled());
		//		floater_3d_rect.translate(-0.5f, -0.5f);
		//		glTranslatef(0.f, 0.f, -LLViewerCamera::getInstance()->getNear());
		//		glScalef(LLViewerCamera::getInstance()->getNear() * LLViewerCamera::getInstance()->getAspect() / sinf(LLViewerCamera::getInstance()->getView()), LLViewerCamera::getInstance()->getNear() / sinf(LLViewerCamera::getInstance()->getView()), 1.f);
		//		gGL.color4fv(LLColor4::white.mV);
		//		gGL.begin(LLVertexBuffer::QUADS);
		//		{
		//			gGL.vertex3f(floater_3d_rect.mLeft, floater_3d_rect.mBottom, 0.f);
		//			gGL.vertex3f(floater_3d_rect.mLeft, floater_3d_rect.mTop, 0.f);
		//			gGL.vertex3f(floater_3d_rect.mRight, floater_3d_rect.mTop, 0.f);
		//			gGL.vertex3f(floater_3d_rect.mRight, floater_3d_rect.mBottom, 0.f);
		//		}
		//		gGL.end();
		//		glColorMask(GL_TRUE, GL_TRUE, GL_TRUE, GL_TRUE);
		//	}
		//	glPopMatrix();
		//}

		LLPipeline::sUnderWaterRender = LLViewerCamera::getInstance()->cameraUnderWater() ? TRUE : FALSE;
		LLPipeline::updateRenderDeferred();
		
		stop_glerror();

		if (to_texture)
		{
			gGL.setColorMask(true, true);
					
			if (LLPipeline::sRenderDeferred && !LLPipeline::sUnderWaterRender)
			{
				gPipeline.mDeferredScreen.bindTarget();
				glClearColor(0,0,0,0);
				gPipeline.mDeferredScreen.clear();
			}
			else
			{
				gPipeline.mScreen.bindTarget();
				gPipeline.mScreen.clear();
			}
			
			gGL.setColorMask(true, false);
		}
		
		LLAppViewer::instance()->pingMainloopTimeout("Display:RenderGeom");
		
		if (!(LLAppViewer::instance()->logoutRequestSent() && LLAppViewer::instance()->hasSavedFinalSnapshot())
				&& !gRestoreGL)
		{
			LLViewerCamera::sCurCameraID = LLViewerCamera::CAMERA_WORLD;
			LLMemType mt_rg(LLMemType::MTYPE_DISPLAY_RENDER_GEOM);
			gGL.setColorMask(true, false);
			if (LLPipeline::sRenderDeferred && !LLPipeline::sUnderWaterRender)
			{
				gPipeline.renderGeomDeferred(*LLViewerCamera::getInstance());
			}
			else
			{
				gPipeline.renderGeom(*LLViewerCamera::getInstance(), TRUE);
			}
			
			gGL.setColorMask(true, true);

			//store this frame's modelview matrix for use
			//when rendering next frame's occlusion queries
			for (U32 i = 0; i < 16; i++)
			{
				gGLLastModelView[i] = gGLModelView[i];
				gGLLastProjection[i] = gGLProjection[i];
			}
			stop_glerror();
		}

		LLAppViewer::instance()->pingMainloopTimeout("Display:RenderFlush");		
		
		if (to_texture)
		{
			LLMemType mt_rf(LLMemType::MTYPE_DISPLAY_RENDER_FLUSH);
			if (LLPipeline::sRenderDeferred && !LLPipeline::sUnderWaterRender)
			{
				gPipeline.mDeferredScreen.flush();
				if(LLRenderTarget::sUseFBO)
				{
					LLRenderTarget::copyContentsToFramebuffer(gPipeline.mDeferredScreen, 0, 0, gPipeline.mDeferredScreen.getWidth(), 
															  gPipeline.mDeferredScreen.getHeight(), 0, 0, 
															  gPipeline.mDeferredScreen.getWidth(), 
															  gPipeline.mDeferredScreen.getHeight(), 
															  GL_DEPTH_BUFFER_BIT, GL_NEAREST);
				}
			}
			else
			{
				gPipeline.mScreen.flush();
				if(LLRenderTarget::sUseFBO)
				{				
					LLRenderTarget::copyContentsToFramebuffer(gPipeline.mScreen, 0, 0, gPipeline.mScreen.getWidth(), 
															  gPipeline.mScreen.getHeight(), 0, 0, 
															  gPipeline.mScreen.getWidth(), 
															  gPipeline.mScreen.getHeight(), 
															  GL_DEPTH_BUFFER_BIT, GL_NEAREST);
				}
			}
		}

		if (LLPipeline::sRenderDeferred && !LLPipeline::sUnderWaterRender)
		{
			gPipeline.renderDeferredLighting();
		}

		LLPipeline::sUnderWaterRender = FALSE;

		LLAppViewer::instance()->pingMainloopTimeout("Display:RenderUI");
		if (!for_snapshot)
		{
			LLFastTimer t(FTM_RENDER_UI);
			render_ui();
		}

		
		LLSpatialGroup::sNoDelete = FALSE;
		gPipeline.clearReferences();

		gPipeline.rebuildGroups();
	}

	LLAppViewer::instance()->pingMainloopTimeout("Display:FrameStats");
	
	stop_glerror();

	if (LLPipeline::sRenderFrameTest)
	{
		send_agent_resume();
		LLPipeline::sRenderFrameTest = FALSE;
	}

	display_stats();
				
	LLAppViewer::instance()->pingMainloopTimeout("Display:Done");
}

void render_hud_attachments()
{
	LLMemType mt_ra(LLMemType::MTYPE_DISPLAY_RENDER_ATTACHMENTS);
	glMatrixMode(GL_PROJECTION);
	glPushMatrix();
	glMatrixMode(GL_MODELVIEW);
	glPushMatrix();
		
	glh::matrix4f current_proj = glh_get_current_projection();
	glh::matrix4f current_mod = glh_get_current_modelview();

	// clamp target zoom level to reasonable values
	gAgentCamera.mHUDTargetZoom = llclamp(gAgentCamera.mHUDTargetZoom, 0.1f, 1.f);
	// smoothly interpolate current zoom level
	gAgentCamera.mHUDCurZoom = lerp(gAgentCamera.mHUDCurZoom, gAgentCamera.mHUDTargetZoom, LLCriticalDamp::getInterpolant(0.03f));

	if (LLPipeline::sShowHUDAttachments && !gDisconnected && setup_hud_matrices())
	{
		LLCamera hud_cam = *LLViewerCamera::getInstance();
		LLVector3 origin = hud_cam.getOrigin();
		hud_cam.setOrigin(-1.f,0,0);
		hud_cam.setAxes(LLVector3(1,0,0), LLVector3(0,1,0), LLVector3(0,0,1));
		LLViewerCamera::updateFrustumPlanes(hud_cam, TRUE);

		bool render_particles = gPipeline.hasRenderType(LLPipeline::RENDER_TYPE_PARTICLES) && gSavedSettings.getBOOL("RenderHUDParticles");
		
		//only render hud objects
		gPipeline.pushRenderTypeMask();
		
		// turn off everything
		gPipeline.andRenderTypeMask(LLPipeline::END_RENDER_TYPES);
		// turn on HUD
		gPipeline.toggleRenderType(LLPipeline::RENDER_TYPE_HUD);
		// turn on HUD particles
		gPipeline.toggleRenderType(LLPipeline::RENDER_TYPE_HUD_PARTICLES);

		// if particles are off, turn off hud-particles as well
		if (!render_particles)
		{
			// turn back off HUD particles
			gPipeline.toggleRenderType(LLPipeline::RENDER_TYPE_HUD_PARTICLES);
		}

		bool has_ui = gPipeline.hasRenderDebugFeatureMask(LLPipeline::RENDER_DEBUG_FEATURE_UI);
		if (has_ui)
		{
			gPipeline.toggleRenderDebugFeature((void*) LLPipeline::RENDER_DEBUG_FEATURE_UI);
		}

		S32 use_occlusion = LLPipeline::sUseOcclusion;
		LLPipeline::sUseOcclusion = 0;
		LLPipeline::sDisableShaders = TRUE;
		
		//cull, sort, and render hud objects
		static LLCullResult result;
		LLSpatialGroup::sNoDelete = TRUE;

		LLViewerCamera::sCurCameraID = LLViewerCamera::CAMERA_WORLD;
		gPipeline.updateCull(hud_cam, result);

		gPipeline.toggleRenderType(LLPipeline::RENDER_TYPE_BUMP);
		gPipeline.toggleRenderType(LLPipeline::RENDER_TYPE_SIMPLE);
		gPipeline.toggleRenderType(LLPipeline::RENDER_TYPE_VOLUME);
		gPipeline.toggleRenderType(LLPipeline::RENDER_TYPE_ALPHA);
		gPipeline.toggleRenderType(LLPipeline::RENDER_TYPE_FULLBRIGHT);
		gPipeline.toggleRenderType(LLPipeline::RENDER_TYPE_PASS_ALPHA);
		gPipeline.toggleRenderType(LLPipeline::RENDER_TYPE_PASS_ALPHA_MASK);
		gPipeline.toggleRenderType(LLPipeline::RENDER_TYPE_PASS_BUMP);
		gPipeline.toggleRenderType(LLPipeline::RENDER_TYPE_PASS_FULLBRIGHT);
		gPipeline.toggleRenderType(LLPipeline::RENDER_TYPE_PASS_FULLBRIGHT_ALPHA_MASK);
		gPipeline.toggleRenderType(LLPipeline::RENDER_TYPE_PASS_FULLBRIGHT_SHINY);
		gPipeline.toggleRenderType(LLPipeline::RENDER_TYPE_PASS_SHINY);
		gPipeline.toggleRenderType(LLPipeline::RENDER_TYPE_PASS_INVISIBLE);
		gPipeline.toggleRenderType(LLPipeline::RENDER_TYPE_PASS_INVISI_SHINY);
		
		gPipeline.stateSort(hud_cam, result);

		gPipeline.renderGeom(hud_cam);

		LLSpatialGroup::sNoDelete = FALSE;
		gPipeline.clearReferences();

		render_hud_elements();

		//restore type mask
		gPipeline.popRenderTypeMask();

		if (has_ui)
		{
			gPipeline.toggleRenderDebugFeature((void*) LLPipeline::RENDER_DEBUG_FEATURE_UI);
		}
		LLPipeline::sUseOcclusion = use_occlusion;
		LLPipeline::sDisableShaders = FALSE;
	}
	glMatrixMode(GL_PROJECTION);
	glPopMatrix();
	glMatrixMode(GL_MODELVIEW);
	glPopMatrix();
	
	glh_set_current_projection(current_proj);
	glh_set_current_modelview(current_mod);
}

LLRect get_whole_screen_region()
{
	LLRect whole_screen = gViewerWindow->getWorldViewRectScaled();
	
	// apply camera zoom transform (for high res screenshots)
	F32 zoom_factor = LLViewerCamera::getInstance()->getZoomFactor();
	S16 sub_region = LLViewerCamera::getInstance()->getZoomSubRegion();
	if (zoom_factor > 1.f)
	{
		S32 num_horizontal_tiles = llceil(zoom_factor);
		S32 tile_width = llround((F32)gViewerWindow->getWorldViewWidthScaled() / zoom_factor);
		S32 tile_height = llround((F32)gViewerWindow->getWorldViewHeightScaled() / zoom_factor);
		int tile_y = sub_region / num_horizontal_tiles;
		int tile_x = sub_region - (tile_y * num_horizontal_tiles);
		glh::matrix4f mat;
		
		whole_screen.setLeftTopAndSize(tile_x * tile_width, gViewerWindow->getWorldViewHeightScaled() - (tile_y * tile_height), tile_width, tile_height);
	}
	return whole_screen;
}

bool get_hud_matrices(const LLRect& screen_region, glh::matrix4f &proj, glh::matrix4f &model)
{
	if (isAgentAvatarValid() && gAgentAvatarp->hasHUDAttachment())
	{
		F32 zoom_level = gAgentCamera.mHUDCurZoom;
		LLBBox hud_bbox = gAgentAvatarp->getHUDBBox();
		
		F32 hud_depth = llmax(1.f, hud_bbox.getExtentLocal().mV[VX] * 1.1f);
		proj = gl_ortho(-0.5f * LLViewerCamera::getInstance()->getAspect(), 0.5f * LLViewerCamera::getInstance()->getAspect(), -0.5f, 0.5f, 0.f, hud_depth);
		proj.element(2,2) = -0.01f;
		
		F32 aspect_ratio = LLViewerCamera::getInstance()->getAspect();
		
		glh::matrix4f mat;
		F32 scale_x = (F32)gViewerWindow->getWorldViewWidthScaled() / (F32)screen_region.getWidth();
		F32 scale_y = (F32)gViewerWindow->getWorldViewHeightScaled() / (F32)screen_region.getHeight();
		mat.set_scale(glh::vec3f(scale_x, scale_y, 1.f));
		mat.set_translate(
			glh::vec3f(clamp_rescale((F32)screen_region.getCenterX(), 0.f, (F32)gViewerWindow->getWorldViewWidthScaled(), 0.5f * scale_x * aspect_ratio, -0.5f * scale_x * aspect_ratio),
					   clamp_rescale((F32)screen_region.getCenterY(), 0.f, (F32)gViewerWindow->getWorldViewHeightScaled(), 0.5f * scale_y, -0.5f * scale_y),
					   0.f));
		proj *= mat;
		
		glh::matrix4f tmp_model((GLfloat*) OGL_TO_CFR_ROTATION);
		
		mat.set_scale(glh::vec3f(zoom_level, zoom_level, zoom_level));
		mat.set_translate(glh::vec3f(-hud_bbox.getCenterLocal().mV[VX] + (hud_depth * 0.5f), 0.f, 0.f));
		
		tmp_model *= mat;
		model = tmp_model;		
		return TRUE;
	}
	else
	{
		return FALSE;
	}
}

bool get_hud_matrices(glh::matrix4f &proj, glh::matrix4f &model)
{
	LLRect whole_screen = get_whole_screen_region();
	return get_hud_matrices(whole_screen, proj, model);
}

BOOL setup_hud_matrices()
{
	LLRect whole_screen = get_whole_screen_region();
	return setup_hud_matrices(whole_screen);
}

BOOL setup_hud_matrices(const LLRect& screen_region)
{
	glh::matrix4f proj, model;
	bool result = get_hud_matrices(screen_region, proj, model);
	if (!result) return result;
	
	// set up transform to keep HUD objects in front of camera
	glMatrixMode(GL_PROJECTION);
	glLoadMatrixf(proj.m);
	glh_set_current_projection(proj);
	
	glMatrixMode(GL_MODELVIEW);
	glLoadMatrixf(model.m);
	glh_set_current_modelview(model);
	return TRUE;
}

static LLFastTimer::DeclareTimer FTM_SWAP("Swap");

void render_ui(F32 zoom_factor, int subfield)
{
	LLMemType mt_ru(LLMemType::MTYPE_DISPLAY_RENDER_UI);
	LLGLState::checkStates();
	
	glPushMatrix();
	glLoadMatrixd(gGLLastModelView);
	glh::matrix4f saved_view = glh_get_current_modelview();
	glh_set_current_modelview(glh_copy_matrix(gGLLastModelView));
	
	{
		BOOL to_texture = gPipeline.canUseVertexShaders() &&
							LLPipeline::sRenderGlow;

		if (to_texture)
		{
			gPipeline.renderBloom(gSnapshot, zoom_factor, subfield);
		}
		
		render_hud_elements();
		render_hud_attachments();
	}

	LLGLSDefault gls_default;
	LLGLSUIDefault gls_ui;
	{
		gPipeline.disableLights();
	}

	{
		gGL.color4f(1,1,1,1);
		if (gPipeline.hasRenderDebugFeatureMask(LLPipeline::RENDER_DEBUG_FEATURE_UI))
		{
			LLFastTimer t(FTM_RENDER_UI);

			if (!gDisconnected)
			{
				render_ui_3d();
				LLGLState::checkStates();
			}
			else
			{
				render_disconnected_background();
			}

			render_ui_2d();
			LLGLState::checkStates();
		}
		gGL.flush();

		{
			gViewerWindow->setup2DRender();
			gViewerWindow->updateDebugText();
			gViewerWindow->drawDebugText();
		}

		LLVertexBuffer::unbind();
	}

	glh_set_current_modelview(saved_view);
	glPopMatrix();

	if (gDisplaySwapBuffers)
	{
		LLFastTimer t(FTM_SWAP);
		gViewerWindow->mWindow->swapBuffers();
	}
	gDisplaySwapBuffers = TRUE;
}

void renderCoordinateAxes()
{
	gGL.getTexUnit(0)->unbind(LLTexUnit::TT_TEXTURE);
	gGL.begin(LLRender::LINES);
		gGL.color3f(1.0f, 0.0f, 0.0f);   // i direction = X-Axis = red
		gGL.vertex3f(0.0f, 0.0f, 0.0f);
		gGL.vertex3f(2.0f, 0.0f, 0.0f);
		gGL.vertex3f(3.0f, 0.0f, 0.0f);
		gGL.vertex3f(5.0f, 0.0f, 0.0f);
		gGL.vertex3f(6.0f, 0.0f, 0.0f);
		gGL.vertex3f(8.0f, 0.0f, 0.0f);
		// Make an X
		gGL.vertex3f(11.0f, 1.0f, 1.0f);
		gGL.vertex3f(11.0f, -1.0f, -1.0f);
		gGL.vertex3f(11.0f, 1.0f, -1.0f);
		gGL.vertex3f(11.0f, -1.0f, 1.0f);

		gGL.color3f(0.0f, 1.0f, 0.0f);   // j direction = Y-Axis = green
		gGL.vertex3f(0.0f, 0.0f, 0.0f);
		gGL.vertex3f(0.0f, 2.0f, 0.0f);
		gGL.vertex3f(0.0f, 3.0f, 0.0f);
		gGL.vertex3f(0.0f, 5.0f, 0.0f);
		gGL.vertex3f(0.0f, 6.0f, 0.0f);
		gGL.vertex3f(0.0f, 8.0f, 0.0f);
		// Make a Y
		gGL.vertex3f(1.0f, 11.0f, 1.0f);
		gGL.vertex3f(0.0f, 11.0f, 0.0f);
		gGL.vertex3f(-1.0f, 11.0f, 1.0f);
		gGL.vertex3f(0.0f, 11.0f, 0.0f);
		gGL.vertex3f(0.0f, 11.0f, 0.0f);
		gGL.vertex3f(0.0f, 11.0f, -1.0f);

		gGL.color3f(0.0f, 0.0f, 1.0f);   // Z-Axis = blue
		gGL.vertex3f(0.0f, 0.0f, 0.0f);
		gGL.vertex3f(0.0f, 0.0f, 2.0f);
		gGL.vertex3f(0.0f, 0.0f, 3.0f);
		gGL.vertex3f(0.0f, 0.0f, 5.0f);
		gGL.vertex3f(0.0f, 0.0f, 6.0f);
		gGL.vertex3f(0.0f, 0.0f, 8.0f);
		// Make a Z
		gGL.vertex3f(-1.0f, 1.0f, 11.0f);
		gGL.vertex3f(1.0f, 1.0f, 11.0f);
		gGL.vertex3f(1.0f, 1.0f, 11.0f);
		gGL.vertex3f(-1.0f, -1.0f, 11.0f);
		gGL.vertex3f(-1.0f, -1.0f, 11.0f);
		gGL.vertex3f(1.0f, -1.0f, 11.0f);
	gGL.end();
}


void draw_axes() 
{
	LLGLSUIDefault gls_ui;
	gGL.getTexUnit(0)->unbind(LLTexUnit::TT_TEXTURE);
	// A vertical white line at origin
	LLVector3 v = gAgent.getPositionAgent();
	gGL.begin(LLRender::LINES);
		gGL.color3f(1.0f, 1.0f, 1.0f); 
		gGL.vertex3f(0.0f, 0.0f, 0.0f);
		gGL.vertex3f(0.0f, 0.0f, 40.0f);
	gGL.end();
	// Some coordinate axes
	glPushMatrix();
		glTranslatef( v.mV[VX], v.mV[VY], v.mV[VZ] );
		renderCoordinateAxes();
	glPopMatrix();
}

void render_ui_3d()
{
	LLGLSPipeline gls_pipeline;

	//////////////////////////////////////
	//
	// Render 3D UI elements
	// NOTE: zbuffer is cleared before we get here by LLDrawPoolHUD,
	//		 so 3d elements requiring Z buffer are moved to LLDrawPoolHUD
	//

	/////////////////////////////////////////////////////////////
	//
	// Render 2.5D elements (2D elements in the world)
	// Stuff without z writes
	//

	// Debugging stuff goes before the UI.

	// Coordinate axes
	if (gSavedSettings.getBOOL("ShowAxes"))
	{
		draw_axes();
	}

	stop_glerror();
		
	gViewerWindow->renderSelections(FALSE, FALSE, TRUE); // Non HUD call in render_hud_elements
	stop_glerror();
}

void render_ui_2d()
{
	LLGLSUIDefault gls_ui;

	/////////////////////////////////////////////////////////////
	//
	// Render 2D UI elements that overlay the world (no z compare)

	//  Disable wireframe mode below here, as this is HUD/menus
	glPolygonMode(GL_FRONT_AND_BACK, GL_FILL);

	//  Menu overlays, HUD, etc
	gViewerWindow->setup2DRender();

	F32 zoom_factor = LLViewerCamera::getInstance()->getZoomFactor();
	S16 sub_region = LLViewerCamera::getInstance()->getZoomSubRegion();

	if (zoom_factor > 1.f)
	{
		//decompose subregion number to x and y values
		int pos_y = sub_region / llceil(zoom_factor);
		int pos_x = sub_region - (pos_y*llceil(zoom_factor));
		// offset for this tile
		LLFontGL::sCurOrigin.mX -= llround((F32)gViewerWindow->getWindowWidthScaled() * (F32)pos_x / zoom_factor);
		LLFontGL::sCurOrigin.mY -= llround((F32)gViewerWindow->getWindowHeightScaled() * (F32)pos_y / zoom_factor);
	}

	stop_glerror();
	gGL.getTexUnit(0)->setTextureBlendType(LLTexUnit::TB_MULT);

	// render outline for HUD
	if (isAgentAvatarValid() && gAgentCamera.mHUDCurZoom < 0.98f)
	{
		glPushMatrix();
		S32 half_width = (gViewerWindow->getWorldViewWidthScaled() / 2);
		S32 half_height = (gViewerWindow->getWorldViewHeightScaled() / 2);
		glScalef(LLUI::sGLScaleFactor.mV[0], LLUI::sGLScaleFactor.mV[1], 1.f);
		glTranslatef((F32)half_width, (F32)half_height, 0.f);
		F32 zoom = gAgentCamera.mHUDCurZoom;
		glScalef(zoom,zoom,1.f);
		gGL.color4fv(LLColor4::white.mV);
		gl_rect_2d(-half_width, half_height, half_width, -half_height, FALSE);
		glPopMatrix();
		stop_glerror();
	}
	

	if (gSavedSettings.getBOOL("RenderUIBuffer"))
	{
		if (LLUI::sDirty)
		{
			LLUI::sDirty = FALSE;
			LLRect t_rect;

			gPipeline.mUIScreen.bindTarget();
			gGL.setColorMask(true, true);
			{
				static const S32 pad = 8;

				LLUI::sDirtyRect.mLeft -= pad;
				LLUI::sDirtyRect.mRight += pad;
				LLUI::sDirtyRect.mBottom -= pad;
				LLUI::sDirtyRect.mTop += pad;

				LLGLEnable scissor(GL_SCISSOR_TEST);
				static LLRect last_rect = LLUI::sDirtyRect;

				//union with last rect to avoid mouse poop
				last_rect.unionWith(LLUI::sDirtyRect);
								
				t_rect = LLUI::sDirtyRect;
				LLUI::sDirtyRect = last_rect;
				last_rect = t_rect;
			
				last_rect.mLeft = LLRect::tCoordType(last_rect.mLeft / LLUI::sGLScaleFactor.mV[0]);
				last_rect.mRight = LLRect::tCoordType(last_rect.mRight / LLUI::sGLScaleFactor.mV[0]);
				last_rect.mTop = LLRect::tCoordType(last_rect.mTop / LLUI::sGLScaleFactor.mV[1]);
				last_rect.mBottom = LLRect::tCoordType(last_rect.mBottom / LLUI::sGLScaleFactor.mV[1]);

				LLRect clip_rect(last_rect);
				
				glClear(GL_COLOR_BUFFER_BIT);

				gViewerWindow->draw();
			}

			gPipeline.mUIScreen.flush();
			gGL.setColorMask(true, false);

			LLUI::sDirtyRect = t_rect;
			
	}

		LLGLDisable cull(GL_CULL_FACE);
		LLGLDisable blend(GL_BLEND);
		S32 width = gViewerWindow->getWindowWidthScaled();
		S32 height = gViewerWindow->getWindowHeightScaled();
		gGL.getTexUnit(0)->bind(&gPipeline.mUIScreen);
		gGL.begin(LLRender::TRIANGLE_STRIP);
		gGL.color4f(1,1,1,1);
		gGL.texCoord2f(0, 0);			gGL.vertex2i(0, 0);
		gGL.texCoord2f(width, 0);		gGL.vertex2i(width, 0);
		gGL.texCoord2f(0, height);		gGL.vertex2i(0, height);
		gGL.texCoord2f(width, height);	gGL.vertex2i(width, height);
		gGL.end();
	}
	else
	{
		gViewerWindow->draw();
	}



	// reset current origin for font rendering, in case of tiling render
	LLFontGL::sCurOrigin.set(0, 0);
}

void render_disconnected_background()
{
	gGL.color4f(1,1,1,1);
	if (!gDisconnectedImagep && gDisconnected)
	{
		llinfos << "Loading last bitmap..." << llendl;

		std::string temp_str;
		temp_str = gDirUtilp->getLindenUserDir() + gDirUtilp->getDirDelimiter() + SCREEN_LAST_FILENAME;

		LLPointer<LLImageBMP> image_bmp = new LLImageBMP;
		if( !image_bmp->load(temp_str) )
		{
			//llinfos << "Bitmap load failed" << llendl;
			return;
		}
		
		LLPointer<LLImageRaw> raw = new LLImageRaw;
		if (!image_bmp->decode(raw, 0.0f))
		{
			llinfos << "Bitmap decode failed" << llendl;
			gDisconnectedImagep = NULL;
			return;
		}

		U8 *rawp = raw->getData();
		S32 npixels = (S32)image_bmp->getWidth()*(S32)image_bmp->getHeight();
		for (S32 i = 0; i < npixels; i++)
		{
			S32 sum = 0;
			sum = *rawp + *(rawp+1) + *(rawp+2);
			sum /= 3;
			*rawp = ((S32)sum*6 + *rawp)/7;
			rawp++;
			*rawp = ((S32)sum*6 + *rawp)/7;
			rawp++;
			*rawp = ((S32)sum*6 + *rawp)/7;
			rawp++;
		}

		
		raw->expandToPowerOfTwo();
		gDisconnectedImagep = LLViewerTextureManager::getLocalTexture(raw.get(), FALSE );
		gStartTexture = gDisconnectedImagep;
		gGL.getTexUnit(0)->unbind(LLTexUnit::TT_TEXTURE);
	}

	// Make sure the progress view always fills the entire window.
	S32 width = gViewerWindow->getWindowWidthScaled();
	S32 height = gViewerWindow->getWindowHeightScaled();

	if (gDisconnectedImagep)
	{
		LLGLSUIDefault gls_ui;
		gViewerWindow->setup2DRender();
		glPushMatrix();
		{
			// scale ui to reflect UIScaleFactor
			// this can't be done in setup2DRender because it requires a
			// pushMatrix/popMatrix pair
			const LLVector2& display_scale = gViewerWindow->getDisplayScale();
			glScalef(display_scale.mV[VX], display_scale.mV[VY], 1.f);

			gGL.getTexUnit(0)->bind(gDisconnectedImagep);
			gGL.color4f(1.f, 1.f, 1.f, 1.f);
			gl_rect_2d_simple_tex(width, height);
			gGL.getTexUnit(0)->unbind(LLTexUnit::TT_TEXTURE);
		}
		glPopMatrix();
	}
	gGL.flush();
}

void display_cleanup()
{
	gDisconnectedImagep = NULL;
}
=======
/** 
 * @file llviewerdisplay.cpp
 * @brief LLViewerDisplay class implementation
 *
 * $LicenseInfo:firstyear=2004&license=viewerlgpl$
 * Second Life Viewer Source Code
 * Copyright (C) 2010, Linden Research, Inc.
 * 
 * This library is free software; you can redistribute it and/or
 * modify it under the terms of the GNU Lesser General Public
 * License as published by the Free Software Foundation;
 * version 2.1 of the License only.
 * 
 * This library is distributed in the hope that it will be useful,
 * but WITHOUT ANY WARRANTY; without even the implied warranty of
 * MERCHANTABILITY or FITNESS FOR A PARTICULAR PURPOSE.  See the GNU
 * Lesser General Public License for more details.
 * 
 * You should have received a copy of the GNU Lesser General Public
 * License along with this library; if not, write to the Free Software
 * Foundation, Inc., 51 Franklin Street, Fifth Floor, Boston, MA  02110-1301  USA
 * 
 * Linden Research, Inc., 945 Battery Street, San Francisco, CA  94111  USA
 * $/LicenseInfo$
 */

#include "llviewerprecompiledheaders.h"

#include "llviewerdisplay.h"

#include "llgl.h"
#include "llrender.h"
#include "llglheaders.h"
#include "llagent.h"
#include "llagentcamera.h"
#include "llviewercontrol.h"
#include "llcoord.h"
#include "llcriticaldamp.h"
#include "lldir.h"
#include "lldynamictexture.h"
#include "lldrawpoolalpha.h"
#include "llfeaturemanager.h"
//#include "llfirstuse.h"
#include "llhudmanager.h"
#include "llimagebmp.h"
#include "llmemory.h"
#include "llselectmgr.h"
#include "llsky.h"
#include "llstartup.h"
#include "lltoolfocus.h"
#include "lltoolmgr.h"
#include "lltooldraganddrop.h"
#include "lltoolpie.h"
#include "lltracker.h"
#include "lltrans.h"
#include "llui.h"
#include "llviewercamera.h"
#include "llviewerobjectlist.h"
#include "llviewerparcelmgr.h"
#include "llviewerwindow.h"
#include "llvoavatarself.h"
#include "llvograss.h"
#include "llworld.h"
#include "pipeline.h"
#include "llspatialpartition.h"
#include "llappviewer.h"
#include "llstartup.h"
#include "llviewershadermgr.h"
#include "llfasttimer.h"
#include "llfloatertools.h"
#include "llviewertexturelist.h"
#include "llfocusmgr.h"
#include "llcubemap.h"
#include "llviewerregion.h"
#include "lldrawpoolwater.h"
#include "lldrawpoolbump.h"
#include "llwlparammanager.h"
#include "llwaterparammanager.h"
#include "llpostprocess.h"

extern LLPointer<LLViewerTexture> gStartTexture;

LLPointer<LLViewerTexture> gDisconnectedImagep = NULL;

// used to toggle renderer back on after teleport
const F32 TELEPORT_RENDER_DELAY = 20.f; // Max time a teleport is allowed to take before we raise the curtain
const F32 TELEPORT_ARRIVAL_DELAY = 2.f; // Time to preload the world before raising the curtain after we've actually already arrived.
const F32 TELEPORT_LOCAL_DELAY = 1.0f;  // Delay to prevent teleports after starting an in-sim teleport.
BOOL		 gTeleportDisplay = FALSE;
LLFrameTimer gTeleportDisplayTimer;
LLFrameTimer gTeleportArrivalTimer;
const F32		RESTORE_GL_TIME = 5.f;	// Wait this long while reloading textures before we raise the curtain

BOOL gForceRenderLandFence = FALSE;
BOOL gDisplaySwapBuffers = FALSE;
BOOL gDepthDirty = FALSE;
BOOL gResizeScreenTexture = FALSE;
BOOL gWindowResized = FALSE;
BOOL gSnapshot = FALSE;

U32 gRecentFrameCount = 0; // number of 'recent' frames
LLFrameTimer gRecentFPSTime;
LLFrameTimer gRecentMemoryTime;

// Rendering stuff
void pre_show_depth_buffer();
void post_show_depth_buffer();
void render_ui(F32 zoom_factor = 1.f, int subfield = 0);
void render_hud_attachments();
void render_ui_3d();
void render_ui_2d();
void render_disconnected_background();

void display_startup()
{
	if (   !gViewerWindow->getActive()
		|| !gViewerWindow->mWindow->getVisible() 
		|| gViewerWindow->mWindow->getMinimized()
		|| gNoRender )
	{
		return; 
	}

	gPipeline.updateGL();

	// Update images?
	//gImageList.updateImages(0.01f);
	
	LLGLSDefault gls_default;

	// Required for HTML update in login screen
	static S32 frame_count = 0;

	LLGLState::checkStates();
	LLGLState::checkTextureChannels();

	if (frame_count++ > 1) // make sure we have rendered a frame first
	{
		LLViewerDynamicTexture::updateAllInstances();
	}

	LLGLState::checkStates();
	LLGLState::checkTextureChannels();

	glClear(GL_DEPTH_BUFFER_BIT | GL_COLOR_BUFFER_BIT | GL_STENCIL_BUFFER_BIT);
	LLGLSUIDefault gls_ui;
	gPipeline.disableLights();

	gViewerWindow->setup2DRender();
	gGL.getTexUnit(0)->setTextureBlendType(LLTexUnit::TB_MULT);

	gGL.color4f(1,1,1,1);
	gViewerWindow->draw();
	gGL.flush();

	LLVertexBuffer::unbind();

	LLGLState::checkStates();
	LLGLState::checkTextureChannels();

	gViewerWindow->mWindow->swapBuffers();
	glClear(GL_DEPTH_BUFFER_BIT);
}

void display_update_camera()
{
	LLMemType mt_uc(LLMemType::MTYPE_DISPLAY_UPDATE_CAMERA);
	// TODO: cut draw distance down if customizing avatar?
	// TODO: cut draw distance on per-parcel basis?

	// Cut draw distance in half when customizing avatar,
	// but on the viewer only.
	F32 final_far = gAgentCamera.mDrawDistance;
	if (CAMERA_MODE_CUSTOMIZE_AVATAR == gAgentCamera.getCameraMode())
	{
		final_far *= 0.5f;
	}
	LLViewerCamera::getInstance()->setFar(final_far);
	gViewerWindow->setup3DRender();
	
	// update all the sky/atmospheric/water settings
	LLWLParamManager::instance()->update(LLViewerCamera::getInstance());
	LLWaterParamManager::instance()->update(LLViewerCamera::getInstance());

	// Update land visibility too
	LLWorld::getInstance()->setLandFarClip(final_far);
}

// Write some stats to llinfos
void display_stats()
{
	F32 fps_log_freq = gSavedSettings.getF32("FPSLogFrequency");
	if (fps_log_freq > 0.f && gRecentFPSTime.getElapsedTimeF32() >= fps_log_freq)
	{
		F32 fps = gRecentFrameCount / fps_log_freq;
		llinfos << llformat("FPS: %.02f", fps) << llendl;
		gRecentFrameCount = 0;
		gRecentFPSTime.reset();
	}
	F32 mem_log_freq = gSavedSettings.getF32("MemoryLogFrequency");
	if (mem_log_freq > 0.f && gRecentMemoryTime.getElapsedTimeF32() >= mem_log_freq)
	{
		gMemoryAllocated = LLMemory::getCurrentRSS();
		U32 memory = (U32)(gMemoryAllocated / (1024*1024));
		llinfos << llformat("MEMORY: %d MB", memory) << llendl;
		gRecentMemoryTime.reset();
	}
}

static LLFastTimer::DeclareTimer FTM_PICK("Picking");
static LLFastTimer::DeclareTimer FTM_RENDER("Render", true);
static LLFastTimer::DeclareTimer FTM_UPDATE_SKY("Update Sky");
static LLFastTimer::DeclareTimer FTM_UPDATE_TEXTURES("Update Textures");
static LLFastTimer::DeclareTimer FTM_IMAGE_UPDATE("Update Images");

// Paint the display!
void display(BOOL rebuild, F32 zoom_factor, int subfield, BOOL for_snapshot)
{
	LLMemType mt_render(LLMemType::MTYPE_RENDER);
	LLFastTimer t(FTM_RENDER);

	if (gWindowResized)
	{ //skip render on frames where window has been resized
		gGL.flush();
		glClear(GL_COLOR_BUFFER_BIT);
		gViewerWindow->mWindow->swapBuffers();
		gPipeline.resizeScreenTexture();
		gResizeScreenTexture = FALSE;
		gWindowResized = FALSE;
		return;
	}

	if (LLPipeline::sRenderDeferred)
	{ //hack to make sky show up in deferred snapshots
		for_snapshot = FALSE;
	}

	if (LLPipeline::sRenderFrameTest)
	{
		send_agent_pause();
	}

	gSnapshot = for_snapshot;

	LLGLSDefault gls_default;
	LLGLDepthTest gls_depth(GL_TRUE, GL_TRUE, GL_LEQUAL);
	
	LLVertexBuffer::unbind();

	LLGLState::checkStates();
	LLGLState::checkTextureChannels();
	
	stop_glerror();

	gPipeline.disableLights();
	
	stop_glerror();

	// Don't draw if the window is hidden or minimized.
	// In fact, must explicitly check the minimized state before drawing.
	// Attempting to draw into a minimized window causes a GL error. JC
	if (   !gViewerWindow->getActive()
		|| !gViewerWindow->mWindow->getVisible() 
		|| gViewerWindow->mWindow->getMinimized() )
	{
		// Clean up memory the pools may have allocated
		if (rebuild)
		{
			stop_glerror();
			gPipeline.rebuildPools();
			stop_glerror();
		}

		stop_glerror();
		gViewerWindow->returnEmptyPicks();
		stop_glerror();
		return; 
	}

	gViewerWindow->checkSettings();
	
	{
		LLFastTimer ftm(FTM_PICK);
		LLAppViewer::instance()->pingMainloopTimeout("Display:Pick");
		gViewerWindow->performPick();
	}
	
	LLAppViewer::instance()->pingMainloopTimeout("Display:CheckStates");
	LLGLState::checkStates();
	LLGLState::checkTextureChannels();
	
	//////////////////////////////////////////////////////////
	//
	// Logic for forcing window updates if we're in drone mode.
	//

	if (gNoRender) 
	{
#if LL_WINDOWS
		static F32 last_update_time = 0.f;
		if ((gFrameTimeSeconds - last_update_time) > 1.f)
		{
			InvalidateRect((HWND)gViewerWindow->getPlatformWindow(), NULL, FALSE);
			last_update_time = gFrameTimeSeconds;
		}
#elif LL_DARWIN
		// MBW -- Do something clever here.
#endif
		// Not actually rendering, don't bother.
		return;
	}


	//
	// Bail out if we're in the startup state and don't want to try to
	// render the world.
	//
	if (LLStartUp::getStartupState() < STATE_STARTED)
	{
		LLAppViewer::instance()->pingMainloopTimeout("Display:Startup");
		display_startup();
		return;
	}

	//LLGLState::verify(FALSE);

	/////////////////////////////////////////////////
	//
	// Update GL Texture statistics (used for discard logic?)
	//

	LLAppViewer::instance()->pingMainloopTimeout("Display:TextureStats");
	stop_glerror();

	LLImageGL::updateStats(gFrameTimeSeconds);
	
	LLVOAvatar::sRenderName = gSavedSettings.getS32("AvatarNameTagMode");
	LLVOAvatar::sRenderGroupTitles = (gSavedSettings.getBOOL("NameTagShowGroupTitles") && gSavedSettings.getS32("AvatarNameTagMode"));
	
	gPipeline.mBackfaceCull = TRUE;
	gFrameCount++;
	gRecentFrameCount++;
	if (gFocusMgr.getAppHasFocus())
	{
		gForegroundFrameCount++;
	}

	//////////////////////////////////////////////////////////
	//
	// Display start screen if we're teleporting, and skip render
	//

	if (gTeleportDisplay)
	{
		LLAppViewer::instance()->pingMainloopTimeout("Display:Teleport");
		const F32 TELEPORT_ARRIVAL_DELAY = 2.f; // Time to preload the world before raising the curtain after we've actually already arrived.

		S32 attach_count = 0;
		if (isAgentAvatarValid())
		{
			attach_count = gAgentAvatarp->getAttachmentCount();
		}
		F32 teleport_save_time = TELEPORT_EXPIRY + TELEPORT_EXPIRY_PER_ATTACHMENT * attach_count;
		F32 teleport_elapsed = gTeleportDisplayTimer.getElapsedTimeF32();
		F32 teleport_percent = teleport_elapsed * (100.f / teleport_save_time);
		if( (gAgent.getTeleportState() != LLAgent::TELEPORT_START) && (teleport_percent > 100.f) )
		{
			// Give up.  Don't keep the UI locked forever.
			gAgent.setTeleportState( LLAgent::TELEPORT_NONE );
			gAgent.setTeleportMessage(std::string());
		}

		const std::string& message = gAgent.getTeleportMessage();
		switch( gAgent.getTeleportState() )
		{
		case LLAgent::TELEPORT_START:
			// Transition to REQUESTED.  Viewer has sent some kind
			// of TeleportRequest to the source simulator
			gTeleportDisplayTimer.reset();
			gViewerWindow->setShowProgress(TRUE);
			gViewerWindow->setProgressPercent(0);
			gAgent.setTeleportState( LLAgent::TELEPORT_REQUESTED );
			gAgent.setTeleportMessage(
				LLAgent::sTeleportProgressMessages["requesting"]);
			break;

		case LLAgent::TELEPORT_REQUESTED:
			// Waiting for source simulator to respond
			gViewerWindow->setProgressPercent( llmin(teleport_percent, 37.5f) );
			gViewerWindow->setProgressString(message);
			break;

		case LLAgent::TELEPORT_MOVING:
			// Viewer has received destination location from source simulator
			gViewerWindow->setProgressPercent( llmin(teleport_percent, 75.f) );
			gViewerWindow->setProgressString(message);
			break;

		case LLAgent::TELEPORT_START_ARRIVAL:
			// Transition to ARRIVING.  Viewer has received avatar update, etc., from destination simulator
			gTeleportArrivalTimer.reset();
				gViewerWindow->setProgressCancelButtonVisible(FALSE, LLTrans::getString("Cancel"));
			gViewerWindow->setProgressPercent(75.f);
			gAgent.setTeleportState( LLAgent::TELEPORT_ARRIVING );
			gAgent.setTeleportMessage(
				LLAgent::sTeleportProgressMessages["arriving"]);
			gTextureList.mForceResetTextureStats = TRUE;
			gAgentCamera.resetView(TRUE, TRUE);
			break;

		case LLAgent::TELEPORT_ARRIVING:
			// Make the user wait while content "pre-caches"
			{
				F32 arrival_fraction = (gTeleportArrivalTimer.getElapsedTimeF32() / TELEPORT_ARRIVAL_DELAY);
				if( arrival_fraction > 1.f )
				{
					arrival_fraction = 1.f;
					//LLFirstUse::useTeleport();
					gAgent.setTeleportState( LLAgent::TELEPORT_NONE );
				}
				gViewerWindow->setProgressCancelButtonVisible(FALSE, LLTrans::getString("Cancel"));
				gViewerWindow->setProgressPercent(  arrival_fraction * 25.f + 75.f);
				gViewerWindow->setProgressString(message);
			}
			break;

		case LLAgent::TELEPORT_LOCAL:
			// Short delay when teleporting in the same sim (progress screen active but not shown - did not
			// fall-through from TELEPORT_START)
			{
				if( gTeleportDisplayTimer.getElapsedTimeF32() > TELEPORT_LOCAL_DELAY )
				{
					//LLFirstUse::useTeleport();
					gAgent.setTeleportState( LLAgent::TELEPORT_NONE );
				}
			}
			break;

		case LLAgent::TELEPORT_NONE:
			// No teleport in progress
			gViewerWindow->setShowProgress(FALSE);
			gTeleportDisplay = FALSE;
			break;
		}
	}
    else if(LLAppViewer::instance()->logoutRequestSent())
	{
		LLAppViewer::instance()->pingMainloopTimeout("Display:Logout");
		F32 percent_done = gLogoutTimer.getElapsedTimeF32() * 100.f / gLogoutMaxTime;
		if (percent_done > 100.f)
		{
			percent_done = 100.f;
		}

		if( LLApp::isExiting() )
		{
			percent_done = 100.f;
		}
		
		gViewerWindow->setProgressPercent( percent_done );
	}
	else
	if (gRestoreGL)
	{
		LLAppViewer::instance()->pingMainloopTimeout("Display:RestoreGL");
		F32 percent_done = gRestoreGLTimer.getElapsedTimeF32() * 100.f / RESTORE_GL_TIME;
		if( percent_done > 100.f )
		{
			gViewerWindow->setShowProgress(FALSE);
			gRestoreGL = FALSE;
		}
		else
		{

			if( LLApp::isExiting() )
			{
				percent_done = 100.f;
			}
			
			gViewerWindow->setProgressPercent( percent_done );
		}
	}

	//////////////////////////
	//
	// Prepare for the next frame
	//

	/////////////////////////////
	//
	// Update the camera
	//
	//

	LLAppViewer::instance()->pingMainloopTimeout("Display:Camera");
	LLViewerCamera::getInstance()->setZoomParameters(zoom_factor, subfield);
	LLViewerCamera::getInstance()->setNear(MIN_NEAR_PLANE);

	//////////////////////////
	//
	// clear the next buffer
	// (must follow dynamic texture writing since that uses the frame buffer)
	//

	if (gDisconnected)
	{
		LLAppViewer::instance()->pingMainloopTimeout("Display:Disconnected");
		render_ui();
	}
	
	//////////////////////////
	//
	// Set rendering options
	//
	//
	LLAppViewer::instance()->pingMainloopTimeout("Display:RenderSetup");
	stop_glerror();

	///////////////////////////////////////
	//
	// Slam lighting parameters back to our defaults.
	// Note that these are not the same as GL defaults...

	stop_glerror();
	F32 one[4] =	{1.f, 1.f, 1.f, 1.f};
	glLightModelfv (GL_LIGHT_MODEL_AMBIENT,one);
	stop_glerror();
		
	/////////////////////////////////////
	//
	// Render
	//
	// Actually push all of our triangles to the screen.
	//

	// do render-to-texture stuff here
	if (gPipeline.hasRenderDebugFeatureMask(LLPipeline::RENDER_DEBUG_FEATURE_DYNAMIC_TEXTURES))
	{
		LLAppViewer::instance()->pingMainloopTimeout("Display:DynamicTextures");
		LLFastTimer t(FTM_UPDATE_TEXTURES);
		if (LLViewerDynamicTexture::updateAllInstances())
		{
			gGL.setColorMask(true, true);
			glClear(GL_DEPTH_BUFFER_BIT);
		}
	}

	gViewerWindow->setup3DViewport();

	gPipeline.resetFrameStats();	// Reset per-frame statistics.
	
	if (!gDisconnected)
	{
		LLMemType mt_du(LLMemType::MTYPE_DISPLAY_UPDATE);
		LLAppViewer::instance()->pingMainloopTimeout("Display:Update");
		if (gPipeline.hasRenderType(LLPipeline::RENDER_TYPE_HUD))
		{ //don't draw hud objects in this frame
			gPipeline.toggleRenderType(LLPipeline::RENDER_TYPE_HUD);
		}

		if (gPipeline.hasRenderType(LLPipeline::RENDER_TYPE_HUD_PARTICLES))
		{ //don't draw hud particles in this frame
			gPipeline.toggleRenderType(LLPipeline::RENDER_TYPE_HUD_PARTICLES);
		}

		//upkeep gl name pools
		LLGLNamePool::upkeepPools();
		
		stop_glerror();
		display_update_camera();
		stop_glerror();
				
		// *TODO: merge these two methods
		{
			LLMemType mt_uh(LLMemType::MTYPE_DISPLAY_UPDATE_HUD);
			LLHUDManager::getInstance()->updateEffects();
			LLHUDObject::updateAll();
			stop_glerror();
		}

		{
			LLMemType mt_ug(LLMemType::MTYPE_DISPLAY_UPDATE_GEOM);
			const F32 max_geom_update_time = 0.005f*10.f*gFrameIntervalSeconds; // 50 ms/second update time
			gPipeline.createObjects(max_geom_update_time);
			gPipeline.updateGeom(max_geom_update_time);
			stop_glerror();
		}

		gPipeline.updateGL();
		stop_glerror();

		S32 water_clip = 0;
		if ((LLViewerShaderMgr::instance()->getVertexShaderLevel(LLViewerShaderMgr::SHADER_ENVIRONMENT) > 1) &&
			 (gPipeline.hasRenderType(LLPipeline::RENDER_TYPE_WATER) || 
			  gPipeline.hasRenderType(LLPipeline::RENDER_TYPE_VOIDWATER)))
		{
			if (LLViewerCamera::getInstance()->cameraUnderWater())
			{
				water_clip = -1;
			}
			else
			{
				water_clip = 1;
			}
		}
		
		LLAppViewer::instance()->pingMainloopTimeout("Display:Cull");
		
		//Increment drawable frame counter
		LLDrawable::incrementVisible();

		LLSpatialGroup::sNoDelete = TRUE;
		LLPipeline::sUseOcclusion = 
				(!gUseWireframe
				&& LLFeatureManager::getInstance()->isFeatureAvailable("UseOcclusion") 
				&& gSavedSettings.getBOOL("UseOcclusion") 
				&& gGLManager.mHasOcclusionQuery) ? 2 : 0;

		if (LLPipeline::sUseOcclusion && LLPipeline::sRenderDeferred)
		{ //force occlusion on for all render types if doing deferred render
			LLPipeline::sUseOcclusion = 3;
		}

		LLPipeline::sAutoMaskAlphaDeferred = gSavedSettings.getBOOL("RenderAutoMaskAlphaDeferred");
		LLPipeline::sAutoMaskAlphaNonDeferred = gSavedSettings.getBOOL("RenderAutoMaskAlphaNonDeferred");
		LLPipeline::sUseFarClip = gSavedSettings.getBOOL("RenderUseFarClip");
		LLVOAvatar::sMaxVisible = (U32)gSavedSettings.getS32("RenderAvatarMaxVisible");
		LLPipeline::sDelayVBUpdate = gSavedSettings.getBOOL("RenderDelayVBUpdate");

		S32 occlusion = LLPipeline::sUseOcclusion;
		if (gDepthDirty)
		{ //depth buffer is invalid, don't overwrite occlusion state
			LLPipeline::sUseOcclusion = llmin(occlusion, 1);
		}
		gDepthDirty = FALSE;

		LLGLState::checkStates();
		LLGLState::checkTextureChannels();
		LLGLState::checkClientArrays();

		static LLCullResult result;
		LLViewerCamera::sCurCameraID = LLViewerCamera::CAMERA_WORLD;
		gPipeline.updateCull(*LLViewerCamera::getInstance(), result, water_clip);
		stop_glerror();

		LLGLState::checkStates();
		LLGLState::checkTextureChannels();
		LLGLState::checkClientArrays();

		BOOL to_texture = gPipeline.canUseVertexShaders() &&
						LLPipeline::sRenderGlow;

		LLAppViewer::instance()->pingMainloopTimeout("Display:Swap");
		
		{ 
			LLMemType mt_ds(LLMemType::MTYPE_DISPLAY_SWAP);
			{
 				LLFastTimer ftm(FTM_CLIENT_COPY);
				LLVertexBuffer::clientCopy(0.016);
			}

			if (gResizeScreenTexture)
			{
				gResizeScreenTexture = FALSE;
				gPipeline.resizeScreenTexture();
			}

			gGL.setColorMask(true, true);
			glClearColor(0,0,0,0);

			LLGLState::checkStates();
			LLGLState::checkTextureChannels();
			LLGLState::checkClientArrays();

			if (!for_snapshot)
			{
				if (gFrameCount > 1)
				{ //for some reason, ATI 4800 series will error out if you 
				  //try to generate a shadow before the first frame is through
					gPipeline.generateSunShadow(*LLViewerCamera::getInstance());
				}

				LLVertexBuffer::unbind();

				LLGLState::checkStates();
				LLGLState::checkTextureChannels();
				LLGLState::checkClientArrays();

				glh::matrix4f proj = glh_get_current_projection();
				glh::matrix4f mod = glh_get_current_modelview();
				glViewport(0,0,512,512);
				LLVOAvatar::updateFreezeCounter() ;
				LLVOAvatar::updateImpostors();

				glh_set_current_projection(proj);
				glh_set_current_modelview(mod);
				glMatrixMode(GL_PROJECTION);
				glLoadMatrixf(proj.m);
				glMatrixMode(GL_MODELVIEW);
				glLoadMatrixf(mod.m);
				gViewerWindow->setup3DViewport();

				LLGLState::checkStates();
				LLGLState::checkTextureChannels();
				LLGLState::checkClientArrays();

			}
			glClear(GL_DEPTH_BUFFER_BIT | GL_STENCIL_BUFFER_BIT);
		}

		//if (!for_snapshot)
		{
			LLMemType mt_gw(LLMemType::MTYPE_DISPLAY_GEN_REFLECTION);
			LLAppViewer::instance()->pingMainloopTimeout("Display:Imagery");
			gPipeline.generateWaterReflection(*LLViewerCamera::getInstance());
			gPipeline.generateHighlight(*LLViewerCamera::getInstance());
		}

		//////////////////////////////////////
		//
		// Update images, using the image stats generated during object update/culling
		//
		// Can put objects onto the retextured list.
		//
		// Doing this here gives hardware occlusion queries extra time to complete
		LLAppViewer::instance()->pingMainloopTimeout("Display:UpdateImages");
		
		{
			LLMemType mt_iu(LLMemType::MTYPE_DISPLAY_IMAGE_UPDATE);
			LLFastTimer t(FTM_IMAGE_UPDATE);
			
			LLViewerTexture::updateClass(LLViewerCamera::getInstance()->getVelocityStat()->getMean(),
										LLViewerCamera::getInstance()->getAngularVelocityStat()->getMean());

			gBumpImageList.updateImages();  // must be called before gTextureList version so that it's textures are thrown out first.

			F32 max_image_decode_time = 0.050f*gFrameIntervalSeconds; // 50 ms/second decode time
			max_image_decode_time = llclamp(max_image_decode_time, 0.002f, 0.005f ); // min 2ms/frame, max 5ms/frame)
			gTextureList.updateImages(max_image_decode_time);

			//remove dead textures from GL
			LLImageGL::deleteDeadTextures();
			stop_glerror();
		}
		///////////////////////////////////
		//
		// StateSort
		//
		// Responsible for taking visible objects, and adding them to the appropriate draw orders.
		// In the case of alpha objects, z-sorts them first.
		// Also creates special lists for outlines and selected face rendering.
		//
		LLAppViewer::instance()->pingMainloopTimeout("Display:StateSort");
		{
			LLViewerCamera::sCurCameraID = LLViewerCamera::CAMERA_WORLD;
			LLMemType mt_ss(LLMemType::MTYPE_DISPLAY_STATE_SORT);
			gPipeline.sAllowRebuildPriorityGroup = TRUE ;
			gPipeline.stateSort(*LLViewerCamera::getInstance(), result);
			stop_glerror();
				
			if (rebuild)
			{
				//////////////////////////////////////
				//
				// rebuildPools
				//
				//
				gPipeline.rebuildPools();
				stop_glerror();
			}
		}

		LLPipeline::sUseOcclusion = occlusion;

		{
			LLMemType mt_ds(LLMemType::MTYPE_DISPLAY_SKY);
			LLAppViewer::instance()->pingMainloopTimeout("Display:Sky");
			LLFastTimer t(FTM_UPDATE_SKY);	
			gSky.updateSky();
		}

		if(gUseWireframe)
		{
			glClearColor(0.5f, 0.5f, 0.5f, 0.f);
			glClear(GL_COLOR_BUFFER_BIT);
			glPolygonMode(GL_FRONT_AND_BACK, GL_LINE);
		}

		LLAppViewer::instance()->pingMainloopTimeout("Display:RenderStart");
		
		//// render frontmost floater opaque for occlusion culling purposes
		//LLFloater* frontmost_floaterp = gFloaterView->getFrontmost();
		//// assumes frontmost floater with focus is opaque
		//if (frontmost_floaterp && gFocusMgr.childHasKeyboardFocus(frontmost_floaterp))
		//{
		//	glMatrixMode(GL_MODELVIEW);
		//	glPushMatrix();
		//	{
		//		gGL.getTexUnit(0)->unbind(LLTexUnit::TT_TEXTURE);

		//		glColorMask(GL_FALSE, GL_FALSE, GL_FALSE, GL_TRUE);
		//		glLoadIdentity();

		//		LLRect floater_rect = frontmost_floaterp->calcScreenRect();
		//		// deflate by one pixel so rounding errors don't occlude outside of floater extents
		//		floater_rect.stretch(-1);
		//		LLRectf floater_3d_rect((F32)floater_rect.mLeft / (F32)gViewerWindow->getWindowWidthScaled(), 
		//								(F32)floater_rect.mTop / (F32)gViewerWindow->getWindowHeightScaled(),
		//								(F32)floater_rect.mRight / (F32)gViewerWindow->getWindowWidthScaled(),
		//								(F32)floater_rect.mBottom / (F32)gViewerWindow->getWindowHeightScaled());
		//		floater_3d_rect.translate(-0.5f, -0.5f);
		//		glTranslatef(0.f, 0.f, -LLViewerCamera::getInstance()->getNear());
		//		glScalef(LLViewerCamera::getInstance()->getNear() * LLViewerCamera::getInstance()->getAspect() / sinf(LLViewerCamera::getInstance()->getView()), LLViewerCamera::getInstance()->getNear() / sinf(LLViewerCamera::getInstance()->getView()), 1.f);
		//		gGL.color4fv(LLColor4::white.mV);
		//		gGL.begin(LLVertexBuffer::QUADS);
		//		{
		//			gGL.vertex3f(floater_3d_rect.mLeft, floater_3d_rect.mBottom, 0.f);
		//			gGL.vertex3f(floater_3d_rect.mLeft, floater_3d_rect.mTop, 0.f);
		//			gGL.vertex3f(floater_3d_rect.mRight, floater_3d_rect.mTop, 0.f);
		//			gGL.vertex3f(floater_3d_rect.mRight, floater_3d_rect.mBottom, 0.f);
		//		}
		//		gGL.end();
		//		glColorMask(GL_TRUE, GL_TRUE, GL_TRUE, GL_TRUE);
		//	}
		//	glPopMatrix();
		//}

		LLPipeline::sUnderWaterRender = LLViewerCamera::getInstance()->cameraUnderWater() ? TRUE : FALSE;
		LLPipeline::updateRenderDeferred();
		
		stop_glerror();

		if (to_texture)
		{
			gGL.setColorMask(true, true);
			if (LLPipeline::sRenderDeferred && !LLPipeline::sUnderWaterRender)
			{
				gPipeline.mDeferredScreen.bindTarget();
				glClearColor(0,0,0,0);
				gPipeline.mDeferredScreen.clear();
			}
			else
			{
				gPipeline.mScreen.bindTarget();
				gPipeline.mScreen.clear();
			}
			
			gGL.setColorMask(true, false);
		}
		
		LLAppViewer::instance()->pingMainloopTimeout("Display:RenderGeom");
		
		if (!(LLAppViewer::instance()->logoutRequestSent() && LLAppViewer::instance()->hasSavedFinalSnapshot())
				&& !gRestoreGL)
		{
			LLViewerCamera::sCurCameraID = LLViewerCamera::CAMERA_WORLD;
			LLMemType mt_rg(LLMemType::MTYPE_DISPLAY_RENDER_GEOM);
			gGL.setColorMask(true, false);
			if (LLPipeline::sRenderDeferred && !LLPipeline::sUnderWaterRender)
			{
				gPipeline.renderGeomDeferred(*LLViewerCamera::getInstance());
			}
			else
			{
				gPipeline.renderGeom(*LLViewerCamera::getInstance(), TRUE);
			}
			
			gGL.setColorMask(true, true);

			//store this frame's modelview matrix for use
			//when rendering next frame's occlusion queries
			for (U32 i = 0; i < 16; i++)
			{
				gGLLastModelView[i] = gGLModelView[i];
				gGLLastProjection[i] = gGLProjection[i];
			}
			stop_glerror();
		}

		LLAppViewer::instance()->pingMainloopTimeout("Display:RenderFlush");		
		
		if (to_texture)
		{
			LLMemType mt_rf(LLMemType::MTYPE_DISPLAY_RENDER_FLUSH);
			if (LLPipeline::sRenderDeferred && !LLPipeline::sUnderWaterRender)
			{
				gPipeline.mDeferredScreen.flush();
			}
			else
			{
				gPipeline.mScreen.flush();
			}
		}

		if (LLPipeline::sRenderDeferred && !LLPipeline::sUnderWaterRender)
		{
			gPipeline.renderDeferredLighting();
		}

		LLPipeline::sUnderWaterRender = FALSE;

		LLAppViewer::instance()->pingMainloopTimeout("Display:RenderUI");
		if (!for_snapshot)
		{
			LLFastTimer t(FTM_RENDER_UI);
			render_ui();
		}

		gPipeline.rebuildGroups();

		LLSpatialGroup::sNoDelete = FALSE;
	}

	LLAppViewer::instance()->pingMainloopTimeout("Display:FrameStats");
	
	stop_glerror();

	if (LLPipeline::sRenderFrameTest)
	{
		send_agent_resume();
		LLPipeline::sRenderFrameTest = FALSE;
	}

	display_stats();
				
	LLAppViewer::instance()->pingMainloopTimeout("Display:Done");
}

void render_hud_attachments()
{
	LLMemType mt_ra(LLMemType::MTYPE_DISPLAY_RENDER_ATTACHMENTS);
	glMatrixMode(GL_PROJECTION);
	glPushMatrix();
	glMatrixMode(GL_MODELVIEW);
	glPushMatrix();
		
	glh::matrix4f current_proj = glh_get_current_projection();
	glh::matrix4f current_mod = glh_get_current_modelview();

	// clamp target zoom level to reasonable values
	gAgentCamera.mHUDTargetZoom = llclamp(gAgentCamera.mHUDTargetZoom, 0.1f, 1.f);
	// smoothly interpolate current zoom level
	gAgentCamera.mHUDCurZoom = lerp(gAgentCamera.mHUDCurZoom, gAgentCamera.mHUDTargetZoom, LLCriticalDamp::getInterpolant(0.03f));

	if (LLPipeline::sShowHUDAttachments && !gDisconnected && setup_hud_matrices())
	{
		LLCamera hud_cam = *LLViewerCamera::getInstance();
		LLVector3 origin = hud_cam.getOrigin();
		hud_cam.setOrigin(-1.f,0,0);
		hud_cam.setAxes(LLVector3(1,0,0), LLVector3(0,1,0), LLVector3(0,0,1));
		LLViewerCamera::updateFrustumPlanes(hud_cam, TRUE);

		bool render_particles = gPipeline.hasRenderType(LLPipeline::RENDER_TYPE_PARTICLES) && gSavedSettings.getBOOL("RenderHUDParticles");
		
		//only render hud objects
		gPipeline.pushRenderTypeMask();
		
		// turn off everything
		gPipeline.andRenderTypeMask(LLPipeline::END_RENDER_TYPES);
		// turn on HUD
		gPipeline.toggleRenderType(LLPipeline::RENDER_TYPE_HUD);
		// turn on HUD particles
		gPipeline.toggleRenderType(LLPipeline::RENDER_TYPE_HUD_PARTICLES);

		// if particles are off, turn off hud-particles as well
		if (!render_particles)
		{
			// turn back off HUD particles
			gPipeline.toggleRenderType(LLPipeline::RENDER_TYPE_HUD_PARTICLES);
		}

		bool has_ui = gPipeline.hasRenderDebugFeatureMask(LLPipeline::RENDER_DEBUG_FEATURE_UI);
		if (has_ui)
		{
			gPipeline.toggleRenderDebugFeature((void*) LLPipeline::RENDER_DEBUG_FEATURE_UI);
		}

		S32 use_occlusion = LLPipeline::sUseOcclusion;
		LLPipeline::sUseOcclusion = 0;
		LLPipeline::sDisableShaders = TRUE;
		
		//cull, sort, and render hud objects
		static LLCullResult result;
		LLSpatialGroup::sNoDelete = TRUE;

		LLViewerCamera::sCurCameraID = LLViewerCamera::CAMERA_WORLD;
		gPipeline.updateCull(hud_cam, result);

		gPipeline.toggleRenderType(LLPipeline::RENDER_TYPE_BUMP);
		gPipeline.toggleRenderType(LLPipeline::RENDER_TYPE_SIMPLE);
		gPipeline.toggleRenderType(LLPipeline::RENDER_TYPE_VOLUME);
		gPipeline.toggleRenderType(LLPipeline::RENDER_TYPE_ALPHA);
		gPipeline.toggleRenderType(LLPipeline::RENDER_TYPE_FULLBRIGHT);
		gPipeline.toggleRenderType(LLPipeline::RENDER_TYPE_PASS_ALPHA);
		gPipeline.toggleRenderType(LLPipeline::RENDER_TYPE_PASS_ALPHA_MASK);
		gPipeline.toggleRenderType(LLPipeline::RENDER_TYPE_PASS_BUMP);
		gPipeline.toggleRenderType(LLPipeline::RENDER_TYPE_PASS_FULLBRIGHT);
		gPipeline.toggleRenderType(LLPipeline::RENDER_TYPE_PASS_FULLBRIGHT_ALPHA_MASK);
		gPipeline.toggleRenderType(LLPipeline::RENDER_TYPE_PASS_FULLBRIGHT_SHINY);
		gPipeline.toggleRenderType(LLPipeline::RENDER_TYPE_PASS_SHINY);
		gPipeline.toggleRenderType(LLPipeline::RENDER_TYPE_PASS_INVISIBLE);
		gPipeline.toggleRenderType(LLPipeline::RENDER_TYPE_PASS_INVISI_SHINY);
		
		gPipeline.stateSort(hud_cam, result);

		gPipeline.renderGeom(hud_cam);

		LLSpatialGroup::sNoDelete = FALSE;

		render_hud_elements();

		//restore type mask
		gPipeline.popRenderTypeMask();

		if (has_ui)
		{
			gPipeline.toggleRenderDebugFeature((void*) LLPipeline::RENDER_DEBUG_FEATURE_UI);
		}
		LLPipeline::sUseOcclusion = use_occlusion;
		LLPipeline::sDisableShaders = FALSE;
	}
	glMatrixMode(GL_PROJECTION);
	glPopMatrix();
	glMatrixMode(GL_MODELVIEW);
	glPopMatrix();
	
	glh_set_current_projection(current_proj);
	glh_set_current_modelview(current_mod);
}

LLRect get_whole_screen_region()
{
	LLRect whole_screen = gViewerWindow->getWorldViewRectScaled();
	
	// apply camera zoom transform (for high res screenshots)
	F32 zoom_factor = LLViewerCamera::getInstance()->getZoomFactor();
	S16 sub_region = LLViewerCamera::getInstance()->getZoomSubRegion();
	if (zoom_factor > 1.f)
	{
		S32 num_horizontal_tiles = llceil(zoom_factor);
		S32 tile_width = llround((F32)gViewerWindow->getWorldViewWidthScaled() / zoom_factor);
		S32 tile_height = llround((F32)gViewerWindow->getWorldViewHeightScaled() / zoom_factor);
		int tile_y = sub_region / num_horizontal_tiles;
		int tile_x = sub_region - (tile_y * num_horizontal_tiles);
			
		whole_screen.setLeftTopAndSize(tile_x * tile_width, gViewerWindow->getWorldViewHeightScaled() - (tile_y * tile_height), tile_width, tile_height);
	}
	return whole_screen;
}

bool get_hud_matrices(const LLRect& screen_region, glh::matrix4f &proj, glh::matrix4f &model)
{
	if (isAgentAvatarValid() && gAgentAvatarp->hasHUDAttachment())
	{
		F32 zoom_level = gAgentCamera.mHUDCurZoom;
		LLBBox hud_bbox = gAgentAvatarp->getHUDBBox();
		
		F32 hud_depth = llmax(1.f, hud_bbox.getExtentLocal().mV[VX] * 1.1f);
		proj = gl_ortho(-0.5f * LLViewerCamera::getInstance()->getAspect(), 0.5f * LLViewerCamera::getInstance()->getAspect(), -0.5f, 0.5f, 0.f, hud_depth);
		proj.element(2,2) = -0.01f;
		
		F32 aspect_ratio = LLViewerCamera::getInstance()->getAspect();
		
		glh::matrix4f mat;
		F32 scale_x = (F32)gViewerWindow->getWorldViewWidthScaled() / (F32)screen_region.getWidth();
		F32 scale_y = (F32)gViewerWindow->getWorldViewHeightScaled() / (F32)screen_region.getHeight();
		mat.set_scale(glh::vec3f(scale_x, scale_y, 1.f));
		mat.set_translate(
			glh::vec3f(clamp_rescale((F32)screen_region.getCenterX(), 0.f, (F32)gViewerWindow->getWorldViewWidthScaled(), 0.5f * scale_x * aspect_ratio, -0.5f * scale_x * aspect_ratio),
					   clamp_rescale((F32)screen_region.getCenterY(), 0.f, (F32)gViewerWindow->getWorldViewHeightScaled(), 0.5f * scale_y, -0.5f * scale_y),
					   0.f));
		proj *= mat;
		
		glh::matrix4f tmp_model((GLfloat*) OGL_TO_CFR_ROTATION);
		
		mat.set_scale(glh::vec3f(zoom_level, zoom_level, zoom_level));
		mat.set_translate(glh::vec3f(-hud_bbox.getCenterLocal().mV[VX] + (hud_depth * 0.5f), 0.f, 0.f));
		
		tmp_model *= mat;
		model = tmp_model;		
		return TRUE;
	}
	else
	{
		return FALSE;
	}
}

bool get_hud_matrices(glh::matrix4f &proj, glh::matrix4f &model)
{
	LLRect whole_screen = get_whole_screen_region();
	return get_hud_matrices(whole_screen, proj, model);
}

BOOL setup_hud_matrices()
{
	LLRect whole_screen = get_whole_screen_region();
	return setup_hud_matrices(whole_screen);
}

BOOL setup_hud_matrices(const LLRect& screen_region)
{
	glh::matrix4f proj, model;
	bool result = get_hud_matrices(screen_region, proj, model);
	if (!result) return result;
	
	// set up transform to keep HUD objects in front of camera
	glMatrixMode(GL_PROJECTION);
	glLoadMatrixf(proj.m);
	glh_set_current_projection(proj);
	
	glMatrixMode(GL_MODELVIEW);
	glLoadMatrixf(model.m);
	glh_set_current_modelview(model);
	return TRUE;
}

static LLFastTimer::DeclareTimer FTM_SWAP("Swap");

void render_ui(F32 zoom_factor, int subfield)
{
	LLMemType mt_ru(LLMemType::MTYPE_DISPLAY_RENDER_UI);
	LLGLState::checkStates();
	
	glh::matrix4f saved_view = glh_get_current_modelview();

	if (!gSnapshot)
	{
		glPushMatrix();
		glLoadMatrixd(gGLLastModelView);
		glh_set_current_modelview(glh_copy_matrix(gGLLastModelView));
	}
	
	{
		BOOL to_texture = gPipeline.canUseVertexShaders() &&
							LLPipeline::sRenderGlow;

		if (to_texture)
		{
			gPipeline.renderBloom(gSnapshot, zoom_factor, subfield);
		}
		
		render_hud_elements();
		render_hud_attachments();
	}

	LLGLSDefault gls_default;
	LLGLSUIDefault gls_ui;
	{
		gPipeline.disableLights();
	}

	{
		gGL.color4f(1,1,1,1);
		if (gPipeline.hasRenderDebugFeatureMask(LLPipeline::RENDER_DEBUG_FEATURE_UI))
		{
			LLFastTimer t(FTM_RENDER_UI);

			if (!gDisconnected)
			{
				render_ui_3d();
				LLGLState::checkStates();
			}
			else
			{
				render_disconnected_background();
			}

			render_ui_2d();
			LLGLState::checkStates();
		}
		gGL.flush();

		{
			gViewerWindow->setup2DRender();
			gViewerWindow->updateDebugText();
			gViewerWindow->drawDebugText();
		}

		LLVertexBuffer::unbind();
	}

	if (!gSnapshot)
	{
		glh_set_current_modelview(saved_view);
		glPopMatrix();
	}

	if (gDisplaySwapBuffers)
	{
		LLFastTimer t(FTM_SWAP);
		gViewerWindow->mWindow->swapBuffers();
	}
	gDisplaySwapBuffers = TRUE;
}

void renderCoordinateAxes()
{
	gGL.getTexUnit(0)->unbind(LLTexUnit::TT_TEXTURE);
	gGL.begin(LLRender::LINES);
		gGL.color3f(1.0f, 0.0f, 0.0f);   // i direction = X-Axis = red
		gGL.vertex3f(0.0f, 0.0f, 0.0f);
		gGL.vertex3f(2.0f, 0.0f, 0.0f);
		gGL.vertex3f(3.0f, 0.0f, 0.0f);
		gGL.vertex3f(5.0f, 0.0f, 0.0f);
		gGL.vertex3f(6.0f, 0.0f, 0.0f);
		gGL.vertex3f(8.0f, 0.0f, 0.0f);
		// Make an X
		gGL.vertex3f(11.0f, 1.0f, 1.0f);
		gGL.vertex3f(11.0f, -1.0f, -1.0f);
		gGL.vertex3f(11.0f, 1.0f, -1.0f);
		gGL.vertex3f(11.0f, -1.0f, 1.0f);

		gGL.color3f(0.0f, 1.0f, 0.0f);   // j direction = Y-Axis = green
		gGL.vertex3f(0.0f, 0.0f, 0.0f);
		gGL.vertex3f(0.0f, 2.0f, 0.0f);
		gGL.vertex3f(0.0f, 3.0f, 0.0f);
		gGL.vertex3f(0.0f, 5.0f, 0.0f);
		gGL.vertex3f(0.0f, 6.0f, 0.0f);
		gGL.vertex3f(0.0f, 8.0f, 0.0f);
		// Make a Y
		gGL.vertex3f(1.0f, 11.0f, 1.0f);
		gGL.vertex3f(0.0f, 11.0f, 0.0f);
		gGL.vertex3f(-1.0f, 11.0f, 1.0f);
		gGL.vertex3f(0.0f, 11.0f, 0.0f);
		gGL.vertex3f(0.0f, 11.0f, 0.0f);
		gGL.vertex3f(0.0f, 11.0f, -1.0f);

		gGL.color3f(0.0f, 0.0f, 1.0f);   // Z-Axis = blue
		gGL.vertex3f(0.0f, 0.0f, 0.0f);
		gGL.vertex3f(0.0f, 0.0f, 2.0f);
		gGL.vertex3f(0.0f, 0.0f, 3.0f);
		gGL.vertex3f(0.0f, 0.0f, 5.0f);
		gGL.vertex3f(0.0f, 0.0f, 6.0f);
		gGL.vertex3f(0.0f, 0.0f, 8.0f);
		// Make a Z
		gGL.vertex3f(-1.0f, 1.0f, 11.0f);
		gGL.vertex3f(1.0f, 1.0f, 11.0f);
		gGL.vertex3f(1.0f, 1.0f, 11.0f);
		gGL.vertex3f(-1.0f, -1.0f, 11.0f);
		gGL.vertex3f(-1.0f, -1.0f, 11.0f);
		gGL.vertex3f(1.0f, -1.0f, 11.0f);
	gGL.end();
}


void draw_axes() 
{
	LLGLSUIDefault gls_ui;
	gGL.getTexUnit(0)->unbind(LLTexUnit::TT_TEXTURE);
	// A vertical white line at origin
	LLVector3 v = gAgent.getPositionAgent();
	gGL.begin(LLRender::LINES);
		gGL.color3f(1.0f, 1.0f, 1.0f); 
		gGL.vertex3f(0.0f, 0.0f, 0.0f);
		gGL.vertex3f(0.0f, 0.0f, 40.0f);
	gGL.end();
	// Some coordinate axes
	glPushMatrix();
		glTranslatef( v.mV[VX], v.mV[VY], v.mV[VZ] );
		renderCoordinateAxes();
	glPopMatrix();
}

void render_ui_3d()
{
	LLGLSPipeline gls_pipeline;

	//////////////////////////////////////
	//
	// Render 3D UI elements
	// NOTE: zbuffer is cleared before we get here by LLDrawPoolHUD,
	//		 so 3d elements requiring Z buffer are moved to LLDrawPoolHUD
	//

	/////////////////////////////////////////////////////////////
	//
	// Render 2.5D elements (2D elements in the world)
	// Stuff without z writes
	//

	// Debugging stuff goes before the UI.

	// Coordinate axes
	if (gSavedSettings.getBOOL("ShowAxes"))
	{
		draw_axes();
	}

	stop_glerror();
		
	gViewerWindow->renderSelections(FALSE, FALSE, TRUE); // Non HUD call in render_hud_elements
	stop_glerror();
}

void render_ui_2d()
{
	LLGLSUIDefault gls_ui;

	/////////////////////////////////////////////////////////////
	//
	// Render 2D UI elements that overlay the world (no z compare)

	//  Disable wireframe mode below here, as this is HUD/menus
	glPolygonMode(GL_FRONT_AND_BACK, GL_FILL);

	//  Menu overlays, HUD, etc
	gViewerWindow->setup2DRender();

	F32 zoom_factor = LLViewerCamera::getInstance()->getZoomFactor();
	S16 sub_region = LLViewerCamera::getInstance()->getZoomSubRegion();

	if (zoom_factor > 1.f)
	{
		//decompose subregion number to x and y values
		int pos_y = sub_region / llceil(zoom_factor);
		int pos_x = sub_region - (pos_y*llceil(zoom_factor));
		// offset for this tile
		LLFontGL::sCurOrigin.mX -= llround((F32)gViewerWindow->getWindowWidthScaled() * (F32)pos_x / zoom_factor);
		LLFontGL::sCurOrigin.mY -= llround((F32)gViewerWindow->getWindowHeightScaled() * (F32)pos_y / zoom_factor);
	}

	stop_glerror();
	gGL.getTexUnit(0)->setTextureBlendType(LLTexUnit::TB_MULT);

	// render outline for HUD
	if (isAgentAvatarValid() && gAgentCamera.mHUDCurZoom < 0.98f)
	{
		gGL.pushMatrix();
		S32 half_width = (gViewerWindow->getWorldViewWidthScaled() / 2);
		S32 half_height = (gViewerWindow->getWorldViewHeightScaled() / 2);
		glScalef(LLUI::sGLScaleFactor.mV[0], LLUI::sGLScaleFactor.mV[1], 1.f);
		glTranslatef((F32)half_width, (F32)half_height, 0.f);
		F32 zoom = gAgentCamera.mHUDCurZoom;
		glScalef(zoom,zoom,1.f);
		gGL.color4fv(LLColor4::white.mV);
		gl_rect_2d(-half_width, half_height, half_width, -half_height, FALSE);
		gGL.popMatrix();
		stop_glerror();
	}
	

	if (gSavedSettings.getBOOL("RenderUIBuffer"))
	{
		if (LLUI::sDirty)
		{
			LLUI::sDirty = FALSE;
			LLRect t_rect;

			gPipeline.mUIScreen.bindTarget();
			gGL.setColorMask(true, true);
			{
				static const S32 pad = 8;

				LLUI::sDirtyRect.mLeft -= pad;
				LLUI::sDirtyRect.mRight += pad;
				LLUI::sDirtyRect.mBottom -= pad;
				LLUI::sDirtyRect.mTop += pad;

				LLGLEnable scissor(GL_SCISSOR_TEST);
				static LLRect last_rect = LLUI::sDirtyRect;

				//union with last rect to avoid mouse poop
				last_rect.unionWith(LLUI::sDirtyRect);
								
				t_rect = LLUI::sDirtyRect;
				LLUI::sDirtyRect = last_rect;
				last_rect = t_rect;
			
				last_rect.mLeft = LLRect::tCoordType(last_rect.mLeft / LLUI::sGLScaleFactor.mV[0]);
				last_rect.mRight = LLRect::tCoordType(last_rect.mRight / LLUI::sGLScaleFactor.mV[0]);
				last_rect.mTop = LLRect::tCoordType(last_rect.mTop / LLUI::sGLScaleFactor.mV[1]);
				last_rect.mBottom = LLRect::tCoordType(last_rect.mBottom / LLUI::sGLScaleFactor.mV[1]);

				LLRect clip_rect(last_rect);
				
				glClear(GL_COLOR_BUFFER_BIT);

				gViewerWindow->draw();
			}

			gPipeline.mUIScreen.flush();
			gGL.setColorMask(true, false);

			LLUI::sDirtyRect = t_rect;
		}

		LLGLDisable cull(GL_CULL_FACE);
		LLGLDisable blend(GL_BLEND);
		S32 width = gViewerWindow->getWindowWidthScaled();
		S32 height = gViewerWindow->getWindowHeightScaled();
		gGL.getTexUnit(0)->bind(&gPipeline.mUIScreen);
		gGL.begin(LLRender::TRIANGLE_STRIP);
		gGL.color4f(1,1,1,1);
		gGL.texCoord2f(0, 0);			gGL.vertex2i(0, 0);
		gGL.texCoord2f(width, 0);		gGL.vertex2i(width, 0);
		gGL.texCoord2f(0, height);		gGL.vertex2i(0, height);
		gGL.texCoord2f(width, height);	gGL.vertex2i(width, height);
		gGL.end();
	}
	else
	{
		gViewerWindow->draw();
	}



	// reset current origin for font rendering, in case of tiling render
	LLFontGL::sCurOrigin.set(0, 0);
}

void render_disconnected_background()
{
	gGL.color4f(1,1,1,1);
	if (!gDisconnectedImagep && gDisconnected)
	{
		llinfos << "Loading last bitmap..." << llendl;

		std::string temp_str;
		temp_str = gDirUtilp->getLindenUserDir() + gDirUtilp->getDirDelimiter() + SCREEN_LAST_FILENAME;

		LLPointer<LLImageBMP> image_bmp = new LLImageBMP;
		if( !image_bmp->load(temp_str) )
		{
			//llinfos << "Bitmap load failed" << llendl;
			return;
		}
		
		LLPointer<LLImageRaw> raw = new LLImageRaw;
		if (!image_bmp->decode(raw, 0.0f))
		{
			llinfos << "Bitmap decode failed" << llendl;
			gDisconnectedImagep = NULL;
			return;
		}

		U8 *rawp = raw->getData();
		S32 npixels = (S32)image_bmp->getWidth()*(S32)image_bmp->getHeight();
		for (S32 i = 0; i < npixels; i++)
		{
			S32 sum = 0;
			sum = *rawp + *(rawp+1) + *(rawp+2);
			sum /= 3;
			*rawp = ((S32)sum*6 + *rawp)/7;
			rawp++;
			*rawp = ((S32)sum*6 + *rawp)/7;
			rawp++;
			*rawp = ((S32)sum*6 + *rawp)/7;
			rawp++;
		}

		
		raw->expandToPowerOfTwo();
		gDisconnectedImagep = LLViewerTextureManager::getLocalTexture(raw.get(), FALSE );
		gStartTexture = gDisconnectedImagep;
		gGL.getTexUnit(0)->unbind(LLTexUnit::TT_TEXTURE);
	}

	// Make sure the progress view always fills the entire window.
	S32 width = gViewerWindow->getWindowWidthScaled();
	S32 height = gViewerWindow->getWindowHeightScaled();

	if (gDisconnectedImagep)
	{
		LLGLSUIDefault gls_ui;
		gViewerWindow->setup2DRender();
		glPushMatrix();
		{
			// scale ui to reflect UIScaleFactor
			// this can't be done in setup2DRender because it requires a
			// pushMatrix/popMatrix pair
			const LLVector2& display_scale = gViewerWindow->getDisplayScale();
			glScalef(display_scale.mV[VX], display_scale.mV[VY], 1.f);

			gGL.getTexUnit(0)->bind(gDisconnectedImagep);
			gGL.color4f(1.f, 1.f, 1.f, 1.f);
			gl_rect_2d_simple_tex(width, height);
			gGL.getTexUnit(0)->unbind(LLTexUnit::TT_TEXTURE);
		}
		glPopMatrix();
	}
	gGL.flush();
}

void display_cleanup()
{
	gDisconnectedImagep = NULL;
}
>>>>>>> 515ccf30
<|MERGE_RESOLUTION|>--- conflicted
+++ resolved
@@ -1,2994 +1,1507 @@
-<<<<<<< HEAD
-/** 
- * @file llviewerdisplay.cpp
- * @brief LLViewerDisplay class implementation
- *
- * $LicenseInfo:firstyear=2004&license=viewerlgpl$
- * Second Life Viewer Source Code
- * Copyright (C) 2010, Linden Research, Inc.
- * 
- * This library is free software; you can redistribute it and/or
- * modify it under the terms of the GNU Lesser General Public
- * License as published by the Free Software Foundation;
- * version 2.1 of the License only.
- * 
- * This library is distributed in the hope that it will be useful,
- * but WITHOUT ANY WARRANTY; without even the implied warranty of
- * MERCHANTABILITY or FITNESS FOR A PARTICULAR PURPOSE.  See the GNU
- * Lesser General Public License for more details.
- * 
- * You should have received a copy of the GNU Lesser General Public
- * License along with this library; if not, write to the Free Software
- * Foundation, Inc., 51 Franklin Street, Fifth Floor, Boston, MA  02110-1301  USA
- * 
- * Linden Research, Inc., 945 Battery Street, San Francisco, CA  94111  USA
- * $/LicenseInfo$
- */
-
-#include "llviewerprecompiledheaders.h"
-
-#include "llviewerdisplay.h"
-
-#include "llgl.h"
-#include "llrender.h"
-#include "llglheaders.h"
-#include "llagent.h"
-#include "llagentcamera.h"
-#include "llviewercontrol.h"
-#include "llcoord.h"
-#include "llcriticaldamp.h"
-#include "lldir.h"
-#include "lldynamictexture.h"
-#include "lldrawpoolalpha.h"
-#include "llfeaturemanager.h"
-//#include "llfirstuse.h"
-#include "llhudmanager.h"
-#include "llimagebmp.h"
-#include "llmemory.h"
-#include "llselectmgr.h"
-#include "llsky.h"
-#include "llstartup.h"
-#include "lltoolfocus.h"
-#include "lltoolmgr.h"
-#include "lltooldraganddrop.h"
-#include "lltoolpie.h"
-#include "lltracker.h"
-#include "lltrans.h"
-#include "llui.h"
-#include "llviewercamera.h"
-#include "llviewerobjectlist.h"
-#include "llviewerparcelmgr.h"
-#include "llviewerwindow.h"
-#include "llvoavatarself.h"
-#include "llvograss.h"
-#include "llworld.h"
-#include "pipeline.h"
-#include "llspatialpartition.h"
-#include "llappviewer.h"
-#include "llstartup.h"
-#include "llviewershadermgr.h"
-#include "llfasttimer.h"
-#include "llfloatertools.h"
-#include "llviewertexturelist.h"
-#include "llfocusmgr.h"
-#include "llcubemap.h"
-#include "llviewerregion.h"
-#include "lldrawpoolwater.h"
-#include "lldrawpoolbump.h"
-#include "llwlparammanager.h"
-#include "llwaterparammanager.h"
-#include "llpostprocess.h"
-
-extern LLPointer<LLViewerTexture> gStartTexture;
-
-LLPointer<LLViewerTexture> gDisconnectedImagep = NULL;
-
-// used to toggle renderer back on after teleport
-const F32 TELEPORT_RENDER_DELAY = 20.f; // Max time a teleport is allowed to take before we raise the curtain
-const F32 TELEPORT_ARRIVAL_DELAY = 2.f; // Time to preload the world before raising the curtain after we've actually already arrived.
-const F32 TELEPORT_LOCAL_DELAY = 1.0f;  // Delay to prevent teleports after starting an in-sim teleport.
-BOOL		 gTeleportDisplay = FALSE;
-LLFrameTimer gTeleportDisplayTimer;
-LLFrameTimer gTeleportArrivalTimer;
-const F32		RESTORE_GL_TIME = 5.f;	// Wait this long while reloading textures before we raise the curtain
-
-BOOL gForceRenderLandFence = FALSE;
-BOOL gDisplaySwapBuffers = FALSE;
-BOOL gDepthDirty = FALSE;
-BOOL gResizeScreenTexture = FALSE;
-BOOL gWindowResized = FALSE;
-BOOL gSnapshot = FALSE;
-
-U32 gRecentFrameCount = 0; // number of 'recent' frames
-LLFrameTimer gRecentFPSTime;
-LLFrameTimer gRecentMemoryTime;
-
-// Rendering stuff
-void pre_show_depth_buffer();
-void post_show_depth_buffer();
-void render_ui(F32 zoom_factor = 1.f, int subfield = 0);
-void render_hud_attachments();
-void render_ui_3d();
-void render_ui_2d();
-void render_disconnected_background();
-
-void display_startup()
-{
-	if (   !gViewerWindow->getActive()
-		|| !gViewerWindow->mWindow->getVisible() 
-		|| gViewerWindow->mWindow->getMinimized()
-		|| gNoRender )
-	{
-		return; 
-	}
-
-	gPipeline.updateGL();
-
-	// Update images?
-	//gImageList.updateImages(0.01f);
-	
-	LLGLSDefault gls_default;
-
-	// Required for HTML update in login screen
-	static S32 frame_count = 0;
-
-	LLGLState::checkStates();
-	LLGLState::checkTextureChannels();
-
-	if (frame_count++ > 1) // make sure we have rendered a frame first
-	{
-		LLViewerDynamicTexture::updateAllInstances();
-	}
-
-	LLGLState::checkStates();
-	LLGLState::checkTextureChannels();
-
-	glClear(GL_DEPTH_BUFFER_BIT | GL_COLOR_BUFFER_BIT | GL_STENCIL_BUFFER_BIT);
-	LLGLSUIDefault gls_ui;
-	gPipeline.disableLights();
-
-	gViewerWindow->setup2DRender();
-	gGL.getTexUnit(0)->setTextureBlendType(LLTexUnit::TB_MULT);
-
-	gGL.color4f(1,1,1,1);
-	gViewerWindow->draw();
-	gGL.flush();
-
-	LLVertexBuffer::unbind();
-
-	LLGLState::checkStates();
-	LLGLState::checkTextureChannels();
-
-	gViewerWindow->mWindow->swapBuffers();
-	glClear(GL_DEPTH_BUFFER_BIT);
-}
-
-void display_update_camera()
-{
-	LLMemType mt_uc(LLMemType::MTYPE_DISPLAY_UPDATE_CAMERA);
-	// TODO: cut draw distance down if customizing avatar?
-	// TODO: cut draw distance on per-parcel basis?
-
-	// Cut draw distance in half when customizing avatar,
-	// but on the viewer only.
-	F32 final_far = gAgentCamera.mDrawDistance;
-	if (CAMERA_MODE_CUSTOMIZE_AVATAR == gAgentCamera.getCameraMode())
-	{
-		final_far *= 0.5f;
-	}
-	LLViewerCamera::getInstance()->setFar(final_far);
-	gViewerWindow->setup3DRender();
-	
-	// update all the sky/atmospheric/water settings
-	LLWLParamManager::instance()->update(LLViewerCamera::getInstance());
-	LLWaterParamManager::instance()->update(LLViewerCamera::getInstance());
-
-	// Update land visibility too
-	LLWorld::getInstance()->setLandFarClip(final_far);
-}
-
-// Write some stats to llinfos
-void display_stats()
-{
-	F32 fps_log_freq = gSavedSettings.getF32("FPSLogFrequency");
-	if (fps_log_freq > 0.f && gRecentFPSTime.getElapsedTimeF32() >= fps_log_freq)
-	{
-		F32 fps = gRecentFrameCount / fps_log_freq;
-		llinfos << llformat("FPS: %.02f", fps) << llendl;
-		gRecentFrameCount = 0;
-		gRecentFPSTime.reset();
-	}
-	F32 mem_log_freq = gSavedSettings.getF32("MemoryLogFrequency");
-	if (mem_log_freq > 0.f && gRecentMemoryTime.getElapsedTimeF32() >= mem_log_freq)
-	{
-		gMemoryAllocated = LLMemory::getCurrentRSS();
-		U32 memory = (U32)(gMemoryAllocated / (1024*1024));
-		llinfos << llformat("MEMORY: %d MB", memory) << llendl;
-		gRecentMemoryTime.reset();
-	}
-}
-
-static LLFastTimer::DeclareTimer FTM_PICK("Picking");
-static LLFastTimer::DeclareTimer FTM_RENDER("Render", true);
-static LLFastTimer::DeclareTimer FTM_UPDATE_SKY("Update Sky");
-static LLFastTimer::DeclareTimer FTM_UPDATE_TEXTURES("Update Textures");
-static LLFastTimer::DeclareTimer FTM_IMAGE_UPDATE("Update Images");
-
-// Paint the display!
-void display(BOOL rebuild, F32 zoom_factor, int subfield, BOOL for_snapshot)
-{
-	LLMemType mt_render(LLMemType::MTYPE_RENDER);
-	LLFastTimer t(FTM_RENDER);
-
-	if (gWindowResized)
-	{ //skip render on frames where window has been resized
-		gGL.flush();
-		glClear(GL_COLOR_BUFFER_BIT);
-		gViewerWindow->mWindow->swapBuffers();
-		gPipeline.resizeScreenTexture();
-		gResizeScreenTexture = FALSE;
-		gWindowResized = FALSE;
-		return;
-	}
-
-	if (LLPipeline::sRenderDeferred)
-	{ //hack to make sky show up in deferred snapshots
-		for_snapshot = FALSE;
-	}
-
-	if (LLPipeline::sRenderFrameTest)
-	{
-		send_agent_pause();
-	}
-
-	gSnapshot = for_snapshot;
-
-	LLGLSDefault gls_default;
-	LLGLDepthTest gls_depth(GL_TRUE, GL_TRUE, GL_LEQUAL);
-	
-	LLVertexBuffer::unbind();
-
-	LLGLState::checkStates();
-	LLGLState::checkTextureChannels();
-	
-	stop_glerror();
-
-	gPipeline.disableLights();
-	
-	stop_glerror();
-
-	// Don't draw if the window is hidden or minimized.
-	// In fact, must explicitly check the minimized state before drawing.
-	// Attempting to draw into a minimized window causes a GL error. JC
-	if (   !gViewerWindow->getActive()
-		|| !gViewerWindow->mWindow->getVisible() 
-		|| gViewerWindow->mWindow->getMinimized() )
-	{
-		// Clean up memory the pools may have allocated
-		if (rebuild)
-		{
-			stop_glerror();
-			gPipeline.rebuildPools();
-			stop_glerror();
-		}
-
-		stop_glerror();
-		gViewerWindow->returnEmptyPicks();
-		stop_glerror();
-		return; 
-	}
-
-	gViewerWindow->checkSettings();
-	
-	{
-		LLFastTimer ftm(FTM_PICK);
-		LLAppViewer::instance()->pingMainloopTimeout("Display:Pick");
-		gViewerWindow->performPick();
-	}
-	
-	LLAppViewer::instance()->pingMainloopTimeout("Display:CheckStates");
-	LLGLState::checkStates();
-	LLGLState::checkTextureChannels();
-	
-	//////////////////////////////////////////////////////////
-	//
-	// Logic for forcing window updates if we're in drone mode.
-	//
-
-	if (gNoRender) 
-	{
-#if LL_WINDOWS
-		static F32 last_update_time = 0.f;
-		if ((gFrameTimeSeconds - last_update_time) > 1.f)
-		{
-			InvalidateRect((HWND)gViewerWindow->getPlatformWindow(), NULL, FALSE);
-			last_update_time = gFrameTimeSeconds;
-		}
-#elif LL_DARWIN
-		// MBW -- Do something clever here.
-#endif
-		// Not actually rendering, don't bother.
-		return;
-	}
-
-
-	//
-	// Bail out if we're in the startup state and don't want to try to
-	// render the world.
-	//
-	if (LLStartUp::getStartupState() < STATE_STARTED)
-	{
-		LLAppViewer::instance()->pingMainloopTimeout("Display:Startup");
-		display_startup();
-		return;
-	}
-
-	//LLGLState::verify(FALSE);
-
-	/////////////////////////////////////////////////
-	//
-	// Update GL Texture statistics (used for discard logic?)
-	//
-
-	LLAppViewer::instance()->pingMainloopTimeout("Display:TextureStats");
-	stop_glerror();
-
-	LLImageGL::updateStats(gFrameTimeSeconds);
-	
-	LLVOAvatar::sRenderName = gSavedSettings.getS32("AvatarNameTagMode");
-	LLVOAvatar::sRenderGroupTitles = (gSavedSettings.getBOOL("NameTagShowGroupTitles") && gSavedSettings.getS32("AvatarNameTagMode"));
-	
-	gPipeline.mBackfaceCull = TRUE;
-	gFrameCount++;
-	gRecentFrameCount++;
-	if (gFocusMgr.getAppHasFocus())
-	{
-		gForegroundFrameCount++;
-	}
-
-	//////////////////////////////////////////////////////////
-	//
-	// Display start screen if we're teleporting, and skip render
-	//
-
-	if (gTeleportDisplay)
-	{
-		LLAppViewer::instance()->pingMainloopTimeout("Display:Teleport");
-		const F32 TELEPORT_ARRIVAL_DELAY = 2.f; // Time to preload the world before raising the curtain after we've actually already arrived.
-
-		S32 attach_count = 0;
-		if (isAgentAvatarValid())
-		{
-			attach_count = gAgentAvatarp->getAttachmentCount();
-		}
-		F32 teleport_save_time = TELEPORT_EXPIRY + TELEPORT_EXPIRY_PER_ATTACHMENT * attach_count;
-		F32 teleport_elapsed = gTeleportDisplayTimer.getElapsedTimeF32();
-		F32 teleport_percent = teleport_elapsed * (100.f / teleport_save_time);
-		if( (gAgent.getTeleportState() != LLAgent::TELEPORT_START) && (teleport_percent > 100.f) )
-		{
-			// Give up.  Don't keep the UI locked forever.
-			gAgent.setTeleportState( LLAgent::TELEPORT_NONE );
-			gAgent.setTeleportMessage(std::string());
-		}
-
-		const std::string& message = gAgent.getTeleportMessage();
-		switch( gAgent.getTeleportState() )
-		{
-		case LLAgent::TELEPORT_START:
-			// Transition to REQUESTED.  Viewer has sent some kind
-			// of TeleportRequest to the source simulator
-			gTeleportDisplayTimer.reset();
-			gViewerWindow->setShowProgress(TRUE);
-			gViewerWindow->setProgressPercent(0);
-			gAgent.setTeleportState( LLAgent::TELEPORT_REQUESTED );
-			gAgent.setTeleportMessage(
-				LLAgent::sTeleportProgressMessages["requesting"]);
-			break;
-
-		case LLAgent::TELEPORT_REQUESTED:
-			// Waiting for source simulator to respond
-			gViewerWindow->setProgressPercent( llmin(teleport_percent, 37.5f) );
-			gViewerWindow->setProgressString(message);
-			break;
-
-		case LLAgent::TELEPORT_MOVING:
-			// Viewer has received destination location from source simulator
-			gViewerWindow->setProgressPercent( llmin(teleport_percent, 75.f) );
-			gViewerWindow->setProgressString(message);
-			break;
-
-		case LLAgent::TELEPORT_START_ARRIVAL:
-			// Transition to ARRIVING.  Viewer has received avatar update, etc., from destination simulator
-			gTeleportArrivalTimer.reset();
-				gViewerWindow->setProgressCancelButtonVisible(FALSE, LLTrans::getString("Cancel"));
-			gViewerWindow->setProgressPercent(75.f);
-			gAgent.setTeleportState( LLAgent::TELEPORT_ARRIVING );
-			gAgent.setTeleportMessage(
-				LLAgent::sTeleportProgressMessages["arriving"]);
-			gTextureList.mForceResetTextureStats = TRUE;
-			gAgentCamera.resetView(TRUE, TRUE);
-			break;
-
-		case LLAgent::TELEPORT_ARRIVING:
-			// Make the user wait while content "pre-caches"
-			{
-				F32 arrival_fraction = (gTeleportArrivalTimer.getElapsedTimeF32() / TELEPORT_ARRIVAL_DELAY);
-				if( arrival_fraction > 1.f )
-				{
-					arrival_fraction = 1.f;
-					//LLFirstUse::useTeleport();
-					gAgent.setTeleportState( LLAgent::TELEPORT_NONE );
-				}
-				gViewerWindow->setProgressCancelButtonVisible(FALSE, LLTrans::getString("Cancel"));
-				gViewerWindow->setProgressPercent(  arrival_fraction * 25.f + 75.f);
-				gViewerWindow->setProgressString(message);
-			}
-			break;
-
-		case LLAgent::TELEPORT_LOCAL:
-			// Short delay when teleporting in the same sim (progress screen active but not shown - did not
-			// fall-through from TELEPORT_START)
-			{
-				if( gTeleportDisplayTimer.getElapsedTimeF32() > TELEPORT_LOCAL_DELAY )
-				{
-					//LLFirstUse::useTeleport();
-					gAgent.setTeleportState( LLAgent::TELEPORT_NONE );
-				}
-			}
-			break;
-
-		case LLAgent::TELEPORT_NONE:
-			// No teleport in progress
-			gViewerWindow->setShowProgress(FALSE);
-			gTeleportDisplay = FALSE;
-			break;
-		}
-	}
-    else if(LLAppViewer::instance()->logoutRequestSent())
-	{
-		LLAppViewer::instance()->pingMainloopTimeout("Display:Logout");
-		F32 percent_done = gLogoutTimer.getElapsedTimeF32() * 100.f / gLogoutMaxTime;
-		if (percent_done > 100.f)
-		{
-			percent_done = 100.f;
-		}
-
-		if( LLApp::isExiting() )
-		{
-			percent_done = 100.f;
-		}
-		
-		gViewerWindow->setProgressPercent( percent_done );
-	}
-	else
-	if (gRestoreGL)
-	{
-		LLAppViewer::instance()->pingMainloopTimeout("Display:RestoreGL");
-		F32 percent_done = gRestoreGLTimer.getElapsedTimeF32() * 100.f / RESTORE_GL_TIME;
-		if( percent_done > 100.f )
-		{
-			gViewerWindow->setShowProgress(FALSE);
-			gRestoreGL = FALSE;
-		}
-		else
-		{
-
-			if( LLApp::isExiting() )
-			{
-				percent_done = 100.f;
-			}
-			
-			gViewerWindow->setProgressPercent( percent_done );
-		}
-	}
-
-	//////////////////////////
-	//
-	// Prepare for the next frame
-	//
-
-	/////////////////////////////
-	//
-	// Update the camera
-	//
-	//
-
-	LLAppViewer::instance()->pingMainloopTimeout("Display:Camera");
-	LLViewerCamera::getInstance()->setZoomParameters(zoom_factor, subfield);
-	LLViewerCamera::getInstance()->setNear(MIN_NEAR_PLANE);
-
-	//////////////////////////
-	//
-	// clear the next buffer
-	// (must follow dynamic texture writing since that uses the frame buffer)
-	//
-
-	if (gDisconnected)
-	{
-		LLAppViewer::instance()->pingMainloopTimeout("Display:Disconnected");
-		render_ui();
-	}
-	
-	//////////////////////////
-	//
-	// Set rendering options
-	//
-	//
-	LLAppViewer::instance()->pingMainloopTimeout("Display:RenderSetup");
-	stop_glerror();
-
-	///////////////////////////////////////
-	//
-	// Slam lighting parameters back to our defaults.
-	// Note that these are not the same as GL defaults...
-
-	stop_glerror();
-	F32 one[4] =	{1.f, 1.f, 1.f, 1.f};
-	glLightModelfv (GL_LIGHT_MODEL_AMBIENT,one);
-	stop_glerror();
-		
-	/////////////////////////////////////
-	//
-	// Render
-	//
-	// Actually push all of our triangles to the screen.
-	//
-
-	// do render-to-texture stuff here
-	if (gPipeline.hasRenderDebugFeatureMask(LLPipeline::RENDER_DEBUG_FEATURE_DYNAMIC_TEXTURES))
-	{
-		LLAppViewer::instance()->pingMainloopTimeout("Display:DynamicTextures");
-		LLFastTimer t(FTM_UPDATE_TEXTURES);
-		if (LLViewerDynamicTexture::updateAllInstances())
-		{
-			gGL.setColorMask(true, true);
-			glClear(GL_DEPTH_BUFFER_BIT);
-		}
-	}
-
-	gViewerWindow->setup3DViewport();
-
-	gPipeline.resetFrameStats();	// Reset per-frame statistics.
-	
-	if (!gDisconnected)
-	{
-		LLMemType mt_du(LLMemType::MTYPE_DISPLAY_UPDATE);
-		LLAppViewer::instance()->pingMainloopTimeout("Display:Update");
-		if (gPipeline.hasRenderType(LLPipeline::RENDER_TYPE_HUD))
-		{ //don't draw hud objects in this frame
-			gPipeline.toggleRenderType(LLPipeline::RENDER_TYPE_HUD);
-		}
-
-		if (gPipeline.hasRenderType(LLPipeline::RENDER_TYPE_HUD_PARTICLES))
-		{ //don't draw hud particles in this frame
-			gPipeline.toggleRenderType(LLPipeline::RENDER_TYPE_HUD_PARTICLES);
-		}
-
-		//upkeep gl name pools
-		LLGLNamePool::upkeepPools();
-		
-		stop_glerror();
-		display_update_camera();
-		stop_glerror();
-				
-		// *TODO: merge these two methods
-		{
-			LLMemType mt_uh(LLMemType::MTYPE_DISPLAY_UPDATE_HUD);
-			LLHUDManager::getInstance()->updateEffects();
-			LLHUDObject::updateAll();
-			stop_glerror();
-		}
-
-		{
-			LLMemType mt_ug(LLMemType::MTYPE_DISPLAY_UPDATE_GEOM);
-			const F32 max_geom_update_time = 0.005f*10.f*gFrameIntervalSeconds; // 50 ms/second update time
-			gPipeline.createObjects(max_geom_update_time);
-			gPipeline.updateGeom(max_geom_update_time);
-			stop_glerror();
-		}
-
-		gPipeline.updateGL();
-		stop_glerror();
-
-		S32 water_clip = 0;
-		if ((LLViewerShaderMgr::instance()->getVertexShaderLevel(LLViewerShaderMgr::SHADER_ENVIRONMENT) > 1) &&
-			 (gPipeline.hasRenderType(LLPipeline::RENDER_TYPE_WATER) || 
-			  gPipeline.hasRenderType(LLPipeline::RENDER_TYPE_VOIDWATER)))
-		{
-			if (LLViewerCamera::getInstance()->cameraUnderWater())
-			{
-				water_clip = -1;
-			}
-			else
-			{
-				water_clip = 1;
-			}
-		}
-		
-		LLAppViewer::instance()->pingMainloopTimeout("Display:Cull");
-		
-		//Increment drawable frame counter
-		LLDrawable::incrementVisible();
-
-		LLSpatialGroup::sNoDelete = TRUE;
-		LLPipeline::sUseOcclusion = 
-				(!gUseWireframe
-				&& LLFeatureManager::getInstance()->isFeatureAvailable("UseOcclusion") 
-				&& gSavedSettings.getBOOL("UseOcclusion") 
-				&& gGLManager.mHasOcclusionQuery) ? 2 : 0;
-
-		if (LLPipeline::sUseOcclusion && LLPipeline::sRenderDeferred)
-		{ //force occlusion on for all render types if doing deferred render
-			LLPipeline::sUseOcclusion = 3;
-		}
-
-		LLPipeline::sAutoMaskAlphaDeferred = gSavedSettings.getBOOL("RenderAutoMaskAlphaDeferred");
-		LLPipeline::sAutoMaskAlphaNonDeferred = gSavedSettings.getBOOL("RenderAutoMaskAlphaNonDeferred");
-		LLPipeline::sUseFarClip = gSavedSettings.getBOOL("RenderUseFarClip");
-		LLVOAvatar::sMaxVisible = (U32)gSavedSettings.getS32("RenderAvatarMaxVisible");
-		LLPipeline::sDelayVBUpdate = gSavedSettings.getBOOL("RenderDelayVBUpdate");
-
-		S32 occlusion = LLPipeline::sUseOcclusion;
-		if (gDepthDirty)
-		{ //depth buffer is invalid, don't overwrite occlusion state
-			LLPipeline::sUseOcclusion = llmin(occlusion, 1);
-		}
-		gDepthDirty = FALSE;
-
-		LLGLState::checkStates();
-		LLGLState::checkTextureChannels();
-		LLGLState::checkClientArrays();
-
-		static LLCullResult result;
-		LLViewerCamera::sCurCameraID = LLViewerCamera::CAMERA_WORLD;
-		gPipeline.updateCull(*LLViewerCamera::getInstance(), result, water_clip);
-		stop_glerror();
-
-		LLGLState::checkStates();
-		LLGLState::checkTextureChannels();
-		LLGLState::checkClientArrays();
-
-		BOOL to_texture = !for_snapshot &&
-						gPipeline.canUseVertexShaders() &&
-						LLPipeline::sRenderGlow;
-
-		LLAppViewer::instance()->pingMainloopTimeout("Display:Swap");
-		
-		{ 
-			LLMemType mt_ds(LLMemType::MTYPE_DISPLAY_SWAP);
-			{
- 				LLFastTimer ftm(FTM_CLIENT_COPY);
-				LLVertexBuffer::clientCopy(0.016);
-			}
-
-			if (gResizeScreenTexture)
-			{
-				gResizeScreenTexture = FALSE;
-				gPipeline.resizeScreenTexture();
-			}
-
-			gGL.setColorMask(true, true);
-			glClearColor(0,0,0,0);
-
-			LLGLState::checkStates();
-			LLGLState::checkTextureChannels();
-			LLGLState::checkClientArrays();
-
-			if (!for_snapshot)
-			{
-				if (gFrameCount > 1)
-				{ //for some reason, ATI 4800 series will error out if you 
-				  //try to generate a shadow before the first frame is through
-					gPipeline.generateSunShadow(*LLViewerCamera::getInstance());
-				}
-
-				LLVertexBuffer::unbind();
-
-				LLGLState::checkStates();
-				LLGLState::checkTextureChannels();
-				LLGLState::checkClientArrays();
-
-				glh::matrix4f proj = glh_get_current_projection();
-				glh::matrix4f mod = glh_get_current_modelview();
-				glViewport(0,0,512,512);
-				LLVOAvatar::updateFreezeCounter() ;
-				LLVOAvatar::updateImpostors();
-
-				glh_set_current_projection(proj);
-				glh_set_current_modelview(mod);
-				glMatrixMode(GL_PROJECTION);
-				glLoadMatrixf(proj.m);
-				glMatrixMode(GL_MODELVIEW);
-				glLoadMatrixf(mod.m);
-				gViewerWindow->setup3DViewport();
-
-				LLGLState::checkStates();
-				LLGLState::checkTextureChannels();
-				LLGLState::checkClientArrays();
-
-			}
-			glClear(GL_DEPTH_BUFFER_BIT | GL_STENCIL_BUFFER_BIT);
-		}
-
-		if (!for_snapshot)
-		{
-			LLMemType mt_gw(LLMemType::MTYPE_DISPLAY_GEN_REFLECTION);
-			LLAppViewer::instance()->pingMainloopTimeout("Display:Imagery");
-			gPipeline.generateWaterReflection(*LLViewerCamera::getInstance());
-			gPipeline.generateHighlight(*LLViewerCamera::getInstance());
-		}
-
-		//////////////////////////////////////
-		//
-		// Update images, using the image stats generated during object update/culling
-		//
-		// Can put objects onto the retextured list.
-		//
-		// Doing this here gives hardware occlusion queries extra time to complete
-		LLAppViewer::instance()->pingMainloopTimeout("Display:UpdateImages");
-		
-		{
-			LLMemType mt_iu(LLMemType::MTYPE_DISPLAY_IMAGE_UPDATE);
-			LLFastTimer t(FTM_IMAGE_UPDATE);
-			
-			LLViewerTexture::updateClass(LLViewerCamera::getInstance()->getVelocityStat()->getMean(),
-										LLViewerCamera::getInstance()->getAngularVelocityStat()->getMean());
-
-			gBumpImageList.updateImages();  // must be called before gTextureList version so that it's textures are thrown out first.
-
-			F32 max_image_decode_time = 0.050f*gFrameIntervalSeconds; // 50 ms/second decode time
-			max_image_decode_time = llclamp(max_image_decode_time, 0.002f, 0.005f ); // min 2ms/frame, max 5ms/frame)
-			gTextureList.updateImages(max_image_decode_time);
-
-			//remove dead textures from GL
-			LLImageGL::deleteDeadTextures();
-			stop_glerror();
-		}
-		///////////////////////////////////
-		//
-		// StateSort
-		//
-		// Responsible for taking visible objects, and adding them to the appropriate draw orders.
-		// In the case of alpha objects, z-sorts them first.
-		// Also creates special lists for outlines and selected face rendering.
-		//
-		LLAppViewer::instance()->pingMainloopTimeout("Display:StateSort");
-		{
-			LLViewerCamera::sCurCameraID = LLViewerCamera::CAMERA_WORLD;
-			LLMemType mt_ss(LLMemType::MTYPE_DISPLAY_STATE_SORT);
-			gPipeline.stateSort(*LLViewerCamera::getInstance(), result);
-			stop_glerror();
-				
-			if (rebuild)
-			{
-				//////////////////////////////////////
-				//
-				// rebuildPools
-				//
-				//
-				gPipeline.rebuildPools();
-				stop_glerror();
-			}
-		}
-
-		LLPipeline::sUseOcclusion = occlusion;
-
-		{
-			LLMemType mt_ds(LLMemType::MTYPE_DISPLAY_SKY);
-			LLAppViewer::instance()->pingMainloopTimeout("Display:Sky");
-			LLFastTimer t(FTM_UPDATE_SKY);	
-			gSky.updateSky();
-		}
-
-		if(gUseWireframe)
-		{
-			glClearColor(0.5f, 0.5f, 0.5f, 0.f);
-			glClear(GL_COLOR_BUFFER_BIT);
-			glPolygonMode(GL_FRONT_AND_BACK, GL_LINE);
-		}
-
-		LLAppViewer::instance()->pingMainloopTimeout("Display:RenderStart");
-		
-		//// render frontmost floater opaque for occlusion culling purposes
-		//LLFloater* frontmost_floaterp = gFloaterView->getFrontmost();
-		//// assumes frontmost floater with focus is opaque
-		//if (frontmost_floaterp && gFocusMgr.childHasKeyboardFocus(frontmost_floaterp))
-		//{
-		//	glMatrixMode(GL_MODELVIEW);
-		//	glPushMatrix();
-		//	{
-		//		gGL.getTexUnit(0)->unbind(LLTexUnit::TT_TEXTURE);
-
-		//		glColorMask(GL_FALSE, GL_FALSE, GL_FALSE, GL_TRUE);
-		//		glLoadIdentity();
-
-		//		LLRect floater_rect = frontmost_floaterp->calcScreenRect();
-		//		// deflate by one pixel so rounding errors don't occlude outside of floater extents
-		//		floater_rect.stretch(-1);
-		//		LLRectf floater_3d_rect((F32)floater_rect.mLeft / (F32)gViewerWindow->getWindowWidthScaled(), 
-		//								(F32)floater_rect.mTop / (F32)gViewerWindow->getWindowHeightScaled(),
-		//								(F32)floater_rect.mRight / (F32)gViewerWindow->getWindowWidthScaled(),
-		//								(F32)floater_rect.mBottom / (F32)gViewerWindow->getWindowHeightScaled());
-		//		floater_3d_rect.translate(-0.5f, -0.5f);
-		//		glTranslatef(0.f, 0.f, -LLViewerCamera::getInstance()->getNear());
-		//		glScalef(LLViewerCamera::getInstance()->getNear() * LLViewerCamera::getInstance()->getAspect() / sinf(LLViewerCamera::getInstance()->getView()), LLViewerCamera::getInstance()->getNear() / sinf(LLViewerCamera::getInstance()->getView()), 1.f);
-		//		gGL.color4fv(LLColor4::white.mV);
-		//		gGL.begin(LLVertexBuffer::QUADS);
-		//		{
-		//			gGL.vertex3f(floater_3d_rect.mLeft, floater_3d_rect.mBottom, 0.f);
-		//			gGL.vertex3f(floater_3d_rect.mLeft, floater_3d_rect.mTop, 0.f);
-		//			gGL.vertex3f(floater_3d_rect.mRight, floater_3d_rect.mTop, 0.f);
-		//			gGL.vertex3f(floater_3d_rect.mRight, floater_3d_rect.mBottom, 0.f);
-		//		}
-		//		gGL.end();
-		//		glColorMask(GL_TRUE, GL_TRUE, GL_TRUE, GL_TRUE);
-		//	}
-		//	glPopMatrix();
-		//}
-
-		LLPipeline::sUnderWaterRender = LLViewerCamera::getInstance()->cameraUnderWater() ? TRUE : FALSE;
-		LLPipeline::updateRenderDeferred();
-		
-		stop_glerror();
-
-		if (to_texture)
-		{
-			gGL.setColorMask(true, true);
-					
-			if (LLPipeline::sRenderDeferred && !LLPipeline::sUnderWaterRender)
-			{
-				gPipeline.mDeferredScreen.bindTarget();
-				glClearColor(0,0,0,0);
-				gPipeline.mDeferredScreen.clear();
-			}
-			else
-			{
-				gPipeline.mScreen.bindTarget();
-				gPipeline.mScreen.clear();
-			}
-			
-			gGL.setColorMask(true, false);
-		}
-		
-		LLAppViewer::instance()->pingMainloopTimeout("Display:RenderGeom");
-		
-		if (!(LLAppViewer::instance()->logoutRequestSent() && LLAppViewer::instance()->hasSavedFinalSnapshot())
-				&& !gRestoreGL)
-		{
-			LLViewerCamera::sCurCameraID = LLViewerCamera::CAMERA_WORLD;
-			LLMemType mt_rg(LLMemType::MTYPE_DISPLAY_RENDER_GEOM);
-			gGL.setColorMask(true, false);
-			if (LLPipeline::sRenderDeferred && !LLPipeline::sUnderWaterRender)
-			{
-				gPipeline.renderGeomDeferred(*LLViewerCamera::getInstance());
-			}
-			else
-			{
-				gPipeline.renderGeom(*LLViewerCamera::getInstance(), TRUE);
-			}
-			
-			gGL.setColorMask(true, true);
-
-			//store this frame's modelview matrix for use
-			//when rendering next frame's occlusion queries
-			for (U32 i = 0; i < 16; i++)
-			{
-				gGLLastModelView[i] = gGLModelView[i];
-				gGLLastProjection[i] = gGLProjection[i];
-			}
-			stop_glerror();
-		}
-
-		LLAppViewer::instance()->pingMainloopTimeout("Display:RenderFlush");		
-		
-		if (to_texture)
-		{
-			LLMemType mt_rf(LLMemType::MTYPE_DISPLAY_RENDER_FLUSH);
-			if (LLPipeline::sRenderDeferred && !LLPipeline::sUnderWaterRender)
-			{
-				gPipeline.mDeferredScreen.flush();
-				if(LLRenderTarget::sUseFBO)
-				{
-					LLRenderTarget::copyContentsToFramebuffer(gPipeline.mDeferredScreen, 0, 0, gPipeline.mDeferredScreen.getWidth(), 
-															  gPipeline.mDeferredScreen.getHeight(), 0, 0, 
-															  gPipeline.mDeferredScreen.getWidth(), 
-															  gPipeline.mDeferredScreen.getHeight(), 
-															  GL_DEPTH_BUFFER_BIT, GL_NEAREST);
-				}
-			}
-			else
-			{
-				gPipeline.mScreen.flush();
-				if(LLRenderTarget::sUseFBO)
-				{				
-					LLRenderTarget::copyContentsToFramebuffer(gPipeline.mScreen, 0, 0, gPipeline.mScreen.getWidth(), 
-															  gPipeline.mScreen.getHeight(), 0, 0, 
-															  gPipeline.mScreen.getWidth(), 
-															  gPipeline.mScreen.getHeight(), 
-															  GL_DEPTH_BUFFER_BIT, GL_NEAREST);
-				}
-			}
-		}
-
-		if (LLPipeline::sRenderDeferred && !LLPipeline::sUnderWaterRender)
-		{
-			gPipeline.renderDeferredLighting();
-		}
-
-		LLPipeline::sUnderWaterRender = FALSE;
-
-		LLAppViewer::instance()->pingMainloopTimeout("Display:RenderUI");
-		if (!for_snapshot)
-		{
-			LLFastTimer t(FTM_RENDER_UI);
-			render_ui();
-		}
-
-		
-		LLSpatialGroup::sNoDelete = FALSE;
-		gPipeline.clearReferences();
-
-		gPipeline.rebuildGroups();
-	}
-
-	LLAppViewer::instance()->pingMainloopTimeout("Display:FrameStats");
-	
-	stop_glerror();
-
-	if (LLPipeline::sRenderFrameTest)
-	{
-		send_agent_resume();
-		LLPipeline::sRenderFrameTest = FALSE;
-	}
-
-	display_stats();
-				
-	LLAppViewer::instance()->pingMainloopTimeout("Display:Done");
-}
-
-void render_hud_attachments()
-{
-	LLMemType mt_ra(LLMemType::MTYPE_DISPLAY_RENDER_ATTACHMENTS);
-	glMatrixMode(GL_PROJECTION);
-	glPushMatrix();
-	glMatrixMode(GL_MODELVIEW);
-	glPushMatrix();
-		
-	glh::matrix4f current_proj = glh_get_current_projection();
-	glh::matrix4f current_mod = glh_get_current_modelview();
-
-	// clamp target zoom level to reasonable values
-	gAgentCamera.mHUDTargetZoom = llclamp(gAgentCamera.mHUDTargetZoom, 0.1f, 1.f);
-	// smoothly interpolate current zoom level
-	gAgentCamera.mHUDCurZoom = lerp(gAgentCamera.mHUDCurZoom, gAgentCamera.mHUDTargetZoom, LLCriticalDamp::getInterpolant(0.03f));
-
-	if (LLPipeline::sShowHUDAttachments && !gDisconnected && setup_hud_matrices())
-	{
-		LLCamera hud_cam = *LLViewerCamera::getInstance();
-		LLVector3 origin = hud_cam.getOrigin();
-		hud_cam.setOrigin(-1.f,0,0);
-		hud_cam.setAxes(LLVector3(1,0,0), LLVector3(0,1,0), LLVector3(0,0,1));
-		LLViewerCamera::updateFrustumPlanes(hud_cam, TRUE);
-
-		bool render_particles = gPipeline.hasRenderType(LLPipeline::RENDER_TYPE_PARTICLES) && gSavedSettings.getBOOL("RenderHUDParticles");
-		
-		//only render hud objects
-		gPipeline.pushRenderTypeMask();
-		
-		// turn off everything
-		gPipeline.andRenderTypeMask(LLPipeline::END_RENDER_TYPES);
-		// turn on HUD
-		gPipeline.toggleRenderType(LLPipeline::RENDER_TYPE_HUD);
-		// turn on HUD particles
-		gPipeline.toggleRenderType(LLPipeline::RENDER_TYPE_HUD_PARTICLES);
-
-		// if particles are off, turn off hud-particles as well
-		if (!render_particles)
-		{
-			// turn back off HUD particles
-			gPipeline.toggleRenderType(LLPipeline::RENDER_TYPE_HUD_PARTICLES);
-		}
-
-		bool has_ui = gPipeline.hasRenderDebugFeatureMask(LLPipeline::RENDER_DEBUG_FEATURE_UI);
-		if (has_ui)
-		{
-			gPipeline.toggleRenderDebugFeature((void*) LLPipeline::RENDER_DEBUG_FEATURE_UI);
-		}
-
-		S32 use_occlusion = LLPipeline::sUseOcclusion;
-		LLPipeline::sUseOcclusion = 0;
-		LLPipeline::sDisableShaders = TRUE;
-		
-		//cull, sort, and render hud objects
-		static LLCullResult result;
-		LLSpatialGroup::sNoDelete = TRUE;
-
-		LLViewerCamera::sCurCameraID = LLViewerCamera::CAMERA_WORLD;
-		gPipeline.updateCull(hud_cam, result);
-
-		gPipeline.toggleRenderType(LLPipeline::RENDER_TYPE_BUMP);
-		gPipeline.toggleRenderType(LLPipeline::RENDER_TYPE_SIMPLE);
-		gPipeline.toggleRenderType(LLPipeline::RENDER_TYPE_VOLUME);
-		gPipeline.toggleRenderType(LLPipeline::RENDER_TYPE_ALPHA);
-		gPipeline.toggleRenderType(LLPipeline::RENDER_TYPE_FULLBRIGHT);
-		gPipeline.toggleRenderType(LLPipeline::RENDER_TYPE_PASS_ALPHA);
-		gPipeline.toggleRenderType(LLPipeline::RENDER_TYPE_PASS_ALPHA_MASK);
-		gPipeline.toggleRenderType(LLPipeline::RENDER_TYPE_PASS_BUMP);
-		gPipeline.toggleRenderType(LLPipeline::RENDER_TYPE_PASS_FULLBRIGHT);
-		gPipeline.toggleRenderType(LLPipeline::RENDER_TYPE_PASS_FULLBRIGHT_ALPHA_MASK);
-		gPipeline.toggleRenderType(LLPipeline::RENDER_TYPE_PASS_FULLBRIGHT_SHINY);
-		gPipeline.toggleRenderType(LLPipeline::RENDER_TYPE_PASS_SHINY);
-		gPipeline.toggleRenderType(LLPipeline::RENDER_TYPE_PASS_INVISIBLE);
-		gPipeline.toggleRenderType(LLPipeline::RENDER_TYPE_PASS_INVISI_SHINY);
-		
-		gPipeline.stateSort(hud_cam, result);
-
-		gPipeline.renderGeom(hud_cam);
-
-		LLSpatialGroup::sNoDelete = FALSE;
-		gPipeline.clearReferences();
-
-		render_hud_elements();
-
-		//restore type mask
-		gPipeline.popRenderTypeMask();
-
-		if (has_ui)
-		{
-			gPipeline.toggleRenderDebugFeature((void*) LLPipeline::RENDER_DEBUG_FEATURE_UI);
-		}
-		LLPipeline::sUseOcclusion = use_occlusion;
-		LLPipeline::sDisableShaders = FALSE;
-	}
-	glMatrixMode(GL_PROJECTION);
-	glPopMatrix();
-	glMatrixMode(GL_MODELVIEW);
-	glPopMatrix();
-	
-	glh_set_current_projection(current_proj);
-	glh_set_current_modelview(current_mod);
-}
-
-LLRect get_whole_screen_region()
-{
-	LLRect whole_screen = gViewerWindow->getWorldViewRectScaled();
-	
-	// apply camera zoom transform (for high res screenshots)
-	F32 zoom_factor = LLViewerCamera::getInstance()->getZoomFactor();
-	S16 sub_region = LLViewerCamera::getInstance()->getZoomSubRegion();
-	if (zoom_factor > 1.f)
-	{
-		S32 num_horizontal_tiles = llceil(zoom_factor);
-		S32 tile_width = llround((F32)gViewerWindow->getWorldViewWidthScaled() / zoom_factor);
-		S32 tile_height = llround((F32)gViewerWindow->getWorldViewHeightScaled() / zoom_factor);
-		int tile_y = sub_region / num_horizontal_tiles;
-		int tile_x = sub_region - (tile_y * num_horizontal_tiles);
-		glh::matrix4f mat;
-		
-		whole_screen.setLeftTopAndSize(tile_x * tile_width, gViewerWindow->getWorldViewHeightScaled() - (tile_y * tile_height), tile_width, tile_height);
-	}
-	return whole_screen;
-}
-
-bool get_hud_matrices(const LLRect& screen_region, glh::matrix4f &proj, glh::matrix4f &model)
-{
-	if (isAgentAvatarValid() && gAgentAvatarp->hasHUDAttachment())
-	{
-		F32 zoom_level = gAgentCamera.mHUDCurZoom;
-		LLBBox hud_bbox = gAgentAvatarp->getHUDBBox();
-		
-		F32 hud_depth = llmax(1.f, hud_bbox.getExtentLocal().mV[VX] * 1.1f);
-		proj = gl_ortho(-0.5f * LLViewerCamera::getInstance()->getAspect(), 0.5f * LLViewerCamera::getInstance()->getAspect(), -0.5f, 0.5f, 0.f, hud_depth);
-		proj.element(2,2) = -0.01f;
-		
-		F32 aspect_ratio = LLViewerCamera::getInstance()->getAspect();
-		
-		glh::matrix4f mat;
-		F32 scale_x = (F32)gViewerWindow->getWorldViewWidthScaled() / (F32)screen_region.getWidth();
-		F32 scale_y = (F32)gViewerWindow->getWorldViewHeightScaled() / (F32)screen_region.getHeight();
-		mat.set_scale(glh::vec3f(scale_x, scale_y, 1.f));
-		mat.set_translate(
-			glh::vec3f(clamp_rescale((F32)screen_region.getCenterX(), 0.f, (F32)gViewerWindow->getWorldViewWidthScaled(), 0.5f * scale_x * aspect_ratio, -0.5f * scale_x * aspect_ratio),
-					   clamp_rescale((F32)screen_region.getCenterY(), 0.f, (F32)gViewerWindow->getWorldViewHeightScaled(), 0.5f * scale_y, -0.5f * scale_y),
-					   0.f));
-		proj *= mat;
-		
-		glh::matrix4f tmp_model((GLfloat*) OGL_TO_CFR_ROTATION);
-		
-		mat.set_scale(glh::vec3f(zoom_level, zoom_level, zoom_level));
-		mat.set_translate(glh::vec3f(-hud_bbox.getCenterLocal().mV[VX] + (hud_depth * 0.5f), 0.f, 0.f));
-		
-		tmp_model *= mat;
-		model = tmp_model;		
-		return TRUE;
-	}
-	else
-	{
-		return FALSE;
-	}
-}
-
-bool get_hud_matrices(glh::matrix4f &proj, glh::matrix4f &model)
-{
-	LLRect whole_screen = get_whole_screen_region();
-	return get_hud_matrices(whole_screen, proj, model);
-}
-
-BOOL setup_hud_matrices()
-{
-	LLRect whole_screen = get_whole_screen_region();
-	return setup_hud_matrices(whole_screen);
-}
-
-BOOL setup_hud_matrices(const LLRect& screen_region)
-{
-	glh::matrix4f proj, model;
-	bool result = get_hud_matrices(screen_region, proj, model);
-	if (!result) return result;
-	
-	// set up transform to keep HUD objects in front of camera
-	glMatrixMode(GL_PROJECTION);
-	glLoadMatrixf(proj.m);
-	glh_set_current_projection(proj);
-	
-	glMatrixMode(GL_MODELVIEW);
-	glLoadMatrixf(model.m);
-	glh_set_current_modelview(model);
-	return TRUE;
-}
-
-static LLFastTimer::DeclareTimer FTM_SWAP("Swap");
-
-void render_ui(F32 zoom_factor, int subfield)
-{
-	LLMemType mt_ru(LLMemType::MTYPE_DISPLAY_RENDER_UI);
-	LLGLState::checkStates();
-	
-	glPushMatrix();
-	glLoadMatrixd(gGLLastModelView);
-	glh::matrix4f saved_view = glh_get_current_modelview();
-	glh_set_current_modelview(glh_copy_matrix(gGLLastModelView));
-	
-	{
-		BOOL to_texture = gPipeline.canUseVertexShaders() &&
-							LLPipeline::sRenderGlow;
-
-		if (to_texture)
-		{
-			gPipeline.renderBloom(gSnapshot, zoom_factor, subfield);
-		}
-		
-		render_hud_elements();
-		render_hud_attachments();
-	}
-
-	LLGLSDefault gls_default;
-	LLGLSUIDefault gls_ui;
-	{
-		gPipeline.disableLights();
-	}
-
-	{
-		gGL.color4f(1,1,1,1);
-		if (gPipeline.hasRenderDebugFeatureMask(LLPipeline::RENDER_DEBUG_FEATURE_UI))
-		{
-			LLFastTimer t(FTM_RENDER_UI);
-
-			if (!gDisconnected)
-			{
-				render_ui_3d();
-				LLGLState::checkStates();
-			}
-			else
-			{
-				render_disconnected_background();
-			}
-
-			render_ui_2d();
-			LLGLState::checkStates();
-		}
-		gGL.flush();
-
-		{
-			gViewerWindow->setup2DRender();
-			gViewerWindow->updateDebugText();
-			gViewerWindow->drawDebugText();
-		}
-
-		LLVertexBuffer::unbind();
-	}
-
-	glh_set_current_modelview(saved_view);
-	glPopMatrix();
-
-	if (gDisplaySwapBuffers)
-	{
-		LLFastTimer t(FTM_SWAP);
-		gViewerWindow->mWindow->swapBuffers();
-	}
-	gDisplaySwapBuffers = TRUE;
-}
-
-void renderCoordinateAxes()
-{
-	gGL.getTexUnit(0)->unbind(LLTexUnit::TT_TEXTURE);
-	gGL.begin(LLRender::LINES);
-		gGL.color3f(1.0f, 0.0f, 0.0f);   // i direction = X-Axis = red
-		gGL.vertex3f(0.0f, 0.0f, 0.0f);
-		gGL.vertex3f(2.0f, 0.0f, 0.0f);
-		gGL.vertex3f(3.0f, 0.0f, 0.0f);
-		gGL.vertex3f(5.0f, 0.0f, 0.0f);
-		gGL.vertex3f(6.0f, 0.0f, 0.0f);
-		gGL.vertex3f(8.0f, 0.0f, 0.0f);
-		// Make an X
-		gGL.vertex3f(11.0f, 1.0f, 1.0f);
-		gGL.vertex3f(11.0f, -1.0f, -1.0f);
-		gGL.vertex3f(11.0f, 1.0f, -1.0f);
-		gGL.vertex3f(11.0f, -1.0f, 1.0f);
-
-		gGL.color3f(0.0f, 1.0f, 0.0f);   // j direction = Y-Axis = green
-		gGL.vertex3f(0.0f, 0.0f, 0.0f);
-		gGL.vertex3f(0.0f, 2.0f, 0.0f);
-		gGL.vertex3f(0.0f, 3.0f, 0.0f);
-		gGL.vertex3f(0.0f, 5.0f, 0.0f);
-		gGL.vertex3f(0.0f, 6.0f, 0.0f);
-		gGL.vertex3f(0.0f, 8.0f, 0.0f);
-		// Make a Y
-		gGL.vertex3f(1.0f, 11.0f, 1.0f);
-		gGL.vertex3f(0.0f, 11.0f, 0.0f);
-		gGL.vertex3f(-1.0f, 11.0f, 1.0f);
-		gGL.vertex3f(0.0f, 11.0f, 0.0f);
-		gGL.vertex3f(0.0f, 11.0f, 0.0f);
-		gGL.vertex3f(0.0f, 11.0f, -1.0f);
-
-		gGL.color3f(0.0f, 0.0f, 1.0f);   // Z-Axis = blue
-		gGL.vertex3f(0.0f, 0.0f, 0.0f);
-		gGL.vertex3f(0.0f, 0.0f, 2.0f);
-		gGL.vertex3f(0.0f, 0.0f, 3.0f);
-		gGL.vertex3f(0.0f, 0.0f, 5.0f);
-		gGL.vertex3f(0.0f, 0.0f, 6.0f);
-		gGL.vertex3f(0.0f, 0.0f, 8.0f);
-		// Make a Z
-		gGL.vertex3f(-1.0f, 1.0f, 11.0f);
-		gGL.vertex3f(1.0f, 1.0f, 11.0f);
-		gGL.vertex3f(1.0f, 1.0f, 11.0f);
-		gGL.vertex3f(-1.0f, -1.0f, 11.0f);
-		gGL.vertex3f(-1.0f, -1.0f, 11.0f);
-		gGL.vertex3f(1.0f, -1.0f, 11.0f);
-	gGL.end();
-}
-
-
-void draw_axes() 
-{
-	LLGLSUIDefault gls_ui;
-	gGL.getTexUnit(0)->unbind(LLTexUnit::TT_TEXTURE);
-	// A vertical white line at origin
-	LLVector3 v = gAgent.getPositionAgent();
-	gGL.begin(LLRender::LINES);
-		gGL.color3f(1.0f, 1.0f, 1.0f); 
-		gGL.vertex3f(0.0f, 0.0f, 0.0f);
-		gGL.vertex3f(0.0f, 0.0f, 40.0f);
-	gGL.end();
-	// Some coordinate axes
-	glPushMatrix();
-		glTranslatef( v.mV[VX], v.mV[VY], v.mV[VZ] );
-		renderCoordinateAxes();
-	glPopMatrix();
-}
-
-void render_ui_3d()
-{
-	LLGLSPipeline gls_pipeline;
-
-	//////////////////////////////////////
-	//
-	// Render 3D UI elements
-	// NOTE: zbuffer is cleared before we get here by LLDrawPoolHUD,
-	//		 so 3d elements requiring Z buffer are moved to LLDrawPoolHUD
-	//
-
-	/////////////////////////////////////////////////////////////
-	//
-	// Render 2.5D elements (2D elements in the world)
-	// Stuff without z writes
-	//
-
-	// Debugging stuff goes before the UI.
-
-	// Coordinate axes
-	if (gSavedSettings.getBOOL("ShowAxes"))
-	{
-		draw_axes();
-	}
-
-	stop_glerror();
-		
-	gViewerWindow->renderSelections(FALSE, FALSE, TRUE); // Non HUD call in render_hud_elements
-	stop_glerror();
-}
-
-void render_ui_2d()
-{
-	LLGLSUIDefault gls_ui;
-
-	/////////////////////////////////////////////////////////////
-	//
-	// Render 2D UI elements that overlay the world (no z compare)
-
-	//  Disable wireframe mode below here, as this is HUD/menus
-	glPolygonMode(GL_FRONT_AND_BACK, GL_FILL);
-
-	//  Menu overlays, HUD, etc
-	gViewerWindow->setup2DRender();
-
-	F32 zoom_factor = LLViewerCamera::getInstance()->getZoomFactor();
-	S16 sub_region = LLViewerCamera::getInstance()->getZoomSubRegion();
-
-	if (zoom_factor > 1.f)
-	{
-		//decompose subregion number to x and y values
-		int pos_y = sub_region / llceil(zoom_factor);
-		int pos_x = sub_region - (pos_y*llceil(zoom_factor));
-		// offset for this tile
-		LLFontGL::sCurOrigin.mX -= llround((F32)gViewerWindow->getWindowWidthScaled() * (F32)pos_x / zoom_factor);
-		LLFontGL::sCurOrigin.mY -= llround((F32)gViewerWindow->getWindowHeightScaled() * (F32)pos_y / zoom_factor);
-	}
-
-	stop_glerror();
-	gGL.getTexUnit(0)->setTextureBlendType(LLTexUnit::TB_MULT);
-
-	// render outline for HUD
-	if (isAgentAvatarValid() && gAgentCamera.mHUDCurZoom < 0.98f)
-	{
-		glPushMatrix();
-		S32 half_width = (gViewerWindow->getWorldViewWidthScaled() / 2);
-		S32 half_height = (gViewerWindow->getWorldViewHeightScaled() / 2);
-		glScalef(LLUI::sGLScaleFactor.mV[0], LLUI::sGLScaleFactor.mV[1], 1.f);
-		glTranslatef((F32)half_width, (F32)half_height, 0.f);
-		F32 zoom = gAgentCamera.mHUDCurZoom;
-		glScalef(zoom,zoom,1.f);
-		gGL.color4fv(LLColor4::white.mV);
-		gl_rect_2d(-half_width, half_height, half_width, -half_height, FALSE);
-		glPopMatrix();
-		stop_glerror();
-	}
-	
-
-	if (gSavedSettings.getBOOL("RenderUIBuffer"))
-	{
-		if (LLUI::sDirty)
-		{
-			LLUI::sDirty = FALSE;
-			LLRect t_rect;
-
-			gPipeline.mUIScreen.bindTarget();
-			gGL.setColorMask(true, true);
-			{
-				static const S32 pad = 8;
-
-				LLUI::sDirtyRect.mLeft -= pad;
-				LLUI::sDirtyRect.mRight += pad;
-				LLUI::sDirtyRect.mBottom -= pad;
-				LLUI::sDirtyRect.mTop += pad;
-
-				LLGLEnable scissor(GL_SCISSOR_TEST);
-				static LLRect last_rect = LLUI::sDirtyRect;
-
-				//union with last rect to avoid mouse poop
-				last_rect.unionWith(LLUI::sDirtyRect);
-								
-				t_rect = LLUI::sDirtyRect;
-				LLUI::sDirtyRect = last_rect;
-				last_rect = t_rect;
-			
-				last_rect.mLeft = LLRect::tCoordType(last_rect.mLeft / LLUI::sGLScaleFactor.mV[0]);
-				last_rect.mRight = LLRect::tCoordType(last_rect.mRight / LLUI::sGLScaleFactor.mV[0]);
-				last_rect.mTop = LLRect::tCoordType(last_rect.mTop / LLUI::sGLScaleFactor.mV[1]);
-				last_rect.mBottom = LLRect::tCoordType(last_rect.mBottom / LLUI::sGLScaleFactor.mV[1]);
-
-				LLRect clip_rect(last_rect);
-				
-				glClear(GL_COLOR_BUFFER_BIT);
-
-				gViewerWindow->draw();
-			}
-
-			gPipeline.mUIScreen.flush();
-			gGL.setColorMask(true, false);
-
-			LLUI::sDirtyRect = t_rect;
-			
-	}
-
-		LLGLDisable cull(GL_CULL_FACE);
-		LLGLDisable blend(GL_BLEND);
-		S32 width = gViewerWindow->getWindowWidthScaled();
-		S32 height = gViewerWindow->getWindowHeightScaled();
-		gGL.getTexUnit(0)->bind(&gPipeline.mUIScreen);
-		gGL.begin(LLRender::TRIANGLE_STRIP);
-		gGL.color4f(1,1,1,1);
-		gGL.texCoord2f(0, 0);			gGL.vertex2i(0, 0);
-		gGL.texCoord2f(width, 0);		gGL.vertex2i(width, 0);
-		gGL.texCoord2f(0, height);		gGL.vertex2i(0, height);
-		gGL.texCoord2f(width, height);	gGL.vertex2i(width, height);
-		gGL.end();
-	}
-	else
-	{
-		gViewerWindow->draw();
-	}
-
-
-
-	// reset current origin for font rendering, in case of tiling render
-	LLFontGL::sCurOrigin.set(0, 0);
-}
-
-void render_disconnected_background()
-{
-	gGL.color4f(1,1,1,1);
-	if (!gDisconnectedImagep && gDisconnected)
-	{
-		llinfos << "Loading last bitmap..." << llendl;
-
-		std::string temp_str;
-		temp_str = gDirUtilp->getLindenUserDir() + gDirUtilp->getDirDelimiter() + SCREEN_LAST_FILENAME;
-
-		LLPointer<LLImageBMP> image_bmp = new LLImageBMP;
-		if( !image_bmp->load(temp_str) )
-		{
-			//llinfos << "Bitmap load failed" << llendl;
-			return;
-		}
-		
-		LLPointer<LLImageRaw> raw = new LLImageRaw;
-		if (!image_bmp->decode(raw, 0.0f))
-		{
-			llinfos << "Bitmap decode failed" << llendl;
-			gDisconnectedImagep = NULL;
-			return;
-		}
-
-		U8 *rawp = raw->getData();
-		S32 npixels = (S32)image_bmp->getWidth()*(S32)image_bmp->getHeight();
-		for (S32 i = 0; i < npixels; i++)
-		{
-			S32 sum = 0;
-			sum = *rawp + *(rawp+1) + *(rawp+2);
-			sum /= 3;
-			*rawp = ((S32)sum*6 + *rawp)/7;
-			rawp++;
-			*rawp = ((S32)sum*6 + *rawp)/7;
-			rawp++;
-			*rawp = ((S32)sum*6 + *rawp)/7;
-			rawp++;
-		}
-
-		
-		raw->expandToPowerOfTwo();
-		gDisconnectedImagep = LLViewerTextureManager::getLocalTexture(raw.get(), FALSE );
-		gStartTexture = gDisconnectedImagep;
-		gGL.getTexUnit(0)->unbind(LLTexUnit::TT_TEXTURE);
-	}
-
-	// Make sure the progress view always fills the entire window.
-	S32 width = gViewerWindow->getWindowWidthScaled();
-	S32 height = gViewerWindow->getWindowHeightScaled();
-
-	if (gDisconnectedImagep)
-	{
-		LLGLSUIDefault gls_ui;
-		gViewerWindow->setup2DRender();
-		glPushMatrix();
-		{
-			// scale ui to reflect UIScaleFactor
-			// this can't be done in setup2DRender because it requires a
-			// pushMatrix/popMatrix pair
-			const LLVector2& display_scale = gViewerWindow->getDisplayScale();
-			glScalef(display_scale.mV[VX], display_scale.mV[VY], 1.f);
-
-			gGL.getTexUnit(0)->bind(gDisconnectedImagep);
-			gGL.color4f(1.f, 1.f, 1.f, 1.f);
-			gl_rect_2d_simple_tex(width, height);
-			gGL.getTexUnit(0)->unbind(LLTexUnit::TT_TEXTURE);
-		}
-		glPopMatrix();
-	}
-	gGL.flush();
-}
-
-void display_cleanup()
-{
-	gDisconnectedImagep = NULL;
-}
-=======
-/** 
- * @file llviewerdisplay.cpp
- * @brief LLViewerDisplay class implementation
- *
- * $LicenseInfo:firstyear=2004&license=viewerlgpl$
- * Second Life Viewer Source Code
- * Copyright (C) 2010, Linden Research, Inc.
- * 
- * This library is free software; you can redistribute it and/or
- * modify it under the terms of the GNU Lesser General Public
- * License as published by the Free Software Foundation;
- * version 2.1 of the License only.
- * 
- * This library is distributed in the hope that it will be useful,
- * but WITHOUT ANY WARRANTY; without even the implied warranty of
- * MERCHANTABILITY or FITNESS FOR A PARTICULAR PURPOSE.  See the GNU
- * Lesser General Public License for more details.
- * 
- * You should have received a copy of the GNU Lesser General Public
- * License along with this library; if not, write to the Free Software
- * Foundation, Inc., 51 Franklin Street, Fifth Floor, Boston, MA  02110-1301  USA
- * 
- * Linden Research, Inc., 945 Battery Street, San Francisco, CA  94111  USA
- * $/LicenseInfo$
- */
-
-#include "llviewerprecompiledheaders.h"
-
-#include "llviewerdisplay.h"
-
-#include "llgl.h"
-#include "llrender.h"
-#include "llglheaders.h"
-#include "llagent.h"
-#include "llagentcamera.h"
-#include "llviewercontrol.h"
-#include "llcoord.h"
-#include "llcriticaldamp.h"
-#include "lldir.h"
-#include "lldynamictexture.h"
-#include "lldrawpoolalpha.h"
-#include "llfeaturemanager.h"
-//#include "llfirstuse.h"
-#include "llhudmanager.h"
-#include "llimagebmp.h"
-#include "llmemory.h"
-#include "llselectmgr.h"
-#include "llsky.h"
-#include "llstartup.h"
-#include "lltoolfocus.h"
-#include "lltoolmgr.h"
-#include "lltooldraganddrop.h"
-#include "lltoolpie.h"
-#include "lltracker.h"
-#include "lltrans.h"
-#include "llui.h"
-#include "llviewercamera.h"
-#include "llviewerobjectlist.h"
-#include "llviewerparcelmgr.h"
-#include "llviewerwindow.h"
-#include "llvoavatarself.h"
-#include "llvograss.h"
-#include "llworld.h"
-#include "pipeline.h"
-#include "llspatialpartition.h"
-#include "llappviewer.h"
-#include "llstartup.h"
-#include "llviewershadermgr.h"
-#include "llfasttimer.h"
-#include "llfloatertools.h"
-#include "llviewertexturelist.h"
-#include "llfocusmgr.h"
-#include "llcubemap.h"
-#include "llviewerregion.h"
-#include "lldrawpoolwater.h"
-#include "lldrawpoolbump.h"
-#include "llwlparammanager.h"
-#include "llwaterparammanager.h"
-#include "llpostprocess.h"
-
-extern LLPointer<LLViewerTexture> gStartTexture;
-
-LLPointer<LLViewerTexture> gDisconnectedImagep = NULL;
-
-// used to toggle renderer back on after teleport
-const F32 TELEPORT_RENDER_DELAY = 20.f; // Max time a teleport is allowed to take before we raise the curtain
-const F32 TELEPORT_ARRIVAL_DELAY = 2.f; // Time to preload the world before raising the curtain after we've actually already arrived.
-const F32 TELEPORT_LOCAL_DELAY = 1.0f;  // Delay to prevent teleports after starting an in-sim teleport.
-BOOL		 gTeleportDisplay = FALSE;
-LLFrameTimer gTeleportDisplayTimer;
-LLFrameTimer gTeleportArrivalTimer;
-const F32		RESTORE_GL_TIME = 5.f;	// Wait this long while reloading textures before we raise the curtain
-
-BOOL gForceRenderLandFence = FALSE;
-BOOL gDisplaySwapBuffers = FALSE;
-BOOL gDepthDirty = FALSE;
-BOOL gResizeScreenTexture = FALSE;
-BOOL gWindowResized = FALSE;
-BOOL gSnapshot = FALSE;
-
-U32 gRecentFrameCount = 0; // number of 'recent' frames
-LLFrameTimer gRecentFPSTime;
-LLFrameTimer gRecentMemoryTime;
-
-// Rendering stuff
-void pre_show_depth_buffer();
-void post_show_depth_buffer();
-void render_ui(F32 zoom_factor = 1.f, int subfield = 0);
-void render_hud_attachments();
-void render_ui_3d();
-void render_ui_2d();
-void render_disconnected_background();
-
-void display_startup()
-{
-	if (   !gViewerWindow->getActive()
-		|| !gViewerWindow->mWindow->getVisible() 
-		|| gViewerWindow->mWindow->getMinimized()
-		|| gNoRender )
-	{
-		return; 
-	}
-
-	gPipeline.updateGL();
-
-	// Update images?
-	//gImageList.updateImages(0.01f);
-	
-	LLGLSDefault gls_default;
-
-	// Required for HTML update in login screen
-	static S32 frame_count = 0;
-
-	LLGLState::checkStates();
-	LLGLState::checkTextureChannels();
-
-	if (frame_count++ > 1) // make sure we have rendered a frame first
-	{
-		LLViewerDynamicTexture::updateAllInstances();
-	}
-
-	LLGLState::checkStates();
-	LLGLState::checkTextureChannels();
-
-	glClear(GL_DEPTH_BUFFER_BIT | GL_COLOR_BUFFER_BIT | GL_STENCIL_BUFFER_BIT);
-	LLGLSUIDefault gls_ui;
-	gPipeline.disableLights();
-
-	gViewerWindow->setup2DRender();
-	gGL.getTexUnit(0)->setTextureBlendType(LLTexUnit::TB_MULT);
-
-	gGL.color4f(1,1,1,1);
-	gViewerWindow->draw();
-	gGL.flush();
-
-	LLVertexBuffer::unbind();
-
-	LLGLState::checkStates();
-	LLGLState::checkTextureChannels();
-
-	gViewerWindow->mWindow->swapBuffers();
-	glClear(GL_DEPTH_BUFFER_BIT);
-}
-
-void display_update_camera()
-{
-	LLMemType mt_uc(LLMemType::MTYPE_DISPLAY_UPDATE_CAMERA);
-	// TODO: cut draw distance down if customizing avatar?
-	// TODO: cut draw distance on per-parcel basis?
-
-	// Cut draw distance in half when customizing avatar,
-	// but on the viewer only.
-	F32 final_far = gAgentCamera.mDrawDistance;
-	if (CAMERA_MODE_CUSTOMIZE_AVATAR == gAgentCamera.getCameraMode())
-	{
-		final_far *= 0.5f;
-	}
-	LLViewerCamera::getInstance()->setFar(final_far);
-	gViewerWindow->setup3DRender();
-	
-	// update all the sky/atmospheric/water settings
-	LLWLParamManager::instance()->update(LLViewerCamera::getInstance());
-	LLWaterParamManager::instance()->update(LLViewerCamera::getInstance());
-
-	// Update land visibility too
-	LLWorld::getInstance()->setLandFarClip(final_far);
-}
-
-// Write some stats to llinfos
-void display_stats()
-{
-	F32 fps_log_freq = gSavedSettings.getF32("FPSLogFrequency");
-	if (fps_log_freq > 0.f && gRecentFPSTime.getElapsedTimeF32() >= fps_log_freq)
-	{
-		F32 fps = gRecentFrameCount / fps_log_freq;
-		llinfos << llformat("FPS: %.02f", fps) << llendl;
-		gRecentFrameCount = 0;
-		gRecentFPSTime.reset();
-	}
-	F32 mem_log_freq = gSavedSettings.getF32("MemoryLogFrequency");
-	if (mem_log_freq > 0.f && gRecentMemoryTime.getElapsedTimeF32() >= mem_log_freq)
-	{
-		gMemoryAllocated = LLMemory::getCurrentRSS();
-		U32 memory = (U32)(gMemoryAllocated / (1024*1024));
-		llinfos << llformat("MEMORY: %d MB", memory) << llendl;
-		gRecentMemoryTime.reset();
-	}
-}
-
-static LLFastTimer::DeclareTimer FTM_PICK("Picking");
-static LLFastTimer::DeclareTimer FTM_RENDER("Render", true);
-static LLFastTimer::DeclareTimer FTM_UPDATE_SKY("Update Sky");
-static LLFastTimer::DeclareTimer FTM_UPDATE_TEXTURES("Update Textures");
-static LLFastTimer::DeclareTimer FTM_IMAGE_UPDATE("Update Images");
-
-// Paint the display!
-void display(BOOL rebuild, F32 zoom_factor, int subfield, BOOL for_snapshot)
-{
-	LLMemType mt_render(LLMemType::MTYPE_RENDER);
-	LLFastTimer t(FTM_RENDER);
-
-	if (gWindowResized)
-	{ //skip render on frames where window has been resized
-		gGL.flush();
-		glClear(GL_COLOR_BUFFER_BIT);
-		gViewerWindow->mWindow->swapBuffers();
-		gPipeline.resizeScreenTexture();
-		gResizeScreenTexture = FALSE;
-		gWindowResized = FALSE;
-		return;
-	}
-
-	if (LLPipeline::sRenderDeferred)
-	{ //hack to make sky show up in deferred snapshots
-		for_snapshot = FALSE;
-	}
-
-	if (LLPipeline::sRenderFrameTest)
-	{
-		send_agent_pause();
-	}
-
-	gSnapshot = for_snapshot;
-
-	LLGLSDefault gls_default;
-	LLGLDepthTest gls_depth(GL_TRUE, GL_TRUE, GL_LEQUAL);
-	
-	LLVertexBuffer::unbind();
-
-	LLGLState::checkStates();
-	LLGLState::checkTextureChannels();
-	
-	stop_glerror();
-
-	gPipeline.disableLights();
-	
-	stop_glerror();
-
-	// Don't draw if the window is hidden or minimized.
-	// In fact, must explicitly check the minimized state before drawing.
-	// Attempting to draw into a minimized window causes a GL error. JC
-	if (   !gViewerWindow->getActive()
-		|| !gViewerWindow->mWindow->getVisible() 
-		|| gViewerWindow->mWindow->getMinimized() )
-	{
-		// Clean up memory the pools may have allocated
-		if (rebuild)
-		{
-			stop_glerror();
-			gPipeline.rebuildPools();
-			stop_glerror();
-		}
-
-		stop_glerror();
-		gViewerWindow->returnEmptyPicks();
-		stop_glerror();
-		return; 
-	}
-
-	gViewerWindow->checkSettings();
-	
-	{
-		LLFastTimer ftm(FTM_PICK);
-		LLAppViewer::instance()->pingMainloopTimeout("Display:Pick");
-		gViewerWindow->performPick();
-	}
-	
-	LLAppViewer::instance()->pingMainloopTimeout("Display:CheckStates");
-	LLGLState::checkStates();
-	LLGLState::checkTextureChannels();
-	
-	//////////////////////////////////////////////////////////
-	//
-	// Logic for forcing window updates if we're in drone mode.
-	//
-
-	if (gNoRender) 
-	{
-#if LL_WINDOWS
-		static F32 last_update_time = 0.f;
-		if ((gFrameTimeSeconds - last_update_time) > 1.f)
-		{
-			InvalidateRect((HWND)gViewerWindow->getPlatformWindow(), NULL, FALSE);
-			last_update_time = gFrameTimeSeconds;
-		}
-#elif LL_DARWIN
-		// MBW -- Do something clever here.
-#endif
-		// Not actually rendering, don't bother.
-		return;
-	}
-
-
-	//
-	// Bail out if we're in the startup state and don't want to try to
-	// render the world.
-	//
-	if (LLStartUp::getStartupState() < STATE_STARTED)
-	{
-		LLAppViewer::instance()->pingMainloopTimeout("Display:Startup");
-		display_startup();
-		return;
-	}
-
-	//LLGLState::verify(FALSE);
-
-	/////////////////////////////////////////////////
-	//
-	// Update GL Texture statistics (used for discard logic?)
-	//
-
-	LLAppViewer::instance()->pingMainloopTimeout("Display:TextureStats");
-	stop_glerror();
-
-	LLImageGL::updateStats(gFrameTimeSeconds);
-	
-	LLVOAvatar::sRenderName = gSavedSettings.getS32("AvatarNameTagMode");
-	LLVOAvatar::sRenderGroupTitles = (gSavedSettings.getBOOL("NameTagShowGroupTitles") && gSavedSettings.getS32("AvatarNameTagMode"));
-	
-	gPipeline.mBackfaceCull = TRUE;
-	gFrameCount++;
-	gRecentFrameCount++;
-	if (gFocusMgr.getAppHasFocus())
-	{
-		gForegroundFrameCount++;
-	}
-
-	//////////////////////////////////////////////////////////
-	//
-	// Display start screen if we're teleporting, and skip render
-	//
-
-	if (gTeleportDisplay)
-	{
-		LLAppViewer::instance()->pingMainloopTimeout("Display:Teleport");
-		const F32 TELEPORT_ARRIVAL_DELAY = 2.f; // Time to preload the world before raising the curtain after we've actually already arrived.
-
-		S32 attach_count = 0;
-		if (isAgentAvatarValid())
-		{
-			attach_count = gAgentAvatarp->getAttachmentCount();
-		}
-		F32 teleport_save_time = TELEPORT_EXPIRY + TELEPORT_EXPIRY_PER_ATTACHMENT * attach_count;
-		F32 teleport_elapsed = gTeleportDisplayTimer.getElapsedTimeF32();
-		F32 teleport_percent = teleport_elapsed * (100.f / teleport_save_time);
-		if( (gAgent.getTeleportState() != LLAgent::TELEPORT_START) && (teleport_percent > 100.f) )
-		{
-			// Give up.  Don't keep the UI locked forever.
-			gAgent.setTeleportState( LLAgent::TELEPORT_NONE );
-			gAgent.setTeleportMessage(std::string());
-		}
-
-		const std::string& message = gAgent.getTeleportMessage();
-		switch( gAgent.getTeleportState() )
-		{
-		case LLAgent::TELEPORT_START:
-			// Transition to REQUESTED.  Viewer has sent some kind
-			// of TeleportRequest to the source simulator
-			gTeleportDisplayTimer.reset();
-			gViewerWindow->setShowProgress(TRUE);
-			gViewerWindow->setProgressPercent(0);
-			gAgent.setTeleportState( LLAgent::TELEPORT_REQUESTED );
-			gAgent.setTeleportMessage(
-				LLAgent::sTeleportProgressMessages["requesting"]);
-			break;
-
-		case LLAgent::TELEPORT_REQUESTED:
-			// Waiting for source simulator to respond
-			gViewerWindow->setProgressPercent( llmin(teleport_percent, 37.5f) );
-			gViewerWindow->setProgressString(message);
-			break;
-
-		case LLAgent::TELEPORT_MOVING:
-			// Viewer has received destination location from source simulator
-			gViewerWindow->setProgressPercent( llmin(teleport_percent, 75.f) );
-			gViewerWindow->setProgressString(message);
-			break;
-
-		case LLAgent::TELEPORT_START_ARRIVAL:
-			// Transition to ARRIVING.  Viewer has received avatar update, etc., from destination simulator
-			gTeleportArrivalTimer.reset();
-				gViewerWindow->setProgressCancelButtonVisible(FALSE, LLTrans::getString("Cancel"));
-			gViewerWindow->setProgressPercent(75.f);
-			gAgent.setTeleportState( LLAgent::TELEPORT_ARRIVING );
-			gAgent.setTeleportMessage(
-				LLAgent::sTeleportProgressMessages["arriving"]);
-			gTextureList.mForceResetTextureStats = TRUE;
-			gAgentCamera.resetView(TRUE, TRUE);
-			break;
-
-		case LLAgent::TELEPORT_ARRIVING:
-			// Make the user wait while content "pre-caches"
-			{
-				F32 arrival_fraction = (gTeleportArrivalTimer.getElapsedTimeF32() / TELEPORT_ARRIVAL_DELAY);
-				if( arrival_fraction > 1.f )
-				{
-					arrival_fraction = 1.f;
-					//LLFirstUse::useTeleport();
-					gAgent.setTeleportState( LLAgent::TELEPORT_NONE );
-				}
-				gViewerWindow->setProgressCancelButtonVisible(FALSE, LLTrans::getString("Cancel"));
-				gViewerWindow->setProgressPercent(  arrival_fraction * 25.f + 75.f);
-				gViewerWindow->setProgressString(message);
-			}
-			break;
-
-		case LLAgent::TELEPORT_LOCAL:
-			// Short delay when teleporting in the same sim (progress screen active but not shown - did not
-			// fall-through from TELEPORT_START)
-			{
-				if( gTeleportDisplayTimer.getElapsedTimeF32() > TELEPORT_LOCAL_DELAY )
-				{
-					//LLFirstUse::useTeleport();
-					gAgent.setTeleportState( LLAgent::TELEPORT_NONE );
-				}
-			}
-			break;
-
-		case LLAgent::TELEPORT_NONE:
-			// No teleport in progress
-			gViewerWindow->setShowProgress(FALSE);
-			gTeleportDisplay = FALSE;
-			break;
-		}
-	}
-    else if(LLAppViewer::instance()->logoutRequestSent())
-	{
-		LLAppViewer::instance()->pingMainloopTimeout("Display:Logout");
-		F32 percent_done = gLogoutTimer.getElapsedTimeF32() * 100.f / gLogoutMaxTime;
-		if (percent_done > 100.f)
-		{
-			percent_done = 100.f;
-		}
-
-		if( LLApp::isExiting() )
-		{
-			percent_done = 100.f;
-		}
-		
-		gViewerWindow->setProgressPercent( percent_done );
-	}
-	else
-	if (gRestoreGL)
-	{
-		LLAppViewer::instance()->pingMainloopTimeout("Display:RestoreGL");
-		F32 percent_done = gRestoreGLTimer.getElapsedTimeF32() * 100.f / RESTORE_GL_TIME;
-		if( percent_done > 100.f )
-		{
-			gViewerWindow->setShowProgress(FALSE);
-			gRestoreGL = FALSE;
-		}
-		else
-		{
-
-			if( LLApp::isExiting() )
-			{
-				percent_done = 100.f;
-			}
-			
-			gViewerWindow->setProgressPercent( percent_done );
-		}
-	}
-
-	//////////////////////////
-	//
-	// Prepare for the next frame
-	//
-
-	/////////////////////////////
-	//
-	// Update the camera
-	//
-	//
-
-	LLAppViewer::instance()->pingMainloopTimeout("Display:Camera");
-	LLViewerCamera::getInstance()->setZoomParameters(zoom_factor, subfield);
-	LLViewerCamera::getInstance()->setNear(MIN_NEAR_PLANE);
-
-	//////////////////////////
-	//
-	// clear the next buffer
-	// (must follow dynamic texture writing since that uses the frame buffer)
-	//
-
-	if (gDisconnected)
-	{
-		LLAppViewer::instance()->pingMainloopTimeout("Display:Disconnected");
-		render_ui();
-	}
-	
-	//////////////////////////
-	//
-	// Set rendering options
-	//
-	//
-	LLAppViewer::instance()->pingMainloopTimeout("Display:RenderSetup");
-	stop_glerror();
-
-	///////////////////////////////////////
-	//
-	// Slam lighting parameters back to our defaults.
-	// Note that these are not the same as GL defaults...
-
-	stop_glerror();
-	F32 one[4] =	{1.f, 1.f, 1.f, 1.f};
-	glLightModelfv (GL_LIGHT_MODEL_AMBIENT,one);
-	stop_glerror();
-		
-	/////////////////////////////////////
-	//
-	// Render
-	//
-	// Actually push all of our triangles to the screen.
-	//
-
-	// do render-to-texture stuff here
-	if (gPipeline.hasRenderDebugFeatureMask(LLPipeline::RENDER_DEBUG_FEATURE_DYNAMIC_TEXTURES))
-	{
-		LLAppViewer::instance()->pingMainloopTimeout("Display:DynamicTextures");
-		LLFastTimer t(FTM_UPDATE_TEXTURES);
-		if (LLViewerDynamicTexture::updateAllInstances())
-		{
-			gGL.setColorMask(true, true);
-			glClear(GL_DEPTH_BUFFER_BIT);
-		}
-	}
-
-	gViewerWindow->setup3DViewport();
-
-	gPipeline.resetFrameStats();	// Reset per-frame statistics.
-	
-	if (!gDisconnected)
-	{
-		LLMemType mt_du(LLMemType::MTYPE_DISPLAY_UPDATE);
-		LLAppViewer::instance()->pingMainloopTimeout("Display:Update");
-		if (gPipeline.hasRenderType(LLPipeline::RENDER_TYPE_HUD))
-		{ //don't draw hud objects in this frame
-			gPipeline.toggleRenderType(LLPipeline::RENDER_TYPE_HUD);
-		}
-
-		if (gPipeline.hasRenderType(LLPipeline::RENDER_TYPE_HUD_PARTICLES))
-		{ //don't draw hud particles in this frame
-			gPipeline.toggleRenderType(LLPipeline::RENDER_TYPE_HUD_PARTICLES);
-		}
-
-		//upkeep gl name pools
-		LLGLNamePool::upkeepPools();
-		
-		stop_glerror();
-		display_update_camera();
-		stop_glerror();
-				
-		// *TODO: merge these two methods
-		{
-			LLMemType mt_uh(LLMemType::MTYPE_DISPLAY_UPDATE_HUD);
-			LLHUDManager::getInstance()->updateEffects();
-			LLHUDObject::updateAll();
-			stop_glerror();
-		}
-
-		{
-			LLMemType mt_ug(LLMemType::MTYPE_DISPLAY_UPDATE_GEOM);
-			const F32 max_geom_update_time = 0.005f*10.f*gFrameIntervalSeconds; // 50 ms/second update time
-			gPipeline.createObjects(max_geom_update_time);
-			gPipeline.updateGeom(max_geom_update_time);
-			stop_glerror();
-		}
-
-		gPipeline.updateGL();
-		stop_glerror();
-
-		S32 water_clip = 0;
-		if ((LLViewerShaderMgr::instance()->getVertexShaderLevel(LLViewerShaderMgr::SHADER_ENVIRONMENT) > 1) &&
-			 (gPipeline.hasRenderType(LLPipeline::RENDER_TYPE_WATER) || 
-			  gPipeline.hasRenderType(LLPipeline::RENDER_TYPE_VOIDWATER)))
-		{
-			if (LLViewerCamera::getInstance()->cameraUnderWater())
-			{
-				water_clip = -1;
-			}
-			else
-			{
-				water_clip = 1;
-			}
-		}
-		
-		LLAppViewer::instance()->pingMainloopTimeout("Display:Cull");
-		
-		//Increment drawable frame counter
-		LLDrawable::incrementVisible();
-
-		LLSpatialGroup::sNoDelete = TRUE;
-		LLPipeline::sUseOcclusion = 
-				(!gUseWireframe
-				&& LLFeatureManager::getInstance()->isFeatureAvailable("UseOcclusion") 
-				&& gSavedSettings.getBOOL("UseOcclusion") 
-				&& gGLManager.mHasOcclusionQuery) ? 2 : 0;
-
-		if (LLPipeline::sUseOcclusion && LLPipeline::sRenderDeferred)
-		{ //force occlusion on for all render types if doing deferred render
-			LLPipeline::sUseOcclusion = 3;
-		}
-
-		LLPipeline::sAutoMaskAlphaDeferred = gSavedSettings.getBOOL("RenderAutoMaskAlphaDeferred");
-		LLPipeline::sAutoMaskAlphaNonDeferred = gSavedSettings.getBOOL("RenderAutoMaskAlphaNonDeferred");
-		LLPipeline::sUseFarClip = gSavedSettings.getBOOL("RenderUseFarClip");
-		LLVOAvatar::sMaxVisible = (U32)gSavedSettings.getS32("RenderAvatarMaxVisible");
-		LLPipeline::sDelayVBUpdate = gSavedSettings.getBOOL("RenderDelayVBUpdate");
-
-		S32 occlusion = LLPipeline::sUseOcclusion;
-		if (gDepthDirty)
-		{ //depth buffer is invalid, don't overwrite occlusion state
-			LLPipeline::sUseOcclusion = llmin(occlusion, 1);
-		}
-		gDepthDirty = FALSE;
-
-		LLGLState::checkStates();
-		LLGLState::checkTextureChannels();
-		LLGLState::checkClientArrays();
-
-		static LLCullResult result;
-		LLViewerCamera::sCurCameraID = LLViewerCamera::CAMERA_WORLD;
-		gPipeline.updateCull(*LLViewerCamera::getInstance(), result, water_clip);
-		stop_glerror();
-
-		LLGLState::checkStates();
-		LLGLState::checkTextureChannels();
-		LLGLState::checkClientArrays();
-
-		BOOL to_texture = gPipeline.canUseVertexShaders() &&
-						LLPipeline::sRenderGlow;
-
-		LLAppViewer::instance()->pingMainloopTimeout("Display:Swap");
-		
-		{ 
-			LLMemType mt_ds(LLMemType::MTYPE_DISPLAY_SWAP);
-			{
- 				LLFastTimer ftm(FTM_CLIENT_COPY);
-				LLVertexBuffer::clientCopy(0.016);
-			}
-
-			if (gResizeScreenTexture)
-			{
-				gResizeScreenTexture = FALSE;
-				gPipeline.resizeScreenTexture();
-			}
-
-			gGL.setColorMask(true, true);
-			glClearColor(0,0,0,0);
-
-			LLGLState::checkStates();
-			LLGLState::checkTextureChannels();
-			LLGLState::checkClientArrays();
-
-			if (!for_snapshot)
-			{
-				if (gFrameCount > 1)
-				{ //for some reason, ATI 4800 series will error out if you 
-				  //try to generate a shadow before the first frame is through
-					gPipeline.generateSunShadow(*LLViewerCamera::getInstance());
-				}
-
-				LLVertexBuffer::unbind();
-
-				LLGLState::checkStates();
-				LLGLState::checkTextureChannels();
-				LLGLState::checkClientArrays();
-
-				glh::matrix4f proj = glh_get_current_projection();
-				glh::matrix4f mod = glh_get_current_modelview();
-				glViewport(0,0,512,512);
-				LLVOAvatar::updateFreezeCounter() ;
-				LLVOAvatar::updateImpostors();
-
-				glh_set_current_projection(proj);
-				glh_set_current_modelview(mod);
-				glMatrixMode(GL_PROJECTION);
-				glLoadMatrixf(proj.m);
-				glMatrixMode(GL_MODELVIEW);
-				glLoadMatrixf(mod.m);
-				gViewerWindow->setup3DViewport();
-
-				LLGLState::checkStates();
-				LLGLState::checkTextureChannels();
-				LLGLState::checkClientArrays();
-
-			}
-			glClear(GL_DEPTH_BUFFER_BIT | GL_STENCIL_BUFFER_BIT);
-		}
-
-		//if (!for_snapshot)
-		{
-			LLMemType mt_gw(LLMemType::MTYPE_DISPLAY_GEN_REFLECTION);
-			LLAppViewer::instance()->pingMainloopTimeout("Display:Imagery");
-			gPipeline.generateWaterReflection(*LLViewerCamera::getInstance());
-			gPipeline.generateHighlight(*LLViewerCamera::getInstance());
-		}
-
-		//////////////////////////////////////
-		//
-		// Update images, using the image stats generated during object update/culling
-		//
-		// Can put objects onto the retextured list.
-		//
-		// Doing this here gives hardware occlusion queries extra time to complete
-		LLAppViewer::instance()->pingMainloopTimeout("Display:UpdateImages");
-		
-		{
-			LLMemType mt_iu(LLMemType::MTYPE_DISPLAY_IMAGE_UPDATE);
-			LLFastTimer t(FTM_IMAGE_UPDATE);
-			
-			LLViewerTexture::updateClass(LLViewerCamera::getInstance()->getVelocityStat()->getMean(),
-										LLViewerCamera::getInstance()->getAngularVelocityStat()->getMean());
-
-			gBumpImageList.updateImages();  // must be called before gTextureList version so that it's textures are thrown out first.
-
-			F32 max_image_decode_time = 0.050f*gFrameIntervalSeconds; // 50 ms/second decode time
-			max_image_decode_time = llclamp(max_image_decode_time, 0.002f, 0.005f ); // min 2ms/frame, max 5ms/frame)
-			gTextureList.updateImages(max_image_decode_time);
-
-			//remove dead textures from GL
-			LLImageGL::deleteDeadTextures();
-			stop_glerror();
-		}
-		///////////////////////////////////
-		//
-		// StateSort
-		//
-		// Responsible for taking visible objects, and adding them to the appropriate draw orders.
-		// In the case of alpha objects, z-sorts them first.
-		// Also creates special lists for outlines and selected face rendering.
-		//
-		LLAppViewer::instance()->pingMainloopTimeout("Display:StateSort");
-		{
-			LLViewerCamera::sCurCameraID = LLViewerCamera::CAMERA_WORLD;
-			LLMemType mt_ss(LLMemType::MTYPE_DISPLAY_STATE_SORT);
-			gPipeline.sAllowRebuildPriorityGroup = TRUE ;
-			gPipeline.stateSort(*LLViewerCamera::getInstance(), result);
-			stop_glerror();
-				
-			if (rebuild)
-			{
-				//////////////////////////////////////
-				//
-				// rebuildPools
-				//
-				//
-				gPipeline.rebuildPools();
-				stop_glerror();
-			}
-		}
-
-		LLPipeline::sUseOcclusion = occlusion;
-
-		{
-			LLMemType mt_ds(LLMemType::MTYPE_DISPLAY_SKY);
-			LLAppViewer::instance()->pingMainloopTimeout("Display:Sky");
-			LLFastTimer t(FTM_UPDATE_SKY);	
-			gSky.updateSky();
-		}
-
-		if(gUseWireframe)
-		{
-			glClearColor(0.5f, 0.5f, 0.5f, 0.f);
-			glClear(GL_COLOR_BUFFER_BIT);
-			glPolygonMode(GL_FRONT_AND_BACK, GL_LINE);
-		}
-
-		LLAppViewer::instance()->pingMainloopTimeout("Display:RenderStart");
-		
-		//// render frontmost floater opaque for occlusion culling purposes
-		//LLFloater* frontmost_floaterp = gFloaterView->getFrontmost();
-		//// assumes frontmost floater with focus is opaque
-		//if (frontmost_floaterp && gFocusMgr.childHasKeyboardFocus(frontmost_floaterp))
-		//{
-		//	glMatrixMode(GL_MODELVIEW);
-		//	glPushMatrix();
-		//	{
-		//		gGL.getTexUnit(0)->unbind(LLTexUnit::TT_TEXTURE);
-
-		//		glColorMask(GL_FALSE, GL_FALSE, GL_FALSE, GL_TRUE);
-		//		glLoadIdentity();
-
-		//		LLRect floater_rect = frontmost_floaterp->calcScreenRect();
-		//		// deflate by one pixel so rounding errors don't occlude outside of floater extents
-		//		floater_rect.stretch(-1);
-		//		LLRectf floater_3d_rect((F32)floater_rect.mLeft / (F32)gViewerWindow->getWindowWidthScaled(), 
-		//								(F32)floater_rect.mTop / (F32)gViewerWindow->getWindowHeightScaled(),
-		//								(F32)floater_rect.mRight / (F32)gViewerWindow->getWindowWidthScaled(),
-		//								(F32)floater_rect.mBottom / (F32)gViewerWindow->getWindowHeightScaled());
-		//		floater_3d_rect.translate(-0.5f, -0.5f);
-		//		glTranslatef(0.f, 0.f, -LLViewerCamera::getInstance()->getNear());
-		//		glScalef(LLViewerCamera::getInstance()->getNear() * LLViewerCamera::getInstance()->getAspect() / sinf(LLViewerCamera::getInstance()->getView()), LLViewerCamera::getInstance()->getNear() / sinf(LLViewerCamera::getInstance()->getView()), 1.f);
-		//		gGL.color4fv(LLColor4::white.mV);
-		//		gGL.begin(LLVertexBuffer::QUADS);
-		//		{
-		//			gGL.vertex3f(floater_3d_rect.mLeft, floater_3d_rect.mBottom, 0.f);
-		//			gGL.vertex3f(floater_3d_rect.mLeft, floater_3d_rect.mTop, 0.f);
-		//			gGL.vertex3f(floater_3d_rect.mRight, floater_3d_rect.mTop, 0.f);
-		//			gGL.vertex3f(floater_3d_rect.mRight, floater_3d_rect.mBottom, 0.f);
-		//		}
-		//		gGL.end();
-		//		glColorMask(GL_TRUE, GL_TRUE, GL_TRUE, GL_TRUE);
-		//	}
-		//	glPopMatrix();
-		//}
-
-		LLPipeline::sUnderWaterRender = LLViewerCamera::getInstance()->cameraUnderWater() ? TRUE : FALSE;
-		LLPipeline::updateRenderDeferred();
-		
-		stop_glerror();
-
-		if (to_texture)
-		{
-			gGL.setColorMask(true, true);
-			if (LLPipeline::sRenderDeferred && !LLPipeline::sUnderWaterRender)
-			{
-				gPipeline.mDeferredScreen.bindTarget();
-				glClearColor(0,0,0,0);
-				gPipeline.mDeferredScreen.clear();
-			}
-			else
-			{
-				gPipeline.mScreen.bindTarget();
-				gPipeline.mScreen.clear();
-			}
-			
-			gGL.setColorMask(true, false);
-		}
-		
-		LLAppViewer::instance()->pingMainloopTimeout("Display:RenderGeom");
-		
-		if (!(LLAppViewer::instance()->logoutRequestSent() && LLAppViewer::instance()->hasSavedFinalSnapshot())
-				&& !gRestoreGL)
-		{
-			LLViewerCamera::sCurCameraID = LLViewerCamera::CAMERA_WORLD;
-			LLMemType mt_rg(LLMemType::MTYPE_DISPLAY_RENDER_GEOM);
-			gGL.setColorMask(true, false);
-			if (LLPipeline::sRenderDeferred && !LLPipeline::sUnderWaterRender)
-			{
-				gPipeline.renderGeomDeferred(*LLViewerCamera::getInstance());
-			}
-			else
-			{
-				gPipeline.renderGeom(*LLViewerCamera::getInstance(), TRUE);
-			}
-			
-			gGL.setColorMask(true, true);
-
-			//store this frame's modelview matrix for use
-			//when rendering next frame's occlusion queries
-			for (U32 i = 0; i < 16; i++)
-			{
-				gGLLastModelView[i] = gGLModelView[i];
-				gGLLastProjection[i] = gGLProjection[i];
-			}
-			stop_glerror();
-		}
-
-		LLAppViewer::instance()->pingMainloopTimeout("Display:RenderFlush");		
-		
-		if (to_texture)
-		{
-			LLMemType mt_rf(LLMemType::MTYPE_DISPLAY_RENDER_FLUSH);
-			if (LLPipeline::sRenderDeferred && !LLPipeline::sUnderWaterRender)
-			{
-				gPipeline.mDeferredScreen.flush();
-			}
-			else
-			{
-				gPipeline.mScreen.flush();
-			}
-		}
-
-		if (LLPipeline::sRenderDeferred && !LLPipeline::sUnderWaterRender)
-		{
-			gPipeline.renderDeferredLighting();
-		}
-
-		LLPipeline::sUnderWaterRender = FALSE;
-
-		LLAppViewer::instance()->pingMainloopTimeout("Display:RenderUI");
-		if (!for_snapshot)
-		{
-			LLFastTimer t(FTM_RENDER_UI);
-			render_ui();
-		}
-
-		gPipeline.rebuildGroups();
-
-		LLSpatialGroup::sNoDelete = FALSE;
-	}
-
-	LLAppViewer::instance()->pingMainloopTimeout("Display:FrameStats");
-	
-	stop_glerror();
-
-	if (LLPipeline::sRenderFrameTest)
-	{
-		send_agent_resume();
-		LLPipeline::sRenderFrameTest = FALSE;
-	}
-
-	display_stats();
-				
-	LLAppViewer::instance()->pingMainloopTimeout("Display:Done");
-}
-
-void render_hud_attachments()
-{
-	LLMemType mt_ra(LLMemType::MTYPE_DISPLAY_RENDER_ATTACHMENTS);
-	glMatrixMode(GL_PROJECTION);
-	glPushMatrix();
-	glMatrixMode(GL_MODELVIEW);
-	glPushMatrix();
-		
-	glh::matrix4f current_proj = glh_get_current_projection();
-	glh::matrix4f current_mod = glh_get_current_modelview();
-
-	// clamp target zoom level to reasonable values
-	gAgentCamera.mHUDTargetZoom = llclamp(gAgentCamera.mHUDTargetZoom, 0.1f, 1.f);
-	// smoothly interpolate current zoom level
-	gAgentCamera.mHUDCurZoom = lerp(gAgentCamera.mHUDCurZoom, gAgentCamera.mHUDTargetZoom, LLCriticalDamp::getInterpolant(0.03f));
-
-	if (LLPipeline::sShowHUDAttachments && !gDisconnected && setup_hud_matrices())
-	{
-		LLCamera hud_cam = *LLViewerCamera::getInstance();
-		LLVector3 origin = hud_cam.getOrigin();
-		hud_cam.setOrigin(-1.f,0,0);
-		hud_cam.setAxes(LLVector3(1,0,0), LLVector3(0,1,0), LLVector3(0,0,1));
-		LLViewerCamera::updateFrustumPlanes(hud_cam, TRUE);
-
-		bool render_particles = gPipeline.hasRenderType(LLPipeline::RENDER_TYPE_PARTICLES) && gSavedSettings.getBOOL("RenderHUDParticles");
-		
-		//only render hud objects
-		gPipeline.pushRenderTypeMask();
-		
-		// turn off everything
-		gPipeline.andRenderTypeMask(LLPipeline::END_RENDER_TYPES);
-		// turn on HUD
-		gPipeline.toggleRenderType(LLPipeline::RENDER_TYPE_HUD);
-		// turn on HUD particles
-		gPipeline.toggleRenderType(LLPipeline::RENDER_TYPE_HUD_PARTICLES);
-
-		// if particles are off, turn off hud-particles as well
-		if (!render_particles)
-		{
-			// turn back off HUD particles
-			gPipeline.toggleRenderType(LLPipeline::RENDER_TYPE_HUD_PARTICLES);
-		}
-
-		bool has_ui = gPipeline.hasRenderDebugFeatureMask(LLPipeline::RENDER_DEBUG_FEATURE_UI);
-		if (has_ui)
-		{
-			gPipeline.toggleRenderDebugFeature((void*) LLPipeline::RENDER_DEBUG_FEATURE_UI);
-		}
-
-		S32 use_occlusion = LLPipeline::sUseOcclusion;
-		LLPipeline::sUseOcclusion = 0;
-		LLPipeline::sDisableShaders = TRUE;
-		
-		//cull, sort, and render hud objects
-		static LLCullResult result;
-		LLSpatialGroup::sNoDelete = TRUE;
-
-		LLViewerCamera::sCurCameraID = LLViewerCamera::CAMERA_WORLD;
-		gPipeline.updateCull(hud_cam, result);
-
-		gPipeline.toggleRenderType(LLPipeline::RENDER_TYPE_BUMP);
-		gPipeline.toggleRenderType(LLPipeline::RENDER_TYPE_SIMPLE);
-		gPipeline.toggleRenderType(LLPipeline::RENDER_TYPE_VOLUME);
-		gPipeline.toggleRenderType(LLPipeline::RENDER_TYPE_ALPHA);
-		gPipeline.toggleRenderType(LLPipeline::RENDER_TYPE_FULLBRIGHT);
-		gPipeline.toggleRenderType(LLPipeline::RENDER_TYPE_PASS_ALPHA);
-		gPipeline.toggleRenderType(LLPipeline::RENDER_TYPE_PASS_ALPHA_MASK);
-		gPipeline.toggleRenderType(LLPipeline::RENDER_TYPE_PASS_BUMP);
-		gPipeline.toggleRenderType(LLPipeline::RENDER_TYPE_PASS_FULLBRIGHT);
-		gPipeline.toggleRenderType(LLPipeline::RENDER_TYPE_PASS_FULLBRIGHT_ALPHA_MASK);
-		gPipeline.toggleRenderType(LLPipeline::RENDER_TYPE_PASS_FULLBRIGHT_SHINY);
-		gPipeline.toggleRenderType(LLPipeline::RENDER_TYPE_PASS_SHINY);
-		gPipeline.toggleRenderType(LLPipeline::RENDER_TYPE_PASS_INVISIBLE);
-		gPipeline.toggleRenderType(LLPipeline::RENDER_TYPE_PASS_INVISI_SHINY);
-		
-		gPipeline.stateSort(hud_cam, result);
-
-		gPipeline.renderGeom(hud_cam);
-
-		LLSpatialGroup::sNoDelete = FALSE;
-
-		render_hud_elements();
-
-		//restore type mask
-		gPipeline.popRenderTypeMask();
-
-		if (has_ui)
-		{
-			gPipeline.toggleRenderDebugFeature((void*) LLPipeline::RENDER_DEBUG_FEATURE_UI);
-		}
-		LLPipeline::sUseOcclusion = use_occlusion;
-		LLPipeline::sDisableShaders = FALSE;
-	}
-	glMatrixMode(GL_PROJECTION);
-	glPopMatrix();
-	glMatrixMode(GL_MODELVIEW);
-	glPopMatrix();
-	
-	glh_set_current_projection(current_proj);
-	glh_set_current_modelview(current_mod);
-}
-
-LLRect get_whole_screen_region()
-{
-	LLRect whole_screen = gViewerWindow->getWorldViewRectScaled();
-	
-	// apply camera zoom transform (for high res screenshots)
-	F32 zoom_factor = LLViewerCamera::getInstance()->getZoomFactor();
-	S16 sub_region = LLViewerCamera::getInstance()->getZoomSubRegion();
-	if (zoom_factor > 1.f)
-	{
-		S32 num_horizontal_tiles = llceil(zoom_factor);
-		S32 tile_width = llround((F32)gViewerWindow->getWorldViewWidthScaled() / zoom_factor);
-		S32 tile_height = llround((F32)gViewerWindow->getWorldViewHeightScaled() / zoom_factor);
-		int tile_y = sub_region / num_horizontal_tiles;
-		int tile_x = sub_region - (tile_y * num_horizontal_tiles);
-			
-		whole_screen.setLeftTopAndSize(tile_x * tile_width, gViewerWindow->getWorldViewHeightScaled() - (tile_y * tile_height), tile_width, tile_height);
-	}
-	return whole_screen;
-}
-
-bool get_hud_matrices(const LLRect& screen_region, glh::matrix4f &proj, glh::matrix4f &model)
-{
-	if (isAgentAvatarValid() && gAgentAvatarp->hasHUDAttachment())
-	{
-		F32 zoom_level = gAgentCamera.mHUDCurZoom;
-		LLBBox hud_bbox = gAgentAvatarp->getHUDBBox();
-		
-		F32 hud_depth = llmax(1.f, hud_bbox.getExtentLocal().mV[VX] * 1.1f);
-		proj = gl_ortho(-0.5f * LLViewerCamera::getInstance()->getAspect(), 0.5f * LLViewerCamera::getInstance()->getAspect(), -0.5f, 0.5f, 0.f, hud_depth);
-		proj.element(2,2) = -0.01f;
-		
-		F32 aspect_ratio = LLViewerCamera::getInstance()->getAspect();
-		
-		glh::matrix4f mat;
-		F32 scale_x = (F32)gViewerWindow->getWorldViewWidthScaled() / (F32)screen_region.getWidth();
-		F32 scale_y = (F32)gViewerWindow->getWorldViewHeightScaled() / (F32)screen_region.getHeight();
-		mat.set_scale(glh::vec3f(scale_x, scale_y, 1.f));
-		mat.set_translate(
-			glh::vec3f(clamp_rescale((F32)screen_region.getCenterX(), 0.f, (F32)gViewerWindow->getWorldViewWidthScaled(), 0.5f * scale_x * aspect_ratio, -0.5f * scale_x * aspect_ratio),
-					   clamp_rescale((F32)screen_region.getCenterY(), 0.f, (F32)gViewerWindow->getWorldViewHeightScaled(), 0.5f * scale_y, -0.5f * scale_y),
-					   0.f));
-		proj *= mat;
-		
-		glh::matrix4f tmp_model((GLfloat*) OGL_TO_CFR_ROTATION);
-		
-		mat.set_scale(glh::vec3f(zoom_level, zoom_level, zoom_level));
-		mat.set_translate(glh::vec3f(-hud_bbox.getCenterLocal().mV[VX] + (hud_depth * 0.5f), 0.f, 0.f));
-		
-		tmp_model *= mat;
-		model = tmp_model;		
-		return TRUE;
-	}
-	else
-	{
-		return FALSE;
-	}
-}
-
-bool get_hud_matrices(glh::matrix4f &proj, glh::matrix4f &model)
-{
-	LLRect whole_screen = get_whole_screen_region();
-	return get_hud_matrices(whole_screen, proj, model);
-}
-
-BOOL setup_hud_matrices()
-{
-	LLRect whole_screen = get_whole_screen_region();
-	return setup_hud_matrices(whole_screen);
-}
-
-BOOL setup_hud_matrices(const LLRect& screen_region)
-{
-	glh::matrix4f proj, model;
-	bool result = get_hud_matrices(screen_region, proj, model);
-	if (!result) return result;
-	
-	// set up transform to keep HUD objects in front of camera
-	glMatrixMode(GL_PROJECTION);
-	glLoadMatrixf(proj.m);
-	glh_set_current_projection(proj);
-	
-	glMatrixMode(GL_MODELVIEW);
-	glLoadMatrixf(model.m);
-	glh_set_current_modelview(model);
-	return TRUE;
-}
-
-static LLFastTimer::DeclareTimer FTM_SWAP("Swap");
-
-void render_ui(F32 zoom_factor, int subfield)
-{
-	LLMemType mt_ru(LLMemType::MTYPE_DISPLAY_RENDER_UI);
-	LLGLState::checkStates();
-	
-	glh::matrix4f saved_view = glh_get_current_modelview();
-
-	if (!gSnapshot)
-	{
-		glPushMatrix();
-		glLoadMatrixd(gGLLastModelView);
-		glh_set_current_modelview(glh_copy_matrix(gGLLastModelView));
-	}
-	
-	{
-		BOOL to_texture = gPipeline.canUseVertexShaders() &&
-							LLPipeline::sRenderGlow;
-
-		if (to_texture)
-		{
-			gPipeline.renderBloom(gSnapshot, zoom_factor, subfield);
-		}
-		
-		render_hud_elements();
-		render_hud_attachments();
-	}
-
-	LLGLSDefault gls_default;
-	LLGLSUIDefault gls_ui;
-	{
-		gPipeline.disableLights();
-	}
-
-	{
-		gGL.color4f(1,1,1,1);
-		if (gPipeline.hasRenderDebugFeatureMask(LLPipeline::RENDER_DEBUG_FEATURE_UI))
-		{
-			LLFastTimer t(FTM_RENDER_UI);
-
-			if (!gDisconnected)
-			{
-				render_ui_3d();
-				LLGLState::checkStates();
-			}
-			else
-			{
-				render_disconnected_background();
-			}
-
-			render_ui_2d();
-			LLGLState::checkStates();
-		}
-		gGL.flush();
-
-		{
-			gViewerWindow->setup2DRender();
-			gViewerWindow->updateDebugText();
-			gViewerWindow->drawDebugText();
-		}
-
-		LLVertexBuffer::unbind();
-	}
-
-	if (!gSnapshot)
-	{
-		glh_set_current_modelview(saved_view);
-		glPopMatrix();
-	}
-
-	if (gDisplaySwapBuffers)
-	{
-		LLFastTimer t(FTM_SWAP);
-		gViewerWindow->mWindow->swapBuffers();
-	}
-	gDisplaySwapBuffers = TRUE;
-}
-
-void renderCoordinateAxes()
-{
-	gGL.getTexUnit(0)->unbind(LLTexUnit::TT_TEXTURE);
-	gGL.begin(LLRender::LINES);
-		gGL.color3f(1.0f, 0.0f, 0.0f);   // i direction = X-Axis = red
-		gGL.vertex3f(0.0f, 0.0f, 0.0f);
-		gGL.vertex3f(2.0f, 0.0f, 0.0f);
-		gGL.vertex3f(3.0f, 0.0f, 0.0f);
-		gGL.vertex3f(5.0f, 0.0f, 0.0f);
-		gGL.vertex3f(6.0f, 0.0f, 0.0f);
-		gGL.vertex3f(8.0f, 0.0f, 0.0f);
-		// Make an X
-		gGL.vertex3f(11.0f, 1.0f, 1.0f);
-		gGL.vertex3f(11.0f, -1.0f, -1.0f);
-		gGL.vertex3f(11.0f, 1.0f, -1.0f);
-		gGL.vertex3f(11.0f, -1.0f, 1.0f);
-
-		gGL.color3f(0.0f, 1.0f, 0.0f);   // j direction = Y-Axis = green
-		gGL.vertex3f(0.0f, 0.0f, 0.0f);
-		gGL.vertex3f(0.0f, 2.0f, 0.0f);
-		gGL.vertex3f(0.0f, 3.0f, 0.0f);
-		gGL.vertex3f(0.0f, 5.0f, 0.0f);
-		gGL.vertex3f(0.0f, 6.0f, 0.0f);
-		gGL.vertex3f(0.0f, 8.0f, 0.0f);
-		// Make a Y
-		gGL.vertex3f(1.0f, 11.0f, 1.0f);
-		gGL.vertex3f(0.0f, 11.0f, 0.0f);
-		gGL.vertex3f(-1.0f, 11.0f, 1.0f);
-		gGL.vertex3f(0.0f, 11.0f, 0.0f);
-		gGL.vertex3f(0.0f, 11.0f, 0.0f);
-		gGL.vertex3f(0.0f, 11.0f, -1.0f);
-
-		gGL.color3f(0.0f, 0.0f, 1.0f);   // Z-Axis = blue
-		gGL.vertex3f(0.0f, 0.0f, 0.0f);
-		gGL.vertex3f(0.0f, 0.0f, 2.0f);
-		gGL.vertex3f(0.0f, 0.0f, 3.0f);
-		gGL.vertex3f(0.0f, 0.0f, 5.0f);
-		gGL.vertex3f(0.0f, 0.0f, 6.0f);
-		gGL.vertex3f(0.0f, 0.0f, 8.0f);
-		// Make a Z
-		gGL.vertex3f(-1.0f, 1.0f, 11.0f);
-		gGL.vertex3f(1.0f, 1.0f, 11.0f);
-		gGL.vertex3f(1.0f, 1.0f, 11.0f);
-		gGL.vertex3f(-1.0f, -1.0f, 11.0f);
-		gGL.vertex3f(-1.0f, -1.0f, 11.0f);
-		gGL.vertex3f(1.0f, -1.0f, 11.0f);
-	gGL.end();
-}
-
-
-void draw_axes() 
-{
-	LLGLSUIDefault gls_ui;
-	gGL.getTexUnit(0)->unbind(LLTexUnit::TT_TEXTURE);
-	// A vertical white line at origin
-	LLVector3 v = gAgent.getPositionAgent();
-	gGL.begin(LLRender::LINES);
-		gGL.color3f(1.0f, 1.0f, 1.0f); 
-		gGL.vertex3f(0.0f, 0.0f, 0.0f);
-		gGL.vertex3f(0.0f, 0.0f, 40.0f);
-	gGL.end();
-	// Some coordinate axes
-	glPushMatrix();
-		glTranslatef( v.mV[VX], v.mV[VY], v.mV[VZ] );
-		renderCoordinateAxes();
-	glPopMatrix();
-}
-
-void render_ui_3d()
-{
-	LLGLSPipeline gls_pipeline;
-
-	//////////////////////////////////////
-	//
-	// Render 3D UI elements
-	// NOTE: zbuffer is cleared before we get here by LLDrawPoolHUD,
-	//		 so 3d elements requiring Z buffer are moved to LLDrawPoolHUD
-	//
-
-	/////////////////////////////////////////////////////////////
-	//
-	// Render 2.5D elements (2D elements in the world)
-	// Stuff without z writes
-	//
-
-	// Debugging stuff goes before the UI.
-
-	// Coordinate axes
-	if (gSavedSettings.getBOOL("ShowAxes"))
-	{
-		draw_axes();
-	}
-
-	stop_glerror();
-		
-	gViewerWindow->renderSelections(FALSE, FALSE, TRUE); // Non HUD call in render_hud_elements
-	stop_glerror();
-}
-
-void render_ui_2d()
-{
-	LLGLSUIDefault gls_ui;
-
-	/////////////////////////////////////////////////////////////
-	//
-	// Render 2D UI elements that overlay the world (no z compare)
-
-	//  Disable wireframe mode below here, as this is HUD/menus
-	glPolygonMode(GL_FRONT_AND_BACK, GL_FILL);
-
-	//  Menu overlays, HUD, etc
-	gViewerWindow->setup2DRender();
-
-	F32 zoom_factor = LLViewerCamera::getInstance()->getZoomFactor();
-	S16 sub_region = LLViewerCamera::getInstance()->getZoomSubRegion();
-
-	if (zoom_factor > 1.f)
-	{
-		//decompose subregion number to x and y values
-		int pos_y = sub_region / llceil(zoom_factor);
-		int pos_x = sub_region - (pos_y*llceil(zoom_factor));
-		// offset for this tile
-		LLFontGL::sCurOrigin.mX -= llround((F32)gViewerWindow->getWindowWidthScaled() * (F32)pos_x / zoom_factor);
-		LLFontGL::sCurOrigin.mY -= llround((F32)gViewerWindow->getWindowHeightScaled() * (F32)pos_y / zoom_factor);
-	}
-
-	stop_glerror();
-	gGL.getTexUnit(0)->setTextureBlendType(LLTexUnit::TB_MULT);
-
-	// render outline for HUD
-	if (isAgentAvatarValid() && gAgentCamera.mHUDCurZoom < 0.98f)
-	{
-		gGL.pushMatrix();
-		S32 half_width = (gViewerWindow->getWorldViewWidthScaled() / 2);
-		S32 half_height = (gViewerWindow->getWorldViewHeightScaled() / 2);
-		glScalef(LLUI::sGLScaleFactor.mV[0], LLUI::sGLScaleFactor.mV[1], 1.f);
-		glTranslatef((F32)half_width, (F32)half_height, 0.f);
-		F32 zoom = gAgentCamera.mHUDCurZoom;
-		glScalef(zoom,zoom,1.f);
-		gGL.color4fv(LLColor4::white.mV);
-		gl_rect_2d(-half_width, half_height, half_width, -half_height, FALSE);
-		gGL.popMatrix();
-		stop_glerror();
-	}
-	
-
-	if (gSavedSettings.getBOOL("RenderUIBuffer"))
-	{
-		if (LLUI::sDirty)
-		{
-			LLUI::sDirty = FALSE;
-			LLRect t_rect;
-
-			gPipeline.mUIScreen.bindTarget();
-			gGL.setColorMask(true, true);
-			{
-				static const S32 pad = 8;
-
-				LLUI::sDirtyRect.mLeft -= pad;
-				LLUI::sDirtyRect.mRight += pad;
-				LLUI::sDirtyRect.mBottom -= pad;
-				LLUI::sDirtyRect.mTop += pad;
-
-				LLGLEnable scissor(GL_SCISSOR_TEST);
-				static LLRect last_rect = LLUI::sDirtyRect;
-
-				//union with last rect to avoid mouse poop
-				last_rect.unionWith(LLUI::sDirtyRect);
-								
-				t_rect = LLUI::sDirtyRect;
-				LLUI::sDirtyRect = last_rect;
-				last_rect = t_rect;
-			
-				last_rect.mLeft = LLRect::tCoordType(last_rect.mLeft / LLUI::sGLScaleFactor.mV[0]);
-				last_rect.mRight = LLRect::tCoordType(last_rect.mRight / LLUI::sGLScaleFactor.mV[0]);
-				last_rect.mTop = LLRect::tCoordType(last_rect.mTop / LLUI::sGLScaleFactor.mV[1]);
-				last_rect.mBottom = LLRect::tCoordType(last_rect.mBottom / LLUI::sGLScaleFactor.mV[1]);
-
-				LLRect clip_rect(last_rect);
-				
-				glClear(GL_COLOR_BUFFER_BIT);
-
-				gViewerWindow->draw();
-			}
-
-			gPipeline.mUIScreen.flush();
-			gGL.setColorMask(true, false);
-
-			LLUI::sDirtyRect = t_rect;
-		}
-
-		LLGLDisable cull(GL_CULL_FACE);
-		LLGLDisable blend(GL_BLEND);
-		S32 width = gViewerWindow->getWindowWidthScaled();
-		S32 height = gViewerWindow->getWindowHeightScaled();
-		gGL.getTexUnit(0)->bind(&gPipeline.mUIScreen);
-		gGL.begin(LLRender::TRIANGLE_STRIP);
-		gGL.color4f(1,1,1,1);
-		gGL.texCoord2f(0, 0);			gGL.vertex2i(0, 0);
-		gGL.texCoord2f(width, 0);		gGL.vertex2i(width, 0);
-		gGL.texCoord2f(0, height);		gGL.vertex2i(0, height);
-		gGL.texCoord2f(width, height);	gGL.vertex2i(width, height);
-		gGL.end();
-	}
-	else
-	{
-		gViewerWindow->draw();
-	}
-
-
-
-	// reset current origin for font rendering, in case of tiling render
-	LLFontGL::sCurOrigin.set(0, 0);
-}
-
-void render_disconnected_background()
-{
-	gGL.color4f(1,1,1,1);
-	if (!gDisconnectedImagep && gDisconnected)
-	{
-		llinfos << "Loading last bitmap..." << llendl;
-
-		std::string temp_str;
-		temp_str = gDirUtilp->getLindenUserDir() + gDirUtilp->getDirDelimiter() + SCREEN_LAST_FILENAME;
-
-		LLPointer<LLImageBMP> image_bmp = new LLImageBMP;
-		if( !image_bmp->load(temp_str) )
-		{
-			//llinfos << "Bitmap load failed" << llendl;
-			return;
-		}
-		
-		LLPointer<LLImageRaw> raw = new LLImageRaw;
-		if (!image_bmp->decode(raw, 0.0f))
-		{
-			llinfos << "Bitmap decode failed" << llendl;
-			gDisconnectedImagep = NULL;
-			return;
-		}
-
-		U8 *rawp = raw->getData();
-		S32 npixels = (S32)image_bmp->getWidth()*(S32)image_bmp->getHeight();
-		for (S32 i = 0; i < npixels; i++)
-		{
-			S32 sum = 0;
-			sum = *rawp + *(rawp+1) + *(rawp+2);
-			sum /= 3;
-			*rawp = ((S32)sum*6 + *rawp)/7;
-			rawp++;
-			*rawp = ((S32)sum*6 + *rawp)/7;
-			rawp++;
-			*rawp = ((S32)sum*6 + *rawp)/7;
-			rawp++;
-		}
-
-		
-		raw->expandToPowerOfTwo();
-		gDisconnectedImagep = LLViewerTextureManager::getLocalTexture(raw.get(), FALSE );
-		gStartTexture = gDisconnectedImagep;
-		gGL.getTexUnit(0)->unbind(LLTexUnit::TT_TEXTURE);
-	}
-
-	// Make sure the progress view always fills the entire window.
-	S32 width = gViewerWindow->getWindowWidthScaled();
-	S32 height = gViewerWindow->getWindowHeightScaled();
-
-	if (gDisconnectedImagep)
-	{
-		LLGLSUIDefault gls_ui;
-		gViewerWindow->setup2DRender();
-		glPushMatrix();
-		{
-			// scale ui to reflect UIScaleFactor
-			// this can't be done in setup2DRender because it requires a
-			// pushMatrix/popMatrix pair
-			const LLVector2& display_scale = gViewerWindow->getDisplayScale();
-			glScalef(display_scale.mV[VX], display_scale.mV[VY], 1.f);
-
-			gGL.getTexUnit(0)->bind(gDisconnectedImagep);
-			gGL.color4f(1.f, 1.f, 1.f, 1.f);
-			gl_rect_2d_simple_tex(width, height);
-			gGL.getTexUnit(0)->unbind(LLTexUnit::TT_TEXTURE);
-		}
-		glPopMatrix();
-	}
-	gGL.flush();
-}
-
-void display_cleanup()
-{
-	gDisconnectedImagep = NULL;
-}
->>>>>>> 515ccf30
+/** 
+ * @file llviewerdisplay.cpp
+ * @brief LLViewerDisplay class implementation
+ *
+ * $LicenseInfo:firstyear=2004&license=viewerlgpl$
+ * Second Life Viewer Source Code
+ * Copyright (C) 2010, Linden Research, Inc.
+ * 
+ * This library is free software; you can redistribute it and/or
+ * modify it under the terms of the GNU Lesser General Public
+ * License as published by the Free Software Foundation;
+ * version 2.1 of the License only.
+ * 
+ * This library is distributed in the hope that it will be useful,
+ * but WITHOUT ANY WARRANTY; without even the implied warranty of
+ * MERCHANTABILITY or FITNESS FOR A PARTICULAR PURPOSE.  See the GNU
+ * Lesser General Public License for more details.
+ * 
+ * You should have received a copy of the GNU Lesser General Public
+ * License along with this library; if not, write to the Free Software
+ * Foundation, Inc., 51 Franklin Street, Fifth Floor, Boston, MA  02110-1301  USA
+ * 
+ * Linden Research, Inc., 945 Battery Street, San Francisco, CA  94111  USA
+ * $/LicenseInfo$
+ */
+
+#include "llviewerprecompiledheaders.h"
+
+#include "llviewerdisplay.h"
+
+#include "llgl.h"
+#include "llrender.h"
+#include "llglheaders.h"
+#include "llagent.h"
+#include "llagentcamera.h"
+#include "llviewercontrol.h"
+#include "llcoord.h"
+#include "llcriticaldamp.h"
+#include "lldir.h"
+#include "lldynamictexture.h"
+#include "lldrawpoolalpha.h"
+#include "llfeaturemanager.h"
+//#include "llfirstuse.h"
+#include "llhudmanager.h"
+#include "llimagebmp.h"
+#include "llmemory.h"
+#include "llselectmgr.h"
+#include "llsky.h"
+#include "llstartup.h"
+#include "lltoolfocus.h"
+#include "lltoolmgr.h"
+#include "lltooldraganddrop.h"
+#include "lltoolpie.h"
+#include "lltracker.h"
+#include "lltrans.h"
+#include "llui.h"
+#include "llviewercamera.h"
+#include "llviewerobjectlist.h"
+#include "llviewerparcelmgr.h"
+#include "llviewerwindow.h"
+#include "llvoavatarself.h"
+#include "llvograss.h"
+#include "llworld.h"
+#include "pipeline.h"
+#include "llspatialpartition.h"
+#include "llappviewer.h"
+#include "llstartup.h"
+#include "llviewershadermgr.h"
+#include "llfasttimer.h"
+#include "llfloatertools.h"
+#include "llviewertexturelist.h"
+#include "llfocusmgr.h"
+#include "llcubemap.h"
+#include "llviewerregion.h"
+#include "lldrawpoolwater.h"
+#include "lldrawpoolbump.h"
+#include "llwlparammanager.h"
+#include "llwaterparammanager.h"
+#include "llpostprocess.h"
+
+extern LLPointer<LLViewerTexture> gStartTexture;
+
+LLPointer<LLViewerTexture> gDisconnectedImagep = NULL;
+
+// used to toggle renderer back on after teleport
+const F32 TELEPORT_RENDER_DELAY = 20.f; // Max time a teleport is allowed to take before we raise the curtain
+const F32 TELEPORT_ARRIVAL_DELAY = 2.f; // Time to preload the world before raising the curtain after we've actually already arrived.
+const F32 TELEPORT_LOCAL_DELAY = 1.0f;  // Delay to prevent teleports after starting an in-sim teleport.
+BOOL		 gTeleportDisplay = FALSE;
+LLFrameTimer gTeleportDisplayTimer;
+LLFrameTimer gTeleportArrivalTimer;
+const F32		RESTORE_GL_TIME = 5.f;	// Wait this long while reloading textures before we raise the curtain
+
+BOOL gForceRenderLandFence = FALSE;
+BOOL gDisplaySwapBuffers = FALSE;
+BOOL gDepthDirty = FALSE;
+BOOL gResizeScreenTexture = FALSE;
+BOOL gWindowResized = FALSE;
+BOOL gSnapshot = FALSE;
+
+U32 gRecentFrameCount = 0; // number of 'recent' frames
+LLFrameTimer gRecentFPSTime;
+LLFrameTimer gRecentMemoryTime;
+
+// Rendering stuff
+void pre_show_depth_buffer();
+void post_show_depth_buffer();
+void render_ui(F32 zoom_factor = 1.f, int subfield = 0);
+void render_hud_attachments();
+void render_ui_3d();
+void render_ui_2d();
+void render_disconnected_background();
+
+void display_startup()
+{
+	if (   !gViewerWindow->getActive()
+		|| !gViewerWindow->mWindow->getVisible() 
+		|| gViewerWindow->mWindow->getMinimized()
+		|| gNoRender )
+	{
+		return; 
+	}
+
+	gPipeline.updateGL();
+
+	// Update images?
+	//gImageList.updateImages(0.01f);
+	
+	LLGLSDefault gls_default;
+
+	// Required for HTML update in login screen
+	static S32 frame_count = 0;
+
+	LLGLState::checkStates();
+	LLGLState::checkTextureChannels();
+
+	if (frame_count++ > 1) // make sure we have rendered a frame first
+	{
+		LLViewerDynamicTexture::updateAllInstances();
+	}
+
+	LLGLState::checkStates();
+	LLGLState::checkTextureChannels();
+
+	glClear(GL_DEPTH_BUFFER_BIT | GL_COLOR_BUFFER_BIT | GL_STENCIL_BUFFER_BIT);
+	LLGLSUIDefault gls_ui;
+	gPipeline.disableLights();
+
+	gViewerWindow->setup2DRender();
+	gGL.getTexUnit(0)->setTextureBlendType(LLTexUnit::TB_MULT);
+
+	gGL.color4f(1,1,1,1);
+	gViewerWindow->draw();
+	gGL.flush();
+
+	LLVertexBuffer::unbind();
+
+	LLGLState::checkStates();
+	LLGLState::checkTextureChannels();
+
+	gViewerWindow->mWindow->swapBuffers();
+	glClear(GL_DEPTH_BUFFER_BIT);
+}
+
+void display_update_camera()
+{
+	LLMemType mt_uc(LLMemType::MTYPE_DISPLAY_UPDATE_CAMERA);
+	// TODO: cut draw distance down if customizing avatar?
+	// TODO: cut draw distance on per-parcel basis?
+
+	// Cut draw distance in half when customizing avatar,
+	// but on the viewer only.
+	F32 final_far = gAgentCamera.mDrawDistance;
+	if (CAMERA_MODE_CUSTOMIZE_AVATAR == gAgentCamera.getCameraMode())
+	{
+		final_far *= 0.5f;
+	}
+	LLViewerCamera::getInstance()->setFar(final_far);
+	gViewerWindow->setup3DRender();
+	
+	// update all the sky/atmospheric/water settings
+	LLWLParamManager::instance()->update(LLViewerCamera::getInstance());
+	LLWaterParamManager::instance()->update(LLViewerCamera::getInstance());
+
+	// Update land visibility too
+	LLWorld::getInstance()->setLandFarClip(final_far);
+}
+
+// Write some stats to llinfos
+void display_stats()
+{
+	F32 fps_log_freq = gSavedSettings.getF32("FPSLogFrequency");
+	if (fps_log_freq > 0.f && gRecentFPSTime.getElapsedTimeF32() >= fps_log_freq)
+	{
+		F32 fps = gRecentFrameCount / fps_log_freq;
+		llinfos << llformat("FPS: %.02f", fps) << llendl;
+		gRecentFrameCount = 0;
+		gRecentFPSTime.reset();
+	}
+	F32 mem_log_freq = gSavedSettings.getF32("MemoryLogFrequency");
+	if (mem_log_freq > 0.f && gRecentMemoryTime.getElapsedTimeF32() >= mem_log_freq)
+	{
+		gMemoryAllocated = LLMemory::getCurrentRSS();
+		U32 memory = (U32)(gMemoryAllocated / (1024*1024));
+		llinfos << llformat("MEMORY: %d MB", memory) << llendl;
+		gRecentMemoryTime.reset();
+	}
+}
+
+static LLFastTimer::DeclareTimer FTM_PICK("Picking");
+static LLFastTimer::DeclareTimer FTM_RENDER("Render", true);
+static LLFastTimer::DeclareTimer FTM_UPDATE_SKY("Update Sky");
+static LLFastTimer::DeclareTimer FTM_UPDATE_TEXTURES("Update Textures");
+static LLFastTimer::DeclareTimer FTM_IMAGE_UPDATE("Update Images");
+
+// Paint the display!
+void display(BOOL rebuild, F32 zoom_factor, int subfield, BOOL for_snapshot)
+{
+	LLMemType mt_render(LLMemType::MTYPE_RENDER);
+	LLFastTimer t(FTM_RENDER);
+
+	if (gWindowResized)
+	{ //skip render on frames where window has been resized
+		gGL.flush();
+		glClear(GL_COLOR_BUFFER_BIT);
+		gViewerWindow->mWindow->swapBuffers();
+		gPipeline.resizeScreenTexture();
+		gResizeScreenTexture = FALSE;
+		gWindowResized = FALSE;
+		return;
+	}
+
+	if (LLPipeline::sRenderDeferred)
+	{ //hack to make sky show up in deferred snapshots
+		for_snapshot = FALSE;
+	}
+
+	if (LLPipeline::sRenderFrameTest)
+	{
+		send_agent_pause();
+	}
+
+	gSnapshot = for_snapshot;
+
+	LLGLSDefault gls_default;
+	LLGLDepthTest gls_depth(GL_TRUE, GL_TRUE, GL_LEQUAL);
+	
+	LLVertexBuffer::unbind();
+
+	LLGLState::checkStates();
+	LLGLState::checkTextureChannels();
+	
+	stop_glerror();
+
+	gPipeline.disableLights();
+	
+	stop_glerror();
+
+	// Don't draw if the window is hidden or minimized.
+	// In fact, must explicitly check the minimized state before drawing.
+	// Attempting to draw into a minimized window causes a GL error. JC
+	if (   !gViewerWindow->getActive()
+		|| !gViewerWindow->mWindow->getVisible() 
+		|| gViewerWindow->mWindow->getMinimized() )
+	{
+		// Clean up memory the pools may have allocated
+		if (rebuild)
+		{
+			stop_glerror();
+			gPipeline.rebuildPools();
+			stop_glerror();
+		}
+
+		stop_glerror();
+		gViewerWindow->returnEmptyPicks();
+		stop_glerror();
+		return; 
+	}
+
+	gViewerWindow->checkSettings();
+	
+	{
+		LLFastTimer ftm(FTM_PICK);
+		LLAppViewer::instance()->pingMainloopTimeout("Display:Pick");
+		gViewerWindow->performPick();
+	}
+	
+	LLAppViewer::instance()->pingMainloopTimeout("Display:CheckStates");
+	LLGLState::checkStates();
+	LLGLState::checkTextureChannels();
+	
+	//////////////////////////////////////////////////////////
+	//
+	// Logic for forcing window updates if we're in drone mode.
+	//
+
+	if (gNoRender) 
+	{
+#if LL_WINDOWS
+		static F32 last_update_time = 0.f;
+		if ((gFrameTimeSeconds - last_update_time) > 1.f)
+		{
+			InvalidateRect((HWND)gViewerWindow->getPlatformWindow(), NULL, FALSE);
+			last_update_time = gFrameTimeSeconds;
+		}
+#elif LL_DARWIN
+		// MBW -- Do something clever here.
+#endif
+		// Not actually rendering, don't bother.
+		return;
+	}
+
+
+	//
+	// Bail out if we're in the startup state and don't want to try to
+	// render the world.
+	//
+	if (LLStartUp::getStartupState() < STATE_STARTED)
+	{
+		LLAppViewer::instance()->pingMainloopTimeout("Display:Startup");
+		display_startup();
+		return;
+	}
+
+	//LLGLState::verify(FALSE);
+
+	/////////////////////////////////////////////////
+	//
+	// Update GL Texture statistics (used for discard logic?)
+	//
+
+	LLAppViewer::instance()->pingMainloopTimeout("Display:TextureStats");
+	stop_glerror();
+
+	LLImageGL::updateStats(gFrameTimeSeconds);
+	
+	LLVOAvatar::sRenderName = gSavedSettings.getS32("AvatarNameTagMode");
+	LLVOAvatar::sRenderGroupTitles = (gSavedSettings.getBOOL("NameTagShowGroupTitles") && gSavedSettings.getS32("AvatarNameTagMode"));
+	
+	gPipeline.mBackfaceCull = TRUE;
+	gFrameCount++;
+	gRecentFrameCount++;
+	if (gFocusMgr.getAppHasFocus())
+	{
+		gForegroundFrameCount++;
+	}
+
+	//////////////////////////////////////////////////////////
+	//
+	// Display start screen if we're teleporting, and skip render
+	//
+
+	if (gTeleportDisplay)
+	{
+		LLAppViewer::instance()->pingMainloopTimeout("Display:Teleport");
+		const F32 TELEPORT_ARRIVAL_DELAY = 2.f; // Time to preload the world before raising the curtain after we've actually already arrived.
+
+		S32 attach_count = 0;
+		if (isAgentAvatarValid())
+		{
+			attach_count = gAgentAvatarp->getAttachmentCount();
+		}
+		F32 teleport_save_time = TELEPORT_EXPIRY + TELEPORT_EXPIRY_PER_ATTACHMENT * attach_count;
+		F32 teleport_elapsed = gTeleportDisplayTimer.getElapsedTimeF32();
+		F32 teleport_percent = teleport_elapsed * (100.f / teleport_save_time);
+		if( (gAgent.getTeleportState() != LLAgent::TELEPORT_START) && (teleport_percent > 100.f) )
+		{
+			// Give up.  Don't keep the UI locked forever.
+			gAgent.setTeleportState( LLAgent::TELEPORT_NONE );
+			gAgent.setTeleportMessage(std::string());
+		}
+
+		const std::string& message = gAgent.getTeleportMessage();
+		switch( gAgent.getTeleportState() )
+		{
+		case LLAgent::TELEPORT_START:
+			// Transition to REQUESTED.  Viewer has sent some kind
+			// of TeleportRequest to the source simulator
+			gTeleportDisplayTimer.reset();
+			gViewerWindow->setShowProgress(TRUE);
+			gViewerWindow->setProgressPercent(0);
+			gAgent.setTeleportState( LLAgent::TELEPORT_REQUESTED );
+			gAgent.setTeleportMessage(
+				LLAgent::sTeleportProgressMessages["requesting"]);
+			break;
+
+		case LLAgent::TELEPORT_REQUESTED:
+			// Waiting for source simulator to respond
+			gViewerWindow->setProgressPercent( llmin(teleport_percent, 37.5f) );
+			gViewerWindow->setProgressString(message);
+			break;
+
+		case LLAgent::TELEPORT_MOVING:
+			// Viewer has received destination location from source simulator
+			gViewerWindow->setProgressPercent( llmin(teleport_percent, 75.f) );
+			gViewerWindow->setProgressString(message);
+			break;
+
+		case LLAgent::TELEPORT_START_ARRIVAL:
+			// Transition to ARRIVING.  Viewer has received avatar update, etc., from destination simulator
+			gTeleportArrivalTimer.reset();
+				gViewerWindow->setProgressCancelButtonVisible(FALSE, LLTrans::getString("Cancel"));
+			gViewerWindow->setProgressPercent(75.f);
+			gAgent.setTeleportState( LLAgent::TELEPORT_ARRIVING );
+			gAgent.setTeleportMessage(
+				LLAgent::sTeleportProgressMessages["arriving"]);
+			gTextureList.mForceResetTextureStats = TRUE;
+			gAgentCamera.resetView(TRUE, TRUE);
+			break;
+
+		case LLAgent::TELEPORT_ARRIVING:
+			// Make the user wait while content "pre-caches"
+			{
+				F32 arrival_fraction = (gTeleportArrivalTimer.getElapsedTimeF32() / TELEPORT_ARRIVAL_DELAY);
+				if( arrival_fraction > 1.f )
+				{
+					arrival_fraction = 1.f;
+					//LLFirstUse::useTeleport();
+					gAgent.setTeleportState( LLAgent::TELEPORT_NONE );
+				}
+				gViewerWindow->setProgressCancelButtonVisible(FALSE, LLTrans::getString("Cancel"));
+				gViewerWindow->setProgressPercent(  arrival_fraction * 25.f + 75.f);
+				gViewerWindow->setProgressString(message);
+			}
+			break;
+
+		case LLAgent::TELEPORT_LOCAL:
+			// Short delay when teleporting in the same sim (progress screen active but not shown - did not
+			// fall-through from TELEPORT_START)
+			{
+				if( gTeleportDisplayTimer.getElapsedTimeF32() > TELEPORT_LOCAL_DELAY )
+				{
+					//LLFirstUse::useTeleport();
+					gAgent.setTeleportState( LLAgent::TELEPORT_NONE );
+				}
+			}
+			break;
+
+		case LLAgent::TELEPORT_NONE:
+			// No teleport in progress
+			gViewerWindow->setShowProgress(FALSE);
+			gTeleportDisplay = FALSE;
+			break;
+		}
+	}
+    else if(LLAppViewer::instance()->logoutRequestSent())
+	{
+		LLAppViewer::instance()->pingMainloopTimeout("Display:Logout");
+		F32 percent_done = gLogoutTimer.getElapsedTimeF32() * 100.f / gLogoutMaxTime;
+		if (percent_done > 100.f)
+		{
+			percent_done = 100.f;
+		}
+
+		if( LLApp::isExiting() )
+		{
+			percent_done = 100.f;
+		}
+		
+		gViewerWindow->setProgressPercent( percent_done );
+	}
+	else
+	if (gRestoreGL)
+	{
+		LLAppViewer::instance()->pingMainloopTimeout("Display:RestoreGL");
+		F32 percent_done = gRestoreGLTimer.getElapsedTimeF32() * 100.f / RESTORE_GL_TIME;
+		if( percent_done > 100.f )
+		{
+			gViewerWindow->setShowProgress(FALSE);
+			gRestoreGL = FALSE;
+		}
+		else
+		{
+
+			if( LLApp::isExiting() )
+			{
+				percent_done = 100.f;
+			}
+			
+			gViewerWindow->setProgressPercent( percent_done );
+		}
+	}
+
+	//////////////////////////
+	//
+	// Prepare for the next frame
+	//
+
+	/////////////////////////////
+	//
+	// Update the camera
+	//
+	//
+
+	LLAppViewer::instance()->pingMainloopTimeout("Display:Camera");
+	LLViewerCamera::getInstance()->setZoomParameters(zoom_factor, subfield);
+	LLViewerCamera::getInstance()->setNear(MIN_NEAR_PLANE);
+
+	//////////////////////////
+	//
+	// clear the next buffer
+	// (must follow dynamic texture writing since that uses the frame buffer)
+	//
+
+	if (gDisconnected)
+	{
+		LLAppViewer::instance()->pingMainloopTimeout("Display:Disconnected");
+		render_ui();
+	}
+	
+	//////////////////////////
+	//
+	// Set rendering options
+	//
+	//
+	LLAppViewer::instance()->pingMainloopTimeout("Display:RenderSetup");
+	stop_glerror();
+
+	///////////////////////////////////////
+	//
+	// Slam lighting parameters back to our defaults.
+	// Note that these are not the same as GL defaults...
+
+	stop_glerror();
+	F32 one[4] =	{1.f, 1.f, 1.f, 1.f};
+	glLightModelfv (GL_LIGHT_MODEL_AMBIENT,one);
+	stop_glerror();
+		
+	/////////////////////////////////////
+	//
+	// Render
+	//
+	// Actually push all of our triangles to the screen.
+	//
+
+	// do render-to-texture stuff here
+	if (gPipeline.hasRenderDebugFeatureMask(LLPipeline::RENDER_DEBUG_FEATURE_DYNAMIC_TEXTURES))
+	{
+		LLAppViewer::instance()->pingMainloopTimeout("Display:DynamicTextures");
+		LLFastTimer t(FTM_UPDATE_TEXTURES);
+		if (LLViewerDynamicTexture::updateAllInstances())
+		{
+			gGL.setColorMask(true, true);
+			glClear(GL_DEPTH_BUFFER_BIT);
+		}
+	}
+
+	gViewerWindow->setup3DViewport();
+
+	gPipeline.resetFrameStats();	// Reset per-frame statistics.
+	
+	if (!gDisconnected)
+	{
+		LLMemType mt_du(LLMemType::MTYPE_DISPLAY_UPDATE);
+		LLAppViewer::instance()->pingMainloopTimeout("Display:Update");
+		if (gPipeline.hasRenderType(LLPipeline::RENDER_TYPE_HUD))
+		{ //don't draw hud objects in this frame
+			gPipeline.toggleRenderType(LLPipeline::RENDER_TYPE_HUD);
+		}
+
+		if (gPipeline.hasRenderType(LLPipeline::RENDER_TYPE_HUD_PARTICLES))
+		{ //don't draw hud particles in this frame
+			gPipeline.toggleRenderType(LLPipeline::RENDER_TYPE_HUD_PARTICLES);
+		}
+
+		//upkeep gl name pools
+		LLGLNamePool::upkeepPools();
+		
+		stop_glerror();
+		display_update_camera();
+		stop_glerror();
+				
+		// *TODO: merge these two methods
+		{
+			LLMemType mt_uh(LLMemType::MTYPE_DISPLAY_UPDATE_HUD);
+			LLHUDManager::getInstance()->updateEffects();
+			LLHUDObject::updateAll();
+			stop_glerror();
+		}
+
+		{
+			LLMemType mt_ug(LLMemType::MTYPE_DISPLAY_UPDATE_GEOM);
+			const F32 max_geom_update_time = 0.005f*10.f*gFrameIntervalSeconds; // 50 ms/second update time
+			gPipeline.createObjects(max_geom_update_time);
+			gPipeline.updateGeom(max_geom_update_time);
+			stop_glerror();
+		}
+
+		gPipeline.updateGL();
+		stop_glerror();
+
+		S32 water_clip = 0;
+		if ((LLViewerShaderMgr::instance()->getVertexShaderLevel(LLViewerShaderMgr::SHADER_ENVIRONMENT) > 1) &&
+			 (gPipeline.hasRenderType(LLPipeline::RENDER_TYPE_WATER) || 
+			  gPipeline.hasRenderType(LLPipeline::RENDER_TYPE_VOIDWATER)))
+		{
+			if (LLViewerCamera::getInstance()->cameraUnderWater())
+			{
+				water_clip = -1;
+			}
+			else
+			{
+				water_clip = 1;
+			}
+		}
+		
+		LLAppViewer::instance()->pingMainloopTimeout("Display:Cull");
+		
+		//Increment drawable frame counter
+		LLDrawable::incrementVisible();
+
+		LLSpatialGroup::sNoDelete = TRUE;
+		LLPipeline::sUseOcclusion = 
+				(!gUseWireframe
+				&& LLFeatureManager::getInstance()->isFeatureAvailable("UseOcclusion") 
+				&& gSavedSettings.getBOOL("UseOcclusion") 
+				&& gGLManager.mHasOcclusionQuery) ? 2 : 0;
+
+		if (LLPipeline::sUseOcclusion && LLPipeline::sRenderDeferred)
+		{ //force occlusion on for all render types if doing deferred render
+			LLPipeline::sUseOcclusion = 3;
+		}
+
+		LLPipeline::sAutoMaskAlphaDeferred = gSavedSettings.getBOOL("RenderAutoMaskAlphaDeferred");
+		LLPipeline::sAutoMaskAlphaNonDeferred = gSavedSettings.getBOOL("RenderAutoMaskAlphaNonDeferred");
+		LLPipeline::sUseFarClip = gSavedSettings.getBOOL("RenderUseFarClip");
+		LLVOAvatar::sMaxVisible = (U32)gSavedSettings.getS32("RenderAvatarMaxVisible");
+		LLPipeline::sDelayVBUpdate = gSavedSettings.getBOOL("RenderDelayVBUpdate");
+
+		S32 occlusion = LLPipeline::sUseOcclusion;
+		if (gDepthDirty)
+		{ //depth buffer is invalid, don't overwrite occlusion state
+			LLPipeline::sUseOcclusion = llmin(occlusion, 1);
+		}
+		gDepthDirty = FALSE;
+
+		LLGLState::checkStates();
+		LLGLState::checkTextureChannels();
+		LLGLState::checkClientArrays();
+
+		static LLCullResult result;
+		LLViewerCamera::sCurCameraID = LLViewerCamera::CAMERA_WORLD;
+		gPipeline.updateCull(*LLViewerCamera::getInstance(), result, water_clip);
+		stop_glerror();
+
+		LLGLState::checkStates();
+		LLGLState::checkTextureChannels();
+		LLGLState::checkClientArrays();
+
+		BOOL to_texture = gPipeline.canUseVertexShaders() &&
+						LLPipeline::sRenderGlow;
+
+		LLAppViewer::instance()->pingMainloopTimeout("Display:Swap");
+		
+		{ 
+			LLMemType mt_ds(LLMemType::MTYPE_DISPLAY_SWAP);
+			{
+ 				LLFastTimer ftm(FTM_CLIENT_COPY);
+				LLVertexBuffer::clientCopy(0.016);
+			}
+
+			if (gResizeScreenTexture)
+			{
+				gResizeScreenTexture = FALSE;
+				gPipeline.resizeScreenTexture();
+			}
+
+			gGL.setColorMask(true, true);
+			glClearColor(0,0,0,0);
+
+			LLGLState::checkStates();
+			LLGLState::checkTextureChannels();
+			LLGLState::checkClientArrays();
+
+			if (!for_snapshot)
+			{
+				if (gFrameCount > 1)
+				{ //for some reason, ATI 4800 series will error out if you 
+				  //try to generate a shadow before the first frame is through
+					gPipeline.generateSunShadow(*LLViewerCamera::getInstance());
+				}
+
+				LLVertexBuffer::unbind();
+
+				LLGLState::checkStates();
+				LLGLState::checkTextureChannels();
+				LLGLState::checkClientArrays();
+
+				glh::matrix4f proj = glh_get_current_projection();
+				glh::matrix4f mod = glh_get_current_modelview();
+				glViewport(0,0,512,512);
+				LLVOAvatar::updateFreezeCounter() ;
+				LLVOAvatar::updateImpostors();
+
+				glh_set_current_projection(proj);
+				glh_set_current_modelview(mod);
+				glMatrixMode(GL_PROJECTION);
+				glLoadMatrixf(proj.m);
+				glMatrixMode(GL_MODELVIEW);
+				glLoadMatrixf(mod.m);
+				gViewerWindow->setup3DViewport();
+
+				LLGLState::checkStates();
+				LLGLState::checkTextureChannels();
+				LLGLState::checkClientArrays();
+
+			}
+			glClear(GL_DEPTH_BUFFER_BIT | GL_STENCIL_BUFFER_BIT);
+		}
+
+		//if (!for_snapshot)
+		{
+			LLMemType mt_gw(LLMemType::MTYPE_DISPLAY_GEN_REFLECTION);
+			LLAppViewer::instance()->pingMainloopTimeout("Display:Imagery");
+			gPipeline.generateWaterReflection(*LLViewerCamera::getInstance());
+			gPipeline.generateHighlight(*LLViewerCamera::getInstance());
+		}
+
+		//////////////////////////////////////
+		//
+		// Update images, using the image stats generated during object update/culling
+		//
+		// Can put objects onto the retextured list.
+		//
+		// Doing this here gives hardware occlusion queries extra time to complete
+		LLAppViewer::instance()->pingMainloopTimeout("Display:UpdateImages");
+		
+		{
+			LLMemType mt_iu(LLMemType::MTYPE_DISPLAY_IMAGE_UPDATE);
+			LLFastTimer t(FTM_IMAGE_UPDATE);
+			
+			LLViewerTexture::updateClass(LLViewerCamera::getInstance()->getVelocityStat()->getMean(),
+										LLViewerCamera::getInstance()->getAngularVelocityStat()->getMean());
+
+			gBumpImageList.updateImages();  // must be called before gTextureList version so that it's textures are thrown out first.
+
+			F32 max_image_decode_time = 0.050f*gFrameIntervalSeconds; // 50 ms/second decode time
+			max_image_decode_time = llclamp(max_image_decode_time, 0.002f, 0.005f ); // min 2ms/frame, max 5ms/frame)
+			gTextureList.updateImages(max_image_decode_time);
+
+			//remove dead textures from GL
+			LLImageGL::deleteDeadTextures();
+			stop_glerror();
+		}
+		///////////////////////////////////
+		//
+		// StateSort
+		//
+		// Responsible for taking visible objects, and adding them to the appropriate draw orders.
+		// In the case of alpha objects, z-sorts them first.
+		// Also creates special lists for outlines and selected face rendering.
+		//
+		LLAppViewer::instance()->pingMainloopTimeout("Display:StateSort");
+		{
+			LLViewerCamera::sCurCameraID = LLViewerCamera::CAMERA_WORLD;
+			LLMemType mt_ss(LLMemType::MTYPE_DISPLAY_STATE_SORT);
+			gPipeline.stateSort(*LLViewerCamera::getInstance(), result);
+			stop_glerror();
+				
+			if (rebuild)
+			{
+				//////////////////////////////////////
+				//
+				// rebuildPools
+				//
+				//
+				gPipeline.rebuildPools();
+				stop_glerror();
+			}
+		}
+
+		LLPipeline::sUseOcclusion = occlusion;
+
+		{
+			LLMemType mt_ds(LLMemType::MTYPE_DISPLAY_SKY);
+			LLAppViewer::instance()->pingMainloopTimeout("Display:Sky");
+			LLFastTimer t(FTM_UPDATE_SKY);	
+			gSky.updateSky();
+		}
+
+		if(gUseWireframe)
+		{
+			glClearColor(0.5f, 0.5f, 0.5f, 0.f);
+			glClear(GL_COLOR_BUFFER_BIT);
+			glPolygonMode(GL_FRONT_AND_BACK, GL_LINE);
+		}
+
+		LLAppViewer::instance()->pingMainloopTimeout("Display:RenderStart");
+		
+		//// render frontmost floater opaque for occlusion culling purposes
+		//LLFloater* frontmost_floaterp = gFloaterView->getFrontmost();
+		//// assumes frontmost floater with focus is opaque
+		//if (frontmost_floaterp && gFocusMgr.childHasKeyboardFocus(frontmost_floaterp))
+		//{
+		//	glMatrixMode(GL_MODELVIEW);
+		//	glPushMatrix();
+		//	{
+		//		gGL.getTexUnit(0)->unbind(LLTexUnit::TT_TEXTURE);
+
+		//		glColorMask(GL_FALSE, GL_FALSE, GL_FALSE, GL_TRUE);
+		//		glLoadIdentity();
+
+		//		LLRect floater_rect = frontmost_floaterp->calcScreenRect();
+		//		// deflate by one pixel so rounding errors don't occlude outside of floater extents
+		//		floater_rect.stretch(-1);
+		//		LLRectf floater_3d_rect((F32)floater_rect.mLeft / (F32)gViewerWindow->getWindowWidthScaled(), 
+		//								(F32)floater_rect.mTop / (F32)gViewerWindow->getWindowHeightScaled(),
+		//								(F32)floater_rect.mRight / (F32)gViewerWindow->getWindowWidthScaled(),
+		//								(F32)floater_rect.mBottom / (F32)gViewerWindow->getWindowHeightScaled());
+		//		floater_3d_rect.translate(-0.5f, -0.5f);
+		//		glTranslatef(0.f, 0.f, -LLViewerCamera::getInstance()->getNear());
+		//		glScalef(LLViewerCamera::getInstance()->getNear() * LLViewerCamera::getInstance()->getAspect() / sinf(LLViewerCamera::getInstance()->getView()), LLViewerCamera::getInstance()->getNear() / sinf(LLViewerCamera::getInstance()->getView()), 1.f);
+		//		gGL.color4fv(LLColor4::white.mV);
+		//		gGL.begin(LLVertexBuffer::QUADS);
+		//		{
+		//			gGL.vertex3f(floater_3d_rect.mLeft, floater_3d_rect.mBottom, 0.f);
+		//			gGL.vertex3f(floater_3d_rect.mLeft, floater_3d_rect.mTop, 0.f);
+		//			gGL.vertex3f(floater_3d_rect.mRight, floater_3d_rect.mTop, 0.f);
+		//			gGL.vertex3f(floater_3d_rect.mRight, floater_3d_rect.mBottom, 0.f);
+		//		}
+		//		gGL.end();
+		//		glColorMask(GL_TRUE, GL_TRUE, GL_TRUE, GL_TRUE);
+		//	}
+		//	glPopMatrix();
+		//}
+
+		LLPipeline::sUnderWaterRender = LLViewerCamera::getInstance()->cameraUnderWater() ? TRUE : FALSE;
+		LLPipeline::updateRenderDeferred();
+		
+		stop_glerror();
+
+		if (to_texture)
+		{
+			gGL.setColorMask(true, true);
+					
+			if (LLPipeline::sRenderDeferred && !LLPipeline::sUnderWaterRender)
+			{
+				gPipeline.mDeferredScreen.bindTarget();
+				glClearColor(0,0,0,0);
+				gPipeline.mDeferredScreen.clear();
+			}
+			else
+			{
+				gPipeline.mScreen.bindTarget();
+				gPipeline.mScreen.clear();
+			}
+			
+			gGL.setColorMask(true, false);
+		}
+		
+		LLAppViewer::instance()->pingMainloopTimeout("Display:RenderGeom");
+		
+		if (!(LLAppViewer::instance()->logoutRequestSent() && LLAppViewer::instance()->hasSavedFinalSnapshot())
+				&& !gRestoreGL)
+		{
+			LLViewerCamera::sCurCameraID = LLViewerCamera::CAMERA_WORLD;
+			LLMemType mt_rg(LLMemType::MTYPE_DISPLAY_RENDER_GEOM);
+			gGL.setColorMask(true, false);
+			if (LLPipeline::sRenderDeferred && !LLPipeline::sUnderWaterRender)
+			{
+				gPipeline.renderGeomDeferred(*LLViewerCamera::getInstance());
+			}
+			else
+			{
+				gPipeline.renderGeom(*LLViewerCamera::getInstance(), TRUE);
+			}
+			
+			gGL.setColorMask(true, true);
+
+			//store this frame's modelview matrix for use
+			//when rendering next frame's occlusion queries
+			for (U32 i = 0; i < 16; i++)
+			{
+				gGLLastModelView[i] = gGLModelView[i];
+				gGLLastProjection[i] = gGLProjection[i];
+			}
+			stop_glerror();
+		}
+
+		LLAppViewer::instance()->pingMainloopTimeout("Display:RenderFlush");		
+		
+		if (to_texture)
+		{
+			LLMemType mt_rf(LLMemType::MTYPE_DISPLAY_RENDER_FLUSH);
+			if (LLPipeline::sRenderDeferred && !LLPipeline::sUnderWaterRender)
+			{
+				gPipeline.mDeferredScreen.flush();
+				if(LLRenderTarget::sUseFBO)
+				{
+					LLRenderTarget::copyContentsToFramebuffer(gPipeline.mDeferredScreen, 0, 0, gPipeline.mDeferredScreen.getWidth(), 
+															  gPipeline.mDeferredScreen.getHeight(), 0, 0, 
+															  gPipeline.mDeferredScreen.getWidth(), 
+															  gPipeline.mDeferredScreen.getHeight(), 
+															  GL_DEPTH_BUFFER_BIT, GL_NEAREST);
+				}
+			}
+			else
+			{
+				gPipeline.mScreen.flush();
+				if(LLRenderTarget::sUseFBO)
+				{				
+					LLRenderTarget::copyContentsToFramebuffer(gPipeline.mScreen, 0, 0, gPipeline.mScreen.getWidth(), 
+															  gPipeline.mScreen.getHeight(), 0, 0, 
+															  gPipeline.mScreen.getWidth(), 
+															  gPipeline.mScreen.getHeight(), 
+															  GL_DEPTH_BUFFER_BIT, GL_NEAREST);
+				}
+			}
+		}
+
+		if (LLPipeline::sRenderDeferred && !LLPipeline::sUnderWaterRender)
+		{
+			gPipeline.renderDeferredLighting();
+		}
+
+		LLPipeline::sUnderWaterRender = FALSE;
+
+		LLAppViewer::instance()->pingMainloopTimeout("Display:RenderUI");
+		if (!for_snapshot)
+		{
+			LLFastTimer t(FTM_RENDER_UI);
+			render_ui();
+		}
+
+		
+		LLSpatialGroup::sNoDelete = FALSE;
+		gPipeline.clearReferences();
+
+		gPipeline.rebuildGroups();
+	}
+
+	LLAppViewer::instance()->pingMainloopTimeout("Display:FrameStats");
+	
+	stop_glerror();
+
+	if (LLPipeline::sRenderFrameTest)
+	{
+		send_agent_resume();
+		LLPipeline::sRenderFrameTest = FALSE;
+	}
+
+	display_stats();
+				
+	LLAppViewer::instance()->pingMainloopTimeout("Display:Done");
+}
+
+void render_hud_attachments()
+{
+	LLMemType mt_ra(LLMemType::MTYPE_DISPLAY_RENDER_ATTACHMENTS);
+	glMatrixMode(GL_PROJECTION);
+	glPushMatrix();
+	glMatrixMode(GL_MODELVIEW);
+	glPushMatrix();
+		
+	glh::matrix4f current_proj = glh_get_current_projection();
+	glh::matrix4f current_mod = glh_get_current_modelview();
+
+	// clamp target zoom level to reasonable values
+	gAgentCamera.mHUDTargetZoom = llclamp(gAgentCamera.mHUDTargetZoom, 0.1f, 1.f);
+	// smoothly interpolate current zoom level
+	gAgentCamera.mHUDCurZoom = lerp(gAgentCamera.mHUDCurZoom, gAgentCamera.mHUDTargetZoom, LLCriticalDamp::getInterpolant(0.03f));
+
+	if (LLPipeline::sShowHUDAttachments && !gDisconnected && setup_hud_matrices())
+	{
+		LLCamera hud_cam = *LLViewerCamera::getInstance();
+		LLVector3 origin = hud_cam.getOrigin();
+		hud_cam.setOrigin(-1.f,0,0);
+		hud_cam.setAxes(LLVector3(1,0,0), LLVector3(0,1,0), LLVector3(0,0,1));
+		LLViewerCamera::updateFrustumPlanes(hud_cam, TRUE);
+
+		bool render_particles = gPipeline.hasRenderType(LLPipeline::RENDER_TYPE_PARTICLES) && gSavedSettings.getBOOL("RenderHUDParticles");
+		
+		//only render hud objects
+		gPipeline.pushRenderTypeMask();
+		
+		// turn off everything
+		gPipeline.andRenderTypeMask(LLPipeline::END_RENDER_TYPES);
+		// turn on HUD
+		gPipeline.toggleRenderType(LLPipeline::RENDER_TYPE_HUD);
+		// turn on HUD particles
+		gPipeline.toggleRenderType(LLPipeline::RENDER_TYPE_HUD_PARTICLES);
+
+		// if particles are off, turn off hud-particles as well
+		if (!render_particles)
+		{
+			// turn back off HUD particles
+			gPipeline.toggleRenderType(LLPipeline::RENDER_TYPE_HUD_PARTICLES);
+		}
+
+		bool has_ui = gPipeline.hasRenderDebugFeatureMask(LLPipeline::RENDER_DEBUG_FEATURE_UI);
+		if (has_ui)
+		{
+			gPipeline.toggleRenderDebugFeature((void*) LLPipeline::RENDER_DEBUG_FEATURE_UI);
+		}
+
+		S32 use_occlusion = LLPipeline::sUseOcclusion;
+		LLPipeline::sUseOcclusion = 0;
+		LLPipeline::sDisableShaders = TRUE;
+		
+		//cull, sort, and render hud objects
+		static LLCullResult result;
+		LLSpatialGroup::sNoDelete = TRUE;
+
+		LLViewerCamera::sCurCameraID = LLViewerCamera::CAMERA_WORLD;
+		gPipeline.updateCull(hud_cam, result);
+
+		gPipeline.toggleRenderType(LLPipeline::RENDER_TYPE_BUMP);
+		gPipeline.toggleRenderType(LLPipeline::RENDER_TYPE_SIMPLE);
+		gPipeline.toggleRenderType(LLPipeline::RENDER_TYPE_VOLUME);
+		gPipeline.toggleRenderType(LLPipeline::RENDER_TYPE_ALPHA);
+		gPipeline.toggleRenderType(LLPipeline::RENDER_TYPE_FULLBRIGHT);
+		gPipeline.toggleRenderType(LLPipeline::RENDER_TYPE_PASS_ALPHA);
+		gPipeline.toggleRenderType(LLPipeline::RENDER_TYPE_PASS_ALPHA_MASK);
+		gPipeline.toggleRenderType(LLPipeline::RENDER_TYPE_PASS_BUMP);
+		gPipeline.toggleRenderType(LLPipeline::RENDER_TYPE_PASS_FULLBRIGHT);
+		gPipeline.toggleRenderType(LLPipeline::RENDER_TYPE_PASS_FULLBRIGHT_ALPHA_MASK);
+		gPipeline.toggleRenderType(LLPipeline::RENDER_TYPE_PASS_FULLBRIGHT_SHINY);
+		gPipeline.toggleRenderType(LLPipeline::RENDER_TYPE_PASS_SHINY);
+		gPipeline.toggleRenderType(LLPipeline::RENDER_TYPE_PASS_INVISIBLE);
+		gPipeline.toggleRenderType(LLPipeline::RENDER_TYPE_PASS_INVISI_SHINY);
+		
+		gPipeline.stateSort(hud_cam, result);
+
+		gPipeline.renderGeom(hud_cam);
+
+		LLSpatialGroup::sNoDelete = FALSE;
+		gPipeline.clearReferences();
+
+		render_hud_elements();
+
+		//restore type mask
+		gPipeline.popRenderTypeMask();
+
+		if (has_ui)
+		{
+			gPipeline.toggleRenderDebugFeature((void*) LLPipeline::RENDER_DEBUG_FEATURE_UI);
+		}
+		LLPipeline::sUseOcclusion = use_occlusion;
+		LLPipeline::sDisableShaders = FALSE;
+	}
+	glMatrixMode(GL_PROJECTION);
+	glPopMatrix();
+	glMatrixMode(GL_MODELVIEW);
+	glPopMatrix();
+	
+	glh_set_current_projection(current_proj);
+	glh_set_current_modelview(current_mod);
+}
+
+LLRect get_whole_screen_region()
+{
+	LLRect whole_screen = gViewerWindow->getWorldViewRectScaled();
+	
+	// apply camera zoom transform (for high res screenshots)
+	F32 zoom_factor = LLViewerCamera::getInstance()->getZoomFactor();
+	S16 sub_region = LLViewerCamera::getInstance()->getZoomSubRegion();
+	if (zoom_factor > 1.f)
+	{
+		S32 num_horizontal_tiles = llceil(zoom_factor);
+		S32 tile_width = llround((F32)gViewerWindow->getWorldViewWidthScaled() / zoom_factor);
+		S32 tile_height = llround((F32)gViewerWindow->getWorldViewHeightScaled() / zoom_factor);
+		int tile_y = sub_region / num_horizontal_tiles;
+		int tile_x = sub_region - (tile_y * num_horizontal_tiles);
+			
+		whole_screen.setLeftTopAndSize(tile_x * tile_width, gViewerWindow->getWorldViewHeightScaled() - (tile_y * tile_height), tile_width, tile_height);
+	}
+	return whole_screen;
+}
+
+bool get_hud_matrices(const LLRect& screen_region, glh::matrix4f &proj, glh::matrix4f &model)
+{
+	if (isAgentAvatarValid() && gAgentAvatarp->hasHUDAttachment())
+	{
+		F32 zoom_level = gAgentCamera.mHUDCurZoom;
+		LLBBox hud_bbox = gAgentAvatarp->getHUDBBox();
+		
+		F32 hud_depth = llmax(1.f, hud_bbox.getExtentLocal().mV[VX] * 1.1f);
+		proj = gl_ortho(-0.5f * LLViewerCamera::getInstance()->getAspect(), 0.5f * LLViewerCamera::getInstance()->getAspect(), -0.5f, 0.5f, 0.f, hud_depth);
+		proj.element(2,2) = -0.01f;
+		
+		F32 aspect_ratio = LLViewerCamera::getInstance()->getAspect();
+		
+		glh::matrix4f mat;
+		F32 scale_x = (F32)gViewerWindow->getWorldViewWidthScaled() / (F32)screen_region.getWidth();
+		F32 scale_y = (F32)gViewerWindow->getWorldViewHeightScaled() / (F32)screen_region.getHeight();
+		mat.set_scale(glh::vec3f(scale_x, scale_y, 1.f));
+		mat.set_translate(
+			glh::vec3f(clamp_rescale((F32)screen_region.getCenterX(), 0.f, (F32)gViewerWindow->getWorldViewWidthScaled(), 0.5f * scale_x * aspect_ratio, -0.5f * scale_x * aspect_ratio),
+					   clamp_rescale((F32)screen_region.getCenterY(), 0.f, (F32)gViewerWindow->getWorldViewHeightScaled(), 0.5f * scale_y, -0.5f * scale_y),
+					   0.f));
+		proj *= mat;
+		
+		glh::matrix4f tmp_model((GLfloat*) OGL_TO_CFR_ROTATION);
+		
+		mat.set_scale(glh::vec3f(zoom_level, zoom_level, zoom_level));
+		mat.set_translate(glh::vec3f(-hud_bbox.getCenterLocal().mV[VX] + (hud_depth * 0.5f), 0.f, 0.f));
+		
+		tmp_model *= mat;
+		model = tmp_model;		
+		return TRUE;
+	}
+	else
+	{
+		return FALSE;
+	}
+}
+
+bool get_hud_matrices(glh::matrix4f &proj, glh::matrix4f &model)
+{
+	LLRect whole_screen = get_whole_screen_region();
+	return get_hud_matrices(whole_screen, proj, model);
+}
+
+BOOL setup_hud_matrices()
+{
+	LLRect whole_screen = get_whole_screen_region();
+	return setup_hud_matrices(whole_screen);
+}
+
+BOOL setup_hud_matrices(const LLRect& screen_region)
+{
+	glh::matrix4f proj, model;
+	bool result = get_hud_matrices(screen_region, proj, model);
+	if (!result) return result;
+	
+	// set up transform to keep HUD objects in front of camera
+	glMatrixMode(GL_PROJECTION);
+	glLoadMatrixf(proj.m);
+	glh_set_current_projection(proj);
+	
+	glMatrixMode(GL_MODELVIEW);
+	glLoadMatrixf(model.m);
+	glh_set_current_modelview(model);
+	return TRUE;
+}
+
+static LLFastTimer::DeclareTimer FTM_SWAP("Swap");
+
+void render_ui(F32 zoom_factor, int subfield)
+{
+	LLMemType mt_ru(LLMemType::MTYPE_DISPLAY_RENDER_UI);
+	LLGLState::checkStates();
+	
+	glh::matrix4f saved_view = glh_get_current_modelview();
+
+	if (!gSnapshot)
+	{
+		glPushMatrix();
+		glLoadMatrixd(gGLLastModelView);
+		glh_set_current_modelview(glh_copy_matrix(gGLLastModelView));
+	}
+	
+	{
+		BOOL to_texture = gPipeline.canUseVertexShaders() &&
+							LLPipeline::sRenderGlow;
+
+		if (to_texture)
+		{
+			gPipeline.renderBloom(gSnapshot, zoom_factor, subfield);
+		}
+		
+		render_hud_elements();
+		render_hud_attachments();
+	}
+
+	LLGLSDefault gls_default;
+	LLGLSUIDefault gls_ui;
+	{
+		gPipeline.disableLights();
+	}
+
+	{
+		gGL.color4f(1,1,1,1);
+		if (gPipeline.hasRenderDebugFeatureMask(LLPipeline::RENDER_DEBUG_FEATURE_UI))
+		{
+			LLFastTimer t(FTM_RENDER_UI);
+
+			if (!gDisconnected)
+			{
+				render_ui_3d();
+				LLGLState::checkStates();
+			}
+			else
+			{
+				render_disconnected_background();
+			}
+
+			render_ui_2d();
+			LLGLState::checkStates();
+		}
+		gGL.flush();
+
+		{
+			gViewerWindow->setup2DRender();
+			gViewerWindow->updateDebugText();
+			gViewerWindow->drawDebugText();
+		}
+
+		LLVertexBuffer::unbind();
+	}
+
+	if (!gSnapshot)
+	{
+		glh_set_current_modelview(saved_view);
+		glPopMatrix();
+	}
+
+	if (gDisplaySwapBuffers)
+	{
+		LLFastTimer t(FTM_SWAP);
+		gViewerWindow->mWindow->swapBuffers();
+	}
+	gDisplaySwapBuffers = TRUE;
+}
+
+void renderCoordinateAxes()
+{
+	gGL.getTexUnit(0)->unbind(LLTexUnit::TT_TEXTURE);
+	gGL.begin(LLRender::LINES);
+		gGL.color3f(1.0f, 0.0f, 0.0f);   // i direction = X-Axis = red
+		gGL.vertex3f(0.0f, 0.0f, 0.0f);
+		gGL.vertex3f(2.0f, 0.0f, 0.0f);
+		gGL.vertex3f(3.0f, 0.0f, 0.0f);
+		gGL.vertex3f(5.0f, 0.0f, 0.0f);
+		gGL.vertex3f(6.0f, 0.0f, 0.0f);
+		gGL.vertex3f(8.0f, 0.0f, 0.0f);
+		// Make an X
+		gGL.vertex3f(11.0f, 1.0f, 1.0f);
+		gGL.vertex3f(11.0f, -1.0f, -1.0f);
+		gGL.vertex3f(11.0f, 1.0f, -1.0f);
+		gGL.vertex3f(11.0f, -1.0f, 1.0f);
+
+		gGL.color3f(0.0f, 1.0f, 0.0f);   // j direction = Y-Axis = green
+		gGL.vertex3f(0.0f, 0.0f, 0.0f);
+		gGL.vertex3f(0.0f, 2.0f, 0.0f);
+		gGL.vertex3f(0.0f, 3.0f, 0.0f);
+		gGL.vertex3f(0.0f, 5.0f, 0.0f);
+		gGL.vertex3f(0.0f, 6.0f, 0.0f);
+		gGL.vertex3f(0.0f, 8.0f, 0.0f);
+		// Make a Y
+		gGL.vertex3f(1.0f, 11.0f, 1.0f);
+		gGL.vertex3f(0.0f, 11.0f, 0.0f);
+		gGL.vertex3f(-1.0f, 11.0f, 1.0f);
+		gGL.vertex3f(0.0f, 11.0f, 0.0f);
+		gGL.vertex3f(0.0f, 11.0f, 0.0f);
+		gGL.vertex3f(0.0f, 11.0f, -1.0f);
+
+		gGL.color3f(0.0f, 0.0f, 1.0f);   // Z-Axis = blue
+		gGL.vertex3f(0.0f, 0.0f, 0.0f);
+		gGL.vertex3f(0.0f, 0.0f, 2.0f);
+		gGL.vertex3f(0.0f, 0.0f, 3.0f);
+		gGL.vertex3f(0.0f, 0.0f, 5.0f);
+		gGL.vertex3f(0.0f, 0.0f, 6.0f);
+		gGL.vertex3f(0.0f, 0.0f, 8.0f);
+		// Make a Z
+		gGL.vertex3f(-1.0f, 1.0f, 11.0f);
+		gGL.vertex3f(1.0f, 1.0f, 11.0f);
+		gGL.vertex3f(1.0f, 1.0f, 11.0f);
+		gGL.vertex3f(-1.0f, -1.0f, 11.0f);
+		gGL.vertex3f(-1.0f, -1.0f, 11.0f);
+		gGL.vertex3f(1.0f, -1.0f, 11.0f);
+	gGL.end();
+}
+
+
+void draw_axes() 
+{
+	LLGLSUIDefault gls_ui;
+	gGL.getTexUnit(0)->unbind(LLTexUnit::TT_TEXTURE);
+	// A vertical white line at origin
+	LLVector3 v = gAgent.getPositionAgent();
+	gGL.begin(LLRender::LINES);
+		gGL.color3f(1.0f, 1.0f, 1.0f); 
+		gGL.vertex3f(0.0f, 0.0f, 0.0f);
+		gGL.vertex3f(0.0f, 0.0f, 40.0f);
+	gGL.end();
+	// Some coordinate axes
+	glPushMatrix();
+		glTranslatef( v.mV[VX], v.mV[VY], v.mV[VZ] );
+		renderCoordinateAxes();
+	glPopMatrix();
+}
+
+void render_ui_3d()
+{
+	LLGLSPipeline gls_pipeline;
+
+	//////////////////////////////////////
+	//
+	// Render 3D UI elements
+	// NOTE: zbuffer is cleared before we get here by LLDrawPoolHUD,
+	//		 so 3d elements requiring Z buffer are moved to LLDrawPoolHUD
+	//
+
+	/////////////////////////////////////////////////////////////
+	//
+	// Render 2.5D elements (2D elements in the world)
+	// Stuff without z writes
+	//
+
+	// Debugging stuff goes before the UI.
+
+	// Coordinate axes
+	if (gSavedSettings.getBOOL("ShowAxes"))
+	{
+		draw_axes();
+	}
+
+	stop_glerror();
+		
+	gViewerWindow->renderSelections(FALSE, FALSE, TRUE); // Non HUD call in render_hud_elements
+	stop_glerror();
+}
+
+void render_ui_2d()
+{
+	LLGLSUIDefault gls_ui;
+
+	/////////////////////////////////////////////////////////////
+	//
+	// Render 2D UI elements that overlay the world (no z compare)
+
+	//  Disable wireframe mode below here, as this is HUD/menus
+	glPolygonMode(GL_FRONT_AND_BACK, GL_FILL);
+
+	//  Menu overlays, HUD, etc
+	gViewerWindow->setup2DRender();
+
+	F32 zoom_factor = LLViewerCamera::getInstance()->getZoomFactor();
+	S16 sub_region = LLViewerCamera::getInstance()->getZoomSubRegion();
+
+	if (zoom_factor > 1.f)
+	{
+		//decompose subregion number to x and y values
+		int pos_y = sub_region / llceil(zoom_factor);
+		int pos_x = sub_region - (pos_y*llceil(zoom_factor));
+		// offset for this tile
+		LLFontGL::sCurOrigin.mX -= llround((F32)gViewerWindow->getWindowWidthScaled() * (F32)pos_x / zoom_factor);
+		LLFontGL::sCurOrigin.mY -= llround((F32)gViewerWindow->getWindowHeightScaled() * (F32)pos_y / zoom_factor);
+	}
+
+	stop_glerror();
+	gGL.getTexUnit(0)->setTextureBlendType(LLTexUnit::TB_MULT);
+
+	// render outline for HUD
+	if (isAgentAvatarValid() && gAgentCamera.mHUDCurZoom < 0.98f)
+	{
+		gGL.pushMatrix();
+		S32 half_width = (gViewerWindow->getWorldViewWidthScaled() / 2);
+		S32 half_height = (gViewerWindow->getWorldViewHeightScaled() / 2);
+		glScalef(LLUI::sGLScaleFactor.mV[0], LLUI::sGLScaleFactor.mV[1], 1.f);
+		glTranslatef((F32)half_width, (F32)half_height, 0.f);
+		F32 zoom = gAgentCamera.mHUDCurZoom;
+		glScalef(zoom,zoom,1.f);
+		gGL.color4fv(LLColor4::white.mV);
+		gl_rect_2d(-half_width, half_height, half_width, -half_height, FALSE);
+		gGL.popMatrix();
+		stop_glerror();
+	}
+	
+
+	if (gSavedSettings.getBOOL("RenderUIBuffer"))
+	{
+		if (LLUI::sDirty)
+		{
+			LLUI::sDirty = FALSE;
+			LLRect t_rect;
+
+			gPipeline.mUIScreen.bindTarget();
+			gGL.setColorMask(true, true);
+			{
+				static const S32 pad = 8;
+
+				LLUI::sDirtyRect.mLeft -= pad;
+				LLUI::sDirtyRect.mRight += pad;
+				LLUI::sDirtyRect.mBottom -= pad;
+				LLUI::sDirtyRect.mTop += pad;
+
+				LLGLEnable scissor(GL_SCISSOR_TEST);
+				static LLRect last_rect = LLUI::sDirtyRect;
+
+				//union with last rect to avoid mouse poop
+				last_rect.unionWith(LLUI::sDirtyRect);
+								
+				t_rect = LLUI::sDirtyRect;
+				LLUI::sDirtyRect = last_rect;
+				last_rect = t_rect;
+			
+				last_rect.mLeft = LLRect::tCoordType(last_rect.mLeft / LLUI::sGLScaleFactor.mV[0]);
+				last_rect.mRight = LLRect::tCoordType(last_rect.mRight / LLUI::sGLScaleFactor.mV[0]);
+				last_rect.mTop = LLRect::tCoordType(last_rect.mTop / LLUI::sGLScaleFactor.mV[1]);
+				last_rect.mBottom = LLRect::tCoordType(last_rect.mBottom / LLUI::sGLScaleFactor.mV[1]);
+
+				LLRect clip_rect(last_rect);
+				
+				glClear(GL_COLOR_BUFFER_BIT);
+
+				gViewerWindow->draw();
+			}
+
+			gPipeline.mUIScreen.flush();
+			gGL.setColorMask(true, false);
+
+			LLUI::sDirtyRect = t_rect;
+		}
+
+		LLGLDisable cull(GL_CULL_FACE);
+		LLGLDisable blend(GL_BLEND);
+		S32 width = gViewerWindow->getWindowWidthScaled();
+		S32 height = gViewerWindow->getWindowHeightScaled();
+		gGL.getTexUnit(0)->bind(&gPipeline.mUIScreen);
+		gGL.begin(LLRender::TRIANGLE_STRIP);
+		gGL.color4f(1,1,1,1);
+		gGL.texCoord2f(0, 0);			gGL.vertex2i(0, 0);
+		gGL.texCoord2f(width, 0);		gGL.vertex2i(width, 0);
+		gGL.texCoord2f(0, height);		gGL.vertex2i(0, height);
+		gGL.texCoord2f(width, height);	gGL.vertex2i(width, height);
+		gGL.end();
+	}
+	else
+	{
+		gViewerWindow->draw();
+	}
+
+
+
+	// reset current origin for font rendering, in case of tiling render
+	LLFontGL::sCurOrigin.set(0, 0);
+}
+
+void render_disconnected_background()
+{
+	gGL.color4f(1,1,1,1);
+	if (!gDisconnectedImagep && gDisconnected)
+	{
+		llinfos << "Loading last bitmap..." << llendl;
+
+		std::string temp_str;
+		temp_str = gDirUtilp->getLindenUserDir() + gDirUtilp->getDirDelimiter() + SCREEN_LAST_FILENAME;
+
+		LLPointer<LLImageBMP> image_bmp = new LLImageBMP;
+		if( !image_bmp->load(temp_str) )
+		{
+			//llinfos << "Bitmap load failed" << llendl;
+			return;
+		}
+		
+		LLPointer<LLImageRaw> raw = new LLImageRaw;
+		if (!image_bmp->decode(raw, 0.0f))
+		{
+			llinfos << "Bitmap decode failed" << llendl;
+			gDisconnectedImagep = NULL;
+			return;
+		}
+
+		U8 *rawp = raw->getData();
+		S32 npixels = (S32)image_bmp->getWidth()*(S32)image_bmp->getHeight();
+		for (S32 i = 0; i < npixels; i++)
+		{
+			S32 sum = 0;
+			sum = *rawp + *(rawp+1) + *(rawp+2);
+			sum /= 3;
+			*rawp = ((S32)sum*6 + *rawp)/7;
+			rawp++;
+			*rawp = ((S32)sum*6 + *rawp)/7;
+			rawp++;
+			*rawp = ((S32)sum*6 + *rawp)/7;
+			rawp++;
+		}
+
+		
+		raw->expandToPowerOfTwo();
+		gDisconnectedImagep = LLViewerTextureManager::getLocalTexture(raw.get(), FALSE );
+		gStartTexture = gDisconnectedImagep;
+		gGL.getTexUnit(0)->unbind(LLTexUnit::TT_TEXTURE);
+	}
+
+	// Make sure the progress view always fills the entire window.
+	S32 width = gViewerWindow->getWindowWidthScaled();
+	S32 height = gViewerWindow->getWindowHeightScaled();
+
+	if (gDisconnectedImagep)
+	{
+		LLGLSUIDefault gls_ui;
+		gViewerWindow->setup2DRender();
+		glPushMatrix();
+		{
+			// scale ui to reflect UIScaleFactor
+			// this can't be done in setup2DRender because it requires a
+			// pushMatrix/popMatrix pair
+			const LLVector2& display_scale = gViewerWindow->getDisplayScale();
+			glScalef(display_scale.mV[VX], display_scale.mV[VY], 1.f);
+
+			gGL.getTexUnit(0)->bind(gDisconnectedImagep);
+			gGL.color4f(1.f, 1.f, 1.f, 1.f);
+			gl_rect_2d_simple_tex(width, height);
+			gGL.getTexUnit(0)->unbind(LLTexUnit::TT_TEXTURE);
+		}
+		glPopMatrix();
+	}
+	gGL.flush();
+}
+
+void display_cleanup()
+{
+	gDisconnectedImagep = NULL;
+}