--- conflicted
+++ resolved
@@ -383,13 +383,8 @@
     bool vefifySSLCert = !gSavedSettings.getBOOL("NoVerifySSLCert");
     mCertStore = gSavedSettings.getString("CertStore");
 
-<<<<<<< HEAD
-	httpOpts->setSSLVerifyPeer( vefifySSLCert );
-	httpOpts->setSSLVerifyHost( vefifySSLCert );
-=======
     httpOpts->setSSLVerifyPeer( vefifySSLCert );
     httpOpts->setSSLVerifyHost( vefifySSLCert );
->>>>>>> b31789c1
 
     // LLRefCounted starts with a 1 ref, so don't add a ref in the smart pointer
     httpHeaders = LLCore::HttpHeaders::ptr_t(new LLCore::HttpHeaders());
