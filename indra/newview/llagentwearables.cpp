--- conflicted
+++ resolved
@@ -2027,7 +2027,6 @@
 	gAgent.sendAgentSetAppearance();
 }
 
-<<<<<<< HEAD
 void LLAgentWearables::populateMyOutfitsFolder(void)
 {	
 	LLLibraryOutfitsFetch* outfits = new LLLibraryOutfitsFetch();
@@ -2152,7 +2151,6 @@
 	mOutfitsPopulated = true;
 }
 
-=======
 //--------------------------------------------------------------------
 // InitialWearablesFetch
 // 
@@ -2162,16 +2160,12 @@
 //--------------------------------------------------------------------
 
 // virtual
->>>>>>> 6f52f1e5
 void LLInitialWearablesFetch::done()
 {
 	// Delay processing the actual results of this so it's not handled within
 	// gInventory.notifyObservers.  The results will be handled in the next
 	// idle tick instead.
 	gInventory.removeObserver(this);
-<<<<<<< HEAD
-	
-=======
 	gIdleCallbacks.addFunction(onIdle, this);
 }
 
@@ -2185,20 +2179,14 @@
 
 void LLInitialWearablesFetch::processContents()
 {
->>>>>>> 6f52f1e5
 	// Fetch the wearable items from the Current Outfit Folder
 	LLInventoryModel::cat_array_t cat_array;
 	LLInventoryModel::item_array_t wearable_array;
 	LLFindWearables is_wearable;
 	gInventory.collectDescendentsIf(mCompleteFolders.front(), cat_array, wearable_array, 
 									LLInventoryModel::EXCLUDE_TRASH, is_wearable);
-<<<<<<< HEAD
-	
-	LLAppearanceManager::setAttachmentInvLinkEnable(true);
-=======
 
 	LLAppearanceManager::instance().setAttachmentInvLinkEnable(true);
->>>>>>> 6f52f1e5
 	if (wearable_array.count() > 0)
 	{
 		LLAppearanceManager::instance().updateAppearanceFromCOF();
