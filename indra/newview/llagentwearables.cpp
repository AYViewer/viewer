/**
 * @file llagentwearables.cpp
 * @brief LLAgentWearables class implementation
 *
 * $LicenseInfo:firstyear=2001&license=viewerlgpl$
 * Second Life Viewer Source Code
 * Copyright (C) 2010, Linden Research, Inc.
 *
 * This library is free software; you can redistribute it and/or
 * modify it under the terms of the GNU Lesser General Public
 * License as published by the Free Software Foundation;
 * version 2.1 of the License only.
 *
 * This library is distributed in the hope that it will be useful,
 * but WITHOUT ANY WARRANTY; without even the implied warranty of
 * MERCHANTABILITY or FITNESS FOR A PARTICULAR PURPOSE.  See the GNU
 * Lesser General Public License for more details.
 *
 * You should have received a copy of the GNU Lesser General Public
 * License along with this library; if not, write to the Free Software
 * Foundation, Inc., 51 Franklin Street, Fifth Floor, Boston, MA  02110-1301  USA
 *
 * Linden Research, Inc., 945 Battery Street, San Francisco, CA  94111  USA
 * $/LicenseInfo$
 */

#include "llviewerprecompiledheaders.h"
#include "llagentwearables.h"

#include "llattachmentsmgr.h"
#include "llaccordionctrltab.h"
#include "llagent.h"
#include "llagentcamera.h"
#include "llappearancemgr.h"
#include "llcallbacklist.h"
#include "llfloatersidepanelcontainer.h"
#include "llgesturemgr.h"
#include "llinventorybridge.h"
#include "llinventoryfunctions.h"
#include "llinventorymodelbackgroundfetch.h"
#include "llinventoryobserver.h"
#include "llinventorypanel.h"
#include "lllocaltextureobject.h"
#include "llnotificationsutil.h"
#include "lloutfitobserver.h"
#include "llsidepanelappearance.h"
#include "lltexlayer.h"
#include "lltooldraganddrop.h"
#include "llviewerregion.h"
#include "llvoavatarself.h"
#include "llviewerwearable.h"
#include "llwearablelist.h"
#include "llfloaterperms.h"

#include <boost/scoped_ptr.hpp>

LLAgentWearables gAgentWearables;

bool LLAgentWearables::mInitialWearablesUpdateReceived = false;

using namespace LLAvatarAppearanceDefines;

///////////////////////////////////////////////////////////////////////////////

void set_default_permissions(LLViewerInventoryItem* item)
{
    llassert(item);
    LLPermissions perm = item->getPermissions();
    if (perm.getMaskNextOwner() != LLFloaterPerms::getNextOwnerPerms("Wearables")
        || perm.getMaskEveryone() != LLFloaterPerms::getEveryonePerms("Wearables")
        || perm.getMaskGroup() != LLFloaterPerms::getGroupPerms("Wearables"))
    {
        perm.setMaskNext(LLFloaterPerms::getNextOwnerPerms("Wearables"));
        perm.setMaskEveryone(LLFloaterPerms::getEveryonePerms("Wearables"));
        perm.setMaskGroup(LLFloaterPerms::getGroupPerms("Wearables"));

        item->setPermissions(perm);

<<<<<<< HEAD
		item->updateServer(false);
	}
=======
        item->updateServer(FALSE);
    }
>>>>>>> e1623bb2
}

// Callback to wear and start editing an item that has just been created.
void wear_and_edit_cb(const LLUUID& inv_item)
{
    if (inv_item.isNull()) return;

    LLViewerInventoryItem* item = gInventory.getItem(inv_item);
    if (!item) return;

    set_default_permissions(item);

    // item was just created, update even if permissions did not changed
    gInventory.updateItem(item);
    gInventory.notifyObservers();

    // Request editing the item after it gets worn.
    gAgentWearables.requestEditingWearable(inv_item);

    // Wear it.
    LLAppearanceMgr::instance().wearItemOnAvatar(inv_item,true);
}

void wear_cb(const LLUUID& inv_item)
{
    if (!inv_item.isNull())
    {
        LLViewerInventoryItem* item = gInventory.getItem(inv_item);
        if (item)
        {
            set_default_permissions(item);

            gInventory.updateItem(item);
            gInventory.notifyObservers();
        }
    }
}

///////////////////////////////////////////////////////////////////////////////

// HACK: For EXT-3923: Pants item shows in inventory with skin icon and messes with "current look"
// Some db items are corrupted, have inventory flags = 0, implying wearable type = shape, even though
// wearable type stored in asset is some other value.
// Calling this function whenever a wearable is added to increase visibility if this problem
// turns up in other inventories.
void checkWearableAgainstInventory(LLViewerWearable *wearable)
{
    if (wearable->getItemID().isNull())
        return;

    // Check for wearable type consistent with inventory item wearable type.
    LLViewerInventoryItem *item = gInventory.getItem(wearable->getItemID());
    if (item)
    {
        if (!item->isWearableType())
        {
            LL_WARNS() << "wearable associated with non-wearable item" << LL_ENDL;
        }
        if (item->getWearableType() != wearable->getType())
        {
            LL_WARNS() << "type mismatch: wearable " << wearable->getName()
                    << " has type " << wearable->getType()
                    << " but inventory item " << item->getName()
                    << " has type "  << item->getWearableType() << LL_ENDL;
        }
    }
    else
    {
        LL_WARNS() << "wearable inventory item not found" << wearable->getName()
                << " itemID " << wearable->getItemID().asString() << LL_ENDL;
    }
}

void LLAgentWearables::dump()
{
    LL_INFOS() << "LLAgentWearablesDump" << LL_ENDL;
    for (S32 i = 0; i < LLWearableType::WT_COUNT; i++)
    {
        U32 count = getWearableCount((LLWearableType::EType)i);
        LL_INFOS() << "Type: " << i << " count " << count << LL_ENDL;
        for (U32 j=0; j<count; j++)
        {
            LLViewerWearable* wearable = getViewerWearable((LLWearableType::EType)i,j);
            if (wearable == NULL)
            {
                LL_INFOS() << "    " << j << " NULL wearable" << LL_ENDL;
            }
            LL_INFOS() << "    " << j << " Name " << wearable->getName()
                    << " description " << wearable->getDescription() << LL_ENDL;

        }
    }
}

struct LLAgentDumper
{
    LLAgentDumper(std::string name):
        mName(name)
    {
        LL_INFOS() << LL_ENDL;
        LL_INFOS() << "LLAgentDumper " << mName << LL_ENDL;
        gAgentWearables.dump();
    }

    ~LLAgentDumper()
    {
        LL_INFOS() << LL_ENDL;
        LL_INFOS() << "~LLAgentDumper " << mName << LL_ENDL;
        gAgentWearables.dump();
    }

    std::string mName;
};

LLAgentWearables::LLAgentWearables() :
<<<<<<< HEAD
	LLWearableData(),
	mWearablesLoaded(false)
,	mCOFChangeInProgress(false)
=======
    LLWearableData(),
    mWearablesLoaded(FALSE)
,   mCOFChangeInProgress(false)
>>>>>>> e1623bb2
{
}

LLAgentWearables::~LLAgentWearables()
{
    cleanup();
}

void LLAgentWearables::cleanup()
{
}

// static
void LLAgentWearables::initClass()
{
    // this can not be called from constructor because its instance is global and is created too early.
    // Subscribe to "COF is Saved" signal to notify observers about this (Loading indicator for ex.).
    LLOutfitObserver::instance().addCOFSavedCallback(boost::bind(&LLAgentWearables::notifyLoadingFinished, &gAgentWearables));
}

void LLAgentWearables::setAvatarObject(LLVOAvatarSelf *avatar)
{
    llassert(avatar);
    setAvatarAppearance(avatar);
}

/**
 * @brief Construct a callback for dealing with the wearables.
 *
 * Would like to pass the agent in here, but we can't safely
 * count on it being around later.  Just use gAgent directly.
 * @param cb callback to execute on completion (? unused ?)
 * @param type Type for the wearable in the agent
 * @param wearable The wearable data.
 * @param todo Bitmask of actions to take on completion.
 */
LLAgentWearables::AddWearableToAgentInventoryCallback::AddWearableToAgentInventoryCallback(
    LLPointer<LLRefCount> cb, LLWearableType::EType type, U32 index, LLViewerWearable* wearable, U32 todo, const std::string description) :
    mType(type),
    mIndex(index),
    mWearable(wearable),
    mTodo(todo),
    mCB(cb),
    mDescription(description)
{
    LL_INFOS() << "constructor" << LL_ENDL;
}

void LLAgentWearables::AddWearableToAgentInventoryCallback::fire(const LLUUID& inv_item)
{
    if (inv_item.isNull())
        return;

    gAgentWearables.addWearabletoAgentInventoryDone(mType, mIndex, inv_item, mWearable);

    /*
     * Do this for every one in the loop
     */
    if (mTodo & CALL_MAKENEWOUTFITDONE)
    {
        gAgentWearables.makeNewOutfitDone(mType, mIndex);
    }
    if (mTodo & CALL_WEARITEM)
    {
        LLAppearanceMgr::instance().addCOFItemLink(inv_item,
            new LLUpdateAppearanceAndEditWearableOnDestroy(inv_item), mDescription);
        editWearable(inv_item);
    }
}

void LLAgentWearables::addWearabletoAgentInventoryDone(const LLWearableType::EType type,
<<<<<<< HEAD
													   const U32 index,
													   const LLUUID& item_id,
													   LLViewerWearable* wearable)
{
	LL_INFOS() << "type " << type << " index " << index << " item " << item_id.asString() << LL_ENDL;

	if (item_id.isNull())
		return;

	LLUUID old_item_id = getWearableItemID(type,index);

	if (wearable)
	{
		wearable->setItemID(item_id);

		if (old_item_id.notNull())
		{	
			gInventory.addChangedMask(LLInventoryObserver::LABEL, old_item_id);
			setWearable(type,index,wearable);
		}
		else
		{
			pushWearable(type,wearable);
		}
	}

	gInventory.addChangedMask(LLInventoryObserver::LABEL, item_id);

	LLViewerInventoryItem* item = gInventory.getItem(item_id);
	if (item && wearable)
	{
		// We're changing the asset id, so we both need to set it
		// locally via setAssetUUID() and via setTransactionID() which
		// will be decoded on the server. JC
		item->setAssetUUID(wearable->getAssetID());
		item->setTransactionID(wearable->getTransactionID());
		gInventory.addChangedMask(LLInventoryObserver::INTERNAL, item_id);
		item->updateServer(false);
	}
	gInventory.notifyObservers();
=======
                                                       const U32 index,
                                                       const LLUUID& item_id,
                                                       LLViewerWearable* wearable)
{
    LL_INFOS() << "type " << type << " index " << index << " item " << item_id.asString() << LL_ENDL;

    if (item_id.isNull())
        return;

    LLUUID old_item_id = getWearableItemID(type,index);

    if (wearable)
    {
        wearable->setItemID(item_id);

        if (old_item_id.notNull())
        {
            gInventory.addChangedMask(LLInventoryObserver::LABEL, old_item_id);
            setWearable(type,index,wearable);
        }
        else
        {
            pushWearable(type,wearable);
        }
    }

    gInventory.addChangedMask(LLInventoryObserver::LABEL, item_id);

    LLViewerInventoryItem* item = gInventory.getItem(item_id);
    if (item && wearable)
    {
        // We're changing the asset id, so we both need to set it
        // locally via setAssetUUID() and via setTransactionID() which
        // will be decoded on the server. JC
        item->setAssetUUID(wearable->getAssetID());
        item->setTransactionID(wearable->getTransactionID());
        gInventory.addChangedMask(LLInventoryObserver::INTERNAL, item_id);
        item->updateServer(FALSE);
    }
    gInventory.notifyObservers();
>>>>>>> e1623bb2
}

void LLAgentWearables::saveWearable(const LLWearableType::EType type, const U32 index,
                                    const std::string new_name)
{
    LLViewerWearable* old_wearable = getViewerWearable(type, index);
    if(!old_wearable) return;
    bool name_changed = !new_name.empty() && (new_name != old_wearable->getName());
    if (name_changed || old_wearable->isDirty() || old_wearable->isOldVersion())
    {
        LLUUID old_item_id = old_wearable->getItemID();
        LLViewerWearable* new_wearable = LLWearableList::instance().createCopy(old_wearable);
        new_wearable->setItemID(old_item_id); // should this be in LLViewerWearable::copyDataFrom()?
        setWearable(type,index,new_wearable);

        // old_wearable may still be referred to by other inventory items. Revert
        // unsaved changes so other inventory items aren't affected by the changes
        // that were just saved.
        old_wearable->revertValues();

        LLInventoryItem* item = gInventory.getItem(old_item_id);
        if (item)
        {
            std::string item_name = item->getName();
            if (name_changed)
            {
                LL_INFOS() << "saveWearable changing name from "  << item->getName() << " to " << new_name << LL_ENDL;
                item_name = new_name;
            }
            // Update existing inventory item
            LLPointer<LLViewerInventoryItem> template_item =
                new LLViewerInventoryItem(item->getUUID(),
                                          item->getParentUUID(),
                                          item->getPermissions(),
                                          new_wearable->getAssetID(),
                                          new_wearable->getAssetType(),
                                          item->getInventoryType(),
                                          item_name,
                                          item->getDescription(),
                                          item->getSaleInfo(),
                                          item->getFlags(),
                                          item->getCreationDate());
            template_item->setTransactionID(new_wearable->getTransactionID());
            update_inventory_item(template_item, gAgentAvatarp->mEndCustomizeCallback);
        }
        else
        {
            // Add a new inventory item (shouldn't ever happen here)
            U32 todo = AddWearableToAgentInventoryCallback::CALL_NONE;
            LLPointer<LLInventoryCallback> cb =
                new AddWearableToAgentInventoryCallback(
                    LLPointer<LLRefCount>(NULL),
                    type,
                    index,
                    new_wearable,
                    todo);
            addWearableToAgentInventory(cb, new_wearable);
            return;
        }

        gAgentAvatarp->wearableUpdated(type);
    }
}

void LLAgentWearables::saveWearableAs(const LLWearableType::EType type,
<<<<<<< HEAD
									  const U32 index,
									  const std::string& new_name,
									  const std::string& description,
									  bool save_in_lost_and_found)
{
	if (!isWearableCopyable(type, index))
	{
		LL_WARNS() << "LLAgent::saveWearableAs() not copyable." << LL_ENDL;
		return;
	}
	LLViewerWearable* old_wearable = getViewerWearable(type, index);
	if (!old_wearable)
	{
		LL_WARNS() << "LLAgent::saveWearableAs() no old wearable." << LL_ENDL;
		return;
	}

	LLInventoryItem* item = gInventory.getItem(getWearableItemID(type,index));
	if (!item)
	{
		LL_WARNS() << "LLAgent::saveWearableAs() no inventory item." << LL_ENDL;
		return;
	}
	std::string trunc_name(new_name);
	LLStringUtil::truncate(trunc_name, DB_INV_ITEM_NAME_STR_LEN);
	LLViewerWearable* new_wearable = LLWearableList::instance().createCopy(
		old_wearable,
		trunc_name);

	LLPointer<LLInventoryCallback> cb =
		new AddWearableToAgentInventoryCallback(
			LLPointer<LLRefCount>(NULL),
			type,
			index,
			new_wearable,
			AddWearableToAgentInventoryCallback::CALL_WEARITEM,
			description
			);
	LLUUID category_id;
	if (save_in_lost_and_found)
	{
		category_id = gInventory.findCategoryUUIDForType(
			LLFolderType::FT_LOST_AND_FOUND);
	}
	else
	{
		// put in same folder as original
		category_id = item->getParentUUID();
	}

	copy_inventory_item(
		gAgent.getID(),
		item->getPermissions().getOwner(),
		item->getUUID(),
		category_id,
		new_name,
		cb);

	// old_wearable may still be referred to by other inventory items. Revert
	// unsaved changes so other inventory items aren't affected by the changes
	// that were just saved.
	old_wearable->revertValuesWithoutUpdate();
=======
                                      const U32 index,
                                      const std::string& new_name,
                                      const std::string& description,
                                      BOOL save_in_lost_and_found)
{
    if (!isWearableCopyable(type, index))
    {
        LL_WARNS() << "LLAgent::saveWearableAs() not copyable." << LL_ENDL;
        return;
    }
    LLViewerWearable* old_wearable = getViewerWearable(type, index);
    if (!old_wearable)
    {
        LL_WARNS() << "LLAgent::saveWearableAs() no old wearable." << LL_ENDL;
        return;
    }

    LLInventoryItem* item = gInventory.getItem(getWearableItemID(type,index));
    if (!item)
    {
        LL_WARNS() << "LLAgent::saveWearableAs() no inventory item." << LL_ENDL;
        return;
    }
    std::string trunc_name(new_name);
    LLStringUtil::truncate(trunc_name, DB_INV_ITEM_NAME_STR_LEN);
    LLViewerWearable* new_wearable = LLWearableList::instance().createCopy(
        old_wearable,
        trunc_name);

    LLPointer<LLInventoryCallback> cb =
        new AddWearableToAgentInventoryCallback(
            LLPointer<LLRefCount>(NULL),
            type,
            index,
            new_wearable,
            AddWearableToAgentInventoryCallback::CALL_WEARITEM,
            description
            );
    LLUUID category_id;
    if (save_in_lost_and_found)
    {
        category_id = gInventory.findCategoryUUIDForType(
            LLFolderType::FT_LOST_AND_FOUND);
    }
    else
    {
        // put in same folder as original
        category_id = item->getParentUUID();
    }

    copy_inventory_item(
        gAgent.getID(),
        item->getPermissions().getOwner(),
        item->getUUID(),
        category_id,
        new_name,
        cb);

    // old_wearable may still be referred to by other inventory items. Revert
    // unsaved changes so other inventory items aren't affected by the changes
    // that were just saved.
    old_wearable->revertValuesWithoutUpdate();
>>>>>>> e1623bb2
}

void LLAgentWearables::revertWearable(const LLWearableType::EType type, const U32 index)
{
    LLViewerWearable* wearable = getViewerWearable(type, index);
    llassert(wearable);
    if (wearable)
    {
        wearable->revertValues();
    }
}

void LLAgentWearables::saveAllWearables()
{
    //if (!gInventory.isLoaded())
    //{
    //  return;
    //}

    for (S32 i=0; i < LLWearableType::WT_COUNT; i++)
    {
        for (U32 j=0; j < getWearableCount((LLWearableType::EType)i); j++)
            saveWearable((LLWearableType::EType)i, j);
    }
}

// Called when the user changes the name of a wearable inventory item that is currently being worn.
void LLAgentWearables::setWearableName(const LLUUID& item_id, const std::string& new_name)
{
    for (S32 i=0; i < LLWearableType::WT_COUNT; i++)
    {
        for (U32 j=0; j < getWearableCount((LLWearableType::EType)i); j++)
        {
            LLUUID curr_item_id = getWearableItemID((LLWearableType::EType)i,j);
            if (curr_item_id == item_id)
            {
                LLViewerWearable* old_wearable = getViewerWearable((LLWearableType::EType)i,j);
                llassert(old_wearable);
                if (!old_wearable) continue;

                std::string old_name = old_wearable->getName();
                old_wearable->setName(new_name);
                LLViewerWearable* new_wearable = LLWearableList::instance().createCopy(old_wearable);
                new_wearable->setItemID(item_id);
                LLInventoryItem* item = gInventory.getItem(item_id);
                if (item)
                {
                    new_wearable->setPermissions(item->getPermissions());
                }
                old_wearable->setName(old_name);

                setWearable((LLWearableType::EType)i,j,new_wearable);
                break;
            }
        }
    }
}


bool LLAgentWearables::isWearableModifiable(LLWearableType::EType type, U32 index) const
{
<<<<<<< HEAD
	LLUUID item_id = getWearableItemID(type, index);
	return item_id.notNull() ? isWearableModifiable(item_id) : false;
=======
    LLUUID item_id = getWearableItemID(type, index);
    return item_id.notNull() ? isWearableModifiable(item_id) : FALSE;
>>>>>>> e1623bb2
}

bool LLAgentWearables::isWearableModifiable(const LLUUID& item_id) const
{
<<<<<<< HEAD
	const LLUUID& linked_id = gInventory.getLinkedItemID(item_id);
	if (linked_id.notNull())
	{
		LLInventoryItem* item = gInventory.getItem(linked_id);
		if (item && item->getPermissions().allowModifyBy(gAgent.getID(),
														 gAgent.getGroupID()))
		{
			return true;
		}
	}
	return false;
=======
    const LLUUID& linked_id = gInventory.getLinkedItemID(item_id);
    if (linked_id.notNull())
    {
        LLInventoryItem* item = gInventory.getItem(linked_id);
        if (item && item->getPermissions().allowModifyBy(gAgent.getID(),
                                                         gAgent.getGroupID()))
        {
            return TRUE;
        }
    }
    return FALSE;
>>>>>>> e1623bb2
}

bool LLAgentWearables::isWearableCopyable(LLWearableType::EType type, U32 index) const
{
<<<<<<< HEAD
	LLUUID item_id = getWearableItemID(type, index);
	if (!item_id.isNull())
	{
		LLInventoryItem* item = gInventory.getItem(item_id);
		if (item && item->getPermissions().allowCopyBy(gAgent.getID(),
													   gAgent.getGroupID()))
		{
			return true;
		}
	}
	return false;
}
=======
    LLUUID item_id = getWearableItemID(type, index);
    if (!item_id.isNull())
    {
        LLInventoryItem* item = gInventory.getItem(item_id);
        if (item && item->getPermissions().allowCopyBy(gAgent.getID(),
                                                       gAgent.getGroupID()))
        {
            return TRUE;
        }
    }
    return FALSE;
}

/*
  U32 LLAgentWearables::getWearablePermMask(LLWearableType::EType type)
  {
  LLUUID item_id = getWearableItemID(type);
  if (!item_id.isNull())
  {
  LLInventoryItem* item = gInventory.getItem(item_id);
  if (item)
  {
  return item->getPermissions().getMaskOwner();
  }
  }
  return PERM_NONE;
  }
*/
>>>>>>> e1623bb2

LLInventoryItem* LLAgentWearables::getWearableInventoryItem(LLWearableType::EType type, U32 index)
{
    LLUUID item_id = getWearableItemID(type,index);
    LLInventoryItem* item = NULL;
    if (item_id.notNull())
    {
        item = gInventory.getItem(item_id);
    }
    return item;
}

const LLViewerWearable* LLAgentWearables::getWearableFromItemID(const LLUUID& item_id) const
{
    const LLUUID& base_item_id = gInventory.getLinkedItemID(item_id);
    for (S32 i=0; i < LLWearableType::WT_COUNT; i++)
    {
        for (U32 j=0; j < getWearableCount((LLWearableType::EType)i); j++)
        {
            const LLViewerWearable * curr_wearable = getViewerWearable((LLWearableType::EType)i, j);
            if (curr_wearable && (curr_wearable->getItemID() == base_item_id))
            {
                return curr_wearable;
            }
        }
    }
    return NULL;
}

LLViewerWearable* LLAgentWearables::getWearableFromItemID(const LLUUID& item_id)
{
    const LLUUID& base_item_id = gInventory.getLinkedItemID(item_id);
    for (S32 i=0; i < LLWearableType::WT_COUNT; i++)
    {
        for (U32 j=0; j < getWearableCount((LLWearableType::EType)i); j++)
        {
            LLViewerWearable * curr_wearable = getViewerWearable((LLWearableType::EType)i, j);
            if (curr_wearable && (curr_wearable->getItemID() == base_item_id))
            {
                return curr_wearable;
            }
        }
    }
    return NULL;
}

LLViewerWearable*   LLAgentWearables::getWearableFromAssetID(const LLUUID& asset_id)
{
    for (S32 i=0; i < LLWearableType::WT_COUNT; i++)
    {
        for (U32 j=0; j < getWearableCount((LLWearableType::EType)i); j++)
        {
            LLViewerWearable * curr_wearable = getViewerWearable((LLWearableType::EType)i, j);
            if (curr_wearable && (curr_wearable->getAssetID() == asset_id))
            {
                return curr_wearable;
            }
        }
    }
    return NULL;
}

LLViewerWearable* LLAgentWearables::getViewerWearable(const LLWearableType::EType type, U32 index /*= 0*/)
{
    return dynamic_cast<LLViewerWearable*> (getWearable(type, index));
}

const LLViewerWearable* LLAgentWearables::getViewerWearable(const LLWearableType::EType type, U32 index /*= 0*/) const
{
    return dynamic_cast<const LLViewerWearable*> (getWearable(type, index));
}

// static
bool LLAgentWearables::selfHasWearable(LLWearableType::EType type)
{
    return (gAgentWearables.getWearableCount(type) > 0);
}

// virtual
void LLAgentWearables::wearableUpdated(LLWearable *wearable, bool removed)
{
    if (isAgentAvatarValid())
    {
        gAgentAvatarp->wearableUpdated(wearable->getType());
    }

    LLWearableData::wearableUpdated(wearable, removed);

    if (!removed)
    {
        LLViewerWearable* viewer_wearable = dynamic_cast<LLViewerWearable*>(wearable);
        viewer_wearable->refreshName();

        // Hack pt 2. If the wearable we just loaded has definition version 24,
        // then force a re-save of this wearable after slamming the version number to 22.
        // This number was incorrectly incremented for internal builds before release, and
        // this fix will ensure that the affected wearables are re-saved with the right version number.
        // the versions themselves are compatible. This code can be removed before release.
        if( wearable->getDefinitionVersion() == 24 )
        {
            U32 index;
            if (getWearableIndex(wearable,index))
            {
                LL_INFOS() << "forcing wearable type " << wearable->getType() << " to version 22 from 24" << LL_ENDL;
                wearable->setDefinitionVersion(22);
                saveWearable(wearable->getType(),index);
            }
        }

        checkWearableAgainstInventory(viewer_wearable);
    }
}

const LLUUID LLAgentWearables::getWearableItemID(LLWearableType::EType type, U32 index) const
{
    const LLViewerWearable *wearable = getViewerWearable(type,index);
    if (wearable)
        return wearable->getItemID();
    else
        return LLUUID();
}

const LLUUID LLAgentWearables::getWearableAssetID(LLWearableType::EType type, U32 index) const
{
    const LLViewerWearable *wearable = getViewerWearable(type,index);
    if (wearable)
        return wearable->getAssetID();
    else
        return LLUUID();
}

bool LLAgentWearables::isWearingItem(const LLUUID& item_id) const
{
<<<<<<< HEAD
	return getWearableFromItemID(item_id) != nullptr;
=======
    return getWearableFromItemID(item_id) != NULL;
>>>>>>> e1623bb2
}

void LLAgentWearables::addLocalTextureObject(const LLWearableType::EType wearable_type, const LLAvatarAppearanceDefines::ETextureIndex texture_type, U32 wearable_index)
{
    LLViewerWearable* wearable = getViewerWearable((LLWearableType::EType)wearable_type, wearable_index);
    if (!wearable)
    {
        LL_ERRS() << "Tried to add local texture object to invalid wearable with type " << wearable_type << " and index " << wearable_index << LL_ENDL;
        return;
    }
    LLLocalTextureObject lto;
    wearable->setLocalTextureObject(texture_type, lto);
}

class OnWearableItemCreatedCB: public LLInventoryCallback
{
public:
    OnWearableItemCreatedCB():
        mWearablesAwaitingItems(LLWearableType::WT_COUNT,NULL)
    {
        LL_INFOS() << "created callback" << LL_ENDL;
    }
    /* virtual */ void fire(const LLUUID& inv_item)
    {
        LL_INFOS() << "One item created " << inv_item.asString() << LL_ENDL;
        LLConstPointer<LLInventoryObject> item = gInventory.getItem(inv_item);
        mItemsToLink.push_back(item);
        updatePendingWearable(inv_item);
    }
    ~OnWearableItemCreatedCB()
    {
        LL_INFOS() << "All items created" << LL_ENDL;
        LLPointer<LLInventoryCallback> link_waiter = new LLUpdateAppearanceOnDestroy;
        link_inventory_array(LLAppearanceMgr::instance().getCOF(),
                             mItemsToLink,
                             link_waiter);
    }
    void addPendingWearable(LLViewerWearable *wearable)
    {
        if (!wearable)
        {
            LL_WARNS() << "no wearable" << LL_ENDL;
            return;
        }
        LLWearableType::EType type = wearable->getType();
        if (type<LLWearableType::WT_COUNT)
        {
            mWearablesAwaitingItems[type] = wearable;
        }
        else
        {
            LL_WARNS() << "invalid type " << type << LL_ENDL;
        }
    }
    void updatePendingWearable(const LLUUID& inv_item)
    {
        LLViewerInventoryItem *item = gInventory.getItem(inv_item);
        if (!item)
        {
            LL_WARNS() << "no item found" << LL_ENDL;
            return;
        }
        if (!item->isWearableType())
        {
            LL_WARNS() << "non-wearable item found" << LL_ENDL;
            return;
        }
        if (item && item->isWearableType())
        {
            LLWearableType::EType type = item->getWearableType();
            if (type < LLWearableType::WT_COUNT)
            {
                LLViewerWearable *wearable = mWearablesAwaitingItems[type];
                if (wearable)
                    wearable->setItemID(inv_item);
            }
            else
            {
                LL_WARNS() << "invalid wearable type " << type << LL_ENDL;
            }
        }
    }

private:
    LLInventoryObject::const_object_list_t mItemsToLink;
    std::vector<LLViewerWearable*> mWearablesAwaitingItems;
};

void LLAgentWearables::createStandardWearables()
{
<<<<<<< HEAD
	LL_WARNS() << "Creating standard wearables" << LL_ENDL;

	if (!isAgentAvatarValid()) return;

	constexpr bool create[LLWearableType::WT_COUNT] = 
		{
			true,  //LLWearableType::WT_SHAPE
			true,  //LLWearableType::WT_SKIN
			true,  //LLWearableType::WT_HAIR
			true,  //LLWearableType::WT_EYES
			true,  //LLWearableType::WT_SHIRT
			true,  //LLWearableType::WT_PANTS
			true,  //LLWearableType::WT_SHOES
			true,  //LLWearableType::WT_SOCKS
			false, //LLWearableType::WT_JACKET
			false, //LLWearableType::WT_GLOVES
			true,  //LLWearableType::WT_UNDERSHIRT
			true,  //LLWearableType::WT_UNDERPANTS
			false  //LLWearableType::WT_SKIRT
		};

	LLPointer<LLInventoryCallback> cb = new OnWearableItemCreatedCB;
	for (S32 i=0; i < LLWearableType::WT_COUNT; i++)
	{
		if (create[i])
		{
			llassert(getWearableCount((LLWearableType::EType)i) == 0);
			LLViewerWearable* wearable = LLWearableList::instance().createNewWearable((LLWearableType::EType)i, gAgentAvatarp);
			((OnWearableItemCreatedCB*)(&(*cb)))->addPendingWearable(wearable);
			// no need to update here...
			LLUUID category_id = LLUUID::null;
=======
    LL_WARNS() << "Creating standard wearables" << LL_ENDL;

    if (!isAgentAvatarValid()) return;

    const BOOL create[LLWearableType::WT_COUNT] =
        {
            TRUE,  //LLWearableType::WT_SHAPE
            TRUE,  //LLWearableType::WT_SKIN
            TRUE,  //LLWearableType::WT_HAIR
            TRUE,  //LLWearableType::WT_EYES
            TRUE,  //LLWearableType::WT_SHIRT
            TRUE,  //LLWearableType::WT_PANTS
            TRUE,  //LLWearableType::WT_SHOES
            TRUE,  //LLWearableType::WT_SOCKS
            FALSE, //LLWearableType::WT_JACKET
            FALSE, //LLWearableType::WT_GLOVES
            TRUE,  //LLWearableType::WT_UNDERSHIRT
            TRUE,  //LLWearableType::WT_UNDERPANTS
            FALSE  //LLWearableType::WT_SKIRT
        };

    LLPointer<LLInventoryCallback> cb = new OnWearableItemCreatedCB;
    for (S32 i=0; i < LLWearableType::WT_COUNT; i++)
    {
        if (create[i])
        {
            llassert(getWearableCount((LLWearableType::EType)i) == 0);
            LLViewerWearable* wearable = LLWearableList::instance().createNewWearable((LLWearableType::EType)i, gAgentAvatarp);
            ((OnWearableItemCreatedCB*)(&(*cb)))->addPendingWearable(wearable);
            // no need to update here...
            LLUUID category_id = LLUUID::null;
>>>>>>> e1623bb2
            create_inventory_wearable(gAgent.getID(),
                                  gAgent.getSessionID(),
                                  category_id,
                                  wearable->getTransactionID(),
                                  wearable->getName(),
                                  wearable->getDescription(),
                                  wearable->getAssetType(),
                                  wearable->getType(),
                                  wearable->getPermissions().getMaskNextOwner(),
                                  cb);
        }
    }
}

// We no longer need this message in the current viewer, but send
// it for now to maintain compatibility with release viewers. Can
// remove this function once the SH-3455 changesets are universally deployed.
void LLAgentWearables::sendDummyAgentWearablesUpdate()
{
    LL_DEBUGS("Avatar") << "sendAgentWearablesUpdate()" << LL_ENDL;

    // Send the AgentIsNowWearing
    gMessageSystem->newMessageFast(_PREHASH_AgentIsNowWearing);

    gMessageSystem->nextBlockFast(_PREHASH_AgentData);
    gMessageSystem->addUUIDFast(_PREHASH_AgentID, gAgent.getID());
    gMessageSystem->addUUIDFast(_PREHASH_SessionID, gAgent.getSessionID());

    // Send 4 standardized nonsense item ids (same as returned by the modified sim, not that it especially matters).
    gMessageSystem->nextBlockFast(_PREHASH_WearableData);
    gMessageSystem->addU8Fast(_PREHASH_WearableType, U8(1));
    gMessageSystem->addUUIDFast(_PREHASH_ItemID, LLUUID("db5a4e5f-9da3-44c8-992d-1181c5795498"));

    gMessageSystem->nextBlockFast(_PREHASH_WearableData);
    gMessageSystem->addU8Fast(_PREHASH_WearableType, U8(2));
    gMessageSystem->addUUIDFast(_PREHASH_ItemID, LLUUID("6969c7cc-f72f-4a76-a19b-c293cce8ce4f"));

    gMessageSystem->nextBlockFast(_PREHASH_WearableData);
    gMessageSystem->addU8Fast(_PREHASH_WearableType, U8(3));
    gMessageSystem->addUUIDFast(_PREHASH_ItemID, LLUUID("7999702b-b291-48f9-8903-c91dfb828408"));

    gMessageSystem->nextBlockFast(_PREHASH_WearableData);
    gMessageSystem->addU8Fast(_PREHASH_WearableType, U8(4));
    gMessageSystem->addUUIDFast(_PREHASH_ItemID, LLUUID("566cb59e-ef60-41d7-bfa6-e0f293fbea40"));

    gAgent.sendReliableMessage();
}

void LLAgentWearables::makeNewOutfitDone(S32 type, U32 index)
{
    LLUUID first_item_id = getWearableItemID((LLWearableType::EType)type, index);
    // Open the inventory and select the first item we added.
    if (first_item_id.notNull())
    {
        LLInventoryPanel *active_panel = LLInventoryPanel::getActiveInventoryPanel();
        if (active_panel)
        {
            active_panel->setSelection(first_item_id, TAKE_FOCUS_NO);
        }
    }
}


void LLAgentWearables::addWearableToAgentInventory(LLPointer<LLInventoryCallback> cb,
<<<<<<< HEAD
												   LLViewerWearable* wearable,
												   const LLUUID& category_id,
												   bool notify)
=======
                                                   LLViewerWearable* wearable,
                                                   const LLUUID& category_id,
                                                   BOOL notify)
>>>>>>> e1623bb2
{
    create_inventory_wearable(gAgent.getID(),
                          gAgent.getSessionID(),
                          category_id,
                          wearable->getTransactionID(),
                          wearable->getName(),
                          wearable->getDescription(),
                          wearable->getAssetType(),
                          wearable->getType(),
                          wearable->getPermissions().getMaskNextOwner(),
                          cb);
}

void LLAgentWearables::removeWearable(const LLWearableType::EType type, bool do_remove_all, U32 index)
{
    if (getWearableCount(type) == 0)
    {
        // no wearables to remove
        return;
    }

    if (do_remove_all)
    {
        removeWearableFinal(type, do_remove_all, index);
    }
    else
    {
        LLViewerWearable* old_wearable = getViewerWearable(type,index);

        if (old_wearable)
        {
            if (old_wearable->isDirty())
            {
                LLSD payload;
                payload["wearable_type"] = (S32)type;
                payload["wearable_index"] = (S32)index;
                // Bring up view-modal dialog: Save changes? Yes, No, Cancel
                LLNotificationsUtil::add("WearableSave", LLSD(), payload, &LLAgentWearables::onRemoveWearableDialog);
                return;
            }
            else
            {
                removeWearableFinal(type, do_remove_all, index);
            }
        }
    }
}


// static
bool LLAgentWearables::onRemoveWearableDialog(const LLSD& notification, const LLSD& response)
{
    S32 option = LLNotificationsUtil::getSelectedOption(notification, response);
    LLWearableType::EType type = (LLWearableType::EType)notification["payload"]["wearable_type"].asInteger();
    S32 index = (S32)notification["payload"]["wearable_index"].asInteger();
    switch(option)
    {
        case 0:  // "Save"
            gAgentWearables.saveWearable(type, index);
            gAgentWearables.removeWearableFinal(type, false, index);
            break;

        case 1:  // "Don't Save"
            gAgentWearables.removeWearableFinal(type, false, index);
            break;

        case 2: // "Cancel"
            break;

        default:
            llassert(0);
            break;
    }
    return false;
}

// Called by removeWearable() and onRemoveWearableDialog() to actually do the removal.
void LLAgentWearables::removeWearableFinal(const LLWearableType::EType type, bool do_remove_all, U32 index)
{
    //LLAgentDumper dumper("removeWearable");
    if (do_remove_all)
    {
        S32 max_entry = getWearableCount(type)-1;
        for (S32 i=max_entry; i>=0; i--)
        {
            LLViewerWearable* old_wearable = getViewerWearable(type,i);
            if (old_wearable)
            {
                eraseWearable(old_wearable);
                old_wearable->removeFromAvatar();
            }
        }
        clearWearableType(type);
    }
    else
    {
        LLViewerWearable* old_wearable = getViewerWearable(type, index);

        if (old_wearable)
        {
            eraseWearable(old_wearable);
            old_wearable->removeFromAvatar();
        }
    }

    gInventory.notifyObservers();
}

// Assumes existing wearables are not dirty.
void LLAgentWearables::setWearableOutfit(const LLInventoryItem::item_array_t& items,
<<<<<<< HEAD
										 const std::vector< LLViewerWearable* >& wearables)
{
	LL_INFOS() << "setWearableOutfit() start" << LL_ENDL;

	S32 count = wearables.size();
	llassert(items.size() == count);

	// Check for whether outfit already matches the one requested
	S32 matched = 0, mismatched = 0;
	const S32 arr_size = LLWearableType::WT_COUNT;
	S32 type_counts[arr_size];
	bool update_inventory{ false };
	std::fill(type_counts,type_counts+arr_size,0);
	for (S32 i = 0; i < count; i++)
	{
		LLViewerWearable* new_wearable = wearables[i];
		LLPointer<LLInventoryItem> new_item = items[i];

		const LLWearableType::EType type = new_wearable->getType();
		if (type < 0 || type>=LLWearableType::WT_COUNT)
		{
			LL_WARNS() << "invalid type " << type << LL_ENDL;
			mismatched++;
			continue;
		}
		S32 index = type_counts[type];
		type_counts[type]++;

		LLViewerWearable *curr_wearable = dynamic_cast<LLViewerWearable*>(getWearable(type,index));
		if (!new_wearable || !curr_wearable ||
			new_wearable->getAssetID() != curr_wearable->getAssetID())
		{
			LL_DEBUGS("Avatar") << "mismatch, type " << type << " index " << index
								<< " names " << (curr_wearable ? curr_wearable->getName() : "NONE")  << ","
								<< " names " << (new_wearable ? new_wearable->getName() : "NONE")  << LL_ENDL;
			mismatched++;
			continue;
		}

		// Update only inventory in this case - ordering of wearables with the same asset id has no effect.
		// Updating wearables in this case causes the two-alphas error in MAINT-4158.
		// We should actually disallow wearing two wearables with the same asset id.
		if (curr_wearable->getName() != new_item->getName() ||
			curr_wearable->getItemID() != new_item->getUUID())
		{
			LL_DEBUGS("Avatar") << "mismatch on name or inventory id, names "
								<< curr_wearable->getName() << " vs " << new_item->getName()
								<< " item ids " << curr_wearable->getItemID() << " vs " << new_item->getUUID()
								<< LL_ENDL;
			update_inventory = true;
			continue;
		}
		// If we got here, everything matches.
		matched++;
	}
	LL_DEBUGS("Avatar") << "matched " << matched << " mismatched " << mismatched << LL_ENDL;
	for (S32 j=0; j<LLWearableType::WT_COUNT; j++)
	{
		LLWearableType::EType type = (LLWearableType::EType) j;
		if (getWearableCount(type) != type_counts[j])
		{
			LL_DEBUGS("Avatar") << "count mismatch for type " << j << " current " << getWearableCount(j) << " requested " << type_counts[j] << LL_ENDL; 
			mismatched++;
		}
	}
	if (mismatched == 0 && !update_inventory)
	{
		LL_DEBUGS("Avatar") << "no changes, bailing out" << LL_ENDL;
		notifyLoadingFinished();
		return;
	}

	// updating inventory
    LLWearableType* wearable_type_inst = LLWearableType::getInstance();

	// TODO: Removed check for ensuring that teens don't remove undershirt and underwear. Handle later
	// note: shirt is the first non-body part wearable item. Update if wearable order changes.
	// This loop should remove all clothing, but not any body parts
	for (S32 j = 0; j < (S32)LLWearableType::WT_COUNT; j++)
	{
		if (wearable_type_inst->getAssetType((LLWearableType::EType)j) == LLAssetType::AT_CLOTHING)
		{
			removeWearable((LLWearableType::EType)j, true, 0);
		}
	}

	for (S32 i = 0; i < count; i++)
	{
		LLViewerWearable* new_wearable = wearables[i];
		LLPointer<LLInventoryItem> new_item = items[i];

		llassert(new_wearable);
		if (new_wearable)
		{
			const LLWearableType::EType type = new_wearable->getType();

			LLUUID old_wearable_id = new_wearable->getItemID();
			new_wearable->setName(new_item->getName());
			new_wearable->setItemID(new_item->getUUID());

			if (wearable_type_inst->getAssetType(type) == LLAssetType::AT_BODYPART)
			{
				// exactly one wearable per body part
				setWearable(type,0,new_wearable);
				if (old_wearable_id.notNull())
				{
					// we changed id before setting wearable, update old item manually
					// to complete the swap.
					gInventory.addChangedMask(LLInventoryObserver::LABEL, old_wearable_id);
				}
			}
			else
			{
				pushWearable(type,new_wearable);
			}

			constexpr bool removed = false;
			wearableUpdated(new_wearable, removed);
		}
	}

	gInventory.notifyObservers();

	if (mismatched == 0)
	{
		LL_DEBUGS("Avatar") << "inventory updated, wearable assets not changed, bailing out" << LL_ENDL;
		notifyLoadingFinished();
		return;
	}

	// updating agent avatar

	if (isAgentAvatarValid())
	{
		gAgentAvatarp->setCompositeUpdatesEnabled(true);

		// If we have not yet declouded, we may want to use
		// baked texture UUIDs sent from the first objectUpdate message
		// don't overwrite these. If we have already declouded, we've saved
		// these ids as the last known good textures and can invalidate without
		// re-clouding.
		if (!gAgentAvatarp->getIsCloud())
		{
			gAgentAvatarp->invalidateAll();
		}
	}

	// Start rendering & update the server
	mWearablesLoaded = true; 

	notifyLoadingFinished();

	// Copy wearable params to avatar.
	gAgentAvatarp->writeWearablesToAvatar();

	// Then update the avatar based on the copied params.
	gAgentAvatarp->updateVisualParams();

	gAgentAvatarp->dumpAvatarTEs("setWearableOutfit");

	LL_DEBUGS("Avatar") << "setWearableOutfit() end" << LL_ENDL;
=======
                                         const std::vector< LLViewerWearable* >& wearables)
{
    LL_INFOS() << "setWearableOutfit() start" << LL_ENDL;

    S32 count = wearables.size();
    llassert(items.size() == count);

    // Check for whether outfit already matches the one requested
    S32 matched = 0, mismatched = 0;
    const S32 arr_size = LLWearableType::WT_COUNT;
    S32 type_counts[arr_size];
    BOOL update_inventory = FALSE;
    std::fill(type_counts,type_counts+arr_size,0);
    for (S32 i = 0; i < count; i++)
    {
        LLViewerWearable* new_wearable = wearables[i];
        LLPointer<LLInventoryItem> new_item = items[i];

        const LLWearableType::EType type = new_wearable->getType();
        if (type < 0 || type>=LLWearableType::WT_COUNT)
        {
            LL_WARNS() << "invalid type " << type << LL_ENDL;
            mismatched++;
            continue;
        }
        S32 index = type_counts[type];
        type_counts[type]++;

        LLViewerWearable *curr_wearable = dynamic_cast<LLViewerWearable*>(getWearable(type,index));
        if (!new_wearable || !curr_wearable ||
            new_wearable->getAssetID() != curr_wearable->getAssetID())
        {
            LL_DEBUGS("Avatar") << "mismatch, type " << type << " index " << index
                                << " names " << (curr_wearable ? curr_wearable->getName() : "NONE")  << ","
                                << " names " << (new_wearable ? new_wearable->getName() : "NONE")  << LL_ENDL;
            mismatched++;
            continue;
        }

        // Update only inventory in this case - ordering of wearables with the same asset id has no effect.
        // Updating wearables in this case causes the two-alphas error in MAINT-4158.
        // We should actually disallow wearing two wearables with the same asset id.
        if (curr_wearable->getName() != new_item->getName() ||
            curr_wearable->getItemID() != new_item->getUUID())
        {
            LL_DEBUGS("Avatar") << "mismatch on name or inventory id, names "
                                << curr_wearable->getName() << " vs " << new_item->getName()
                                << " item ids " << curr_wearable->getItemID() << " vs " << new_item->getUUID()
                                << LL_ENDL;
            update_inventory = TRUE;
            continue;
        }
        // If we got here, everything matches.
        matched++;
    }
    LL_DEBUGS("Avatar") << "matched " << matched << " mismatched " << mismatched << LL_ENDL;
    for (S32 j=0; j<LLWearableType::WT_COUNT; j++)
    {
        LLWearableType::EType type = (LLWearableType::EType) j;
        if (getWearableCount(type) != type_counts[j])
        {
            LL_DEBUGS("Avatar") << "count mismatch for type " << j << " current " << getWearableCount(j) << " requested " << type_counts[j] << LL_ENDL;
            mismatched++;
        }
    }
    if (mismatched == 0 && !update_inventory)
    {
        LL_DEBUGS("Avatar") << "no changes, bailing out" << LL_ENDL;
        notifyLoadingFinished();
        return;
    }

    // updating inventory
    LLWearableType* wearable_type_inst = LLWearableType::getInstance();

    // TODO: Removed check for ensuring that teens don't remove undershirt and underwear. Handle later
    // note: shirt is the first non-body part wearable item. Update if wearable order changes.
    // This loop should remove all clothing, but not any body parts
    for (S32 j = 0; j < (S32)LLWearableType::WT_COUNT; j++)
    {
        if (wearable_type_inst->getAssetType((LLWearableType::EType)j) == LLAssetType::AT_CLOTHING)
        {
            removeWearable((LLWearableType::EType)j, true, 0);
        }
    }

    for (S32 i = 0; i < count; i++)
    {
        LLViewerWearable* new_wearable = wearables[i];
        LLPointer<LLInventoryItem> new_item = items[i];

        llassert(new_wearable);
        if (new_wearable)
        {
            const LLWearableType::EType type = new_wearable->getType();

            LLUUID old_wearable_id = new_wearable->getItemID();
            new_wearable->setName(new_item->getName());
            new_wearable->setItemID(new_item->getUUID());

            if (wearable_type_inst->getAssetType(type) == LLAssetType::AT_BODYPART)
            {
                // exactly one wearable per body part
                setWearable(type,0,new_wearable);
                if (old_wearable_id.notNull())
                {
                    // we changed id before setting wearable, update old item manually
                    // to complete the swap.
                    gInventory.addChangedMask(LLInventoryObserver::LABEL, old_wearable_id);
                }
            }
            else
            {
                pushWearable(type,new_wearable);
            }

            const BOOL removed = FALSE;
            wearableUpdated(new_wearable, removed);
        }
    }

    gInventory.notifyObservers();

    if (mismatched == 0)
    {
        LL_DEBUGS("Avatar") << "inventory updated, wearable assets not changed, bailing out" << LL_ENDL;
        notifyLoadingFinished();
        return;
    }

    // updating agent avatar

    if (isAgentAvatarValid())
    {
        gAgentAvatarp->setCompositeUpdatesEnabled(TRUE);

        // If we have not yet declouded, we may want to use
        // baked texture UUIDs sent from the first objectUpdate message
        // don't overwrite these. If we have already declouded, we've saved
        // these ids as the last known good textures and can invalidate without
        // re-clouding.
        if (!gAgentAvatarp->getIsCloud())
        {
            gAgentAvatarp->invalidateAll();
        }
    }

    // Start rendering & update the server
    mWearablesLoaded = TRUE;

    notifyLoadingFinished();

    // Copy wearable params to avatar.
    gAgentAvatarp->writeWearablesToAvatar();

    // Then update the avatar based on the copied params.
    gAgentAvatarp->updateVisualParams();

    gAgentAvatarp->dumpAvatarTEs("setWearableOutfit");

    LL_DEBUGS("Avatar") << "setWearableOutfit() end" << LL_ENDL;
>>>>>>> e1623bb2
}


// User has picked "wear on avatar" from a menu.
void LLAgentWearables::setWearableItem(LLInventoryItem* new_item, LLViewerWearable* new_wearable, bool do_append)
{
    //LLAgentDumper dumper("setWearableItem");
    if (isWearingItem(new_item->getUUID()))
    {
        LL_WARNS() << "wearable " << new_item->getUUID() << " is already worn" << LL_ENDL;
        return;
    }

    const LLWearableType::EType type = new_wearable->getType();

    if (!do_append)
    {
        // Remove old wearable, if any
        // MULTI_WEARABLE: hardwired to 0
        LLViewerWearable* old_wearable = getViewerWearable(type,0);
        if (old_wearable)
        {
            const LLUUID& old_item_id = old_wearable->getItemID();
            if ((old_wearable->getAssetID() == new_wearable->getAssetID()) &&
                (old_item_id == new_item->getUUID()))
            {
                LL_DEBUGS() << "No change to wearable asset and item: " << LLWearableType::getInstance()->getTypeName(type) << LL_ENDL;
                return;
            }

            if (old_wearable->isDirty())
            {
                // Bring up modal dialog: Save changes? Yes, No, Cancel
                LLSD payload;
                payload["item_id"] = new_item->getUUID();
                LLNotificationsUtil::add("WearableSave", LLSD(), payload, boost::bind(onSetWearableDialog, _1, _2, new_wearable));
                return;
            }
        }
    }

    setWearableFinal(new_item, new_wearable, do_append);
}

// static
bool LLAgentWearables::onSetWearableDialog(const LLSD& notification, const LLSD& response, LLViewerWearable* wearable)
{
    S32 option = LLNotificationsUtil::getSelectedOption(notification, response);
    LLInventoryItem* new_item = gInventory.getItem(notification["payload"]["item_id"].asUUID());
    U32 index;
    if (!gAgentWearables.getWearableIndex(wearable,index))
    {
        LL_WARNS() << "Wearable not found" << LL_ENDL;
        delete wearable;
        return false;
    }
    if (!new_item)
    {
        delete wearable;
        return false;
    }

    switch(option)
    {
        case 0:  // "Save"
            gAgentWearables.saveWearable(wearable->getType(),index);
            gAgentWearables.setWearableFinal(new_item, wearable);
            break;

        case 1:  // "Don't Save"
            gAgentWearables.setWearableFinal(new_item, wearable);
            break;

        case 2: // "Cancel"
            break;

        default:
            llassert(0);
            break;
    }

    delete wearable;
    return false;
}

// Called from setWearableItem() and onSetWearableDialog() to actually set the wearable.
// MULTI_WEARABLE: unify code after null objects are gone.
void LLAgentWearables::setWearableFinal(LLInventoryItem* new_item, LLViewerWearable* new_wearable, bool do_append)
{
    const LLWearableType::EType type = new_wearable->getType();

    if (do_append && getWearableItemID(type,0).notNull())
    {
        new_wearable->setItemID(new_item->getUUID());
        const bool trigger_updated = false;
        pushWearable(type, new_wearable, trigger_updated);
        LL_INFOS() << "Added additional wearable for type " << type
                << " size is now " << getWearableCount(type) << LL_ENDL;
        checkWearableAgainstInventory(new_wearable);
    }
    else
    {
        // Replace the old wearable with a new one.
        llassert(new_item->getAssetUUID() == new_wearable->getAssetID());

        LLViewerWearable *old_wearable = getViewerWearable(type,0);
        LLUUID old_item_id;
        if (old_wearable)
        {
            old_item_id = old_wearable->getItemID();
        }
        new_wearable->setItemID(new_item->getUUID());
        setWearable(type,0,new_wearable);

        if (old_item_id.notNull())
        {
            gInventory.addChangedMask(LLInventoryObserver::LABEL, old_item_id);
            gInventory.notifyObservers();
        }
        LL_INFOS() << "Replaced current element 0 for type " << type
                << " size is now " << getWearableCount(type) << LL_ENDL;
    }
}

// User has picked "remove from avatar" from a menu.
// static
void LLAgentWearables::userRemoveWearable(const LLWearableType::EType &type, const U32 &index)
{
    if (!(type==LLWearableType::WT_SHAPE || type==LLWearableType::WT_SKIN || type==LLWearableType::WT_HAIR || type==LLWearableType::WT_EYES)) //&&
        //!((!gAgent.isTeen()) && (type==LLWearableType::WT_UNDERPANTS || type==LLWearableType::WT_UNDERSHIRT)))
    {
        gAgentWearables.removeWearable(type,false,index);
    }
}

//static
void LLAgentWearables::userRemoveWearablesOfType(const LLWearableType::EType &type)
{
    if (!(type==LLWearableType::WT_SHAPE || type==LLWearableType::WT_SKIN || type==LLWearableType::WT_HAIR || type==LLWearableType::WT_EYES)) //&&
        //!((!gAgent.isTeen()) && (type==LLWearableType::WT_UNDERPANTS || type==LLWearableType::WT_UNDERSHIRT)))
    {
        gAgentWearables.removeWearable(type,true,0);
    }
}

// Given a desired set of attachments, find what objects need to be
// removed, and what additional inventory items need to be added.
void LLAgentWearables::findAttachmentsAddRemoveInfo(LLInventoryModel::item_array_t& obj_item_array,
                                                    llvo_vec_t& objects_to_remove,
                                                    llvo_vec_t& objects_to_retain,
                                                    LLInventoryModel::item_array_t& items_to_add)
{
    // Possible cases:
    // already wearing but not in request set -> take off.
    // already wearing and in request set -> leave alone.
    // not wearing and in request set -> put on.

    if (!isAgentAvatarValid()) return;

    std::set<LLUUID> requested_item_ids;
    std::set<LLUUID> current_item_ids;
    for (S32 i=0; i<obj_item_array.size(); i++)
    {
        const LLUUID & requested_id = obj_item_array[i].get()->getLinkedUUID();
        //LL_INFOS() << "Requested attachment id " << requested_id << LL_ENDL;
        requested_item_ids.insert(requested_id);
    }

    // Build up list of objects to be removed and items currently attached.
    LLVOAvatar::attachment_map_t::iterator iter = gAgentAvatarp->mAttachmentPoints.begin();
    LLVOAvatar::attachment_map_t::iterator end = gAgentAvatarp->mAttachmentPoints.end();
    while (iter != end)
    {
        LLVOAvatar::attachment_map_t::iterator curiter = iter++;
        LLViewerJointAttachment* attachment = curiter->second;
        for (LLViewerJointAttachment::attachedobjs_vec_t::iterator attachment_iter = attachment->mAttachedObjects.begin();
             attachment_iter != attachment->mAttachedObjects.end();
             ++attachment_iter)
        {
            LLViewerObject *objectp = attachment_iter->get();
            if (objectp)
            {
                LLUUID object_item_id = objectp->getAttachmentItemID();

                bool remove_attachment = true;
                if (requested_item_ids.find(object_item_id) != requested_item_ids.end())
                {   // Object currently worn, was requested to keep it
                    // Flag as currently worn so we won't have to add it again.
                    remove_attachment = false;
                }
                else if (objectp->isTempAttachment())
                {   // Check if we should keep this temp attachment
                    remove_attachment = LLAppearanceMgr::instance().shouldRemoveTempAttachment(objectp->getID());
                }

                if (remove_attachment)
                {
                    // LL_INFOS() << "found object to remove, id " << objectp->getID() << ", item " << objectp->getAttachmentItemID() << LL_ENDL;
                    objects_to_remove.push_back(objectp);
                }
                else
                {
                    // LL_INFOS() << "found object to keep, id " << objectp->getID() << ", item " << objectp->getAttachmentItemID() << LL_ENDL;
                    current_item_ids.insert(object_item_id);
                    objects_to_retain.push_back(objectp);
                }
            }
        }
    }

    for (LLInventoryModel::item_array_t::iterator it = obj_item_array.begin();
         it != obj_item_array.end();
         ++it)
    {
        LLUUID linked_id = (*it).get()->getLinkedUUID();
        if (current_item_ids.find(linked_id) != current_item_ids.end())
        {
            // Requested attachment is already worn.
        }
        else
        {
            // Requested attachment is not worn yet.
            items_to_add.push_back(*it);
        }
    }
    // S32 remove_count = objects_to_remove.size();
    // S32 add_count = items_to_add.size();
    // LL_INFOS() << "remove " << remove_count << " add " << add_count << LL_ENDL;
}

std::vector<LLViewerObject*> LLAgentWearables::getTempAttachments()
{
    llvo_vec_t temp_attachs;
    if (isAgentAvatarValid())
    {
        for (LLVOAvatar::attachment_map_t::iterator iter = gAgentAvatarp->mAttachmentPoints.begin(); iter != gAgentAvatarp->mAttachmentPoints.end();)
        {
            LLVOAvatar::attachment_map_t::iterator curiter = iter++;
            LLViewerJointAttachment* attachment = curiter->second;
            for (LLViewerJointAttachment::attachedobjs_vec_t::iterator attachment_iter = attachment->mAttachedObjects.begin();
                attachment_iter != attachment->mAttachedObjects.end();
                ++attachment_iter)
            {
                LLViewerObject *objectp = attachment_iter->get();
                if (objectp && objectp->isTempAttachment())
                {
                    temp_attachs.push_back(objectp);
                }
            }
        }
    }
    return temp_attachs;
}

void LLAgentWearables::userRemoveMultipleAttachments(llvo_vec_t& objects_to_remove)
{
    if (!isAgentAvatarValid()) return;

    if (objects_to_remove.empty())
        return;

    LL_DEBUGS("Avatar") << "ATT [ObjectDetach] removing " << objects_to_remove.size() << " objects" << LL_ENDL;
    gMessageSystem->newMessage("ObjectDetach");
    gMessageSystem->nextBlockFast(_PREHASH_AgentData);
    gMessageSystem->addUUIDFast(_PREHASH_AgentID, gAgent.getID());
    gMessageSystem->addUUIDFast(_PREHASH_SessionID, gAgent.getSessionID());

    for (llvo_vec_t::iterator it = objects_to_remove.begin();
         it != objects_to_remove.end();
         ++it)
    {
        LLViewerObject *objectp = *it;
        //gAgentAvatarp->resetJointPositionsOnDetach(objectp);
        gMessageSystem->nextBlockFast(_PREHASH_ObjectData);
        gMessageSystem->addU32Fast(_PREHASH_ObjectLocalID, objectp->getLocalID());
        const LLUUID& item_id = objectp->getAttachmentItemID();
        LLViewerInventoryItem *item = gInventory.getItem(item_id);
        LL_DEBUGS("Avatar") << "ATT removing object, item is " << (item ? item->getName() : "UNKNOWN") << " " << item_id << LL_ENDL;
        LLAttachmentsMgr::instance().onDetachRequested(item_id);
    }
    gMessageSystem->sendReliable(gAgent.getRegionHost());
}

void LLAgentWearables::userAttachMultipleAttachments(LLInventoryModel::item_array_t& obj_item_array)
{
    // Build a compound message to send all the objects that need to be rezzed.
    S32 obj_count = obj_item_array.size();
    if (obj_count > 0)
    {
        LL_DEBUGS("Avatar") << "ATT attaching multiple, total obj_count " << obj_count << LL_ENDL;
    }

    for(LLInventoryModel::item_array_t::const_iterator it = obj_item_array.begin();
        it != obj_item_array.end();
        ++it)
    {
<<<<<<< HEAD
		const LLInventoryItem* item = *it;
        LLAttachmentsMgr::instance().addAttachmentRequest(item->getLinkedUUID(), 0, true);
=======
        const LLInventoryItem* item = *it;
        LLAttachmentsMgr::instance().addAttachmentRequest(item->getLinkedUUID(), 0, TRUE);
>>>>>>> e1623bb2
    }
}

// Returns false if the given wearable is already topmost/bottommost
// (depending on closer_to_body parameter).
bool LLAgentWearables::canMoveWearable(const LLUUID& item_id, bool closer_to_body) const
{
    const LLWearable* wearable = getWearableFromItemID(item_id);
    if (!wearable) return false;

    LLWearableType::EType wtype = wearable->getType();
    const LLWearable* marginal_wearable = closer_to_body ? getBottomWearable(wtype) : getTopWearable(wtype);
    if (!marginal_wearable) return false;

    return wearable != marginal_wearable;
}

bool LLAgentWearables::areWearablesLoaded() const
{
    return mWearablesLoaded;
}

bool LLAgentWearables::canWearableBeRemoved(const LLViewerWearable* wearable) const
{
    if (!wearable) return false;

    LLWearableType::EType type = wearable->getType();
    // Make sure the user always has at least one shape, skin, eyes, and hair type currently worn.
    return !(((type == LLWearableType::WT_SHAPE) || (type == LLWearableType::WT_SKIN) || (type == LLWearableType::WT_HAIR) || (type == LLWearableType::WT_EYES))
             && (getWearableCount(type) <= 1) );
}
void LLAgentWearables::animateAllWearableParams(F32 delta)
{
    for( S32 type = 0; type < LLWearableType::WT_COUNT; ++type )
    {
        for (S32 count = 0; count < (S32)getWearableCount((LLWearableType::EType)type); ++count)
        {
            LLViewerWearable *wearable = getViewerWearable((LLWearableType::EType)type,count);
            llassert(wearable);
            if (wearable)
            {
                wearable->animateParams(delta);
            }
        }
    }
}

bool LLAgentWearables::moveWearable(const LLViewerInventoryItem* item, bool closer_to_body)
{
    if (!item) return false;
    if (!item->isWearableType()) return false;

    LLWearableType::EType type = item->getWearableType();
    U32 wearable_count = getWearableCount(type);
    if (0 == wearable_count) return false;

    const LLUUID& asset_id = item->getAssetUUID();

    //nowhere to move if the wearable is already on any boundary (closest to the body/furthest from the body)
    if (closer_to_body)
    {
        LLViewerWearable* bottom_wearable = dynamic_cast<LLViewerWearable*>( getBottomWearable(type) );
        if (bottom_wearable->getAssetID() == asset_id)
        {
            return false;
        }
    }
    else // !closer_to_body
    {
        LLViewerWearable* top_wearable = dynamic_cast<LLViewerWearable*>( getTopWearable(type) );
        if (top_wearable->getAssetID() == asset_id)
        {
            return false;
        }
    }

    for (U32 i = 0; i < wearable_count; ++i)
    {
        LLViewerWearable* wearable = getViewerWearable(type, i);
        if (!wearable) continue;
        if (wearable->getAssetID() != asset_id) continue;

        //swapping wearables
        U32 swap_i = closer_to_body ? i-1 : i+1;
        swapWearables(type, i, swap_i);
        return true;
    }

    return false;
}

// static
void LLAgentWearables::createWearable(LLWearableType::EType type, bool wear, const LLUUID& parent_id, std::function<void(const LLUUID&)> created_cb)
{
    if (type == LLWearableType::WT_INVALID || type == LLWearableType::WT_NONE) return;

    if (type == LLWearableType::WT_UNIVERSAL && !gAgent.getRegion()->bakesOnMeshEnabled())
    {
        LL_WARNS("Inventory") << "Can't create WT_UNIVERSAL type " << LL_ENDL;
        return;
    }

    LLViewerWearable* wearable = LLWearableList::instance().createNewWearable(type, gAgentAvatarp);
    LLAssetType::EType asset_type = wearable->getAssetType();
    LLPointer<LLBoostFuncInventoryCallback> cb;
    if(wear)
    {
        cb = new LLBoostFuncInventoryCallback(wear_and_edit_cb);
    }
    else
    {
        cb = new LLBoostFuncInventoryCallback(wear_cb);
    }
    if (created_cb != NULL)
    {
        cb->addOnFireFunc(created_cb);
    }

    LLUUID folder_id;

    if (parent_id.notNull())
    {
        folder_id = parent_id;
    }
    else
    {
        LLFolderType::EType folder_type = LLFolderType::assetTypeToFolderType(asset_type);
        folder_id = gInventory.findCategoryUUIDForType(folder_type);
    }

    create_inventory_wearable(gAgent.getID(),
                          gAgent.getSessionID(),
                          folder_id,
                          wearable->getTransactionID(),
                          wearable->getName(),
                          wearable->getDescription(),
                          asset_type,
                          wearable->getType(),
                          LLFloaterPerms::getNextOwnerPerms("Wearables"),
                          cb);
}

// static
void LLAgentWearables::editWearable(const LLUUID& item_id)
{
    LLViewerInventoryItem* item = gInventory.getLinkedItem(item_id);
    if (!item)
    {
        LL_WARNS() << "Failed to get linked item" << LL_ENDL;
        return;
    }

    if (!item->isFinished())
    {
        LL_WARNS() << "Tried to edit wearable that isn't loaded" << LL_ENDL;
        // Restart fetch or put item to the front
        LLInventoryModelBackgroundFetch::instance().start(item->getUUID(), false);
        return;
    }

    LLViewerWearable* wearable = gAgentWearables.getWearableFromItemID(item_id);
    if (!wearable)
    {
        LL_WARNS() << "Cannot get wearable" << LL_ENDL;
        return;
    }

    if (!gAgentWearables.isWearableModifiable(item->getUUID()))
    {
        LL_WARNS() << "Cannot modify wearable" << LL_ENDL;
        return;
    }

    S32 shape_count = gAgentWearables.getWearableCount(LLWearableType::WT_SHAPE);
    S32 hair_count = gAgentWearables.getWearableCount(LLWearableType::WT_HAIR);
    S32 eye_count = gAgentWearables.getWearableCount(LLWearableType::WT_EYES);
    S32 skin_count = gAgentWearables.getWearableCount(LLWearableType::WT_SKIN);
    if (!shape_count || !hair_count || !eye_count || !skin_count)
    {
        // Don't let user edit wearables if avatar is cloud due to missing parts.
        // Let user edit wearables if avatar is cloud due to missing textures.
        LL_WARNS() << "Cannot modify wearable. Avatar is cloud and missing parts." << LL_ENDL;
        return;
    }

<<<<<<< HEAD
	const bool disable_camera_switch = LLWearableType::getInstance()->getDisableCameraSwitch(wearable->getType());
	LLPanel* panel = LLFloaterSidePanelContainer::getPanel("appearance");
	LLSidepanelAppearance::editWearable(wearable, panel, disable_camera_switch);
=======
    const BOOL disable_camera_switch = LLWearableType::getInstance()->getDisableCameraSwitch(wearable->getType());
    LLPanel* panel = LLFloaterSidePanelContainer::getPanel("appearance");
    LLSidepanelAppearance::editWearable(wearable, panel, disable_camera_switch);
>>>>>>> e1623bb2
}

// Request editing the item after it gets worn.
void LLAgentWearables::requestEditingWearable(const LLUUID& item_id)
{
    mItemToEdit = gInventory.getLinkedItemID(item_id);
}

// Start editing the item if previously requested.
void LLAgentWearables::editWearableIfRequested(const LLUUID& item_id)
{
    if (mItemToEdit.notNull() &&
        mItemToEdit == gInventory.getLinkedItemID(item_id))
    {
        LLAgentWearables::editWearable(item_id);
        mItemToEdit.setNull();
    }
}

boost::signals2::connection LLAgentWearables::addLoadingStartedCallback(loading_started_callback_t cb)
{
    return mLoadingStartedSignal.connect(cb);
}

boost::signals2::connection LLAgentWearables::addLoadedCallback(loaded_callback_t cb)
{
    return mLoadedSignal.connect(cb);
}

bool LLAgentWearables::changeInProgress() const
{
    return mCOFChangeInProgress;
}

void LLAgentWearables::notifyLoadingStarted()
{
    mCOFChangeInProgress = true;
    mCOFChangeTimer.reset();
    mLoadingStartedSignal();
}

void LLAgentWearables::notifyLoadingFinished()
{
    mCOFChangeInProgress = false;
    mLoadedSignal();
}
// EOF<|MERGE_RESOLUTION|>--- conflicted
+++ resolved
@@ -1,2044 +1,1656 @@
-/**
- * @file llagentwearables.cpp
- * @brief LLAgentWearables class implementation
- *
- * $LicenseInfo:firstyear=2001&license=viewerlgpl$
- * Second Life Viewer Source Code
- * Copyright (C) 2010, Linden Research, Inc.
- *
- * This library is free software; you can redistribute it and/or
- * modify it under the terms of the GNU Lesser General Public
- * License as published by the Free Software Foundation;
- * version 2.1 of the License only.
- *
- * This library is distributed in the hope that it will be useful,
- * but WITHOUT ANY WARRANTY; without even the implied warranty of
- * MERCHANTABILITY or FITNESS FOR A PARTICULAR PURPOSE.  See the GNU
- * Lesser General Public License for more details.
- *
- * You should have received a copy of the GNU Lesser General Public
- * License along with this library; if not, write to the Free Software
- * Foundation, Inc., 51 Franklin Street, Fifth Floor, Boston, MA  02110-1301  USA
- *
- * Linden Research, Inc., 945 Battery Street, San Francisco, CA  94111  USA
- * $/LicenseInfo$
- */
-
-#include "llviewerprecompiledheaders.h"
-#include "llagentwearables.h"
-
-#include "llattachmentsmgr.h"
-#include "llaccordionctrltab.h"
-#include "llagent.h"
-#include "llagentcamera.h"
-#include "llappearancemgr.h"
-#include "llcallbacklist.h"
-#include "llfloatersidepanelcontainer.h"
-#include "llgesturemgr.h"
-#include "llinventorybridge.h"
-#include "llinventoryfunctions.h"
-#include "llinventorymodelbackgroundfetch.h"
-#include "llinventoryobserver.h"
-#include "llinventorypanel.h"
-#include "lllocaltextureobject.h"
-#include "llnotificationsutil.h"
-#include "lloutfitobserver.h"
-#include "llsidepanelappearance.h"
-#include "lltexlayer.h"
-#include "lltooldraganddrop.h"
-#include "llviewerregion.h"
-#include "llvoavatarself.h"
-#include "llviewerwearable.h"
-#include "llwearablelist.h"
-#include "llfloaterperms.h"
-
-#include <boost/scoped_ptr.hpp>
-
-LLAgentWearables gAgentWearables;
-
-bool LLAgentWearables::mInitialWearablesUpdateReceived = false;
-
-using namespace LLAvatarAppearanceDefines;
-
-///////////////////////////////////////////////////////////////////////////////
-
-void set_default_permissions(LLViewerInventoryItem* item)
-{
-    llassert(item);
-    LLPermissions perm = item->getPermissions();
-    if (perm.getMaskNextOwner() != LLFloaterPerms::getNextOwnerPerms("Wearables")
-        || perm.getMaskEveryone() != LLFloaterPerms::getEveryonePerms("Wearables")
-        || perm.getMaskGroup() != LLFloaterPerms::getGroupPerms("Wearables"))
-    {
-        perm.setMaskNext(LLFloaterPerms::getNextOwnerPerms("Wearables"));
-        perm.setMaskEveryone(LLFloaterPerms::getEveryonePerms("Wearables"));
-        perm.setMaskGroup(LLFloaterPerms::getGroupPerms("Wearables"));
-
-        item->setPermissions(perm);
-
-<<<<<<< HEAD
-		item->updateServer(false);
-	}
-=======
-        item->updateServer(FALSE);
-    }
->>>>>>> e1623bb2
-}
-
-// Callback to wear and start editing an item that has just been created.
-void wear_and_edit_cb(const LLUUID& inv_item)
-{
-    if (inv_item.isNull()) return;
-
-    LLViewerInventoryItem* item = gInventory.getItem(inv_item);
-    if (!item) return;
-
-    set_default_permissions(item);
-
-    // item was just created, update even if permissions did not changed
-    gInventory.updateItem(item);
-    gInventory.notifyObservers();
-
-    // Request editing the item after it gets worn.
-    gAgentWearables.requestEditingWearable(inv_item);
-
-    // Wear it.
-    LLAppearanceMgr::instance().wearItemOnAvatar(inv_item,true);
-}
-
-void wear_cb(const LLUUID& inv_item)
-{
-    if (!inv_item.isNull())
-    {
-        LLViewerInventoryItem* item = gInventory.getItem(inv_item);
-        if (item)
-        {
-            set_default_permissions(item);
-
-            gInventory.updateItem(item);
-            gInventory.notifyObservers();
-        }
-    }
-}
-
-///////////////////////////////////////////////////////////////////////////////
-
-// HACK: For EXT-3923: Pants item shows in inventory with skin icon and messes with "current look"
-// Some db items are corrupted, have inventory flags = 0, implying wearable type = shape, even though
-// wearable type stored in asset is some other value.
-// Calling this function whenever a wearable is added to increase visibility if this problem
-// turns up in other inventories.
-void checkWearableAgainstInventory(LLViewerWearable *wearable)
-{
-    if (wearable->getItemID().isNull())
-        return;
-
-    // Check for wearable type consistent with inventory item wearable type.
-    LLViewerInventoryItem *item = gInventory.getItem(wearable->getItemID());
-    if (item)
-    {
-        if (!item->isWearableType())
-        {
-            LL_WARNS() << "wearable associated with non-wearable item" << LL_ENDL;
-        }
-        if (item->getWearableType() != wearable->getType())
-        {
-            LL_WARNS() << "type mismatch: wearable " << wearable->getName()
-                    << " has type " << wearable->getType()
-                    << " but inventory item " << item->getName()
-                    << " has type "  << item->getWearableType() << LL_ENDL;
-        }
-    }
-    else
-    {
-        LL_WARNS() << "wearable inventory item not found" << wearable->getName()
-                << " itemID " << wearable->getItemID().asString() << LL_ENDL;
-    }
-}
-
-void LLAgentWearables::dump()
-{
-    LL_INFOS() << "LLAgentWearablesDump" << LL_ENDL;
-    for (S32 i = 0; i < LLWearableType::WT_COUNT; i++)
-    {
-        U32 count = getWearableCount((LLWearableType::EType)i);
-        LL_INFOS() << "Type: " << i << " count " << count << LL_ENDL;
-        for (U32 j=0; j<count; j++)
-        {
-            LLViewerWearable* wearable = getViewerWearable((LLWearableType::EType)i,j);
-            if (wearable == NULL)
-            {
-                LL_INFOS() << "    " << j << " NULL wearable" << LL_ENDL;
-            }
-            LL_INFOS() << "    " << j << " Name " << wearable->getName()
-                    << " description " << wearable->getDescription() << LL_ENDL;
-
-        }
-    }
-}
-
-struct LLAgentDumper
-{
-    LLAgentDumper(std::string name):
-        mName(name)
-    {
-        LL_INFOS() << LL_ENDL;
-        LL_INFOS() << "LLAgentDumper " << mName << LL_ENDL;
-        gAgentWearables.dump();
-    }
-
-    ~LLAgentDumper()
-    {
-        LL_INFOS() << LL_ENDL;
-        LL_INFOS() << "~LLAgentDumper " << mName << LL_ENDL;
-        gAgentWearables.dump();
-    }
-
-    std::string mName;
-};
-
-LLAgentWearables::LLAgentWearables() :
-<<<<<<< HEAD
-	LLWearableData(),
-	mWearablesLoaded(false)
-,	mCOFChangeInProgress(false)
-=======
-    LLWearableData(),
-    mWearablesLoaded(FALSE)
-,   mCOFChangeInProgress(false)
->>>>>>> e1623bb2
-{
-}
-
-LLAgentWearables::~LLAgentWearables()
-{
-    cleanup();
-}
-
-void LLAgentWearables::cleanup()
-{
-}
-
-// static
-void LLAgentWearables::initClass()
-{
-    // this can not be called from constructor because its instance is global and is created too early.
-    // Subscribe to "COF is Saved" signal to notify observers about this (Loading indicator for ex.).
-    LLOutfitObserver::instance().addCOFSavedCallback(boost::bind(&LLAgentWearables::notifyLoadingFinished, &gAgentWearables));
-}
-
-void LLAgentWearables::setAvatarObject(LLVOAvatarSelf *avatar)
-{
-    llassert(avatar);
-    setAvatarAppearance(avatar);
-}
-
-/**
- * @brief Construct a callback for dealing with the wearables.
- *
- * Would like to pass the agent in here, but we can't safely
- * count on it being around later.  Just use gAgent directly.
- * @param cb callback to execute on completion (? unused ?)
- * @param type Type for the wearable in the agent
- * @param wearable The wearable data.
- * @param todo Bitmask of actions to take on completion.
- */
-LLAgentWearables::AddWearableToAgentInventoryCallback::AddWearableToAgentInventoryCallback(
-    LLPointer<LLRefCount> cb, LLWearableType::EType type, U32 index, LLViewerWearable* wearable, U32 todo, const std::string description) :
-    mType(type),
-    mIndex(index),
-    mWearable(wearable),
-    mTodo(todo),
-    mCB(cb),
-    mDescription(description)
-{
-    LL_INFOS() << "constructor" << LL_ENDL;
-}
-
-void LLAgentWearables::AddWearableToAgentInventoryCallback::fire(const LLUUID& inv_item)
-{
-    if (inv_item.isNull())
-        return;
-
-    gAgentWearables.addWearabletoAgentInventoryDone(mType, mIndex, inv_item, mWearable);
-
-    /*
-     * Do this for every one in the loop
-     */
-    if (mTodo & CALL_MAKENEWOUTFITDONE)
-    {
-        gAgentWearables.makeNewOutfitDone(mType, mIndex);
-    }
-    if (mTodo & CALL_WEARITEM)
-    {
-        LLAppearanceMgr::instance().addCOFItemLink(inv_item,
-            new LLUpdateAppearanceAndEditWearableOnDestroy(inv_item), mDescription);
-        editWearable(inv_item);
-    }
-}
-
-void LLAgentWearables::addWearabletoAgentInventoryDone(const LLWearableType::EType type,
-<<<<<<< HEAD
-													   const U32 index,
-													   const LLUUID& item_id,
-													   LLViewerWearable* wearable)
-{
-	LL_INFOS() << "type " << type << " index " << index << " item " << item_id.asString() << LL_ENDL;
-
-	if (item_id.isNull())
-		return;
-
-	LLUUID old_item_id = getWearableItemID(type,index);
-
-	if (wearable)
-	{
-		wearable->setItemID(item_id);
-
-		if (old_item_id.notNull())
-		{	
-			gInventory.addChangedMask(LLInventoryObserver::LABEL, old_item_id);
-			setWearable(type,index,wearable);
-		}
-		else
-		{
-			pushWearable(type,wearable);
-		}
-	}
-
-	gInventory.addChangedMask(LLInventoryObserver::LABEL, item_id);
-
-	LLViewerInventoryItem* item = gInventory.getItem(item_id);
-	if (item && wearable)
-	{
-		// We're changing the asset id, so we both need to set it
-		// locally via setAssetUUID() and via setTransactionID() which
-		// will be decoded on the server. JC
-		item->setAssetUUID(wearable->getAssetID());
-		item->setTransactionID(wearable->getTransactionID());
-		gInventory.addChangedMask(LLInventoryObserver::INTERNAL, item_id);
-		item->updateServer(false);
-	}
-	gInventory.notifyObservers();
-=======
-                                                       const U32 index,
-                                                       const LLUUID& item_id,
-                                                       LLViewerWearable* wearable)
-{
-    LL_INFOS() << "type " << type << " index " << index << " item " << item_id.asString() << LL_ENDL;
-
-    if (item_id.isNull())
-        return;
-
-    LLUUID old_item_id = getWearableItemID(type,index);
-
-    if (wearable)
-    {
-        wearable->setItemID(item_id);
-
-        if (old_item_id.notNull())
-        {
-            gInventory.addChangedMask(LLInventoryObserver::LABEL, old_item_id);
-            setWearable(type,index,wearable);
-        }
-        else
-        {
-            pushWearable(type,wearable);
-        }
-    }
-
-    gInventory.addChangedMask(LLInventoryObserver::LABEL, item_id);
-
-    LLViewerInventoryItem* item = gInventory.getItem(item_id);
-    if (item && wearable)
-    {
-        // We're changing the asset id, so we both need to set it
-        // locally via setAssetUUID() and via setTransactionID() which
-        // will be decoded on the server. JC
-        item->setAssetUUID(wearable->getAssetID());
-        item->setTransactionID(wearable->getTransactionID());
-        gInventory.addChangedMask(LLInventoryObserver::INTERNAL, item_id);
-        item->updateServer(FALSE);
-    }
-    gInventory.notifyObservers();
->>>>>>> e1623bb2
-}
-
-void LLAgentWearables::saveWearable(const LLWearableType::EType type, const U32 index,
-                                    const std::string new_name)
-{
-    LLViewerWearable* old_wearable = getViewerWearable(type, index);
-    if(!old_wearable) return;
-    bool name_changed = !new_name.empty() && (new_name != old_wearable->getName());
-    if (name_changed || old_wearable->isDirty() || old_wearable->isOldVersion())
-    {
-        LLUUID old_item_id = old_wearable->getItemID();
-        LLViewerWearable* new_wearable = LLWearableList::instance().createCopy(old_wearable);
-        new_wearable->setItemID(old_item_id); // should this be in LLViewerWearable::copyDataFrom()?
-        setWearable(type,index,new_wearable);
-
-        // old_wearable may still be referred to by other inventory items. Revert
-        // unsaved changes so other inventory items aren't affected by the changes
-        // that were just saved.
-        old_wearable->revertValues();
-
-        LLInventoryItem* item = gInventory.getItem(old_item_id);
-        if (item)
-        {
-            std::string item_name = item->getName();
-            if (name_changed)
-            {
-                LL_INFOS() << "saveWearable changing name from "  << item->getName() << " to " << new_name << LL_ENDL;
-                item_name = new_name;
-            }
-            // Update existing inventory item
-            LLPointer<LLViewerInventoryItem> template_item =
-                new LLViewerInventoryItem(item->getUUID(),
-                                          item->getParentUUID(),
-                                          item->getPermissions(),
-                                          new_wearable->getAssetID(),
-                                          new_wearable->getAssetType(),
-                                          item->getInventoryType(),
-                                          item_name,
-                                          item->getDescription(),
-                                          item->getSaleInfo(),
-                                          item->getFlags(),
-                                          item->getCreationDate());
-            template_item->setTransactionID(new_wearable->getTransactionID());
-            update_inventory_item(template_item, gAgentAvatarp->mEndCustomizeCallback);
-        }
-        else
-        {
-            // Add a new inventory item (shouldn't ever happen here)
-            U32 todo = AddWearableToAgentInventoryCallback::CALL_NONE;
-            LLPointer<LLInventoryCallback> cb =
-                new AddWearableToAgentInventoryCallback(
-                    LLPointer<LLRefCount>(NULL),
-                    type,
-                    index,
-                    new_wearable,
-                    todo);
-            addWearableToAgentInventory(cb, new_wearable);
-            return;
-        }
-
-        gAgentAvatarp->wearableUpdated(type);
-    }
-}
-
-void LLAgentWearables::saveWearableAs(const LLWearableType::EType type,
-<<<<<<< HEAD
-									  const U32 index,
-									  const std::string& new_name,
-									  const std::string& description,
-									  bool save_in_lost_and_found)
-{
-	if (!isWearableCopyable(type, index))
-	{
-		LL_WARNS() << "LLAgent::saveWearableAs() not copyable." << LL_ENDL;
-		return;
-	}
-	LLViewerWearable* old_wearable = getViewerWearable(type, index);
-	if (!old_wearable)
-	{
-		LL_WARNS() << "LLAgent::saveWearableAs() no old wearable." << LL_ENDL;
-		return;
-	}
-
-	LLInventoryItem* item = gInventory.getItem(getWearableItemID(type,index));
-	if (!item)
-	{
-		LL_WARNS() << "LLAgent::saveWearableAs() no inventory item." << LL_ENDL;
-		return;
-	}
-	std::string trunc_name(new_name);
-	LLStringUtil::truncate(trunc_name, DB_INV_ITEM_NAME_STR_LEN);
-	LLViewerWearable* new_wearable = LLWearableList::instance().createCopy(
-		old_wearable,
-		trunc_name);
-
-	LLPointer<LLInventoryCallback> cb =
-		new AddWearableToAgentInventoryCallback(
-			LLPointer<LLRefCount>(NULL),
-			type,
-			index,
-			new_wearable,
-			AddWearableToAgentInventoryCallback::CALL_WEARITEM,
-			description
-			);
-	LLUUID category_id;
-	if (save_in_lost_and_found)
-	{
-		category_id = gInventory.findCategoryUUIDForType(
-			LLFolderType::FT_LOST_AND_FOUND);
-	}
-	else
-	{
-		// put in same folder as original
-		category_id = item->getParentUUID();
-	}
-
-	copy_inventory_item(
-		gAgent.getID(),
-		item->getPermissions().getOwner(),
-		item->getUUID(),
-		category_id,
-		new_name,
-		cb);
-
-	// old_wearable may still be referred to by other inventory items. Revert
-	// unsaved changes so other inventory items aren't affected by the changes
-	// that were just saved.
-	old_wearable->revertValuesWithoutUpdate();
-=======
-                                      const U32 index,
-                                      const std::string& new_name,
-                                      const std::string& description,
-                                      BOOL save_in_lost_and_found)
-{
-    if (!isWearableCopyable(type, index))
-    {
-        LL_WARNS() << "LLAgent::saveWearableAs() not copyable." << LL_ENDL;
-        return;
-    }
-    LLViewerWearable* old_wearable = getViewerWearable(type, index);
-    if (!old_wearable)
-    {
-        LL_WARNS() << "LLAgent::saveWearableAs() no old wearable." << LL_ENDL;
-        return;
-    }
-
-    LLInventoryItem* item = gInventory.getItem(getWearableItemID(type,index));
-    if (!item)
-    {
-        LL_WARNS() << "LLAgent::saveWearableAs() no inventory item." << LL_ENDL;
-        return;
-    }
-    std::string trunc_name(new_name);
-    LLStringUtil::truncate(trunc_name, DB_INV_ITEM_NAME_STR_LEN);
-    LLViewerWearable* new_wearable = LLWearableList::instance().createCopy(
-        old_wearable,
-        trunc_name);
-
-    LLPointer<LLInventoryCallback> cb =
-        new AddWearableToAgentInventoryCallback(
-            LLPointer<LLRefCount>(NULL),
-            type,
-            index,
-            new_wearable,
-            AddWearableToAgentInventoryCallback::CALL_WEARITEM,
-            description
-            );
-    LLUUID category_id;
-    if (save_in_lost_and_found)
-    {
-        category_id = gInventory.findCategoryUUIDForType(
-            LLFolderType::FT_LOST_AND_FOUND);
-    }
-    else
-    {
-        // put in same folder as original
-        category_id = item->getParentUUID();
-    }
-
-    copy_inventory_item(
-        gAgent.getID(),
-        item->getPermissions().getOwner(),
-        item->getUUID(),
-        category_id,
-        new_name,
-        cb);
-
-    // old_wearable may still be referred to by other inventory items. Revert
-    // unsaved changes so other inventory items aren't affected by the changes
-    // that were just saved.
-    old_wearable->revertValuesWithoutUpdate();
->>>>>>> e1623bb2
-}
-
-void LLAgentWearables::revertWearable(const LLWearableType::EType type, const U32 index)
-{
-    LLViewerWearable* wearable = getViewerWearable(type, index);
-    llassert(wearable);
-    if (wearable)
-    {
-        wearable->revertValues();
-    }
-}
-
-void LLAgentWearables::saveAllWearables()
-{
-    //if (!gInventory.isLoaded())
-    //{
-    //  return;
-    //}
-
-    for (S32 i=0; i < LLWearableType::WT_COUNT; i++)
-    {
-        for (U32 j=0; j < getWearableCount((LLWearableType::EType)i); j++)
-            saveWearable((LLWearableType::EType)i, j);
-    }
-}
-
-// Called when the user changes the name of a wearable inventory item that is currently being worn.
-void LLAgentWearables::setWearableName(const LLUUID& item_id, const std::string& new_name)
-{
-    for (S32 i=0; i < LLWearableType::WT_COUNT; i++)
-    {
-        for (U32 j=0; j < getWearableCount((LLWearableType::EType)i); j++)
-        {
-            LLUUID curr_item_id = getWearableItemID((LLWearableType::EType)i,j);
-            if (curr_item_id == item_id)
-            {
-                LLViewerWearable* old_wearable = getViewerWearable((LLWearableType::EType)i,j);
-                llassert(old_wearable);
-                if (!old_wearable) continue;
-
-                std::string old_name = old_wearable->getName();
-                old_wearable->setName(new_name);
-                LLViewerWearable* new_wearable = LLWearableList::instance().createCopy(old_wearable);
-                new_wearable->setItemID(item_id);
-                LLInventoryItem* item = gInventory.getItem(item_id);
-                if (item)
-                {
-                    new_wearable->setPermissions(item->getPermissions());
-                }
-                old_wearable->setName(old_name);
-
-                setWearable((LLWearableType::EType)i,j,new_wearable);
-                break;
-            }
-        }
-    }
-}
-
-
-bool LLAgentWearables::isWearableModifiable(LLWearableType::EType type, U32 index) const
-{
-<<<<<<< HEAD
-	LLUUID item_id = getWearableItemID(type, index);
-	return item_id.notNull() ? isWearableModifiable(item_id) : false;
-=======
-    LLUUID item_id = getWearableItemID(type, index);
-    return item_id.notNull() ? isWearableModifiable(item_id) : FALSE;
->>>>>>> e1623bb2
-}
-
-bool LLAgentWearables::isWearableModifiable(const LLUUID& item_id) const
-{
-<<<<<<< HEAD
-	const LLUUID& linked_id = gInventory.getLinkedItemID(item_id);
-	if (linked_id.notNull())
-	{
-		LLInventoryItem* item = gInventory.getItem(linked_id);
-		if (item && item->getPermissions().allowModifyBy(gAgent.getID(),
-														 gAgent.getGroupID()))
-		{
-			return true;
-		}
-	}
-	return false;
-=======
-    const LLUUID& linked_id = gInventory.getLinkedItemID(item_id);
-    if (linked_id.notNull())
-    {
-        LLInventoryItem* item = gInventory.getItem(linked_id);
-        if (item && item->getPermissions().allowModifyBy(gAgent.getID(),
-                                                         gAgent.getGroupID()))
-        {
-            return TRUE;
-        }
-    }
-    return FALSE;
->>>>>>> e1623bb2
-}
-
-bool LLAgentWearables::isWearableCopyable(LLWearableType::EType type, U32 index) const
-{
-<<<<<<< HEAD
-	LLUUID item_id = getWearableItemID(type, index);
-	if (!item_id.isNull())
-	{
-		LLInventoryItem* item = gInventory.getItem(item_id);
-		if (item && item->getPermissions().allowCopyBy(gAgent.getID(),
-													   gAgent.getGroupID()))
-		{
-			return true;
-		}
-	}
-	return false;
-}
-=======
-    LLUUID item_id = getWearableItemID(type, index);
-    if (!item_id.isNull())
-    {
-        LLInventoryItem* item = gInventory.getItem(item_id);
-        if (item && item->getPermissions().allowCopyBy(gAgent.getID(),
-                                                       gAgent.getGroupID()))
-        {
-            return TRUE;
-        }
-    }
-    return FALSE;
-}
-
-/*
-  U32 LLAgentWearables::getWearablePermMask(LLWearableType::EType type)
-  {
-  LLUUID item_id = getWearableItemID(type);
-  if (!item_id.isNull())
-  {
-  LLInventoryItem* item = gInventory.getItem(item_id);
-  if (item)
-  {
-  return item->getPermissions().getMaskOwner();
-  }
-  }
-  return PERM_NONE;
-  }
-*/
->>>>>>> e1623bb2
-
-LLInventoryItem* LLAgentWearables::getWearableInventoryItem(LLWearableType::EType type, U32 index)
-{
-    LLUUID item_id = getWearableItemID(type,index);
-    LLInventoryItem* item = NULL;
-    if (item_id.notNull())
-    {
-        item = gInventory.getItem(item_id);
-    }
-    return item;
-}
-
-const LLViewerWearable* LLAgentWearables::getWearableFromItemID(const LLUUID& item_id) const
-{
-    const LLUUID& base_item_id = gInventory.getLinkedItemID(item_id);
-    for (S32 i=0; i < LLWearableType::WT_COUNT; i++)
-    {
-        for (U32 j=0; j < getWearableCount((LLWearableType::EType)i); j++)
-        {
-            const LLViewerWearable * curr_wearable = getViewerWearable((LLWearableType::EType)i, j);
-            if (curr_wearable && (curr_wearable->getItemID() == base_item_id))
-            {
-                return curr_wearable;
-            }
-        }
-    }
-    return NULL;
-}
-
-LLViewerWearable* LLAgentWearables::getWearableFromItemID(const LLUUID& item_id)
-{
-    const LLUUID& base_item_id = gInventory.getLinkedItemID(item_id);
-    for (S32 i=0; i < LLWearableType::WT_COUNT; i++)
-    {
-        for (U32 j=0; j < getWearableCount((LLWearableType::EType)i); j++)
-        {
-            LLViewerWearable * curr_wearable = getViewerWearable((LLWearableType::EType)i, j);
-            if (curr_wearable && (curr_wearable->getItemID() == base_item_id))
-            {
-                return curr_wearable;
-            }
-        }
-    }
-    return NULL;
-}
-
-LLViewerWearable*   LLAgentWearables::getWearableFromAssetID(const LLUUID& asset_id)
-{
-    for (S32 i=0; i < LLWearableType::WT_COUNT; i++)
-    {
-        for (U32 j=0; j < getWearableCount((LLWearableType::EType)i); j++)
-        {
-            LLViewerWearable * curr_wearable = getViewerWearable((LLWearableType::EType)i, j);
-            if (curr_wearable && (curr_wearable->getAssetID() == asset_id))
-            {
-                return curr_wearable;
-            }
-        }
-    }
-    return NULL;
-}
-
-LLViewerWearable* LLAgentWearables::getViewerWearable(const LLWearableType::EType type, U32 index /*= 0*/)
-{
-    return dynamic_cast<LLViewerWearable*> (getWearable(type, index));
-}
-
-const LLViewerWearable* LLAgentWearables::getViewerWearable(const LLWearableType::EType type, U32 index /*= 0*/) const
-{
-    return dynamic_cast<const LLViewerWearable*> (getWearable(type, index));
-}
-
-// static
-bool LLAgentWearables::selfHasWearable(LLWearableType::EType type)
-{
-    return (gAgentWearables.getWearableCount(type) > 0);
-}
-
-// virtual
-void LLAgentWearables::wearableUpdated(LLWearable *wearable, bool removed)
-{
-    if (isAgentAvatarValid())
-    {
-        gAgentAvatarp->wearableUpdated(wearable->getType());
-    }
-
-    LLWearableData::wearableUpdated(wearable, removed);
-
-    if (!removed)
-    {
-        LLViewerWearable* viewer_wearable = dynamic_cast<LLViewerWearable*>(wearable);
-        viewer_wearable->refreshName();
-
-        // Hack pt 2. If the wearable we just loaded has definition version 24,
-        // then force a re-save of this wearable after slamming the version number to 22.
-        // This number was incorrectly incremented for internal builds before release, and
-        // this fix will ensure that the affected wearables are re-saved with the right version number.
-        // the versions themselves are compatible. This code can be removed before release.
-        if( wearable->getDefinitionVersion() == 24 )
-        {
-            U32 index;
-            if (getWearableIndex(wearable,index))
-            {
-                LL_INFOS() << "forcing wearable type " << wearable->getType() << " to version 22 from 24" << LL_ENDL;
-                wearable->setDefinitionVersion(22);
-                saveWearable(wearable->getType(),index);
-            }
-        }
-
-        checkWearableAgainstInventory(viewer_wearable);
-    }
-}
-
-const LLUUID LLAgentWearables::getWearableItemID(LLWearableType::EType type, U32 index) const
-{
-    const LLViewerWearable *wearable = getViewerWearable(type,index);
-    if (wearable)
-        return wearable->getItemID();
-    else
-        return LLUUID();
-}
-
-const LLUUID LLAgentWearables::getWearableAssetID(LLWearableType::EType type, U32 index) const
-{
-    const LLViewerWearable *wearable = getViewerWearable(type,index);
-    if (wearable)
-        return wearable->getAssetID();
-    else
-        return LLUUID();
-}
-
-bool LLAgentWearables::isWearingItem(const LLUUID& item_id) const
-{
-<<<<<<< HEAD
-	return getWearableFromItemID(item_id) != nullptr;
-=======
-    return getWearableFromItemID(item_id) != NULL;
->>>>>>> e1623bb2
-}
-
-void LLAgentWearables::addLocalTextureObject(const LLWearableType::EType wearable_type, const LLAvatarAppearanceDefines::ETextureIndex texture_type, U32 wearable_index)
-{
-    LLViewerWearable* wearable = getViewerWearable((LLWearableType::EType)wearable_type, wearable_index);
-    if (!wearable)
-    {
-        LL_ERRS() << "Tried to add local texture object to invalid wearable with type " << wearable_type << " and index " << wearable_index << LL_ENDL;
-        return;
-    }
-    LLLocalTextureObject lto;
-    wearable->setLocalTextureObject(texture_type, lto);
-}
-
-class OnWearableItemCreatedCB: public LLInventoryCallback
-{
-public:
-    OnWearableItemCreatedCB():
-        mWearablesAwaitingItems(LLWearableType::WT_COUNT,NULL)
-    {
-        LL_INFOS() << "created callback" << LL_ENDL;
-    }
-    /* virtual */ void fire(const LLUUID& inv_item)
-    {
-        LL_INFOS() << "One item created " << inv_item.asString() << LL_ENDL;
-        LLConstPointer<LLInventoryObject> item = gInventory.getItem(inv_item);
-        mItemsToLink.push_back(item);
-        updatePendingWearable(inv_item);
-    }
-    ~OnWearableItemCreatedCB()
-    {
-        LL_INFOS() << "All items created" << LL_ENDL;
-        LLPointer<LLInventoryCallback> link_waiter = new LLUpdateAppearanceOnDestroy;
-        link_inventory_array(LLAppearanceMgr::instance().getCOF(),
-                             mItemsToLink,
-                             link_waiter);
-    }
-    void addPendingWearable(LLViewerWearable *wearable)
-    {
-        if (!wearable)
-        {
-            LL_WARNS() << "no wearable" << LL_ENDL;
-            return;
-        }
-        LLWearableType::EType type = wearable->getType();
-        if (type<LLWearableType::WT_COUNT)
-        {
-            mWearablesAwaitingItems[type] = wearable;
-        }
-        else
-        {
-            LL_WARNS() << "invalid type " << type << LL_ENDL;
-        }
-    }
-    void updatePendingWearable(const LLUUID& inv_item)
-    {
-        LLViewerInventoryItem *item = gInventory.getItem(inv_item);
-        if (!item)
-        {
-            LL_WARNS() << "no item found" << LL_ENDL;
-            return;
-        }
-        if (!item->isWearableType())
-        {
-            LL_WARNS() << "non-wearable item found" << LL_ENDL;
-            return;
-        }
-        if (item && item->isWearableType())
-        {
-            LLWearableType::EType type = item->getWearableType();
-            if (type < LLWearableType::WT_COUNT)
-            {
-                LLViewerWearable *wearable = mWearablesAwaitingItems[type];
-                if (wearable)
-                    wearable->setItemID(inv_item);
-            }
-            else
-            {
-                LL_WARNS() << "invalid wearable type " << type << LL_ENDL;
-            }
-        }
-    }
-
-private:
-    LLInventoryObject::const_object_list_t mItemsToLink;
-    std::vector<LLViewerWearable*> mWearablesAwaitingItems;
-};
-
-void LLAgentWearables::createStandardWearables()
-{
-<<<<<<< HEAD
-	LL_WARNS() << "Creating standard wearables" << LL_ENDL;
-
-	if (!isAgentAvatarValid()) return;
-
-	constexpr bool create[LLWearableType::WT_COUNT] = 
-		{
-			true,  //LLWearableType::WT_SHAPE
-			true,  //LLWearableType::WT_SKIN
-			true,  //LLWearableType::WT_HAIR
-			true,  //LLWearableType::WT_EYES
-			true,  //LLWearableType::WT_SHIRT
-			true,  //LLWearableType::WT_PANTS
-			true,  //LLWearableType::WT_SHOES
-			true,  //LLWearableType::WT_SOCKS
-			false, //LLWearableType::WT_JACKET
-			false, //LLWearableType::WT_GLOVES
-			true,  //LLWearableType::WT_UNDERSHIRT
-			true,  //LLWearableType::WT_UNDERPANTS
-			false  //LLWearableType::WT_SKIRT
-		};
-
-	LLPointer<LLInventoryCallback> cb = new OnWearableItemCreatedCB;
-	for (S32 i=0; i < LLWearableType::WT_COUNT; i++)
-	{
-		if (create[i])
-		{
-			llassert(getWearableCount((LLWearableType::EType)i) == 0);
-			LLViewerWearable* wearable = LLWearableList::instance().createNewWearable((LLWearableType::EType)i, gAgentAvatarp);
-			((OnWearableItemCreatedCB*)(&(*cb)))->addPendingWearable(wearable);
-			// no need to update here...
-			LLUUID category_id = LLUUID::null;
-=======
-    LL_WARNS() << "Creating standard wearables" << LL_ENDL;
-
-    if (!isAgentAvatarValid()) return;
-
-    const BOOL create[LLWearableType::WT_COUNT] =
-        {
-            TRUE,  //LLWearableType::WT_SHAPE
-            TRUE,  //LLWearableType::WT_SKIN
-            TRUE,  //LLWearableType::WT_HAIR
-            TRUE,  //LLWearableType::WT_EYES
-            TRUE,  //LLWearableType::WT_SHIRT
-            TRUE,  //LLWearableType::WT_PANTS
-            TRUE,  //LLWearableType::WT_SHOES
-            TRUE,  //LLWearableType::WT_SOCKS
-            FALSE, //LLWearableType::WT_JACKET
-            FALSE, //LLWearableType::WT_GLOVES
-            TRUE,  //LLWearableType::WT_UNDERSHIRT
-            TRUE,  //LLWearableType::WT_UNDERPANTS
-            FALSE  //LLWearableType::WT_SKIRT
-        };
-
-    LLPointer<LLInventoryCallback> cb = new OnWearableItemCreatedCB;
-    for (S32 i=0; i < LLWearableType::WT_COUNT; i++)
-    {
-        if (create[i])
-        {
-            llassert(getWearableCount((LLWearableType::EType)i) == 0);
-            LLViewerWearable* wearable = LLWearableList::instance().createNewWearable((LLWearableType::EType)i, gAgentAvatarp);
-            ((OnWearableItemCreatedCB*)(&(*cb)))->addPendingWearable(wearable);
-            // no need to update here...
-            LLUUID category_id = LLUUID::null;
->>>>>>> e1623bb2
-            create_inventory_wearable(gAgent.getID(),
-                                  gAgent.getSessionID(),
-                                  category_id,
-                                  wearable->getTransactionID(),
-                                  wearable->getName(),
-                                  wearable->getDescription(),
-                                  wearable->getAssetType(),
-                                  wearable->getType(),
-                                  wearable->getPermissions().getMaskNextOwner(),
-                                  cb);
-        }
-    }
-}
-
-// We no longer need this message in the current viewer, but send
-// it for now to maintain compatibility with release viewers. Can
-// remove this function once the SH-3455 changesets are universally deployed.
-void LLAgentWearables::sendDummyAgentWearablesUpdate()
-{
-    LL_DEBUGS("Avatar") << "sendAgentWearablesUpdate()" << LL_ENDL;
-
-    // Send the AgentIsNowWearing
-    gMessageSystem->newMessageFast(_PREHASH_AgentIsNowWearing);
-
-    gMessageSystem->nextBlockFast(_PREHASH_AgentData);
-    gMessageSystem->addUUIDFast(_PREHASH_AgentID, gAgent.getID());
-    gMessageSystem->addUUIDFast(_PREHASH_SessionID, gAgent.getSessionID());
-
-    // Send 4 standardized nonsense item ids (same as returned by the modified sim, not that it especially matters).
-    gMessageSystem->nextBlockFast(_PREHASH_WearableData);
-    gMessageSystem->addU8Fast(_PREHASH_WearableType, U8(1));
-    gMessageSystem->addUUIDFast(_PREHASH_ItemID, LLUUID("db5a4e5f-9da3-44c8-992d-1181c5795498"));
-
-    gMessageSystem->nextBlockFast(_PREHASH_WearableData);
-    gMessageSystem->addU8Fast(_PREHASH_WearableType, U8(2));
-    gMessageSystem->addUUIDFast(_PREHASH_ItemID, LLUUID("6969c7cc-f72f-4a76-a19b-c293cce8ce4f"));
-
-    gMessageSystem->nextBlockFast(_PREHASH_WearableData);
-    gMessageSystem->addU8Fast(_PREHASH_WearableType, U8(3));
-    gMessageSystem->addUUIDFast(_PREHASH_ItemID, LLUUID("7999702b-b291-48f9-8903-c91dfb828408"));
-
-    gMessageSystem->nextBlockFast(_PREHASH_WearableData);
-    gMessageSystem->addU8Fast(_PREHASH_WearableType, U8(4));
-    gMessageSystem->addUUIDFast(_PREHASH_ItemID, LLUUID("566cb59e-ef60-41d7-bfa6-e0f293fbea40"));
-
-    gAgent.sendReliableMessage();
-}
-
-void LLAgentWearables::makeNewOutfitDone(S32 type, U32 index)
-{
-    LLUUID first_item_id = getWearableItemID((LLWearableType::EType)type, index);
-    // Open the inventory and select the first item we added.
-    if (first_item_id.notNull())
-    {
-        LLInventoryPanel *active_panel = LLInventoryPanel::getActiveInventoryPanel();
-        if (active_panel)
-        {
-            active_panel->setSelection(first_item_id, TAKE_FOCUS_NO);
-        }
-    }
-}
-
-
-void LLAgentWearables::addWearableToAgentInventory(LLPointer<LLInventoryCallback> cb,
-<<<<<<< HEAD
-												   LLViewerWearable* wearable,
-												   const LLUUID& category_id,
-												   bool notify)
-=======
-                                                   LLViewerWearable* wearable,
-                                                   const LLUUID& category_id,
-                                                   BOOL notify)
->>>>>>> e1623bb2
-{
-    create_inventory_wearable(gAgent.getID(),
-                          gAgent.getSessionID(),
-                          category_id,
-                          wearable->getTransactionID(),
-                          wearable->getName(),
-                          wearable->getDescription(),
-                          wearable->getAssetType(),
-                          wearable->getType(),
-                          wearable->getPermissions().getMaskNextOwner(),
-                          cb);
-}
-
-void LLAgentWearables::removeWearable(const LLWearableType::EType type, bool do_remove_all, U32 index)
-{
-    if (getWearableCount(type) == 0)
-    {
-        // no wearables to remove
-        return;
-    }
-
-    if (do_remove_all)
-    {
-        removeWearableFinal(type, do_remove_all, index);
-    }
-    else
-    {
-        LLViewerWearable* old_wearable = getViewerWearable(type,index);
-
-        if (old_wearable)
-        {
-            if (old_wearable->isDirty())
-            {
-                LLSD payload;
-                payload["wearable_type"] = (S32)type;
-                payload["wearable_index"] = (S32)index;
-                // Bring up view-modal dialog: Save changes? Yes, No, Cancel
-                LLNotificationsUtil::add("WearableSave", LLSD(), payload, &LLAgentWearables::onRemoveWearableDialog);
-                return;
-            }
-            else
-            {
-                removeWearableFinal(type, do_remove_all, index);
-            }
-        }
-    }
-}
-
-
-// static
-bool LLAgentWearables::onRemoveWearableDialog(const LLSD& notification, const LLSD& response)
-{
-    S32 option = LLNotificationsUtil::getSelectedOption(notification, response);
-    LLWearableType::EType type = (LLWearableType::EType)notification["payload"]["wearable_type"].asInteger();
-    S32 index = (S32)notification["payload"]["wearable_index"].asInteger();
-    switch(option)
-    {
-        case 0:  // "Save"
-            gAgentWearables.saveWearable(type, index);
-            gAgentWearables.removeWearableFinal(type, false, index);
-            break;
-
-        case 1:  // "Don't Save"
-            gAgentWearables.removeWearableFinal(type, false, index);
-            break;
-
-        case 2: // "Cancel"
-            break;
-
-        default:
-            llassert(0);
-            break;
-    }
-    return false;
-}
-
-// Called by removeWearable() and onRemoveWearableDialog() to actually do the removal.
-void LLAgentWearables::removeWearableFinal(const LLWearableType::EType type, bool do_remove_all, U32 index)
-{
-    //LLAgentDumper dumper("removeWearable");
-    if (do_remove_all)
-    {
-        S32 max_entry = getWearableCount(type)-1;
-        for (S32 i=max_entry; i>=0; i--)
-        {
-            LLViewerWearable* old_wearable = getViewerWearable(type,i);
-            if (old_wearable)
-            {
-                eraseWearable(old_wearable);
-                old_wearable->removeFromAvatar();
-            }
-        }
-        clearWearableType(type);
-    }
-    else
-    {
-        LLViewerWearable* old_wearable = getViewerWearable(type, index);
-
-        if (old_wearable)
-        {
-            eraseWearable(old_wearable);
-            old_wearable->removeFromAvatar();
-        }
-    }
-
-    gInventory.notifyObservers();
-}
-
-// Assumes existing wearables are not dirty.
-void LLAgentWearables::setWearableOutfit(const LLInventoryItem::item_array_t& items,
-<<<<<<< HEAD
-										 const std::vector< LLViewerWearable* >& wearables)
-{
-	LL_INFOS() << "setWearableOutfit() start" << LL_ENDL;
-
-	S32 count = wearables.size();
-	llassert(items.size() == count);
-
-	// Check for whether outfit already matches the one requested
-	S32 matched = 0, mismatched = 0;
-	const S32 arr_size = LLWearableType::WT_COUNT;
-	S32 type_counts[arr_size];
-	bool update_inventory{ false };
-	std::fill(type_counts,type_counts+arr_size,0);
-	for (S32 i = 0; i < count; i++)
-	{
-		LLViewerWearable* new_wearable = wearables[i];
-		LLPointer<LLInventoryItem> new_item = items[i];
-
-		const LLWearableType::EType type = new_wearable->getType();
-		if (type < 0 || type>=LLWearableType::WT_COUNT)
-		{
-			LL_WARNS() << "invalid type " << type << LL_ENDL;
-			mismatched++;
-			continue;
-		}
-		S32 index = type_counts[type];
-		type_counts[type]++;
-
-		LLViewerWearable *curr_wearable = dynamic_cast<LLViewerWearable*>(getWearable(type,index));
-		if (!new_wearable || !curr_wearable ||
-			new_wearable->getAssetID() != curr_wearable->getAssetID())
-		{
-			LL_DEBUGS("Avatar") << "mismatch, type " << type << " index " << index
-								<< " names " << (curr_wearable ? curr_wearable->getName() : "NONE")  << ","
-								<< " names " << (new_wearable ? new_wearable->getName() : "NONE")  << LL_ENDL;
-			mismatched++;
-			continue;
-		}
-
-		// Update only inventory in this case - ordering of wearables with the same asset id has no effect.
-		// Updating wearables in this case causes the two-alphas error in MAINT-4158.
-		// We should actually disallow wearing two wearables with the same asset id.
-		if (curr_wearable->getName() != new_item->getName() ||
-			curr_wearable->getItemID() != new_item->getUUID())
-		{
-			LL_DEBUGS("Avatar") << "mismatch on name or inventory id, names "
-								<< curr_wearable->getName() << " vs " << new_item->getName()
-								<< " item ids " << curr_wearable->getItemID() << " vs " << new_item->getUUID()
-								<< LL_ENDL;
-			update_inventory = true;
-			continue;
-		}
-		// If we got here, everything matches.
-		matched++;
-	}
-	LL_DEBUGS("Avatar") << "matched " << matched << " mismatched " << mismatched << LL_ENDL;
-	for (S32 j=0; j<LLWearableType::WT_COUNT; j++)
-	{
-		LLWearableType::EType type = (LLWearableType::EType) j;
-		if (getWearableCount(type) != type_counts[j])
-		{
-			LL_DEBUGS("Avatar") << "count mismatch for type " << j << " current " << getWearableCount(j) << " requested " << type_counts[j] << LL_ENDL; 
-			mismatched++;
-		}
-	}
-	if (mismatched == 0 && !update_inventory)
-	{
-		LL_DEBUGS("Avatar") << "no changes, bailing out" << LL_ENDL;
-		notifyLoadingFinished();
-		return;
-	}
-
-	// updating inventory
-    LLWearableType* wearable_type_inst = LLWearableType::getInstance();
-
-	// TODO: Removed check for ensuring that teens don't remove undershirt and underwear. Handle later
-	// note: shirt is the first non-body part wearable item. Update if wearable order changes.
-	// This loop should remove all clothing, but not any body parts
-	for (S32 j = 0; j < (S32)LLWearableType::WT_COUNT; j++)
-	{
-		if (wearable_type_inst->getAssetType((LLWearableType::EType)j) == LLAssetType::AT_CLOTHING)
-		{
-			removeWearable((LLWearableType::EType)j, true, 0);
-		}
-	}
-
-	for (S32 i = 0; i < count; i++)
-	{
-		LLViewerWearable* new_wearable = wearables[i];
-		LLPointer<LLInventoryItem> new_item = items[i];
-
-		llassert(new_wearable);
-		if (new_wearable)
-		{
-			const LLWearableType::EType type = new_wearable->getType();
-
-			LLUUID old_wearable_id = new_wearable->getItemID();
-			new_wearable->setName(new_item->getName());
-			new_wearable->setItemID(new_item->getUUID());
-
-			if (wearable_type_inst->getAssetType(type) == LLAssetType::AT_BODYPART)
-			{
-				// exactly one wearable per body part
-				setWearable(type,0,new_wearable);
-				if (old_wearable_id.notNull())
-				{
-					// we changed id before setting wearable, update old item manually
-					// to complete the swap.
-					gInventory.addChangedMask(LLInventoryObserver::LABEL, old_wearable_id);
-				}
-			}
-			else
-			{
-				pushWearable(type,new_wearable);
-			}
-
-			constexpr bool removed = false;
-			wearableUpdated(new_wearable, removed);
-		}
-	}
-
-	gInventory.notifyObservers();
-
-	if (mismatched == 0)
-	{
-		LL_DEBUGS("Avatar") << "inventory updated, wearable assets not changed, bailing out" << LL_ENDL;
-		notifyLoadingFinished();
-		return;
-	}
-
-	// updating agent avatar
-
-	if (isAgentAvatarValid())
-	{
-		gAgentAvatarp->setCompositeUpdatesEnabled(true);
-
-		// If we have not yet declouded, we may want to use
-		// baked texture UUIDs sent from the first objectUpdate message
-		// don't overwrite these. If we have already declouded, we've saved
-		// these ids as the last known good textures and can invalidate without
-		// re-clouding.
-		if (!gAgentAvatarp->getIsCloud())
-		{
-			gAgentAvatarp->invalidateAll();
-		}
-	}
-
-	// Start rendering & update the server
-	mWearablesLoaded = true; 
-
-	notifyLoadingFinished();
-
-	// Copy wearable params to avatar.
-	gAgentAvatarp->writeWearablesToAvatar();
-
-	// Then update the avatar based on the copied params.
-	gAgentAvatarp->updateVisualParams();
-
-	gAgentAvatarp->dumpAvatarTEs("setWearableOutfit");
-
-	LL_DEBUGS("Avatar") << "setWearableOutfit() end" << LL_ENDL;
-=======
-                                         const std::vector< LLViewerWearable* >& wearables)
-{
-    LL_INFOS() << "setWearableOutfit() start" << LL_ENDL;
-
-    S32 count = wearables.size();
-    llassert(items.size() == count);
-
-    // Check for whether outfit already matches the one requested
-    S32 matched = 0, mismatched = 0;
-    const S32 arr_size = LLWearableType::WT_COUNT;
-    S32 type_counts[arr_size];
-    BOOL update_inventory = FALSE;
-    std::fill(type_counts,type_counts+arr_size,0);
-    for (S32 i = 0; i < count; i++)
-    {
-        LLViewerWearable* new_wearable = wearables[i];
-        LLPointer<LLInventoryItem> new_item = items[i];
-
-        const LLWearableType::EType type = new_wearable->getType();
-        if (type < 0 || type>=LLWearableType::WT_COUNT)
-        {
-            LL_WARNS() << "invalid type " << type << LL_ENDL;
-            mismatched++;
-            continue;
-        }
-        S32 index = type_counts[type];
-        type_counts[type]++;
-
-        LLViewerWearable *curr_wearable = dynamic_cast<LLViewerWearable*>(getWearable(type,index));
-        if (!new_wearable || !curr_wearable ||
-            new_wearable->getAssetID() != curr_wearable->getAssetID())
-        {
-            LL_DEBUGS("Avatar") << "mismatch, type " << type << " index " << index
-                                << " names " << (curr_wearable ? curr_wearable->getName() : "NONE")  << ","
-                                << " names " << (new_wearable ? new_wearable->getName() : "NONE")  << LL_ENDL;
-            mismatched++;
-            continue;
-        }
-
-        // Update only inventory in this case - ordering of wearables with the same asset id has no effect.
-        // Updating wearables in this case causes the two-alphas error in MAINT-4158.
-        // We should actually disallow wearing two wearables with the same asset id.
-        if (curr_wearable->getName() != new_item->getName() ||
-            curr_wearable->getItemID() != new_item->getUUID())
-        {
-            LL_DEBUGS("Avatar") << "mismatch on name or inventory id, names "
-                                << curr_wearable->getName() << " vs " << new_item->getName()
-                                << " item ids " << curr_wearable->getItemID() << " vs " << new_item->getUUID()
-                                << LL_ENDL;
-            update_inventory = TRUE;
-            continue;
-        }
-        // If we got here, everything matches.
-        matched++;
-    }
-    LL_DEBUGS("Avatar") << "matched " << matched << " mismatched " << mismatched << LL_ENDL;
-    for (S32 j=0; j<LLWearableType::WT_COUNT; j++)
-    {
-        LLWearableType::EType type = (LLWearableType::EType) j;
-        if (getWearableCount(type) != type_counts[j])
-        {
-            LL_DEBUGS("Avatar") << "count mismatch for type " << j << " current " << getWearableCount(j) << " requested " << type_counts[j] << LL_ENDL;
-            mismatched++;
-        }
-    }
-    if (mismatched == 0 && !update_inventory)
-    {
-        LL_DEBUGS("Avatar") << "no changes, bailing out" << LL_ENDL;
-        notifyLoadingFinished();
-        return;
-    }
-
-    // updating inventory
-    LLWearableType* wearable_type_inst = LLWearableType::getInstance();
-
-    // TODO: Removed check for ensuring that teens don't remove undershirt and underwear. Handle later
-    // note: shirt is the first non-body part wearable item. Update if wearable order changes.
-    // This loop should remove all clothing, but not any body parts
-    for (S32 j = 0; j < (S32)LLWearableType::WT_COUNT; j++)
-    {
-        if (wearable_type_inst->getAssetType((LLWearableType::EType)j) == LLAssetType::AT_CLOTHING)
-        {
-            removeWearable((LLWearableType::EType)j, true, 0);
-        }
-    }
-
-    for (S32 i = 0; i < count; i++)
-    {
-        LLViewerWearable* new_wearable = wearables[i];
-        LLPointer<LLInventoryItem> new_item = items[i];
-
-        llassert(new_wearable);
-        if (new_wearable)
-        {
-            const LLWearableType::EType type = new_wearable->getType();
-
-            LLUUID old_wearable_id = new_wearable->getItemID();
-            new_wearable->setName(new_item->getName());
-            new_wearable->setItemID(new_item->getUUID());
-
-            if (wearable_type_inst->getAssetType(type) == LLAssetType::AT_BODYPART)
-            {
-                // exactly one wearable per body part
-                setWearable(type,0,new_wearable);
-                if (old_wearable_id.notNull())
-                {
-                    // we changed id before setting wearable, update old item manually
-                    // to complete the swap.
-                    gInventory.addChangedMask(LLInventoryObserver::LABEL, old_wearable_id);
-                }
-            }
-            else
-            {
-                pushWearable(type,new_wearable);
-            }
-
-            const BOOL removed = FALSE;
-            wearableUpdated(new_wearable, removed);
-        }
-    }
-
-    gInventory.notifyObservers();
-
-    if (mismatched == 0)
-    {
-        LL_DEBUGS("Avatar") << "inventory updated, wearable assets not changed, bailing out" << LL_ENDL;
-        notifyLoadingFinished();
-        return;
-    }
-
-    // updating agent avatar
-
-    if (isAgentAvatarValid())
-    {
-        gAgentAvatarp->setCompositeUpdatesEnabled(TRUE);
-
-        // If we have not yet declouded, we may want to use
-        // baked texture UUIDs sent from the first objectUpdate message
-        // don't overwrite these. If we have already declouded, we've saved
-        // these ids as the last known good textures and can invalidate without
-        // re-clouding.
-        if (!gAgentAvatarp->getIsCloud())
-        {
-            gAgentAvatarp->invalidateAll();
-        }
-    }
-
-    // Start rendering & update the server
-    mWearablesLoaded = TRUE;
-
-    notifyLoadingFinished();
-
-    // Copy wearable params to avatar.
-    gAgentAvatarp->writeWearablesToAvatar();
-
-    // Then update the avatar based on the copied params.
-    gAgentAvatarp->updateVisualParams();
-
-    gAgentAvatarp->dumpAvatarTEs("setWearableOutfit");
-
-    LL_DEBUGS("Avatar") << "setWearableOutfit() end" << LL_ENDL;
->>>>>>> e1623bb2
-}
-
-
-// User has picked "wear on avatar" from a menu.
-void LLAgentWearables::setWearableItem(LLInventoryItem* new_item, LLViewerWearable* new_wearable, bool do_append)
-{
-    //LLAgentDumper dumper("setWearableItem");
-    if (isWearingItem(new_item->getUUID()))
-    {
-        LL_WARNS() << "wearable " << new_item->getUUID() << " is already worn" << LL_ENDL;
-        return;
-    }
-
-    const LLWearableType::EType type = new_wearable->getType();
-
-    if (!do_append)
-    {
-        // Remove old wearable, if any
-        // MULTI_WEARABLE: hardwired to 0
-        LLViewerWearable* old_wearable = getViewerWearable(type,0);
-        if (old_wearable)
-        {
-            const LLUUID& old_item_id = old_wearable->getItemID();
-            if ((old_wearable->getAssetID() == new_wearable->getAssetID()) &&
-                (old_item_id == new_item->getUUID()))
-            {
-                LL_DEBUGS() << "No change to wearable asset and item: " << LLWearableType::getInstance()->getTypeName(type) << LL_ENDL;
-                return;
-            }
-
-            if (old_wearable->isDirty())
-            {
-                // Bring up modal dialog: Save changes? Yes, No, Cancel
-                LLSD payload;
-                payload["item_id"] = new_item->getUUID();
-                LLNotificationsUtil::add("WearableSave", LLSD(), payload, boost::bind(onSetWearableDialog, _1, _2, new_wearable));
-                return;
-            }
-        }
-    }
-
-    setWearableFinal(new_item, new_wearable, do_append);
-}
-
-// static
-bool LLAgentWearables::onSetWearableDialog(const LLSD& notification, const LLSD& response, LLViewerWearable* wearable)
-{
-    S32 option = LLNotificationsUtil::getSelectedOption(notification, response);
-    LLInventoryItem* new_item = gInventory.getItem(notification["payload"]["item_id"].asUUID());
-    U32 index;
-    if (!gAgentWearables.getWearableIndex(wearable,index))
-    {
-        LL_WARNS() << "Wearable not found" << LL_ENDL;
-        delete wearable;
-        return false;
-    }
-    if (!new_item)
-    {
-        delete wearable;
-        return false;
-    }
-
-    switch(option)
-    {
-        case 0:  // "Save"
-            gAgentWearables.saveWearable(wearable->getType(),index);
-            gAgentWearables.setWearableFinal(new_item, wearable);
-            break;
-
-        case 1:  // "Don't Save"
-            gAgentWearables.setWearableFinal(new_item, wearable);
-            break;
-
-        case 2: // "Cancel"
-            break;
-
-        default:
-            llassert(0);
-            break;
-    }
-
-    delete wearable;
-    return false;
-}
-
-// Called from setWearableItem() and onSetWearableDialog() to actually set the wearable.
-// MULTI_WEARABLE: unify code after null objects are gone.
-void LLAgentWearables::setWearableFinal(LLInventoryItem* new_item, LLViewerWearable* new_wearable, bool do_append)
-{
-    const LLWearableType::EType type = new_wearable->getType();
-
-    if (do_append && getWearableItemID(type,0).notNull())
-    {
-        new_wearable->setItemID(new_item->getUUID());
-        const bool trigger_updated = false;
-        pushWearable(type, new_wearable, trigger_updated);
-        LL_INFOS() << "Added additional wearable for type " << type
-                << " size is now " << getWearableCount(type) << LL_ENDL;
-        checkWearableAgainstInventory(new_wearable);
-    }
-    else
-    {
-        // Replace the old wearable with a new one.
-        llassert(new_item->getAssetUUID() == new_wearable->getAssetID());
-
-        LLViewerWearable *old_wearable = getViewerWearable(type,0);
-        LLUUID old_item_id;
-        if (old_wearable)
-        {
-            old_item_id = old_wearable->getItemID();
-        }
-        new_wearable->setItemID(new_item->getUUID());
-        setWearable(type,0,new_wearable);
-
-        if (old_item_id.notNull())
-        {
-            gInventory.addChangedMask(LLInventoryObserver::LABEL, old_item_id);
-            gInventory.notifyObservers();
-        }
-        LL_INFOS() << "Replaced current element 0 for type " << type
-                << " size is now " << getWearableCount(type) << LL_ENDL;
-    }
-}
-
-// User has picked "remove from avatar" from a menu.
-// static
-void LLAgentWearables::userRemoveWearable(const LLWearableType::EType &type, const U32 &index)
-{
-    if (!(type==LLWearableType::WT_SHAPE || type==LLWearableType::WT_SKIN || type==LLWearableType::WT_HAIR || type==LLWearableType::WT_EYES)) //&&
-        //!((!gAgent.isTeen()) && (type==LLWearableType::WT_UNDERPANTS || type==LLWearableType::WT_UNDERSHIRT)))
-    {
-        gAgentWearables.removeWearable(type,false,index);
-    }
-}
-
-//static
-void LLAgentWearables::userRemoveWearablesOfType(const LLWearableType::EType &type)
-{
-    if (!(type==LLWearableType::WT_SHAPE || type==LLWearableType::WT_SKIN || type==LLWearableType::WT_HAIR || type==LLWearableType::WT_EYES)) //&&
-        //!((!gAgent.isTeen()) && (type==LLWearableType::WT_UNDERPANTS || type==LLWearableType::WT_UNDERSHIRT)))
-    {
-        gAgentWearables.removeWearable(type,true,0);
-    }
-}
-
-// Given a desired set of attachments, find what objects need to be
-// removed, and what additional inventory items need to be added.
-void LLAgentWearables::findAttachmentsAddRemoveInfo(LLInventoryModel::item_array_t& obj_item_array,
-                                                    llvo_vec_t& objects_to_remove,
-                                                    llvo_vec_t& objects_to_retain,
-                                                    LLInventoryModel::item_array_t& items_to_add)
-{
-    // Possible cases:
-    // already wearing but not in request set -> take off.
-    // already wearing and in request set -> leave alone.
-    // not wearing and in request set -> put on.
-
-    if (!isAgentAvatarValid()) return;
-
-    std::set<LLUUID> requested_item_ids;
-    std::set<LLUUID> current_item_ids;
-    for (S32 i=0; i<obj_item_array.size(); i++)
-    {
-        const LLUUID & requested_id = obj_item_array[i].get()->getLinkedUUID();
-        //LL_INFOS() << "Requested attachment id " << requested_id << LL_ENDL;
-        requested_item_ids.insert(requested_id);
-    }
-
-    // Build up list of objects to be removed and items currently attached.
-    LLVOAvatar::attachment_map_t::iterator iter = gAgentAvatarp->mAttachmentPoints.begin();
-    LLVOAvatar::attachment_map_t::iterator end = gAgentAvatarp->mAttachmentPoints.end();
-    while (iter != end)
-    {
-        LLVOAvatar::attachment_map_t::iterator curiter = iter++;
-        LLViewerJointAttachment* attachment = curiter->second;
-        for (LLViewerJointAttachment::attachedobjs_vec_t::iterator attachment_iter = attachment->mAttachedObjects.begin();
-             attachment_iter != attachment->mAttachedObjects.end();
-             ++attachment_iter)
-        {
-            LLViewerObject *objectp = attachment_iter->get();
-            if (objectp)
-            {
-                LLUUID object_item_id = objectp->getAttachmentItemID();
-
-                bool remove_attachment = true;
-                if (requested_item_ids.find(object_item_id) != requested_item_ids.end())
-                {   // Object currently worn, was requested to keep it
-                    // Flag as currently worn so we won't have to add it again.
-                    remove_attachment = false;
-                }
-                else if (objectp->isTempAttachment())
-                {   // Check if we should keep this temp attachment
-                    remove_attachment = LLAppearanceMgr::instance().shouldRemoveTempAttachment(objectp->getID());
-                }
-
-                if (remove_attachment)
-                {
-                    // LL_INFOS() << "found object to remove, id " << objectp->getID() << ", item " << objectp->getAttachmentItemID() << LL_ENDL;
-                    objects_to_remove.push_back(objectp);
-                }
-                else
-                {
-                    // LL_INFOS() << "found object to keep, id " << objectp->getID() << ", item " << objectp->getAttachmentItemID() << LL_ENDL;
-                    current_item_ids.insert(object_item_id);
-                    objects_to_retain.push_back(objectp);
-                }
-            }
-        }
-    }
-
-    for (LLInventoryModel::item_array_t::iterator it = obj_item_array.begin();
-         it != obj_item_array.end();
-         ++it)
-    {
-        LLUUID linked_id = (*it).get()->getLinkedUUID();
-        if (current_item_ids.find(linked_id) != current_item_ids.end())
-        {
-            // Requested attachment is already worn.
-        }
-        else
-        {
-            // Requested attachment is not worn yet.
-            items_to_add.push_back(*it);
-        }
-    }
-    // S32 remove_count = objects_to_remove.size();
-    // S32 add_count = items_to_add.size();
-    // LL_INFOS() << "remove " << remove_count << " add " << add_count << LL_ENDL;
-}
-
-std::vector<LLViewerObject*> LLAgentWearables::getTempAttachments()
-{
-    llvo_vec_t temp_attachs;
-    if (isAgentAvatarValid())
-    {
-        for (LLVOAvatar::attachment_map_t::iterator iter = gAgentAvatarp->mAttachmentPoints.begin(); iter != gAgentAvatarp->mAttachmentPoints.end();)
-        {
-            LLVOAvatar::attachment_map_t::iterator curiter = iter++;
-            LLViewerJointAttachment* attachment = curiter->second;
-            for (LLViewerJointAttachment::attachedobjs_vec_t::iterator attachment_iter = attachment->mAttachedObjects.begin();
-                attachment_iter != attachment->mAttachedObjects.end();
-                ++attachment_iter)
-            {
-                LLViewerObject *objectp = attachment_iter->get();
-                if (objectp && objectp->isTempAttachment())
-                {
-                    temp_attachs.push_back(objectp);
-                }
-            }
-        }
-    }
-    return temp_attachs;
-}
-
-void LLAgentWearables::userRemoveMultipleAttachments(llvo_vec_t& objects_to_remove)
-{
-    if (!isAgentAvatarValid()) return;
-
-    if (objects_to_remove.empty())
-        return;
-
-    LL_DEBUGS("Avatar") << "ATT [ObjectDetach] removing " << objects_to_remove.size() << " objects" << LL_ENDL;
-    gMessageSystem->newMessage("ObjectDetach");
-    gMessageSystem->nextBlockFast(_PREHASH_AgentData);
-    gMessageSystem->addUUIDFast(_PREHASH_AgentID, gAgent.getID());
-    gMessageSystem->addUUIDFast(_PREHASH_SessionID, gAgent.getSessionID());
-
-    for (llvo_vec_t::iterator it = objects_to_remove.begin();
-         it != objects_to_remove.end();
-         ++it)
-    {
-        LLViewerObject *objectp = *it;
-        //gAgentAvatarp->resetJointPositionsOnDetach(objectp);
-        gMessageSystem->nextBlockFast(_PREHASH_ObjectData);
-        gMessageSystem->addU32Fast(_PREHASH_ObjectLocalID, objectp->getLocalID());
-        const LLUUID& item_id = objectp->getAttachmentItemID();
-        LLViewerInventoryItem *item = gInventory.getItem(item_id);
-        LL_DEBUGS("Avatar") << "ATT removing object, item is " << (item ? item->getName() : "UNKNOWN") << " " << item_id << LL_ENDL;
-        LLAttachmentsMgr::instance().onDetachRequested(item_id);
-    }
-    gMessageSystem->sendReliable(gAgent.getRegionHost());
-}
-
-void LLAgentWearables::userAttachMultipleAttachments(LLInventoryModel::item_array_t& obj_item_array)
-{
-    // Build a compound message to send all the objects that need to be rezzed.
-    S32 obj_count = obj_item_array.size();
-    if (obj_count > 0)
-    {
-        LL_DEBUGS("Avatar") << "ATT attaching multiple, total obj_count " << obj_count << LL_ENDL;
-    }
-
-    for(LLInventoryModel::item_array_t::const_iterator it = obj_item_array.begin();
-        it != obj_item_array.end();
-        ++it)
-    {
-<<<<<<< HEAD
-		const LLInventoryItem* item = *it;
-        LLAttachmentsMgr::instance().addAttachmentRequest(item->getLinkedUUID(), 0, true);
-=======
-        const LLInventoryItem* item = *it;
-        LLAttachmentsMgr::instance().addAttachmentRequest(item->getLinkedUUID(), 0, TRUE);
->>>>>>> e1623bb2
-    }
-}
-
-// Returns false if the given wearable is already topmost/bottommost
-// (depending on closer_to_body parameter).
-bool LLAgentWearables::canMoveWearable(const LLUUID& item_id, bool closer_to_body) const
-{
-    const LLWearable* wearable = getWearableFromItemID(item_id);
-    if (!wearable) return false;
-
-    LLWearableType::EType wtype = wearable->getType();
-    const LLWearable* marginal_wearable = closer_to_body ? getBottomWearable(wtype) : getTopWearable(wtype);
-    if (!marginal_wearable) return false;
-
-    return wearable != marginal_wearable;
-}
-
-bool LLAgentWearables::areWearablesLoaded() const
-{
-    return mWearablesLoaded;
-}
-
-bool LLAgentWearables::canWearableBeRemoved(const LLViewerWearable* wearable) const
-{
-    if (!wearable) return false;
-
-    LLWearableType::EType type = wearable->getType();
-    // Make sure the user always has at least one shape, skin, eyes, and hair type currently worn.
-    return !(((type == LLWearableType::WT_SHAPE) || (type == LLWearableType::WT_SKIN) || (type == LLWearableType::WT_HAIR) || (type == LLWearableType::WT_EYES))
-             && (getWearableCount(type) <= 1) );
-}
-void LLAgentWearables::animateAllWearableParams(F32 delta)
-{
-    for( S32 type = 0; type < LLWearableType::WT_COUNT; ++type )
-    {
-        for (S32 count = 0; count < (S32)getWearableCount((LLWearableType::EType)type); ++count)
-        {
-            LLViewerWearable *wearable = getViewerWearable((LLWearableType::EType)type,count);
-            llassert(wearable);
-            if (wearable)
-            {
-                wearable->animateParams(delta);
-            }
-        }
-    }
-}
-
-bool LLAgentWearables::moveWearable(const LLViewerInventoryItem* item, bool closer_to_body)
-{
-    if (!item) return false;
-    if (!item->isWearableType()) return false;
-
-    LLWearableType::EType type = item->getWearableType();
-    U32 wearable_count = getWearableCount(type);
-    if (0 == wearable_count) return false;
-
-    const LLUUID& asset_id = item->getAssetUUID();
-
-    //nowhere to move if the wearable is already on any boundary (closest to the body/furthest from the body)
-    if (closer_to_body)
-    {
-        LLViewerWearable* bottom_wearable = dynamic_cast<LLViewerWearable*>( getBottomWearable(type) );
-        if (bottom_wearable->getAssetID() == asset_id)
-        {
-            return false;
-        }
-    }
-    else // !closer_to_body
-    {
-        LLViewerWearable* top_wearable = dynamic_cast<LLViewerWearable*>( getTopWearable(type) );
-        if (top_wearable->getAssetID() == asset_id)
-        {
-            return false;
-        }
-    }
-
-    for (U32 i = 0; i < wearable_count; ++i)
-    {
-        LLViewerWearable* wearable = getViewerWearable(type, i);
-        if (!wearable) continue;
-        if (wearable->getAssetID() != asset_id) continue;
-
-        //swapping wearables
-        U32 swap_i = closer_to_body ? i-1 : i+1;
-        swapWearables(type, i, swap_i);
-        return true;
-    }
-
-    return false;
-}
-
-// static
-void LLAgentWearables::createWearable(LLWearableType::EType type, bool wear, const LLUUID& parent_id, std::function<void(const LLUUID&)> created_cb)
-{
-    if (type == LLWearableType::WT_INVALID || type == LLWearableType::WT_NONE) return;
-
-    if (type == LLWearableType::WT_UNIVERSAL && !gAgent.getRegion()->bakesOnMeshEnabled())
-    {
-        LL_WARNS("Inventory") << "Can't create WT_UNIVERSAL type " << LL_ENDL;
-        return;
-    }
-
-    LLViewerWearable* wearable = LLWearableList::instance().createNewWearable(type, gAgentAvatarp);
-    LLAssetType::EType asset_type = wearable->getAssetType();
-    LLPointer<LLBoostFuncInventoryCallback> cb;
-    if(wear)
-    {
-        cb = new LLBoostFuncInventoryCallback(wear_and_edit_cb);
-    }
-    else
-    {
-        cb = new LLBoostFuncInventoryCallback(wear_cb);
-    }
-    if (created_cb != NULL)
-    {
-        cb->addOnFireFunc(created_cb);
-    }
-
-    LLUUID folder_id;
-
-    if (parent_id.notNull())
-    {
-        folder_id = parent_id;
-    }
-    else
-    {
-        LLFolderType::EType folder_type = LLFolderType::assetTypeToFolderType(asset_type);
-        folder_id = gInventory.findCategoryUUIDForType(folder_type);
-    }
-
-    create_inventory_wearable(gAgent.getID(),
-                          gAgent.getSessionID(),
-                          folder_id,
-                          wearable->getTransactionID(),
-                          wearable->getName(),
-                          wearable->getDescription(),
-                          asset_type,
-                          wearable->getType(),
-                          LLFloaterPerms::getNextOwnerPerms("Wearables"),
-                          cb);
-}
-
-// static
-void LLAgentWearables::editWearable(const LLUUID& item_id)
-{
-    LLViewerInventoryItem* item = gInventory.getLinkedItem(item_id);
-    if (!item)
-    {
-        LL_WARNS() << "Failed to get linked item" << LL_ENDL;
-        return;
-    }
-
-    if (!item->isFinished())
-    {
-        LL_WARNS() << "Tried to edit wearable that isn't loaded" << LL_ENDL;
-        // Restart fetch or put item to the front
-        LLInventoryModelBackgroundFetch::instance().start(item->getUUID(), false);
-        return;
-    }
-
-    LLViewerWearable* wearable = gAgentWearables.getWearableFromItemID(item_id);
-    if (!wearable)
-    {
-        LL_WARNS() << "Cannot get wearable" << LL_ENDL;
-        return;
-    }
-
-    if (!gAgentWearables.isWearableModifiable(item->getUUID()))
-    {
-        LL_WARNS() << "Cannot modify wearable" << LL_ENDL;
-        return;
-    }
-
-    S32 shape_count = gAgentWearables.getWearableCount(LLWearableType::WT_SHAPE);
-    S32 hair_count = gAgentWearables.getWearableCount(LLWearableType::WT_HAIR);
-    S32 eye_count = gAgentWearables.getWearableCount(LLWearableType::WT_EYES);
-    S32 skin_count = gAgentWearables.getWearableCount(LLWearableType::WT_SKIN);
-    if (!shape_count || !hair_count || !eye_count || !skin_count)
-    {
-        // Don't let user edit wearables if avatar is cloud due to missing parts.
-        // Let user edit wearables if avatar is cloud due to missing textures.
-        LL_WARNS() << "Cannot modify wearable. Avatar is cloud and missing parts." << LL_ENDL;
-        return;
-    }
-
-<<<<<<< HEAD
-	const bool disable_camera_switch = LLWearableType::getInstance()->getDisableCameraSwitch(wearable->getType());
-	LLPanel* panel = LLFloaterSidePanelContainer::getPanel("appearance");
-	LLSidepanelAppearance::editWearable(wearable, panel, disable_camera_switch);
-=======
-    const BOOL disable_camera_switch = LLWearableType::getInstance()->getDisableCameraSwitch(wearable->getType());
-    LLPanel* panel = LLFloaterSidePanelContainer::getPanel("appearance");
-    LLSidepanelAppearance::editWearable(wearable, panel, disable_camera_switch);
->>>>>>> e1623bb2
-}
-
-// Request editing the item after it gets worn.
-void LLAgentWearables::requestEditingWearable(const LLUUID& item_id)
-{
-    mItemToEdit = gInventory.getLinkedItemID(item_id);
-}
-
-// Start editing the item if previously requested.
-void LLAgentWearables::editWearableIfRequested(const LLUUID& item_id)
-{
-    if (mItemToEdit.notNull() &&
-        mItemToEdit == gInventory.getLinkedItemID(item_id))
-    {
-        LLAgentWearables::editWearable(item_id);
-        mItemToEdit.setNull();
-    }
-}
-
-boost::signals2::connection LLAgentWearables::addLoadingStartedCallback(loading_started_callback_t cb)
-{
-    return mLoadingStartedSignal.connect(cb);
-}
-
-boost::signals2::connection LLAgentWearables::addLoadedCallback(loaded_callback_t cb)
-{
-    return mLoadedSignal.connect(cb);
-}
-
-bool LLAgentWearables::changeInProgress() const
-{
-    return mCOFChangeInProgress;
-}
-
-void LLAgentWearables::notifyLoadingStarted()
-{
-    mCOFChangeInProgress = true;
-    mCOFChangeTimer.reset();
-    mLoadingStartedSignal();
-}
-
-void LLAgentWearables::notifyLoadingFinished()
-{
-    mCOFChangeInProgress = false;
-    mLoadedSignal();
-}
-// EOF+/**
+ * @file llagentwearables.cpp
+ * @brief LLAgentWearables class implementation
+ *
+ * $LicenseInfo:firstyear=2001&license=viewerlgpl$
+ * Second Life Viewer Source Code
+ * Copyright (C) 2010, Linden Research, Inc.
+ *
+ * This library is free software; you can redistribute it and/or
+ * modify it under the terms of the GNU Lesser General Public
+ * License as published by the Free Software Foundation;
+ * version 2.1 of the License only.
+ *
+ * This library is distributed in the hope that it will be useful,
+ * but WITHOUT ANY WARRANTY; without even the implied warranty of
+ * MERCHANTABILITY or FITNESS FOR A PARTICULAR PURPOSE.  See the GNU
+ * Lesser General Public License for more details.
+ *
+ * You should have received a copy of the GNU Lesser General Public
+ * License along with this library; if not, write to the Free Software
+ * Foundation, Inc., 51 Franklin Street, Fifth Floor, Boston, MA  02110-1301  USA
+ *
+ * Linden Research, Inc., 945 Battery Street, San Francisco, CA  94111  USA
+ * $/LicenseInfo$
+ */
+
+#include "llviewerprecompiledheaders.h"
+#include "llagentwearables.h"
+
+#include "llattachmentsmgr.h"
+#include "llaccordionctrltab.h"
+#include "llagent.h"
+#include "llagentcamera.h"
+#include "llappearancemgr.h"
+#include "llcallbacklist.h"
+#include "llfloatersidepanelcontainer.h"
+#include "llgesturemgr.h"
+#include "llinventorybridge.h"
+#include "llinventoryfunctions.h"
+#include "llinventorymodelbackgroundfetch.h"
+#include "llinventoryobserver.h"
+#include "llinventorypanel.h"
+#include "lllocaltextureobject.h"
+#include "llnotificationsutil.h"
+#include "lloutfitobserver.h"
+#include "llsidepanelappearance.h"
+#include "lltexlayer.h"
+#include "lltooldraganddrop.h"
+#include "llviewerregion.h"
+#include "llvoavatarself.h"
+#include "llviewerwearable.h"
+#include "llwearablelist.h"
+#include "llfloaterperms.h"
+
+#include <boost/scoped_ptr.hpp>
+
+LLAgentWearables gAgentWearables;
+
+bool LLAgentWearables::mInitialWearablesUpdateReceived = false;
+
+using namespace LLAvatarAppearanceDefines;
+
+///////////////////////////////////////////////////////////////////////////////
+
+void set_default_permissions(LLViewerInventoryItem* item)
+{
+    llassert(item);
+    LLPermissions perm = item->getPermissions();
+    if (perm.getMaskNextOwner() != LLFloaterPerms::getNextOwnerPerms("Wearables")
+        || perm.getMaskEveryone() != LLFloaterPerms::getEveryonePerms("Wearables")
+        || perm.getMaskGroup() != LLFloaterPerms::getGroupPerms("Wearables"))
+    {
+        perm.setMaskNext(LLFloaterPerms::getNextOwnerPerms("Wearables"));
+        perm.setMaskEveryone(LLFloaterPerms::getEveryonePerms("Wearables"));
+        perm.setMaskGroup(LLFloaterPerms::getGroupPerms("Wearables"));
+
+        item->setPermissions(perm);
+
+        item->updateServer(false);
+    }
+}
+
+// Callback to wear and start editing an item that has just been created.
+void wear_and_edit_cb(const LLUUID& inv_item)
+{
+    if (inv_item.isNull()) return;
+
+    LLViewerInventoryItem* item = gInventory.getItem(inv_item);
+    if (!item) return;
+
+    set_default_permissions(item);
+
+    // item was just created, update even if permissions did not changed
+    gInventory.updateItem(item);
+    gInventory.notifyObservers();
+
+    // Request editing the item after it gets worn.
+    gAgentWearables.requestEditingWearable(inv_item);
+
+    // Wear it.
+    LLAppearanceMgr::instance().wearItemOnAvatar(inv_item,true);
+}
+
+void wear_cb(const LLUUID& inv_item)
+{
+    if (!inv_item.isNull())
+    {
+        LLViewerInventoryItem* item = gInventory.getItem(inv_item);
+        if (item)
+        {
+            set_default_permissions(item);
+
+            gInventory.updateItem(item);
+            gInventory.notifyObservers();
+        }
+    }
+}
+
+///////////////////////////////////////////////////////////////////////////////
+
+// HACK: For EXT-3923: Pants item shows in inventory with skin icon and messes with "current look"
+// Some db items are corrupted, have inventory flags = 0, implying wearable type = shape, even though
+// wearable type stored in asset is some other value.
+// Calling this function whenever a wearable is added to increase visibility if this problem
+// turns up in other inventories.
+void checkWearableAgainstInventory(LLViewerWearable *wearable)
+{
+    if (wearable->getItemID().isNull())
+        return;
+
+    // Check for wearable type consistent with inventory item wearable type.
+    LLViewerInventoryItem *item = gInventory.getItem(wearable->getItemID());
+    if (item)
+    {
+        if (!item->isWearableType())
+        {
+            LL_WARNS() << "wearable associated with non-wearable item" << LL_ENDL;
+        }
+        if (item->getWearableType() != wearable->getType())
+        {
+            LL_WARNS() << "type mismatch: wearable " << wearable->getName()
+                    << " has type " << wearable->getType()
+                    << " but inventory item " << item->getName()
+                    << " has type "  << item->getWearableType() << LL_ENDL;
+        }
+    }
+    else
+    {
+        LL_WARNS() << "wearable inventory item not found" << wearable->getName()
+                << " itemID " << wearable->getItemID().asString() << LL_ENDL;
+    }
+}
+
+void LLAgentWearables::dump()
+{
+    LL_INFOS() << "LLAgentWearablesDump" << LL_ENDL;
+    for (S32 i = 0; i < LLWearableType::WT_COUNT; i++)
+    {
+        U32 count = getWearableCount((LLWearableType::EType)i);
+        LL_INFOS() << "Type: " << i << " count " << count << LL_ENDL;
+        for (U32 j=0; j<count; j++)
+        {
+            LLViewerWearable* wearable = getViewerWearable((LLWearableType::EType)i,j);
+            if (wearable == NULL)
+            {
+                LL_INFOS() << "    " << j << " NULL wearable" << LL_ENDL;
+            }
+            LL_INFOS() << "    " << j << " Name " << wearable->getName()
+                    << " description " << wearable->getDescription() << LL_ENDL;
+
+        }
+    }
+}
+
+struct LLAgentDumper
+{
+    LLAgentDumper(std::string name):
+        mName(name)
+    {
+        LL_INFOS() << LL_ENDL;
+        LL_INFOS() << "LLAgentDumper " << mName << LL_ENDL;
+        gAgentWearables.dump();
+    }
+
+    ~LLAgentDumper()
+    {
+        LL_INFOS() << LL_ENDL;
+        LL_INFOS() << "~LLAgentDumper " << mName << LL_ENDL;
+        gAgentWearables.dump();
+    }
+
+    std::string mName;
+};
+
+LLAgentWearables::LLAgentWearables() :
+    LLWearableData(),
+    mWearablesLoaded(false)
+,   mCOFChangeInProgress(false)
+{
+}
+
+LLAgentWearables::~LLAgentWearables()
+{
+    cleanup();
+}
+
+void LLAgentWearables::cleanup()
+{
+}
+
+// static
+void LLAgentWearables::initClass()
+{
+    // this can not be called from constructor because its instance is global and is created too early.
+    // Subscribe to "COF is Saved" signal to notify observers about this (Loading indicator for ex.).
+    LLOutfitObserver::instance().addCOFSavedCallback(boost::bind(&LLAgentWearables::notifyLoadingFinished, &gAgentWearables));
+}
+
+void LLAgentWearables::setAvatarObject(LLVOAvatarSelf *avatar)
+{
+    llassert(avatar);
+    setAvatarAppearance(avatar);
+}
+
+/**
+ * @brief Construct a callback for dealing with the wearables.
+ *
+ * Would like to pass the agent in here, but we can't safely
+ * count on it being around later.  Just use gAgent directly.
+ * @param cb callback to execute on completion (? unused ?)
+ * @param type Type for the wearable in the agent
+ * @param wearable The wearable data.
+ * @param todo Bitmask of actions to take on completion.
+ */
+LLAgentWearables::AddWearableToAgentInventoryCallback::AddWearableToAgentInventoryCallback(
+    LLPointer<LLRefCount> cb, LLWearableType::EType type, U32 index, LLViewerWearable* wearable, U32 todo, const std::string description) :
+    mType(type),
+    mIndex(index),
+    mWearable(wearable),
+    mTodo(todo),
+    mCB(cb),
+    mDescription(description)
+{
+    LL_INFOS() << "constructor" << LL_ENDL;
+}
+
+void LLAgentWearables::AddWearableToAgentInventoryCallback::fire(const LLUUID& inv_item)
+{
+    if (inv_item.isNull())
+        return;
+
+    gAgentWearables.addWearabletoAgentInventoryDone(mType, mIndex, inv_item, mWearable);
+
+    /*
+     * Do this for every one in the loop
+     */
+    if (mTodo & CALL_MAKENEWOUTFITDONE)
+    {
+        gAgentWearables.makeNewOutfitDone(mType, mIndex);
+    }
+    if (mTodo & CALL_WEARITEM)
+    {
+        LLAppearanceMgr::instance().addCOFItemLink(inv_item,
+            new LLUpdateAppearanceAndEditWearableOnDestroy(inv_item), mDescription);
+        editWearable(inv_item);
+    }
+}
+
+void LLAgentWearables::addWearabletoAgentInventoryDone(const LLWearableType::EType type,
+                                                       const U32 index,
+                                                       const LLUUID& item_id,
+                                                       LLViewerWearable* wearable)
+{
+    LL_INFOS() << "type " << type << " index " << index << " item " << item_id.asString() << LL_ENDL;
+
+    if (item_id.isNull())
+        return;
+
+    LLUUID old_item_id = getWearableItemID(type,index);
+
+    if (wearable)
+    {
+        wearable->setItemID(item_id);
+
+        if (old_item_id.notNull())
+        {
+            gInventory.addChangedMask(LLInventoryObserver::LABEL, old_item_id);
+            setWearable(type,index,wearable);
+        }
+        else
+        {
+            pushWearable(type,wearable);
+        }
+    }
+
+    gInventory.addChangedMask(LLInventoryObserver::LABEL, item_id);
+
+    LLViewerInventoryItem* item = gInventory.getItem(item_id);
+    if (item && wearable)
+    {
+        // We're changing the asset id, so we both need to set it
+        // locally via setAssetUUID() and via setTransactionID() which
+        // will be decoded on the server. JC
+        item->setAssetUUID(wearable->getAssetID());
+        item->setTransactionID(wearable->getTransactionID());
+        gInventory.addChangedMask(LLInventoryObserver::INTERNAL, item_id);
+        item->updateServer(false);
+    }
+    gInventory.notifyObservers();
+}
+
+void LLAgentWearables::saveWearable(const LLWearableType::EType type, const U32 index,
+                                    const std::string new_name)
+{
+    LLViewerWearable* old_wearable = getViewerWearable(type, index);
+    if(!old_wearable) return;
+    bool name_changed = !new_name.empty() && (new_name != old_wearable->getName());
+    if (name_changed || old_wearable->isDirty() || old_wearable->isOldVersion())
+    {
+        LLUUID old_item_id = old_wearable->getItemID();
+        LLViewerWearable* new_wearable = LLWearableList::instance().createCopy(old_wearable);
+        new_wearable->setItemID(old_item_id); // should this be in LLViewerWearable::copyDataFrom()?
+        setWearable(type,index,new_wearable);
+
+        // old_wearable may still be referred to by other inventory items. Revert
+        // unsaved changes so other inventory items aren't affected by the changes
+        // that were just saved.
+        old_wearable->revertValues();
+
+        LLInventoryItem* item = gInventory.getItem(old_item_id);
+        if (item)
+        {
+            std::string item_name = item->getName();
+            if (name_changed)
+            {
+                LL_INFOS() << "saveWearable changing name from "  << item->getName() << " to " << new_name << LL_ENDL;
+                item_name = new_name;
+            }
+            // Update existing inventory item
+            LLPointer<LLViewerInventoryItem> template_item =
+                new LLViewerInventoryItem(item->getUUID(),
+                                          item->getParentUUID(),
+                                          item->getPermissions(),
+                                          new_wearable->getAssetID(),
+                                          new_wearable->getAssetType(),
+                                          item->getInventoryType(),
+                                          item_name,
+                                          item->getDescription(),
+                                          item->getSaleInfo(),
+                                          item->getFlags(),
+                                          item->getCreationDate());
+            template_item->setTransactionID(new_wearable->getTransactionID());
+            update_inventory_item(template_item, gAgentAvatarp->mEndCustomizeCallback);
+        }
+        else
+        {
+            // Add a new inventory item (shouldn't ever happen here)
+            U32 todo = AddWearableToAgentInventoryCallback::CALL_NONE;
+            LLPointer<LLInventoryCallback> cb =
+                new AddWearableToAgentInventoryCallback(
+                    LLPointer<LLRefCount>(NULL),
+                    type,
+                    index,
+                    new_wearable,
+                    todo);
+            addWearableToAgentInventory(cb, new_wearable);
+            return;
+        }
+
+        gAgentAvatarp->wearableUpdated(type);
+    }
+}
+
+void LLAgentWearables::saveWearableAs(const LLWearableType::EType type,
+                                      const U32 index,
+                                      const std::string& new_name,
+                                      const std::string& description,
+                                      bool save_in_lost_and_found)
+{
+    if (!isWearableCopyable(type, index))
+    {
+        LL_WARNS() << "LLAgent::saveWearableAs() not copyable." << LL_ENDL;
+        return;
+    }
+    LLViewerWearable* old_wearable = getViewerWearable(type, index);
+    if (!old_wearable)
+    {
+        LL_WARNS() << "LLAgent::saveWearableAs() no old wearable." << LL_ENDL;
+        return;
+    }
+
+    LLInventoryItem* item = gInventory.getItem(getWearableItemID(type,index));
+    if (!item)
+    {
+        LL_WARNS() << "LLAgent::saveWearableAs() no inventory item." << LL_ENDL;
+        return;
+    }
+    std::string trunc_name(new_name);
+    LLStringUtil::truncate(trunc_name, DB_INV_ITEM_NAME_STR_LEN);
+    LLViewerWearable* new_wearable = LLWearableList::instance().createCopy(
+        old_wearable,
+        trunc_name);
+
+    LLPointer<LLInventoryCallback> cb =
+        new AddWearableToAgentInventoryCallback(
+            LLPointer<LLRefCount>(NULL),
+            type,
+            index,
+            new_wearable,
+            AddWearableToAgentInventoryCallback::CALL_WEARITEM,
+            description
+            );
+    LLUUID category_id;
+    if (save_in_lost_and_found)
+    {
+        category_id = gInventory.findCategoryUUIDForType(
+            LLFolderType::FT_LOST_AND_FOUND);
+    }
+    else
+    {
+        // put in same folder as original
+        category_id = item->getParentUUID();
+    }
+
+    copy_inventory_item(
+        gAgent.getID(),
+        item->getPermissions().getOwner(),
+        item->getUUID(),
+        category_id,
+        new_name,
+        cb);
+
+    // old_wearable may still be referred to by other inventory items. Revert
+    // unsaved changes so other inventory items aren't affected by the changes
+    // that were just saved.
+    old_wearable->revertValuesWithoutUpdate();
+}
+
+void LLAgentWearables::revertWearable(const LLWearableType::EType type, const U32 index)
+{
+    LLViewerWearable* wearable = getViewerWearable(type, index);
+    llassert(wearable);
+    if (wearable)
+    {
+        wearable->revertValues();
+    }
+}
+
+void LLAgentWearables::saveAllWearables()
+{
+    //if (!gInventory.isLoaded())
+    //{
+    //  return;
+    //}
+
+    for (S32 i=0; i < LLWearableType::WT_COUNT; i++)
+    {
+        for (U32 j=0; j < getWearableCount((LLWearableType::EType)i); j++)
+            saveWearable((LLWearableType::EType)i, j);
+    }
+}
+
+// Called when the user changes the name of a wearable inventory item that is currently being worn.
+void LLAgentWearables::setWearableName(const LLUUID& item_id, const std::string& new_name)
+{
+    for (S32 i=0; i < LLWearableType::WT_COUNT; i++)
+    {
+        for (U32 j=0; j < getWearableCount((LLWearableType::EType)i); j++)
+        {
+            LLUUID curr_item_id = getWearableItemID((LLWearableType::EType)i,j);
+            if (curr_item_id == item_id)
+            {
+                LLViewerWearable* old_wearable = getViewerWearable((LLWearableType::EType)i,j);
+                llassert(old_wearable);
+                if (!old_wearable) continue;
+
+                std::string old_name = old_wearable->getName();
+                old_wearable->setName(new_name);
+                LLViewerWearable* new_wearable = LLWearableList::instance().createCopy(old_wearable);
+                new_wearable->setItemID(item_id);
+                LLInventoryItem* item = gInventory.getItem(item_id);
+                if (item)
+                {
+                    new_wearable->setPermissions(item->getPermissions());
+                }
+                old_wearable->setName(old_name);
+
+                setWearable((LLWearableType::EType)i,j,new_wearable);
+                break;
+            }
+        }
+    }
+}
+
+
+bool LLAgentWearables::isWearableModifiable(LLWearableType::EType type, U32 index) const
+{
+    LLUUID item_id = getWearableItemID(type, index);
+    return item_id.notNull() ? isWearableModifiable(item_id) : false;
+}
+
+bool LLAgentWearables::isWearableModifiable(const LLUUID& item_id) const
+{
+    const LLUUID& linked_id = gInventory.getLinkedItemID(item_id);
+    if (linked_id.notNull())
+    {
+        LLInventoryItem* item = gInventory.getItem(linked_id);
+        if (item && item->getPermissions().allowModifyBy(gAgent.getID(),
+                                                         gAgent.getGroupID()))
+        {
+            return true;
+        }
+    }
+    return false;
+}
+
+bool LLAgentWearables::isWearableCopyable(LLWearableType::EType type, U32 index) const
+{
+    LLUUID item_id = getWearableItemID(type, index);
+    if (!item_id.isNull())
+    {
+        LLInventoryItem* item = gInventory.getItem(item_id);
+        if (item && item->getPermissions().allowCopyBy(gAgent.getID(),
+                                                       gAgent.getGroupID()))
+        {
+            return true;
+        }
+    }
+    return false;
+}
+
+LLInventoryItem* LLAgentWearables::getWearableInventoryItem(LLWearableType::EType type, U32 index)
+{
+    LLUUID item_id = getWearableItemID(type,index);
+    LLInventoryItem* item = NULL;
+    if (item_id.notNull())
+    {
+        item = gInventory.getItem(item_id);
+    }
+    return item;
+}
+
+const LLViewerWearable* LLAgentWearables::getWearableFromItemID(const LLUUID& item_id) const
+{
+    const LLUUID& base_item_id = gInventory.getLinkedItemID(item_id);
+    for (S32 i=0; i < LLWearableType::WT_COUNT; i++)
+    {
+        for (U32 j=0; j < getWearableCount((LLWearableType::EType)i); j++)
+        {
+            const LLViewerWearable * curr_wearable = getViewerWearable((LLWearableType::EType)i, j);
+            if (curr_wearable && (curr_wearable->getItemID() == base_item_id))
+            {
+                return curr_wearable;
+            }
+        }
+    }
+    return NULL;
+}
+
+LLViewerWearable* LLAgentWearables::getWearableFromItemID(const LLUUID& item_id)
+{
+    const LLUUID& base_item_id = gInventory.getLinkedItemID(item_id);
+    for (S32 i=0; i < LLWearableType::WT_COUNT; i++)
+    {
+        for (U32 j=0; j < getWearableCount((LLWearableType::EType)i); j++)
+        {
+            LLViewerWearable * curr_wearable = getViewerWearable((LLWearableType::EType)i, j);
+            if (curr_wearable && (curr_wearable->getItemID() == base_item_id))
+            {
+                return curr_wearable;
+            }
+        }
+    }
+    return NULL;
+}
+
+LLViewerWearable*   LLAgentWearables::getWearableFromAssetID(const LLUUID& asset_id)
+{
+    for (S32 i=0; i < LLWearableType::WT_COUNT; i++)
+    {
+        for (U32 j=0; j < getWearableCount((LLWearableType::EType)i); j++)
+        {
+            LLViewerWearable * curr_wearable = getViewerWearable((LLWearableType::EType)i, j);
+            if (curr_wearable && (curr_wearable->getAssetID() == asset_id))
+            {
+                return curr_wearable;
+            }
+        }
+    }
+    return NULL;
+}
+
+LLViewerWearable* LLAgentWearables::getViewerWearable(const LLWearableType::EType type, U32 index /*= 0*/)
+{
+    return dynamic_cast<LLViewerWearable*> (getWearable(type, index));
+}
+
+const LLViewerWearable* LLAgentWearables::getViewerWearable(const LLWearableType::EType type, U32 index /*= 0*/) const
+{
+    return dynamic_cast<const LLViewerWearable*> (getWearable(type, index));
+}
+
+// static
+bool LLAgentWearables::selfHasWearable(LLWearableType::EType type)
+{
+    return (gAgentWearables.getWearableCount(type) > 0);
+}
+
+// virtual
+void LLAgentWearables::wearableUpdated(LLWearable *wearable, bool removed)
+{
+    if (isAgentAvatarValid())
+    {
+        gAgentAvatarp->wearableUpdated(wearable->getType());
+    }
+
+    LLWearableData::wearableUpdated(wearable, removed);
+
+    if (!removed)
+    {
+        LLViewerWearable* viewer_wearable = dynamic_cast<LLViewerWearable*>(wearable);
+        viewer_wearable->refreshName();
+
+        // Hack pt 2. If the wearable we just loaded has definition version 24,
+        // then force a re-save of this wearable after slamming the version number to 22.
+        // This number was incorrectly incremented for internal builds before release, and
+        // this fix will ensure that the affected wearables are re-saved with the right version number.
+        // the versions themselves are compatible. This code can be removed before release.
+        if( wearable->getDefinitionVersion() == 24 )
+        {
+            U32 index;
+            if (getWearableIndex(wearable,index))
+            {
+                LL_INFOS() << "forcing wearable type " << wearable->getType() << " to version 22 from 24" << LL_ENDL;
+                wearable->setDefinitionVersion(22);
+                saveWearable(wearable->getType(),index);
+            }
+        }
+
+        checkWearableAgainstInventory(viewer_wearable);
+    }
+}
+
+const LLUUID LLAgentWearables::getWearableItemID(LLWearableType::EType type, U32 index) const
+{
+    const LLViewerWearable *wearable = getViewerWearable(type,index);
+    if (wearable)
+        return wearable->getItemID();
+    else
+        return LLUUID();
+}
+
+const LLUUID LLAgentWearables::getWearableAssetID(LLWearableType::EType type, U32 index) const
+{
+    const LLViewerWearable *wearable = getViewerWearable(type,index);
+    if (wearable)
+        return wearable->getAssetID();
+    else
+        return LLUUID();
+}
+
+bool LLAgentWearables::isWearingItem(const LLUUID& item_id) const
+{
+    return getWearableFromItemID(item_id) != nullptr;
+}
+
+void LLAgentWearables::addLocalTextureObject(const LLWearableType::EType wearable_type, const LLAvatarAppearanceDefines::ETextureIndex texture_type, U32 wearable_index)
+{
+    LLViewerWearable* wearable = getViewerWearable((LLWearableType::EType)wearable_type, wearable_index);
+    if (!wearable)
+    {
+        LL_ERRS() << "Tried to add local texture object to invalid wearable with type " << wearable_type << " and index " << wearable_index << LL_ENDL;
+        return;
+    }
+    LLLocalTextureObject lto;
+    wearable->setLocalTextureObject(texture_type, lto);
+}
+
+class OnWearableItemCreatedCB: public LLInventoryCallback
+{
+public:
+    OnWearableItemCreatedCB():
+        mWearablesAwaitingItems(LLWearableType::WT_COUNT,NULL)
+    {
+        LL_INFOS() << "created callback" << LL_ENDL;
+    }
+    /* virtual */ void fire(const LLUUID& inv_item)
+    {
+        LL_INFOS() << "One item created " << inv_item.asString() << LL_ENDL;
+        LLConstPointer<LLInventoryObject> item = gInventory.getItem(inv_item);
+        mItemsToLink.push_back(item);
+        updatePendingWearable(inv_item);
+    }
+    ~OnWearableItemCreatedCB()
+    {
+        LL_INFOS() << "All items created" << LL_ENDL;
+        LLPointer<LLInventoryCallback> link_waiter = new LLUpdateAppearanceOnDestroy;
+        link_inventory_array(LLAppearanceMgr::instance().getCOF(),
+                             mItemsToLink,
+                             link_waiter);
+    }
+    void addPendingWearable(LLViewerWearable *wearable)
+    {
+        if (!wearable)
+        {
+            LL_WARNS() << "no wearable" << LL_ENDL;
+            return;
+        }
+        LLWearableType::EType type = wearable->getType();
+        if (type<LLWearableType::WT_COUNT)
+        {
+            mWearablesAwaitingItems[type] = wearable;
+        }
+        else
+        {
+            LL_WARNS() << "invalid type " << type << LL_ENDL;
+        }
+    }
+    void updatePendingWearable(const LLUUID& inv_item)
+    {
+        LLViewerInventoryItem *item = gInventory.getItem(inv_item);
+        if (!item)
+        {
+            LL_WARNS() << "no item found" << LL_ENDL;
+            return;
+        }
+        if (!item->isWearableType())
+        {
+            LL_WARNS() << "non-wearable item found" << LL_ENDL;
+            return;
+        }
+        if (item && item->isWearableType())
+        {
+            LLWearableType::EType type = item->getWearableType();
+            if (type < LLWearableType::WT_COUNT)
+            {
+                LLViewerWearable *wearable = mWearablesAwaitingItems[type];
+                if (wearable)
+                    wearable->setItemID(inv_item);
+            }
+            else
+            {
+                LL_WARNS() << "invalid wearable type " << type << LL_ENDL;
+            }
+        }
+    }
+
+private:
+    LLInventoryObject::const_object_list_t mItemsToLink;
+    std::vector<LLViewerWearable*> mWearablesAwaitingItems;
+};
+
+void LLAgentWearables::createStandardWearables()
+{
+    LL_WARNS() << "Creating standard wearables" << LL_ENDL;
+
+    if (!isAgentAvatarValid()) return;
+
+    constexpr bool create[LLWearableType::WT_COUNT] =
+        {
+            true,  //LLWearableType::WT_SHAPE
+            true,  //LLWearableType::WT_SKIN
+            true,  //LLWearableType::WT_HAIR
+            true,  //LLWearableType::WT_EYES
+            true,  //LLWearableType::WT_SHIRT
+            true,  //LLWearableType::WT_PANTS
+            true,  //LLWearableType::WT_SHOES
+            true,  //LLWearableType::WT_SOCKS
+            false, //LLWearableType::WT_JACKET
+            false, //LLWearableType::WT_GLOVES
+            true,  //LLWearableType::WT_UNDERSHIRT
+            true,  //LLWearableType::WT_UNDERPANTS
+            false  //LLWearableType::WT_SKIRT
+        };
+
+    LLPointer<LLInventoryCallback> cb = new OnWearableItemCreatedCB;
+    for (S32 i=0; i < LLWearableType::WT_COUNT; i++)
+    {
+        if (create[i])
+        {
+            llassert(getWearableCount((LLWearableType::EType)i) == 0);
+            LLViewerWearable* wearable = LLWearableList::instance().createNewWearable((LLWearableType::EType)i, gAgentAvatarp);
+            ((OnWearableItemCreatedCB*)(&(*cb)))->addPendingWearable(wearable);
+            // no need to update here...
+            LLUUID category_id = LLUUID::null;
+            create_inventory_wearable(gAgent.getID(),
+                                  gAgent.getSessionID(),
+                                  category_id,
+                                  wearable->getTransactionID(),
+                                  wearable->getName(),
+                                  wearable->getDescription(),
+                                  wearable->getAssetType(),
+                                  wearable->getType(),
+                                  wearable->getPermissions().getMaskNextOwner(),
+                                  cb);
+        }
+    }
+}
+
+// We no longer need this message in the current viewer, but send
+// it for now to maintain compatibility with release viewers. Can
+// remove this function once the SH-3455 changesets are universally deployed.
+void LLAgentWearables::sendDummyAgentWearablesUpdate()
+{
+    LL_DEBUGS("Avatar") << "sendAgentWearablesUpdate()" << LL_ENDL;
+
+    // Send the AgentIsNowWearing
+    gMessageSystem->newMessageFast(_PREHASH_AgentIsNowWearing);
+
+    gMessageSystem->nextBlockFast(_PREHASH_AgentData);
+    gMessageSystem->addUUIDFast(_PREHASH_AgentID, gAgent.getID());
+    gMessageSystem->addUUIDFast(_PREHASH_SessionID, gAgent.getSessionID());
+
+    // Send 4 standardized nonsense item ids (same as returned by the modified sim, not that it especially matters).
+    gMessageSystem->nextBlockFast(_PREHASH_WearableData);
+    gMessageSystem->addU8Fast(_PREHASH_WearableType, U8(1));
+    gMessageSystem->addUUIDFast(_PREHASH_ItemID, LLUUID("db5a4e5f-9da3-44c8-992d-1181c5795498"));
+
+    gMessageSystem->nextBlockFast(_PREHASH_WearableData);
+    gMessageSystem->addU8Fast(_PREHASH_WearableType, U8(2));
+    gMessageSystem->addUUIDFast(_PREHASH_ItemID, LLUUID("6969c7cc-f72f-4a76-a19b-c293cce8ce4f"));
+
+    gMessageSystem->nextBlockFast(_PREHASH_WearableData);
+    gMessageSystem->addU8Fast(_PREHASH_WearableType, U8(3));
+    gMessageSystem->addUUIDFast(_PREHASH_ItemID, LLUUID("7999702b-b291-48f9-8903-c91dfb828408"));
+
+    gMessageSystem->nextBlockFast(_PREHASH_WearableData);
+    gMessageSystem->addU8Fast(_PREHASH_WearableType, U8(4));
+    gMessageSystem->addUUIDFast(_PREHASH_ItemID, LLUUID("566cb59e-ef60-41d7-bfa6-e0f293fbea40"));
+
+    gAgent.sendReliableMessage();
+}
+
+void LLAgentWearables::makeNewOutfitDone(S32 type, U32 index)
+{
+    LLUUID first_item_id = getWearableItemID((LLWearableType::EType)type, index);
+    // Open the inventory and select the first item we added.
+    if (first_item_id.notNull())
+    {
+        LLInventoryPanel *active_panel = LLInventoryPanel::getActiveInventoryPanel();
+        if (active_panel)
+        {
+            active_panel->setSelection(first_item_id, TAKE_FOCUS_NO);
+        }
+    }
+}
+
+
+void LLAgentWearables::addWearableToAgentInventory(LLPointer<LLInventoryCallback> cb,
+                                                   LLViewerWearable* wearable,
+                                                   const LLUUID& category_id,
+                                                   bool notify)
+{
+    create_inventory_wearable(gAgent.getID(),
+                          gAgent.getSessionID(),
+                          category_id,
+                          wearable->getTransactionID(),
+                          wearable->getName(),
+                          wearable->getDescription(),
+                          wearable->getAssetType(),
+                          wearable->getType(),
+                          wearable->getPermissions().getMaskNextOwner(),
+                          cb);
+}
+
+void LLAgentWearables::removeWearable(const LLWearableType::EType type, bool do_remove_all, U32 index)
+{
+    if (getWearableCount(type) == 0)
+    {
+        // no wearables to remove
+        return;
+    }
+
+    if (do_remove_all)
+    {
+        removeWearableFinal(type, do_remove_all, index);
+    }
+    else
+    {
+        LLViewerWearable* old_wearable = getViewerWearable(type,index);
+
+        if (old_wearable)
+        {
+            if (old_wearable->isDirty())
+            {
+                LLSD payload;
+                payload["wearable_type"] = (S32)type;
+                payload["wearable_index"] = (S32)index;
+                // Bring up view-modal dialog: Save changes? Yes, No, Cancel
+                LLNotificationsUtil::add("WearableSave", LLSD(), payload, &LLAgentWearables::onRemoveWearableDialog);
+                return;
+            }
+            else
+            {
+                removeWearableFinal(type, do_remove_all, index);
+            }
+        }
+    }
+}
+
+
+// static
+bool LLAgentWearables::onRemoveWearableDialog(const LLSD& notification, const LLSD& response)
+{
+    S32 option = LLNotificationsUtil::getSelectedOption(notification, response);
+    LLWearableType::EType type = (LLWearableType::EType)notification["payload"]["wearable_type"].asInteger();
+    S32 index = (S32)notification["payload"]["wearable_index"].asInteger();
+    switch(option)
+    {
+        case 0:  // "Save"
+            gAgentWearables.saveWearable(type, index);
+            gAgentWearables.removeWearableFinal(type, false, index);
+            break;
+
+        case 1:  // "Don't Save"
+            gAgentWearables.removeWearableFinal(type, false, index);
+            break;
+
+        case 2: // "Cancel"
+            break;
+
+        default:
+            llassert(0);
+            break;
+    }
+    return false;
+}
+
+// Called by removeWearable() and onRemoveWearableDialog() to actually do the removal.
+void LLAgentWearables::removeWearableFinal(const LLWearableType::EType type, bool do_remove_all, U32 index)
+{
+    //LLAgentDumper dumper("removeWearable");
+    if (do_remove_all)
+    {
+        S32 max_entry = getWearableCount(type)-1;
+        for (S32 i=max_entry; i>=0; i--)
+        {
+            LLViewerWearable* old_wearable = getViewerWearable(type,i);
+            if (old_wearable)
+            {
+                eraseWearable(old_wearable);
+                old_wearable->removeFromAvatar();
+            }
+        }
+        clearWearableType(type);
+    }
+    else
+    {
+        LLViewerWearable* old_wearable = getViewerWearable(type, index);
+
+        if (old_wearable)
+        {
+            eraseWearable(old_wearable);
+            old_wearable->removeFromAvatar();
+        }
+    }
+
+    gInventory.notifyObservers();
+}
+
+// Assumes existing wearables are not dirty.
+void LLAgentWearables::setWearableOutfit(const LLInventoryItem::item_array_t& items,
+                                         const std::vector< LLViewerWearable* >& wearables)
+{
+    LL_INFOS() << "setWearableOutfit() start" << LL_ENDL;
+
+    S32 count = wearables.size();
+    llassert(items.size() == count);
+
+    // Check for whether outfit already matches the one requested
+    S32 matched = 0, mismatched = 0;
+    const S32 arr_size = LLWearableType::WT_COUNT;
+    S32 type_counts[arr_size];
+    bool update_inventory{ false };
+    std::fill(type_counts,type_counts+arr_size,0);
+    for (S32 i = 0; i < count; i++)
+    {
+        LLViewerWearable* new_wearable = wearables[i];
+        LLPointer<LLInventoryItem> new_item = items[i];
+
+        const LLWearableType::EType type = new_wearable->getType();
+        if (type < 0 || type>=LLWearableType::WT_COUNT)
+        {
+            LL_WARNS() << "invalid type " << type << LL_ENDL;
+            mismatched++;
+            continue;
+        }
+        S32 index = type_counts[type];
+        type_counts[type]++;
+
+        LLViewerWearable *curr_wearable = dynamic_cast<LLViewerWearable*>(getWearable(type,index));
+        if (!new_wearable || !curr_wearable ||
+            new_wearable->getAssetID() != curr_wearable->getAssetID())
+        {
+            LL_DEBUGS("Avatar") << "mismatch, type " << type << " index " << index
+                                << " names " << (curr_wearable ? curr_wearable->getName() : "NONE")  << ","
+                                << " names " << (new_wearable ? new_wearable->getName() : "NONE")  << LL_ENDL;
+            mismatched++;
+            continue;
+        }
+
+        // Update only inventory in this case - ordering of wearables with the same asset id has no effect.
+        // Updating wearables in this case causes the two-alphas error in MAINT-4158.
+        // We should actually disallow wearing two wearables with the same asset id.
+        if (curr_wearable->getName() != new_item->getName() ||
+            curr_wearable->getItemID() != new_item->getUUID())
+        {
+            LL_DEBUGS("Avatar") << "mismatch on name or inventory id, names "
+                                << curr_wearable->getName() << " vs " << new_item->getName()
+                                << " item ids " << curr_wearable->getItemID() << " vs " << new_item->getUUID()
+                                << LL_ENDL;
+            update_inventory = true;
+            continue;
+        }
+        // If we got here, everything matches.
+        matched++;
+    }
+    LL_DEBUGS("Avatar") << "matched " << matched << " mismatched " << mismatched << LL_ENDL;
+    for (S32 j=0; j<LLWearableType::WT_COUNT; j++)
+    {
+        LLWearableType::EType type = (LLWearableType::EType) j;
+        if (getWearableCount(type) != type_counts[j])
+        {
+            LL_DEBUGS("Avatar") << "count mismatch for type " << j << " current " << getWearableCount(j) << " requested " << type_counts[j] << LL_ENDL;
+            mismatched++;
+        }
+    }
+    if (mismatched == 0 && !update_inventory)
+    {
+        LL_DEBUGS("Avatar") << "no changes, bailing out" << LL_ENDL;
+        notifyLoadingFinished();
+        return;
+    }
+
+    // updating inventory
+    LLWearableType* wearable_type_inst = LLWearableType::getInstance();
+
+    // TODO: Removed check for ensuring that teens don't remove undershirt and underwear. Handle later
+    // note: shirt is the first non-body part wearable item. Update if wearable order changes.
+    // This loop should remove all clothing, but not any body parts
+    for (S32 j = 0; j < (S32)LLWearableType::WT_COUNT; j++)
+    {
+        if (wearable_type_inst->getAssetType((LLWearableType::EType)j) == LLAssetType::AT_CLOTHING)
+        {
+            removeWearable((LLWearableType::EType)j, true, 0);
+        }
+    }
+
+    for (S32 i = 0; i < count; i++)
+    {
+        LLViewerWearable* new_wearable = wearables[i];
+        LLPointer<LLInventoryItem> new_item = items[i];
+
+        llassert(new_wearable);
+        if (new_wearable)
+        {
+            const LLWearableType::EType type = new_wearable->getType();
+
+            LLUUID old_wearable_id = new_wearable->getItemID();
+            new_wearable->setName(new_item->getName());
+            new_wearable->setItemID(new_item->getUUID());
+
+            if (wearable_type_inst->getAssetType(type) == LLAssetType::AT_BODYPART)
+            {
+                // exactly one wearable per body part
+                setWearable(type,0,new_wearable);
+                if (old_wearable_id.notNull())
+                {
+                    // we changed id before setting wearable, update old item manually
+                    // to complete the swap.
+                    gInventory.addChangedMask(LLInventoryObserver::LABEL, old_wearable_id);
+                }
+            }
+            else
+            {
+                pushWearable(type,new_wearable);
+            }
+
+            constexpr bool removed = false;
+            wearableUpdated(new_wearable, removed);
+        }
+    }
+
+    gInventory.notifyObservers();
+
+    if (mismatched == 0)
+    {
+        LL_DEBUGS("Avatar") << "inventory updated, wearable assets not changed, bailing out" << LL_ENDL;
+        notifyLoadingFinished();
+        return;
+    }
+
+    // updating agent avatar
+
+    if (isAgentAvatarValid())
+    {
+        gAgentAvatarp->setCompositeUpdatesEnabled(true);
+
+        // If we have not yet declouded, we may want to use
+        // baked texture UUIDs sent from the first objectUpdate message
+        // don't overwrite these. If we have already declouded, we've saved
+        // these ids as the last known good textures and can invalidate without
+        // re-clouding.
+        if (!gAgentAvatarp->getIsCloud())
+        {
+            gAgentAvatarp->invalidateAll();
+        }
+    }
+
+    // Start rendering & update the server
+    mWearablesLoaded = true;
+
+    notifyLoadingFinished();
+
+    // Copy wearable params to avatar.
+    gAgentAvatarp->writeWearablesToAvatar();
+
+    // Then update the avatar based on the copied params.
+    gAgentAvatarp->updateVisualParams();
+
+    gAgentAvatarp->dumpAvatarTEs("setWearableOutfit");
+
+    LL_DEBUGS("Avatar") << "setWearableOutfit() end" << LL_ENDL;
+}
+
+
+// User has picked "wear on avatar" from a menu.
+void LLAgentWearables::setWearableItem(LLInventoryItem* new_item, LLViewerWearable* new_wearable, bool do_append)
+{
+    //LLAgentDumper dumper("setWearableItem");
+    if (isWearingItem(new_item->getUUID()))
+    {
+        LL_WARNS() << "wearable " << new_item->getUUID() << " is already worn" << LL_ENDL;
+        return;
+    }
+
+    const LLWearableType::EType type = new_wearable->getType();
+
+    if (!do_append)
+    {
+        // Remove old wearable, if any
+        // MULTI_WEARABLE: hardwired to 0
+        LLViewerWearable* old_wearable = getViewerWearable(type,0);
+        if (old_wearable)
+        {
+            const LLUUID& old_item_id = old_wearable->getItemID();
+            if ((old_wearable->getAssetID() == new_wearable->getAssetID()) &&
+                (old_item_id == new_item->getUUID()))
+            {
+                LL_DEBUGS() << "No change to wearable asset and item: " << LLWearableType::getInstance()->getTypeName(type) << LL_ENDL;
+                return;
+            }
+
+            if (old_wearable->isDirty())
+            {
+                // Bring up modal dialog: Save changes? Yes, No, Cancel
+                LLSD payload;
+                payload["item_id"] = new_item->getUUID();
+                LLNotificationsUtil::add("WearableSave", LLSD(), payload, boost::bind(onSetWearableDialog, _1, _2, new_wearable));
+                return;
+            }
+        }
+    }
+
+    setWearableFinal(new_item, new_wearable, do_append);
+}
+
+// static
+bool LLAgentWearables::onSetWearableDialog(const LLSD& notification, const LLSD& response, LLViewerWearable* wearable)
+{
+    S32 option = LLNotificationsUtil::getSelectedOption(notification, response);
+    LLInventoryItem* new_item = gInventory.getItem(notification["payload"]["item_id"].asUUID());
+    U32 index;
+    if (!gAgentWearables.getWearableIndex(wearable,index))
+    {
+        LL_WARNS() << "Wearable not found" << LL_ENDL;
+        delete wearable;
+        return false;
+    }
+    if (!new_item)
+    {
+        delete wearable;
+        return false;
+    }
+
+    switch(option)
+    {
+        case 0:  // "Save"
+            gAgentWearables.saveWearable(wearable->getType(),index);
+            gAgentWearables.setWearableFinal(new_item, wearable);
+            break;
+
+        case 1:  // "Don't Save"
+            gAgentWearables.setWearableFinal(new_item, wearable);
+            break;
+
+        case 2: // "Cancel"
+            break;
+
+        default:
+            llassert(0);
+            break;
+    }
+
+    delete wearable;
+    return false;
+}
+
+// Called from setWearableItem() and onSetWearableDialog() to actually set the wearable.
+// MULTI_WEARABLE: unify code after null objects are gone.
+void LLAgentWearables::setWearableFinal(LLInventoryItem* new_item, LLViewerWearable* new_wearable, bool do_append)
+{
+    const LLWearableType::EType type = new_wearable->getType();
+
+    if (do_append && getWearableItemID(type,0).notNull())
+    {
+        new_wearable->setItemID(new_item->getUUID());
+        const bool trigger_updated = false;
+        pushWearable(type, new_wearable, trigger_updated);
+        LL_INFOS() << "Added additional wearable for type " << type
+                << " size is now " << getWearableCount(type) << LL_ENDL;
+        checkWearableAgainstInventory(new_wearable);
+    }
+    else
+    {
+        // Replace the old wearable with a new one.
+        llassert(new_item->getAssetUUID() == new_wearable->getAssetID());
+
+        LLViewerWearable *old_wearable = getViewerWearable(type,0);
+        LLUUID old_item_id;
+        if (old_wearable)
+        {
+            old_item_id = old_wearable->getItemID();
+        }
+        new_wearable->setItemID(new_item->getUUID());
+        setWearable(type,0,new_wearable);
+
+        if (old_item_id.notNull())
+        {
+            gInventory.addChangedMask(LLInventoryObserver::LABEL, old_item_id);
+            gInventory.notifyObservers();
+        }
+        LL_INFOS() << "Replaced current element 0 for type " << type
+                << " size is now " << getWearableCount(type) << LL_ENDL;
+    }
+}
+
+// User has picked "remove from avatar" from a menu.
+// static
+void LLAgentWearables::userRemoveWearable(const LLWearableType::EType &type, const U32 &index)
+{
+    if (!(type==LLWearableType::WT_SHAPE || type==LLWearableType::WT_SKIN || type==LLWearableType::WT_HAIR || type==LLWearableType::WT_EYES)) //&&
+        //!((!gAgent.isTeen()) && (type==LLWearableType::WT_UNDERPANTS || type==LLWearableType::WT_UNDERSHIRT)))
+    {
+        gAgentWearables.removeWearable(type,false,index);
+    }
+}
+
+//static
+void LLAgentWearables::userRemoveWearablesOfType(const LLWearableType::EType &type)
+{
+    if (!(type==LLWearableType::WT_SHAPE || type==LLWearableType::WT_SKIN || type==LLWearableType::WT_HAIR || type==LLWearableType::WT_EYES)) //&&
+        //!((!gAgent.isTeen()) && (type==LLWearableType::WT_UNDERPANTS || type==LLWearableType::WT_UNDERSHIRT)))
+    {
+        gAgentWearables.removeWearable(type,true,0);
+    }
+}
+
+// Given a desired set of attachments, find what objects need to be
+// removed, and what additional inventory items need to be added.
+void LLAgentWearables::findAttachmentsAddRemoveInfo(LLInventoryModel::item_array_t& obj_item_array,
+                                                    llvo_vec_t& objects_to_remove,
+                                                    llvo_vec_t& objects_to_retain,
+                                                    LLInventoryModel::item_array_t& items_to_add)
+{
+    // Possible cases:
+    // already wearing but not in request set -> take off.
+    // already wearing and in request set -> leave alone.
+    // not wearing and in request set -> put on.
+
+    if (!isAgentAvatarValid()) return;
+
+    std::set<LLUUID> requested_item_ids;
+    std::set<LLUUID> current_item_ids;
+    for (S32 i=0; i<obj_item_array.size(); i++)
+    {
+        const LLUUID & requested_id = obj_item_array[i].get()->getLinkedUUID();
+        //LL_INFOS() << "Requested attachment id " << requested_id << LL_ENDL;
+        requested_item_ids.insert(requested_id);
+    }
+
+    // Build up list of objects to be removed and items currently attached.
+    LLVOAvatar::attachment_map_t::iterator iter = gAgentAvatarp->mAttachmentPoints.begin();
+    LLVOAvatar::attachment_map_t::iterator end = gAgentAvatarp->mAttachmentPoints.end();
+    while (iter != end)
+    {
+        LLVOAvatar::attachment_map_t::iterator curiter = iter++;
+        LLViewerJointAttachment* attachment = curiter->second;
+        for (LLViewerJointAttachment::attachedobjs_vec_t::iterator attachment_iter = attachment->mAttachedObjects.begin();
+             attachment_iter != attachment->mAttachedObjects.end();
+             ++attachment_iter)
+        {
+            LLViewerObject *objectp = attachment_iter->get();
+            if (objectp)
+            {
+                LLUUID object_item_id = objectp->getAttachmentItemID();
+
+                bool remove_attachment = true;
+                if (requested_item_ids.find(object_item_id) != requested_item_ids.end())
+                {   // Object currently worn, was requested to keep it
+                    // Flag as currently worn so we won't have to add it again.
+                    remove_attachment = false;
+                }
+                else if (objectp->isTempAttachment())
+                {   // Check if we should keep this temp attachment
+                    remove_attachment = LLAppearanceMgr::instance().shouldRemoveTempAttachment(objectp->getID());
+                }
+
+                if (remove_attachment)
+                {
+                    // LL_INFOS() << "found object to remove, id " << objectp->getID() << ", item " << objectp->getAttachmentItemID() << LL_ENDL;
+                    objects_to_remove.push_back(objectp);
+                }
+                else
+                {
+                    // LL_INFOS() << "found object to keep, id " << objectp->getID() << ", item " << objectp->getAttachmentItemID() << LL_ENDL;
+                    current_item_ids.insert(object_item_id);
+                    objects_to_retain.push_back(objectp);
+                }
+            }
+        }
+    }
+
+    for (LLInventoryModel::item_array_t::iterator it = obj_item_array.begin();
+         it != obj_item_array.end();
+         ++it)
+    {
+        LLUUID linked_id = (*it).get()->getLinkedUUID();
+        if (current_item_ids.find(linked_id) != current_item_ids.end())
+        {
+            // Requested attachment is already worn.
+        }
+        else
+        {
+            // Requested attachment is not worn yet.
+            items_to_add.push_back(*it);
+        }
+    }
+    // S32 remove_count = objects_to_remove.size();
+    // S32 add_count = items_to_add.size();
+    // LL_INFOS() << "remove " << remove_count << " add " << add_count << LL_ENDL;
+}
+
+std::vector<LLViewerObject*> LLAgentWearables::getTempAttachments()
+{
+    llvo_vec_t temp_attachs;
+    if (isAgentAvatarValid())
+    {
+        for (LLVOAvatar::attachment_map_t::iterator iter = gAgentAvatarp->mAttachmentPoints.begin(); iter != gAgentAvatarp->mAttachmentPoints.end();)
+        {
+            LLVOAvatar::attachment_map_t::iterator curiter = iter++;
+            LLViewerJointAttachment* attachment = curiter->second;
+            for (LLViewerJointAttachment::attachedobjs_vec_t::iterator attachment_iter = attachment->mAttachedObjects.begin();
+                attachment_iter != attachment->mAttachedObjects.end();
+                ++attachment_iter)
+            {
+                LLViewerObject *objectp = attachment_iter->get();
+                if (objectp && objectp->isTempAttachment())
+                {
+                    temp_attachs.push_back(objectp);
+                }
+            }
+        }
+    }
+    return temp_attachs;
+}
+
+void LLAgentWearables::userRemoveMultipleAttachments(llvo_vec_t& objects_to_remove)
+{
+    if (!isAgentAvatarValid()) return;
+
+    if (objects_to_remove.empty())
+        return;
+
+    LL_DEBUGS("Avatar") << "ATT [ObjectDetach] removing " << objects_to_remove.size() << " objects" << LL_ENDL;
+    gMessageSystem->newMessage("ObjectDetach");
+    gMessageSystem->nextBlockFast(_PREHASH_AgentData);
+    gMessageSystem->addUUIDFast(_PREHASH_AgentID, gAgent.getID());
+    gMessageSystem->addUUIDFast(_PREHASH_SessionID, gAgent.getSessionID());
+
+    for (llvo_vec_t::iterator it = objects_to_remove.begin();
+         it != objects_to_remove.end();
+         ++it)
+    {
+        LLViewerObject *objectp = *it;
+        //gAgentAvatarp->resetJointPositionsOnDetach(objectp);
+        gMessageSystem->nextBlockFast(_PREHASH_ObjectData);
+        gMessageSystem->addU32Fast(_PREHASH_ObjectLocalID, objectp->getLocalID());
+        const LLUUID& item_id = objectp->getAttachmentItemID();
+        LLViewerInventoryItem *item = gInventory.getItem(item_id);
+        LL_DEBUGS("Avatar") << "ATT removing object, item is " << (item ? item->getName() : "UNKNOWN") << " " << item_id << LL_ENDL;
+        LLAttachmentsMgr::instance().onDetachRequested(item_id);
+    }
+    gMessageSystem->sendReliable(gAgent.getRegionHost());
+}
+
+void LLAgentWearables::userAttachMultipleAttachments(LLInventoryModel::item_array_t& obj_item_array)
+{
+    // Build a compound message to send all the objects that need to be rezzed.
+    S32 obj_count = obj_item_array.size();
+    if (obj_count > 0)
+    {
+        LL_DEBUGS("Avatar") << "ATT attaching multiple, total obj_count " << obj_count << LL_ENDL;
+    }
+
+    for(LLInventoryModel::item_array_t::const_iterator it = obj_item_array.begin();
+        it != obj_item_array.end();
+        ++it)
+    {
+        const LLInventoryItem* item = *it;
+        LLAttachmentsMgr::instance().addAttachmentRequest(item->getLinkedUUID(), 0, true);
+    }
+}
+
+// Returns false if the given wearable is already topmost/bottommost
+// (depending on closer_to_body parameter).
+bool LLAgentWearables::canMoveWearable(const LLUUID& item_id, bool closer_to_body) const
+{
+    const LLWearable* wearable = getWearableFromItemID(item_id);
+    if (!wearable) return false;
+
+    LLWearableType::EType wtype = wearable->getType();
+    const LLWearable* marginal_wearable = closer_to_body ? getBottomWearable(wtype) : getTopWearable(wtype);
+    if (!marginal_wearable) return false;
+
+    return wearable != marginal_wearable;
+}
+
+bool LLAgentWearables::areWearablesLoaded() const
+{
+    return mWearablesLoaded;
+}
+
+bool LLAgentWearables::canWearableBeRemoved(const LLViewerWearable* wearable) const
+{
+    if (!wearable) return false;
+
+    LLWearableType::EType type = wearable->getType();
+    // Make sure the user always has at least one shape, skin, eyes, and hair type currently worn.
+    return !(((type == LLWearableType::WT_SHAPE) || (type == LLWearableType::WT_SKIN) || (type == LLWearableType::WT_HAIR) || (type == LLWearableType::WT_EYES))
+             && (getWearableCount(type) <= 1) );
+}
+void LLAgentWearables::animateAllWearableParams(F32 delta)
+{
+    for( S32 type = 0; type < LLWearableType::WT_COUNT; ++type )
+    {
+        for (S32 count = 0; count < (S32)getWearableCount((LLWearableType::EType)type); ++count)
+        {
+            LLViewerWearable *wearable = getViewerWearable((LLWearableType::EType)type,count);
+            llassert(wearable);
+            if (wearable)
+            {
+                wearable->animateParams(delta);
+            }
+        }
+    }
+}
+
+bool LLAgentWearables::moveWearable(const LLViewerInventoryItem* item, bool closer_to_body)
+{
+    if (!item) return false;
+    if (!item->isWearableType()) return false;
+
+    LLWearableType::EType type = item->getWearableType();
+    U32 wearable_count = getWearableCount(type);
+    if (0 == wearable_count) return false;
+
+    const LLUUID& asset_id = item->getAssetUUID();
+
+    //nowhere to move if the wearable is already on any boundary (closest to the body/furthest from the body)
+    if (closer_to_body)
+    {
+        LLViewerWearable* bottom_wearable = dynamic_cast<LLViewerWearable*>( getBottomWearable(type) );
+        if (bottom_wearable->getAssetID() == asset_id)
+        {
+            return false;
+        }
+    }
+    else // !closer_to_body
+    {
+        LLViewerWearable* top_wearable = dynamic_cast<LLViewerWearable*>( getTopWearable(type) );
+        if (top_wearable->getAssetID() == asset_id)
+        {
+            return false;
+        }
+    }
+
+    for (U32 i = 0; i < wearable_count; ++i)
+    {
+        LLViewerWearable* wearable = getViewerWearable(type, i);
+        if (!wearable) continue;
+        if (wearable->getAssetID() != asset_id) continue;
+
+        //swapping wearables
+        U32 swap_i = closer_to_body ? i-1 : i+1;
+        swapWearables(type, i, swap_i);
+        return true;
+    }
+
+    return false;
+}
+
+// static
+void LLAgentWearables::createWearable(LLWearableType::EType type, bool wear, const LLUUID& parent_id, std::function<void(const LLUUID&)> created_cb)
+{
+    if (type == LLWearableType::WT_INVALID || type == LLWearableType::WT_NONE) return;
+
+    if (type == LLWearableType::WT_UNIVERSAL && !gAgent.getRegion()->bakesOnMeshEnabled())
+    {
+        LL_WARNS("Inventory") << "Can't create WT_UNIVERSAL type " << LL_ENDL;
+        return;
+    }
+
+    LLViewerWearable* wearable = LLWearableList::instance().createNewWearable(type, gAgentAvatarp);
+    LLAssetType::EType asset_type = wearable->getAssetType();
+    LLPointer<LLBoostFuncInventoryCallback> cb;
+    if(wear)
+    {
+        cb = new LLBoostFuncInventoryCallback(wear_and_edit_cb);
+    }
+    else
+    {
+        cb = new LLBoostFuncInventoryCallback(wear_cb);
+    }
+    if (created_cb != NULL)
+    {
+        cb->addOnFireFunc(created_cb);
+    }
+
+    LLUUID folder_id;
+
+    if (parent_id.notNull())
+    {
+        folder_id = parent_id;
+    }
+    else
+    {
+        LLFolderType::EType folder_type = LLFolderType::assetTypeToFolderType(asset_type);
+        folder_id = gInventory.findCategoryUUIDForType(folder_type);
+    }
+
+    create_inventory_wearable(gAgent.getID(),
+                          gAgent.getSessionID(),
+                          folder_id,
+                          wearable->getTransactionID(),
+                          wearable->getName(),
+                          wearable->getDescription(),
+                          asset_type,
+                          wearable->getType(),
+                          LLFloaterPerms::getNextOwnerPerms("Wearables"),
+                          cb);
+}
+
+// static
+void LLAgentWearables::editWearable(const LLUUID& item_id)
+{
+    LLViewerInventoryItem* item = gInventory.getLinkedItem(item_id);
+    if (!item)
+    {
+        LL_WARNS() << "Failed to get linked item" << LL_ENDL;
+        return;
+    }
+
+    if (!item->isFinished())
+    {
+        LL_WARNS() << "Tried to edit wearable that isn't loaded" << LL_ENDL;
+        // Restart fetch or put item to the front
+        LLInventoryModelBackgroundFetch::instance().start(item->getUUID(), false);
+        return;
+    }
+
+    LLViewerWearable* wearable = gAgentWearables.getWearableFromItemID(item_id);
+    if (!wearable)
+    {
+        LL_WARNS() << "Cannot get wearable" << LL_ENDL;
+        return;
+    }
+
+    if (!gAgentWearables.isWearableModifiable(item->getUUID()))
+    {
+        LL_WARNS() << "Cannot modify wearable" << LL_ENDL;
+        return;
+    }
+
+    S32 shape_count = gAgentWearables.getWearableCount(LLWearableType::WT_SHAPE);
+    S32 hair_count = gAgentWearables.getWearableCount(LLWearableType::WT_HAIR);
+    S32 eye_count = gAgentWearables.getWearableCount(LLWearableType::WT_EYES);
+    S32 skin_count = gAgentWearables.getWearableCount(LLWearableType::WT_SKIN);
+    if (!shape_count || !hair_count || !eye_count || !skin_count)
+    {
+        // Don't let user edit wearables if avatar is cloud due to missing parts.
+        // Let user edit wearables if avatar is cloud due to missing textures.
+        LL_WARNS() << "Cannot modify wearable. Avatar is cloud and missing parts." << LL_ENDL;
+        return;
+    }
+
+    const bool disable_camera_switch = LLWearableType::getInstance()->getDisableCameraSwitch(wearable->getType());
+    LLPanel* panel = LLFloaterSidePanelContainer::getPanel("appearance");
+    LLSidepanelAppearance::editWearable(wearable, panel, disable_camera_switch);
+}
+
+// Request editing the item after it gets worn.
+void LLAgentWearables::requestEditingWearable(const LLUUID& item_id)
+{
+    mItemToEdit = gInventory.getLinkedItemID(item_id);
+}
+
+// Start editing the item if previously requested.
+void LLAgentWearables::editWearableIfRequested(const LLUUID& item_id)
+{
+    if (mItemToEdit.notNull() &&
+        mItemToEdit == gInventory.getLinkedItemID(item_id))
+    {
+        LLAgentWearables::editWearable(item_id);
+        mItemToEdit.setNull();
+    }
+}
+
+boost::signals2::connection LLAgentWearables::addLoadingStartedCallback(loading_started_callback_t cb)
+{
+    return mLoadingStartedSignal.connect(cb);
+}
+
+boost::signals2::connection LLAgentWearables::addLoadedCallback(loaded_callback_t cb)
+{
+    return mLoadedSignal.connect(cb);
+}
+
+bool LLAgentWearables::changeInProgress() const
+{
+    return mCOFChangeInProgress;
+}
+
+void LLAgentWearables::notifyLoadingStarted()
+{
+    mCOFChangeInProgress = true;
+    mCOFChangeTimer.reset();
+    mLoadingStartedSignal();
+}
+
+void LLAgentWearables::notifyLoadingFinished()
+{
+    mCOFChangeInProgress = false;
+    mLoadedSignal();
+}
+// EOF