--- conflicted
+++ resolved
@@ -62,17 +62,6 @@
 
 // Callback to wear and start editing an item that has just been created.
 void wear_and_edit_cb(const LLUUID& inv_item)
-<<<<<<< HEAD
-	{
-		if (inv_item.isNull()) return;
-
-		// Request editing the item after it gets worn.
-		gAgentWearables.requestEditingWearable(inv_item);
-
-		// Wear it.
-		LLAppearanceMgr::instance().wearItemOnAvatar(inv_item);
-	}
-=======
 {
 	if (inv_item.isNull()) return;
 	
@@ -82,7 +71,6 @@
 	// Wear it.
 	LLAppearanceMgr::instance().wearItemOnAvatar(inv_item);
 }
->>>>>>> 1beb15c9
 
 ///////////////////////////////////////////////////////////////////////////////
 
@@ -192,17 +180,10 @@
 }
 
 void LLAgentWearables::setAvatarObject(LLVOAvatarSelf *avatar)
-<<<<<<< HEAD
-{ 
-	llassert(avatar);
-		avatar->outputRezTiming("Sending wearables request");
-		sendAgentWearablesRequest();
-=======
 {
 	llassert(avatar);
 	avatar->outputRezTiming("Sending wearables request");
 	sendAgentWearablesRequest();
->>>>>>> 1beb15c9
 	setAvatarAppearance(avatar);
 }
 
@@ -722,52 +703,6 @@
 LLViewerWearable* LLAgentWearables::getViewerWearable(const LLWearableType::EType type, U32 index /*= 0*/)
 {
 	return dynamic_cast<LLViewerWearable*> (getWearable(type, index));
-<<<<<<< HEAD
-}
-
-const LLViewerWearable* LLAgentWearables::getViewerWearable(const LLWearableType::EType type, U32 index /*= 0*/) const
-	{
-	return dynamic_cast<const LLViewerWearable*> (getWearable(type, index));
-}
-
-// static
-BOOL LLAgentWearables::selfHasWearable(LLWearableType::EType type)
-	{
-	return (gAgentWearables.getWearableCount(type) > 0);
-	}
-	
-// virtual
-void LLAgentWearables::wearableUpdated(LLWearable *wearable, BOOL removed)
-	{
-	if (isAgentAvatarValid())
-	{
-		const BOOL upload_result = removed;
-		gAgentAvatarp->wearableUpdated(wearable->getType(), upload_result);
-}
-
-	LLWearableData::wearableUpdated(wearable, removed);
-
-	if (!removed)
-{
-		LLViewerWearable* viewer_wearable = dynamic_cast<LLViewerWearable*>(wearable);
-		viewer_wearable->refreshName();
-
-	// Hack pt 2. If the wearable we just loaded has definition version 24,
-	// then force a re-save of this wearable after slamming the version number to 22.
-	// This number was incorrectly incremented for internal builds before release, and
-	// this fix will ensure that the affected wearables are re-saved with the right version number.
-	// the versions themselves are compatible. This code can be removed before release.
-	if( wearable->getDefinitionVersion() == 24 )
-	{
-		wearable->setDefinitionVersion(22);
-		U32 index = getWearableIndex(wearable);
-			llinfos << "forcing wearable type " << wearable->getType() << " to version 22 from 24" << llendl;
-		saveWearable(wearable->getType(),index,TRUE);
-	}
-
-		checkWearableAgainstInventory(viewer_wearable);
-}
-=======
 }
 
 const LLViewerWearable* LLAgentWearables::getViewerWearable(const LLWearableType::EType type, U32 index /*= 0*/) const
@@ -812,7 +747,6 @@
 
 		checkWearableAgainstInventory(viewer_wearable);
 	}
->>>>>>> 1beb15c9
 }
 
 BOOL LLAgentWearables::itemUpdatePending(const LLUUID& item_id) const
@@ -1561,15 +1495,6 @@
 
 // virtual
 void LLAgentWearables::invalidateBakedTextureHash(LLMD5& hash) const
-<<<<<<< HEAD
-	{
-		// Add some garbage into the hash so that it becomes invalid.
-			if (isAgentAvatarValid())
-			{
-				hash.update((const unsigned char*)gAgentAvatarp->getID().mData, UUID_BYTES);
-			}
-		}
-=======
 {
 	// Add some garbage into the hash so that it becomes invalid.
 	if (isAgentAvatarValid())
@@ -1577,7 +1502,6 @@
 		hash.update((const unsigned char*)gAgentAvatarp->getID().mData, UUID_BYTES);
 	}
 }
->>>>>>> 1beb15c9
 
 // User has picked "remove from avatar" from a menu.
 // static
