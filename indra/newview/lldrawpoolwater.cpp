--- conflicted
+++ resolved
@@ -335,7 +335,7 @@
 void LLDrawPoolWater::renderOpaqueLegacyWater()
 {
     LL_PROFILE_ZONE_SCOPED_CATEGORY_DRAWPOOL;
-    LLVOSky *voskyp = gSky.mVOSkyp;
+	LLVOSky *voskyp = gSky.mVOSkyp;
 
     if (voskyp == NULL)
     {
@@ -343,16 +343,16 @@
     }
 
 	LLGLSLShader* shader = NULL;
-	if (LLPipeline::sUnderWaterRender)
-	{
-		shader = &gObjectSimpleNonIndexedTexGenWaterProgram;
-	}
-	else
-	{
-		shader = &gObjectSimpleNonIndexedTexGenProgram;
-	}
-
-	shader->bind();
+		if (LLPipeline::sUnderWaterRender)
+		{
+			shader = &gObjectSimpleNonIndexedTexGenWaterProgram;
+		}
+		else
+		{
+			shader = &gObjectSimpleNonIndexedTexGenProgram;
+		}
+
+		shader->bind();
 
 	stop_glerror();
 
@@ -483,9 +483,9 @@
     LLColor3 light_diffuse(0, 0, 0);
     F32      light_exp = 0.0f;
 
-    LLEnvironment &        environment     = LLEnvironment::instance();
-    LLSettingsWater::ptr_t pwater          = environment.getCurrentWater();
-    LLSettingsSky::ptr_t   psky            = environment.getCurrentSky();
+    LLEnvironment& environment = LLEnvironment::instance();
+    LLSettingsWater::ptr_t pwater = environment.getCurrentWater();
+    LLSettingsSky::ptr_t   psky   = environment.getCurrentSky();
     LLVector3              light_dir       = environment.getLightDirection();
     bool                   sun_up          = environment.getIsSunUp();
     bool                   moon_up         = environment.getIsMoonUp();
@@ -508,15 +508,15 @@
     F32 ground_proj_sq = light_dir.mV[0] * light_dir.mV[0] + light_dir.mV[1] * light_dir.mV[1];
     light_exp          = llmax(32.f, 256.f * powf(ground_proj_sq, 16.0f));
     if (0.f < light_diffuse.normalize())  // Normalizing a color? Puzzling...
-    {
+	{
         light_diffuse *= (1.5f + (6.f * ground_proj_sq));
     }
 
     // set up normal maps filtering
     for (auto norm_map : mWaterNormp)
-    {
+	    {
         if (norm_map) norm_map->setFilteringOption(has_normal_mips ? LLTexUnit::TFO_ANISOTROPIC : LLTexUnit::TFO_POINT);
-    }
+	    }
 
     LLColor4      specular(sun_up ? psky->getSunlightColor() : psky->getMoonlightColor());
     F32           phase_time = (F32) LLFrameTimer::getElapsedSeconds() * 0.5f;
@@ -542,58 +542,49 @@
             }
         }
         shader->bind();
-
+	
         // bind textures for water rendering
-        S32 reftex = shader->enableTexture(LLShaderMgr::WATER_REFTEX);
-        if (reftex > -1)
-        {
-            gGL.getTexUnit(reftex)->activate();
-            gGL.getTexUnit(reftex)->bind(&gPipeline.mWaterRef);
-            gGL.getTexUnit(0)->activate();
-        }
-
-        // bind normal map
-        S32 bumpTex  = shader->enableTexture(LLViewerShaderMgr::BUMP_MAP);
-        S32 bumpTex2 = shader->enableTexture(LLViewerShaderMgr::BUMP_MAP2);
-
-        LLViewerTexture *tex_a = mWaterNormp[0];
-        LLViewerTexture *tex_b = mWaterNormp[1];
+	S32 reftex = shader->enableTexture(LLShaderMgr::WATER_REFTEX);
+	if (reftex > -1)
+	{
+		gGL.getTexUnit(reftex)->activate();
+		gGL.getTexUnit(reftex)->bind(&gPipeline.mWaterRef);
+		gGL.getTexUnit(0)->activate();
+	}	
+
+	//bind normal map
+	S32 bumpTex  = shader->enableTexture(LLViewerShaderMgr::BUMP_MAP);
+    S32 bumpTex2 = shader->enableTexture(LLViewerShaderMgr::BUMP_MAP2);
+
+    LLViewerTexture* tex_a = mWaterNormp[0];
+    LLViewerTexture* tex_b = mWaterNormp[1];
 
         F32 blend_factor = pwater->getBlendFactor();
-
-<<<<<<< HEAD
-    // SL-15861 This was changed from getRotatedLightNorm() as it was causing
-    // lightnorm in shaders\class1\windlight\atmosphericsFuncs.glsl in have inconsistent additive lighting for 180 degrees of the FOV.
-    LLVector4 rotated_light_direction = LLEnvironment::instance().getClampedLightNorm();
-
-    shader->uniform4fv(LLViewerShaderMgr::LIGHTNORM, 1, rotated_light_direction.mV);
-    shader->uniform3fv(LLShaderMgr::WL_CAMPOSLOCAL, 1, LLViewerCamera::getInstance()->getOrigin().mV);
-=======
-        gGL.getTexUnit(bumpTex)->unbind(LLTexUnit::TT_TEXTURE);
-        gGL.getTexUnit(bumpTex2)->unbind(LLTexUnit::TT_TEXTURE);
->>>>>>> cdbd06e8
-
-        if (tex_a && (!tex_b || (tex_a == tex_b)))
-        {
-            gGL.getTexUnit(bumpTex)->bind(tex_a);
-            blend_factor = 0;  // only one tex provided, no blending
-        }
-        else if (tex_b && !tex_a)
-        {
-            gGL.getTexUnit(bumpTex)->bind(tex_b);
-            blend_factor = 0;  // only one tex provided, no blending
-        }
-        else if (tex_b != tex_a)
-        {
-            gGL.getTexUnit(bumpTex)->bind(tex_a);
-            gGL.getTexUnit(bumpTex2)->bind(tex_b);
-        }
-
-        // bind reflection texture from RenderTarget
-        S32 screentex   = shader->enableTexture(LLShaderMgr::WATER_SCREENTEX);
+	
+    gGL.getTexUnit(bumpTex)->unbind(LLTexUnit::TT_TEXTURE);
+    gGL.getTexUnit(bumpTex2)->unbind(LLTexUnit::TT_TEXTURE);
+
+    if (tex_a && (!tex_b || (tex_a == tex_b)))
+    {
+		gGL.getTexUnit(bumpTex)->bind(tex_a);
+        blend_factor = 0; // only one tex provided, no blending
+    }
+    else if (tex_b && !tex_a)
+    {
+        gGL.getTexUnit(bumpTex)->bind(tex_b);
+        blend_factor = 0; // only one tex provided, no blending
+    }
+    else if (tex_b != tex_a)
+    {
+        gGL.getTexUnit(bumpTex)->bind(tex_a);
+        gGL.getTexUnit(bumpTex2)->bind(tex_b);
+    }
+	
+    // bind reflection texture from RenderTarget
+	S32 screentex = shader->enableTexture(LLShaderMgr::WATER_SCREENTEX);
         F32 screenRes[] = {1.f / gGLViewport[2], 1.f / gGLViewport[3]};
-
-        S32 diffTex = shader->enableTexture(LLShaderMgr::DIFFUSE_MAP);
+		
+	S32 diffTex = shader->enableTexture(LLShaderMgr::DIFFUSE_MAP);
 
         // set uniforms for shader
         if (deferred_render)
@@ -605,22 +596,22 @@
             }
         }
 
-        shader->uniform2fv(LLShaderMgr::DEFERRED_SCREEN_RES, 1, screenRes);
-        shader->uniform1f(LLShaderMgr::BLEND_FACTOR, blend_factor);
-
-        LLColor4 fog_color(pwater->getWaterFogColor(), 0.0f);
-        F32      fog_density = pwater->getModifiedWaterFogDensity(underwater);
-
-        if (screentex > -1)
-        {
-            shader->uniform1f(LLShaderMgr::WATER_FOGDENSITY, fog_density);
-            gGL.getTexUnit(screentex)->bind(&gPipeline.mWaterDis);
-        }
-
-        if (mShaderLevel == 1)
-        {
-            fog_color.mV[VW] = log(fog_density) / log(2);
-        }
+    shader->uniform2fv(LLShaderMgr::DEFERRED_SCREEN_RES, 1, screenRes);
+    shader->uniform1f(LLShaderMgr::BLEND_FACTOR, blend_factor);
+
+    LLColor4 fog_color(pwater->getWaterFogColor(), 0.0f);
+    F32      fog_density = pwater->getModifiedWaterFogDensity(underwater);
+
+    if (screentex > -1)
+	{
+		shader->uniform1f(LLShaderMgr::WATER_FOGDENSITY, fog_density);
+		gGL.getTexUnit(screentex)->bind(&gPipeline.mWaterDis);
+	}
+    
+    if (mShaderLevel == 1)
+    {
+        fog_color.mV[VW] = log(fog_density) / log(2);
+	}
 
         F32 water_height  = environment.getWaterHeight();
         F32 camera_height = LLViewerCamera::getInstance()->getOrigin().mV[2];
@@ -629,44 +620,47 @@
         shader->uniform3fv(LLShaderMgr::WATER_EYEVEC, 1, LLViewerCamera::getInstance()->getOrigin().mV);
 
         shader->uniform4fv(LLShaderMgr::SPECULAR_COLOR, 1, specular.mV);
-        shader->uniform4fv(LLShaderMgr::WATER_FOGCOLOR, 1, fog_color.mV);
-
-        shader->uniform3fv(LLShaderMgr::WATER_SPECULAR, 1, light_diffuse.mV);
-        shader->uniform1f(LLShaderMgr::WATER_SPECULAR_EXP, light_exp);
-
-        shader->uniform2fv(LLShaderMgr::WATER_WAVE_DIR1, 1, pwater->getWave1Dir().mV);
-        shader->uniform2fv(LLShaderMgr::WATER_WAVE_DIR2, 1, pwater->getWave2Dir().mV);
-
-        shader->uniform3fv(LLShaderMgr::WATER_LIGHT_DIR, 1, light_dir.mV);
-
-        shader->uniform3fv(LLShaderMgr::WATER_NORM_SCALE, 1, pwater->getNormalScale().mV);
-        shader->uniform1f(LLShaderMgr::WATER_FRESNEL_SCALE, pwater->getFresnelScale());
-        shader->uniform1f(LLShaderMgr::WATER_FRESNEL_OFFSET, pwater->getFresnelOffset());
-        shader->uniform1f(LLShaderMgr::WATER_BLUR_MULTIPLIER, pwater->getBlurMultiplier());
-
-        F32 sunAngle    = llmax(0.f, light_dir.mV[1]);
-        F32 scaledAngle = 1.f - sunAngle;
+    shader->uniform4fv(LLShaderMgr::WATER_FOGCOLOR, 1, fog_color.mV);
+
+	shader->uniform3fv(LLShaderMgr::WATER_SPECULAR, 1, light_diffuse.mV);
+	shader->uniform1f(LLShaderMgr::WATER_SPECULAR_EXP, light_exp);
+
+    shader->uniform2fv(LLShaderMgr::WATER_WAVE_DIR1, 1, pwater->getWave1Dir().mV);
+    shader->uniform2fv(LLShaderMgr::WATER_WAVE_DIR2, 1, pwater->getWave2Dir().mV);
+
+	shader->uniform3fv(LLShaderMgr::WATER_LIGHT_DIR, 1, light_dir.mV);
+
+	shader->uniform3fv(LLShaderMgr::WATER_NORM_SCALE, 1, pwater->getNormalScale().mV);
+	shader->uniform1f(LLShaderMgr::WATER_FRESNEL_SCALE, pwater->getFresnelScale());
+	shader->uniform1f(LLShaderMgr::WATER_FRESNEL_OFFSET, pwater->getFresnelOffset());
+    shader->uniform1f(LLShaderMgr::WATER_BLUR_MULTIPLIER, pwater->getBlurMultiplier());
+
+	F32 sunAngle = llmax(0.f, light_dir.mV[1]);
+	F32 scaledAngle = 1.f - sunAngle;
 
         shader->uniform1i(LLShaderMgr::SUN_UP_FACTOR, sun_up ? 1 : 0);
-        shader->uniform1f(LLShaderMgr::WATER_SUN_ANGLE, sunAngle);
-        shader->uniform1f(LLShaderMgr::WATER_SCALED_ANGLE, scaledAngle);
-        shader->uniform1f(LLShaderMgr::WATER_SUN_ANGLE2, 0.1f + 0.2f * sunAngle);
-        shader->uniform1i(LLShaderMgr::WATER_EDGE_FACTOR, edge ? 1 : 0);
-
-        LLVector4 rotated_light_direction = LLEnvironment::instance().getRotatedLightNorm();
-        shader->uniform4fv(LLViewerShaderMgr::LIGHTNORM, 1, rotated_light_direction.mV);
-        shader->uniform3fv(LLShaderMgr::WL_CAMPOSLOCAL, 1, LLViewerCamera::getInstance()->getOrigin().mV);
-
-        if (LLViewerCamera::getInstance()->cameraUnderWater())
-        {
-            shader->uniform1f(LLShaderMgr::WATER_REFSCALE, pwater->getScaleBelow());
-        }
-        else
-        {
-            shader->uniform1f(LLShaderMgr::WATER_REFSCALE, pwater->getScaleAbove());
-        }
-
-        LLGLDisable cullface(GL_CULL_FACE);
+	shader->uniform1f(LLShaderMgr::WATER_SUN_ANGLE, sunAngle);
+	shader->uniform1f(LLShaderMgr::WATER_SCALED_ANGLE, scaledAngle);
+	shader->uniform1f(LLShaderMgr::WATER_SUN_ANGLE2, 0.1f + 0.2f*sunAngle);
+    shader->uniform1i(LLShaderMgr::WATER_EDGE_FACTOR, edge ? 1 : 0);
+
+    // SL-15861 This was changed from getRotatedLightNorm() as it was causing
+    // lightnorm in shaders\class1\windlight\atmosphericsFuncs.glsl in have inconsistent additive lighting for 180 degrees of the FOV.
+    LLVector4 rotated_light_direction = LLEnvironment::instance().getClampedLightNorm();
+
+    shader->uniform4fv(LLViewerShaderMgr::LIGHTNORM, 1, rotated_light_direction.mV);
+    shader->uniform3fv(LLShaderMgr::WL_CAMPOSLOCAL, 1, LLViewerCamera::getInstance()->getOrigin().mV);
+
+	if (LLViewerCamera::getInstance()->cameraUnderWater())
+	{
+		shader->uniform1f(LLShaderMgr::WATER_REFSCALE, pwater->getScaleBelow());
+	}
+	else
+	{
+		shader->uniform1f(LLShaderMgr::WATER_REFSCALE, pwater->getScaleAbove());
+	}
+
+		LLGLDisable cullface(GL_CULL_FACE);
 
         LLVOWater *water = nullptr;
         for (LLFace *const &face : mDrawFace)
@@ -675,40 +669,40 @@
             water = static_cast<LLVOWater *>(face->getViewerObject());
             if (!water) continue;
 
-            gGL.getTexUnit(diffTex)->bind(face->getTexture());
+			        gGL.getTexUnit(diffTex)->bind(face->getTexture());
 
             if ((bool)edge == (bool) water->getIsEdgePatch())
-            {
-                face->renderIndexed();
+                        {
+                            face->renderIndexed();
 
                 // Note non-void water being drawn, updates required
                 if (!edge)  // SL-16461 remove !LLPipeline::sUseOcclusion check
-                {
-                    sNeedsReflectionUpdate = TRUE;
-                    sNeedsDistortionUpdate = TRUE;
+                    {
+                            sNeedsReflectionUpdate = TRUE;
+                            sNeedsDistortionUpdate = TRUE;
                 }
-            }
+		    }
         }
 
-        shader->disableTexture(LLShaderMgr::ENVIRONMENT_MAP, LLTexUnit::TT_CUBE_MAP);
-        shader->disableTexture(LLShaderMgr::WATER_SCREENTEX);
-        shader->disableTexture(LLShaderMgr::BUMP_MAP);
-        shader->disableTexture(LLShaderMgr::DIFFUSE_MAP);
-        shader->disableTexture(LLShaderMgr::WATER_REFTEX);
-        shader->disableTexture(LLShaderMgr::WATER_SCREENDEPTH);
+	shader->disableTexture(LLShaderMgr::ENVIRONMENT_MAP, LLTexUnit::TT_CUBE_MAP);
+	shader->disableTexture(LLShaderMgr::WATER_SCREENTEX);	
+	shader->disableTexture(LLShaderMgr::BUMP_MAP);
+	shader->disableTexture(LLShaderMgr::DIFFUSE_MAP);
+	shader->disableTexture(LLShaderMgr::WATER_REFTEX);
+	shader->disableTexture(LLShaderMgr::WATER_SCREENDEPTH);
 
         // clean up
-        shader->unbind();
+	shader->unbind();
         gGL.getTexUnit(bumpTex)->unbind(LLTexUnit::TT_TEXTURE);
         gGL.getTexUnit(bumpTex2)->unbind(LLTexUnit::TT_TEXTURE);
-    }
-
-    gGL.getTexUnit(0)->activate();
-    gGL.getTexUnit(0)->enable(LLTexUnit::TT_TEXTURE);
-    if (!deferred_render)
-    {
-        gGL.setColorMask(true, false);
-    }
+        }
+
+	gGL.getTexUnit(0)->activate();
+	gGL.getTexUnit(0)->enable(LLTexUnit::TT_TEXTURE);
+	if (!deferred_render)
+	{
+		gGL.setColorMask(true, false);
+	}
 }
 
 LLViewerTexture *LLDrawPoolWater::getDebugTexture()
