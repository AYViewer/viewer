--- conflicted
+++ resolved
@@ -1,117 +1,113 @@
-/**
- * @file llpanelwearing.h
- * @brief List of agent's worn items.
- *
- * $LicenseInfo:firstyear=2010&license=viewerlgpl$
- * Second Life Viewer Source Code
- * Copyright (C) 2010, Linden Research, Inc.
- *
- * This library is free software; you can redistribute it and/or
- * modify it under the terms of the GNU Lesser General Public
- * License as published by the Free Software Foundation;
- * version 2.1 of the License only.
- *
- * This library is distributed in the hope that it will be useful,
- * but WITHOUT ANY WARRANTY; without even the implied warranty of
- * MERCHANTABILITY or FITNESS FOR A PARTICULAR PURPOSE.  See the GNU
- * Lesser General Public License for more details.
- *
- * You should have received a copy of the GNU Lesser General Public
- * License along with this library; if not, write to the Free Software
- * Foundation, Inc., 51 Franklin Street, Fifth Floor, Boston, MA  02110-1301  USA
- *
- * Linden Research, Inc., 945 Battery Street, San Francisco, CA  94111  USA
- * $/LicenseInfo$
- */
-
-#ifndef LL_LLPANELWEARING_H
-#define LL_LLPANELWEARING_H
-
-#include "llpanel.h"
-
-// newview
-#include "llpanelappearancetab.h"
-#include "llselectmgr.h"
-#include "lltimer.h"
-
-class LLAccordionCtrl;
-class LLAccordionCtrlTab;
-class LLInventoryCategoriesObserver;
-class LLListContextMenu;
-class LLScrollListCtrl;
-class LLWearableItemsList;
-class LLWearingGearMenu;
-
-/**
- * @class LLPanelWearing
- *
- * A list of agents's currently worn items represented by
- * a flat list view.
- * Starts fetching necessary inventory content on first opening.
- */
-class LLPanelWearing : public LLPanelAppearanceTab
-{
-public:
-    LLPanelWearing();
-    virtual ~LLPanelWearing();
-
-<<<<<<< HEAD
-	/*virtual*/ bool postBuild();
-=======
-    /*virtual*/ BOOL postBuild();
->>>>>>> e1623bb2
-
-    /*virtual*/ void draw();
-
-    /*virtual*/ void onOpen(const LLSD& info);
-
-    /*virtual*/ void onFilterSubStringChanged(const std::string& new_string, const std::string& old_string);
-
-    /*virtual*/ bool isActionEnabled(const LLSD& userdata);
-
-    /*virtual*/ void getSelectedItemsUUIDs(uuid_vec_t& selected_uuids) const;
-
-    /*virtual*/ void copyToClipboard();
-
-    void startUpdateTimer();
-    void updateAttachmentsList();
-
-    boost::signals2::connection setSelectionChangeCallback(commit_callback_t cb);
-
-    bool hasItemSelected();
-
-    bool populateAttachmentsList(bool update = false);
-    void onAccordionTabStateChanged();
-    void setAttachmentDetails(LLSD content);
-    void requestAttachmentDetails();
-    void onRemoveItem();
-    void onEditAttachment();
-    void onRemoveAttachment();
-
-private:
-    void onWearableItemsListRightClick(LLUICtrl* ctrl, S32 x, S32 y);
-    void onTempAttachmentsListRightClick(LLUICtrl* ctrl, S32 x, S32 y);
-
-    void getAttachmentLimitsCoro(std::string url);
-
-    LLWearableItemsList*            mCOFItemsList;
-    LLScrollListCtrl*               mTempItemsList;
-    LLWearingGearMenu*              mGearMenu;
-    LLListContextMenu*              mContextMenu;
-    LLListContextMenu*              mAttachmentsMenu;
-
-    LLAccordionCtrlTab*             mWearablesTab;
-    LLAccordionCtrlTab*             mAttachmentsTab;
-    LLAccordionCtrl*                mAccordionCtrl;
-
-    std::map<LLUUID, LLViewerObject*> mAttachmentsMap;
-
-    std::map<LLUUID, std::string>   mObjectNames;
-
-    boost::signals2::connection     mAttachmentsChangedConnection;
-    LLFrameTimer                    mUpdateTimer;
-
-    bool                            mIsInitialized;
-};
-
-#endif //LL_LLPANELWEARING_H+/**
+ * @file llpanelwearing.h
+ * @brief List of agent's worn items.
+ *
+ * $LicenseInfo:firstyear=2010&license=viewerlgpl$
+ * Second Life Viewer Source Code
+ * Copyright (C) 2010, Linden Research, Inc.
+ *
+ * This library is free software; you can redistribute it and/or
+ * modify it under the terms of the GNU Lesser General Public
+ * License as published by the Free Software Foundation;
+ * version 2.1 of the License only.
+ *
+ * This library is distributed in the hope that it will be useful,
+ * but WITHOUT ANY WARRANTY; without even the implied warranty of
+ * MERCHANTABILITY or FITNESS FOR A PARTICULAR PURPOSE.  See the GNU
+ * Lesser General Public License for more details.
+ *
+ * You should have received a copy of the GNU Lesser General Public
+ * License along with this library; if not, write to the Free Software
+ * Foundation, Inc., 51 Franklin Street, Fifth Floor, Boston, MA  02110-1301  USA
+ *
+ * Linden Research, Inc., 945 Battery Street, San Francisco, CA  94111  USA
+ * $/LicenseInfo$
+ */
+
+#ifndef LL_LLPANELWEARING_H
+#define LL_LLPANELWEARING_H
+
+#include "llpanel.h"
+
+// newview
+#include "llpanelappearancetab.h"
+#include "llselectmgr.h"
+#include "lltimer.h"
+
+class LLAccordionCtrl;
+class LLAccordionCtrlTab;
+class LLInventoryCategoriesObserver;
+class LLListContextMenu;
+class LLScrollListCtrl;
+class LLWearableItemsList;
+class LLWearingGearMenu;
+
+/**
+ * @class LLPanelWearing
+ *
+ * A list of agents's currently worn items represented by
+ * a flat list view.
+ * Starts fetching necessary inventory content on first opening.
+ */
+class LLPanelWearing : public LLPanelAppearanceTab
+{
+public:
+    LLPanelWearing();
+    virtual ~LLPanelWearing();
+
+    /*virtual*/ bool postBuild();
+
+    /*virtual*/ void draw();
+
+    /*virtual*/ void onOpen(const LLSD& info);
+
+    /*virtual*/ void onFilterSubStringChanged(const std::string& new_string, const std::string& old_string);
+
+    /*virtual*/ bool isActionEnabled(const LLSD& userdata);
+
+    /*virtual*/ void getSelectedItemsUUIDs(uuid_vec_t& selected_uuids) const;
+
+    /*virtual*/ void copyToClipboard();
+
+    void startUpdateTimer();
+    void updateAttachmentsList();
+
+    boost::signals2::connection setSelectionChangeCallback(commit_callback_t cb);
+
+    bool hasItemSelected();
+
+    bool populateAttachmentsList(bool update = false);
+    void onAccordionTabStateChanged();
+    void setAttachmentDetails(LLSD content);
+    void requestAttachmentDetails();
+    void onRemoveItem();
+    void onEditAttachment();
+    void onRemoveAttachment();
+
+private:
+    void onWearableItemsListRightClick(LLUICtrl* ctrl, S32 x, S32 y);
+    void onTempAttachmentsListRightClick(LLUICtrl* ctrl, S32 x, S32 y);
+
+    void getAttachmentLimitsCoro(std::string url);
+
+    LLWearableItemsList*            mCOFItemsList;
+    LLScrollListCtrl*               mTempItemsList;
+    LLWearingGearMenu*              mGearMenu;
+    LLListContextMenu*              mContextMenu;
+    LLListContextMenu*              mAttachmentsMenu;
+
+    LLAccordionCtrlTab*             mWearablesTab;
+    LLAccordionCtrlTab*             mAttachmentsTab;
+    LLAccordionCtrl*                mAccordionCtrl;
+
+    std::map<LLUUID, LLViewerObject*> mAttachmentsMap;
+
+    std::map<LLUUID, std::string>   mObjectNames;
+
+    boost::signals2::connection     mAttachmentsChangedConnection;
+    LLFrameTimer                    mUpdateTimer;
+
+    bool                            mIsInitialized;
+};
+
+#endif //LL_LLPANELWEARING_H