--- conflicted
+++ resolved
@@ -1,184 +1,176 @@
-/**
- * @file llfloaterregionrestarting.cpp
- * @brief Shows countdown timer during region restart
- *
- * $LicenseInfo:firstyear=2006&license=viewerlgpl$
- * Second Life Viewer Source Code
- * Copyright (C) 2010, Linden Research, Inc.
- *
- * This library is free software; you can redistribute it and/or
- * modify it under the terms of the GNU Lesser General Public
- * License as published by the Free Software Foundation;
- * version 2.1 of the License only.
- *
- * This library is distributed in the hope that it will be useful,
- * but WITHOUT ANY WARRANTY; without even the implied warranty of
- * MERCHANTABILITY or FITNESS FOR A PARTICULAR PURPOSE.  See the GNU
- * Lesser General Public License for more details.
- *
- * You should have received a copy of the GNU Lesser General Public
- * License along with this library; if not, write to the Free Software
- * Foundation, Inc., 51 Franklin Street, Fifth Floor, Boston, MA  02110-1301  USA
- *
- * Linden Research, Inc., 945 Battery Street, San Francisco, CA  94111  USA
- * $/LicenseInfo$
- */
-
-#include "llviewerprecompiledheaders.h"
-
-#include "llfloaterregionrestarting.h"
-
-#include "llfloaterreg.h"
-#include "lluictrl.h"
-#include "llagent.h"
-#include "llagentcamera.h"
-#include "llviewerwindow.h"
-
-static S32 sSeconds;
-static U32 sShakeState;
-
-LLFloaterRegionRestarting::LLFloaterRegionRestarting(const LLSD& key) :
-    LLFloater(key),
-    LLEventTimer(1)
-{
-    mName = (std::string)key["NAME"];
-    sSeconds = (LLSD::Integer)key["SECONDS"];
-}
-
-LLFloaterRegionRestarting::~LLFloaterRegionRestarting()
-{
-    mRegionChangedConnection.disconnect();
-}
-
-bool LLFloaterRegionRestarting::postBuild()
-{
-    mRegionChangedConnection = gAgent.addRegionChangedCallback(boost::bind(&LLFloaterRegionRestarting::regionChange, this));
-
-    LLStringUtil::format_map_t args;
-    std::string text;
-
-    args["[NAME]"] = mName;
-    text = getString("RegionName", args);
-    LLTextBox* textbox = getChild<LLTextBox>("region_name");
-    textbox->setValue(text);
-
-    sShakeState = SHAKE_START;
-
-    refresh();
-
-<<<<<<< HEAD
-	return true;
-=======
-    return TRUE;
->>>>>>> e1623bb2
-}
-
-void LLFloaterRegionRestarting::regionChange()
-{
-    close();
-}
-
-bool LLFloaterRegionRestarting::tick()
-{
-    refresh();
-
-<<<<<<< HEAD
-	return false;
-=======
-    return FALSE;
->>>>>>> e1623bb2
-}
-
-void LLFloaterRegionRestarting::refresh()
-{
-    LLStringUtil::format_map_t args;
-    std::string text;
-
-    args["[SECONDS]"] = llformat("%d", sSeconds);
-    getChild<LLTextBox>("restart_seconds")->setValue(getString("RestartSeconds", args));
-
-    sSeconds = sSeconds - 1;
-    if(sSeconds < 0.0)
-    {
-        sSeconds = 0;
-    }
-}
-
-void LLFloaterRegionRestarting::draw()
-{
-    LLFloater::draw();
-
-    const F32 SHAKE_INTERVAL = 0.025;
-    const F32 SHAKE_TOTAL_DURATION = 1.8; // the length of the default alert tone for this
-    const F32 SHAKE_INITIAL_MAGNITUDE = 1.5;
-    const F32 SHAKE_HORIZONTAL_BIAS = 0.25;
-    F32 time_shaking;
-
-    if(SHAKE_START == sShakeState)
-    {
-            mShakeTimer.setTimerExpirySec(SHAKE_INTERVAL);
-            sShakeState = SHAKE_LEFT;
-            mShakeIterations = 0;
-            mShakeMagnitude = SHAKE_INITIAL_MAGNITUDE;
-    }
-
-    if(SHAKE_DONE != sShakeState && mShakeTimer.hasExpired())
-    {
-        gAgentCamera.unlockView();
-
-        switch(sShakeState)
-        {
-            case SHAKE_LEFT:
-                gAgentCamera.setPanLeftKey(mShakeMagnitude * SHAKE_HORIZONTAL_BIAS);
-                sShakeState = SHAKE_UP;
-                break;
-
-            case SHAKE_UP:
-                gAgentCamera.setPanUpKey(mShakeMagnitude);
-                sShakeState = SHAKE_RIGHT;
-                break;
-
-            case SHAKE_RIGHT:
-                gAgentCamera.setPanRightKey(mShakeMagnitude * SHAKE_HORIZONTAL_BIAS);
-                sShakeState = SHAKE_DOWN;
-                break;
-
-            case SHAKE_DOWN:
-                gAgentCamera.setPanDownKey(mShakeMagnitude);
-                mShakeIterations++;
-                time_shaking = SHAKE_INTERVAL * (mShakeIterations * 4 /* left, up, right, down */);
-                if(SHAKE_TOTAL_DURATION <= time_shaking)
-                {
-                    sShakeState = SHAKE_DONE;
-                    mShakeMagnitude = 0.0;
-                }
-                else
-                {
-                    sShakeState = SHAKE_LEFT;
-                    F32 percent_done_shaking = (SHAKE_TOTAL_DURATION - time_shaking) / SHAKE_TOTAL_DURATION;
-                    mShakeMagnitude = SHAKE_INITIAL_MAGNITUDE * (percent_done_shaking * percent_done_shaking); // exponential decay
-                }
-                break;
-
-            default:
-                break;
-        }
-        mShakeTimer.setTimerExpirySec(SHAKE_INTERVAL);
-    }
-}
-
-void LLFloaterRegionRestarting::close()
-{
-    LLFloaterRegionRestarting* floaterp = LLFloaterReg::findTypedInstance<LLFloaterRegionRestarting>("region_restarting");
-
-    if (floaterp)
-    {
-        floaterp->closeFloater();
-    }
-}
-
-void LLFloaterRegionRestarting::updateTime(S32 time)
-{
-    sSeconds = time;
-    sShakeState = SHAKE_START;
-}+/**
+ * @file llfloaterregionrestarting.cpp
+ * @brief Shows countdown timer during region restart
+ *
+ * $LicenseInfo:firstyear=2006&license=viewerlgpl$
+ * Second Life Viewer Source Code
+ * Copyright (C) 2010, Linden Research, Inc.
+ *
+ * This library is free software; you can redistribute it and/or
+ * modify it under the terms of the GNU Lesser General Public
+ * License as published by the Free Software Foundation;
+ * version 2.1 of the License only.
+ *
+ * This library is distributed in the hope that it will be useful,
+ * but WITHOUT ANY WARRANTY; without even the implied warranty of
+ * MERCHANTABILITY or FITNESS FOR A PARTICULAR PURPOSE.  See the GNU
+ * Lesser General Public License for more details.
+ *
+ * You should have received a copy of the GNU Lesser General Public
+ * License along with this library; if not, write to the Free Software
+ * Foundation, Inc., 51 Franklin Street, Fifth Floor, Boston, MA  02110-1301  USA
+ *
+ * Linden Research, Inc., 945 Battery Street, San Francisco, CA  94111  USA
+ * $/LicenseInfo$
+ */
+
+#include "llviewerprecompiledheaders.h"
+
+#include "llfloaterregionrestarting.h"
+
+#include "llfloaterreg.h"
+#include "lluictrl.h"
+#include "llagent.h"
+#include "llagentcamera.h"
+#include "llviewerwindow.h"
+
+static S32 sSeconds;
+static U32 sShakeState;
+
+LLFloaterRegionRestarting::LLFloaterRegionRestarting(const LLSD& key) :
+    LLFloater(key),
+    LLEventTimer(1)
+{
+    mName = (std::string)key["NAME"];
+    sSeconds = (LLSD::Integer)key["SECONDS"];
+}
+
+LLFloaterRegionRestarting::~LLFloaterRegionRestarting()
+{
+    mRegionChangedConnection.disconnect();
+}
+
+bool LLFloaterRegionRestarting::postBuild()
+{
+    mRegionChangedConnection = gAgent.addRegionChangedCallback(boost::bind(&LLFloaterRegionRestarting::regionChange, this));
+
+    LLStringUtil::format_map_t args;
+    std::string text;
+
+    args["[NAME]"] = mName;
+    text = getString("RegionName", args);
+    LLTextBox* textbox = getChild<LLTextBox>("region_name");
+    textbox->setValue(text);
+
+    sShakeState = SHAKE_START;
+
+    refresh();
+
+    return true;
+}
+
+void LLFloaterRegionRestarting::regionChange()
+{
+    close();
+}
+
+bool LLFloaterRegionRestarting::tick()
+{
+    refresh();
+
+    return false;
+}
+
+void LLFloaterRegionRestarting::refresh()
+{
+    LLStringUtil::format_map_t args;
+    std::string text;
+
+    args["[SECONDS]"] = llformat("%d", sSeconds);
+    getChild<LLTextBox>("restart_seconds")->setValue(getString("RestartSeconds", args));
+
+    sSeconds = sSeconds - 1;
+    if(sSeconds < 0.0)
+    {
+        sSeconds = 0;
+    }
+}
+
+void LLFloaterRegionRestarting::draw()
+{
+    LLFloater::draw();
+
+    const F32 SHAKE_INTERVAL = 0.025;
+    const F32 SHAKE_TOTAL_DURATION = 1.8; // the length of the default alert tone for this
+    const F32 SHAKE_INITIAL_MAGNITUDE = 1.5;
+    const F32 SHAKE_HORIZONTAL_BIAS = 0.25;
+    F32 time_shaking;
+
+    if(SHAKE_START == sShakeState)
+    {
+            mShakeTimer.setTimerExpirySec(SHAKE_INTERVAL);
+            sShakeState = SHAKE_LEFT;
+            mShakeIterations = 0;
+            mShakeMagnitude = SHAKE_INITIAL_MAGNITUDE;
+    }
+
+    if(SHAKE_DONE != sShakeState && mShakeTimer.hasExpired())
+    {
+        gAgentCamera.unlockView();
+
+        switch(sShakeState)
+        {
+            case SHAKE_LEFT:
+                gAgentCamera.setPanLeftKey(mShakeMagnitude * SHAKE_HORIZONTAL_BIAS);
+                sShakeState = SHAKE_UP;
+                break;
+
+            case SHAKE_UP:
+                gAgentCamera.setPanUpKey(mShakeMagnitude);
+                sShakeState = SHAKE_RIGHT;
+                break;
+
+            case SHAKE_RIGHT:
+                gAgentCamera.setPanRightKey(mShakeMagnitude * SHAKE_HORIZONTAL_BIAS);
+                sShakeState = SHAKE_DOWN;
+                break;
+
+            case SHAKE_DOWN:
+                gAgentCamera.setPanDownKey(mShakeMagnitude);
+                mShakeIterations++;
+                time_shaking = SHAKE_INTERVAL * (mShakeIterations * 4 /* left, up, right, down */);
+                if(SHAKE_TOTAL_DURATION <= time_shaking)
+                {
+                    sShakeState = SHAKE_DONE;
+                    mShakeMagnitude = 0.0;
+                }
+                else
+                {
+                    sShakeState = SHAKE_LEFT;
+                    F32 percent_done_shaking = (SHAKE_TOTAL_DURATION - time_shaking) / SHAKE_TOTAL_DURATION;
+                    mShakeMagnitude = SHAKE_INITIAL_MAGNITUDE * (percent_done_shaking * percent_done_shaking); // exponential decay
+                }
+                break;
+
+            default:
+                break;
+        }
+        mShakeTimer.setTimerExpirySec(SHAKE_INTERVAL);
+    }
+}
+
+void LLFloaterRegionRestarting::close()
+{
+    LLFloaterRegionRestarting* floaterp = LLFloaterReg::findTypedInstance<LLFloaterRegionRestarting>("region_restarting");
+
+    if (floaterp)
+    {
+        floaterp->closeFloater();
+    }
+}
+
+void LLFloaterRegionRestarting::updateTime(S32 time)
+{
+    sSeconds = time;
+    sShakeState = SHAKE_START;
+}