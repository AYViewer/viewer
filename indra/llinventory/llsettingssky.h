--- conflicted
+++ resolved
@@ -368,7 +368,6 @@
         return mNextCloudTextureId;
     }
 
-<<<<<<< HEAD
     //=====================================================================
     virtual void                loadTextures() { };
 
@@ -411,9 +410,8 @@
     LLColor4  getSunAmbient() const;
     LLColor3  getSunDiffuse() const;
     LLColor4  getTotalAmbient() const;
-=======
+
     virtual LLSettingsBase::ptr_t buildDerivedClone() override { return buildClone(); }
->>>>>>> bd84cbfa
 
 protected:
     static const std::string SETTING_LEGACY_EAST_ANGLE;
@@ -423,7 +421,6 @@
     LLSettingsSky();
 
     virtual stringset_t getSlerpKeys() const override;
-    virtual stringset_t getSkipInterpolateKeys() const override;
 
     virtual void    updateSettings() override;
 
