--- conflicted
+++ resolved
@@ -1,1701 +1,1517 @@
-/**
- * @file llinventory.cpp
- * @brief Implementation of the inventory system.
- *
- * $LicenseInfo:firstyear=2001&license=viewerlgpl$
- * Second Life Viewer Source Code
- * Copyright (C) 2010, Linden Research, Inc.
- *
- * This library is free software; you can redistribute it and/or
- * modify it under the terms of the GNU Lesser General Public
- * License as published by the Free Software Foundation;
- * version 2.1 of the License only.
- *
- * This library is distributed in the hope that it will be useful,
- * but WITHOUT ANY WARRANTY; without even the implied warranty of
- * MERCHANTABILITY or FITNESS FOR A PARTICULAR PURPOSE.  See the GNU
- * Lesser General Public License for more details.
- *
- * You should have received a copy of the GNU Lesser General Public
- * License along with this library; if not, write to the Free Software
- * Foundation, Inc., 51 Franklin Street, Fifth Floor, Boston, MA  02110-1301  USA
- *
- * Linden Research, Inc., 945 Battery Street, San Francisco, CA  94111  USA
- * $/LicenseInfo$
- */
-
-#include "linden_common.h"
-#include "llinventory.h"
-
-#include "lldbstrings.h"
-#include "llfasttimer.h"
-#include "llinventorydefines.h"
-#include "llxorcipher.h"
-#include "llsd.h"
-#include "llsdserialize.h"
-#include "message.h"
-#include <boost/tokenizer.hpp>
-
-#include "llsdutil.h"
-
-///----------------------------------------------------------------------------
-/// Exported functions
-///----------------------------------------------------------------------------
-// FIXME D567 - what's the point of these, especially if we don't even use them consistently?
-static const std::string INV_ITEM_ID_LABEL("item_id");
-static const std::string INV_FOLDER_ID_LABEL("cat_id");
-static const std::string INV_PARENT_ID_LABEL("parent_id");
-static const std::string INV_THUMBNAIL_LABEL("thumbnail");
-static const std::string INV_THUMBNAIL_ID_LABEL("thumbnail_id");
-static const std::string INV_ASSET_TYPE_LABEL("type");
-static const std::string INV_PREFERRED_TYPE_LABEL("preferred_type");
-static const std::string INV_INVENTORY_TYPE_LABEL("inv_type");
-static const std::string INV_NAME_LABEL("name");
-static const std::string INV_DESC_LABEL("desc");
-static const std::string INV_PERMISSIONS_LABEL("permissions");
-static const std::string INV_SHADOW_ID_LABEL("shadow_id");
-static const std::string INV_ASSET_ID_LABEL("asset_id");
-static const std::string INV_LINKED_ID_LABEL("linked_id");
-static const std::string INV_SALE_INFO_LABEL("sale_info");
-static const std::string INV_FLAGS_LABEL("flags");
-static const std::string INV_CREATION_DATE_LABEL("created_at");
-
-// key used by agent-inventory-service
-static const std::string INV_ASSET_TYPE_LABEL_WS("type_default");
-static const std::string INV_FOLDER_ID_LABEL_WS("category_id");
-
-///----------------------------------------------------------------------------
-/// Local function declarations, constants, enums, and typedefs
-///----------------------------------------------------------------------------
-
-const LLUUID MAGIC_ID("3c115e51-04f4-523c-9fa6-98aff1034730");
-
-///----------------------------------------------------------------------------
-/// Class LLInventoryObject
-///----------------------------------------------------------------------------
-
-LLInventoryObject::LLInventoryObject(const LLUUID& uuid,
-                                     const LLUUID& parent_uuid,
-                                     LLAssetType::EType type,
-                                     const std::string& name)
-:   mUUID(uuid),
-    mParentUUID(parent_uuid),
-    mType(type),
-    mName(name),
-    mCreationDate(0)
-{
-    correctInventoryName(mName);
-}
-
-LLInventoryObject::LLInventoryObject()
-:   mType(LLAssetType::AT_NONE),
-    mCreationDate(0)
-{
-}
-
-LLInventoryObject::~LLInventoryObject()
-{
-}
-
-void LLInventoryObject::copyObject(const LLInventoryObject* other)
-{
-    mUUID = other->mUUID;
-    mParentUUID = other->mParentUUID;
-    mType = other->mType;
-    mName = other->mName;
-    mThumbnailUUID = other->mThumbnailUUID;
-}
-
-const LLUUID& LLInventoryObject::getUUID() const
-{
-    return mUUID;
-}
-
-const LLUUID& LLInventoryObject::getParentUUID() const
-{
-    return mParentUUID;
-}
-
-const LLUUID& LLInventoryObject::getThumbnailUUID() const
-{
-    return mThumbnailUUID;
-}
-
-const std::string& LLInventoryObject::getName() const
-{
-    return mName;
-}
-
-// To bypass linked items, since llviewerinventory's getType
-// will return the linked-to item's type instead of this object's type.
-LLAssetType::EType LLInventoryObject::getActualType() const
-{
-    return mType;
-}
-
-bool LLInventoryObject::getIsLinkType() const
-{
-    return LLAssetType::lookupIsLinkType(mType);
-}
-
-// See LLInventoryItem override.
-// virtual
-const LLUUID& LLInventoryObject::getLinkedUUID() const
-{
-    return mUUID;
-}
-
-LLAssetType::EType LLInventoryObject::getType() const
-{
-    return mType;
-}
-
-void LLInventoryObject::setUUID(const LLUUID& new_uuid)
-{
-    mUUID = new_uuid;
-}
-
-void LLInventoryObject::rename(const std::string& n)
-{
-    std::string new_name(n);
-    correctInventoryName(new_name);
-    if( !new_name.empty() && new_name != mName )
-    {
-        mName = new_name;
-    }
-}
-
-void LLInventoryObject::setParent(const LLUUID& new_parent)
-{
-    mParentUUID = new_parent;
-}
-
-void LLInventoryObject::setThumbnailUUID(const LLUUID& thumbnail_uuid)
-{
-    mThumbnailUUID = thumbnail_uuid;
-}
-
-void LLInventoryObject::setType(LLAssetType::EType type)
-{
-    mType = type;
-}
-
-
-// virtual
-bool LLInventoryObject::importLegacyStream(std::istream& input_stream)
-{
-    // *NOTE: Changing the buffer size will require changing the scanf
-    // calls below.
-    char buffer[MAX_STRING];    /* Flawfinder: ignore */
-    char keyword[MAX_STRING];   /* Flawfinder: ignore */
-    char valuestr[MAX_STRING];  /* Flawfinder: ignore */
-
-    keyword[0] = '\0';
-    valuestr[0] = '\0';
-    while(input_stream.good())
-    {
-        input_stream.getline(buffer, MAX_STRING);
-        sscanf(buffer, " %254s %254s", keyword, valuestr);  /* Flawfinder: ignore */
-        if(0 == strcmp("{",keyword))
-        {
-            continue;
-        }
-        if(0 == strcmp("}", keyword))
-        {
-            break;
-        }
-        else if(0 == strcmp("obj_id", keyword))
-        {
-            mUUID.set(valuestr);
-        }
-        else if(0 == strcmp("parent_id", keyword))
-        {
-            mParentUUID.set(valuestr);
-        }
-        else if(0 == strcmp("type", keyword))
-        {
-            mType = LLAssetType::lookup(valuestr);
-        }
-        else if (0 == strcmp("metadata", keyword))
-        {
-            LLSD metadata;
-            if (strncmp("<llsd>", valuestr, 6) == 0)
-            {
-                std::istringstream stream(valuestr);
-                LLSDSerialize::fromXML(metadata, stream);
-            }
-            else
-            {
-                // next line likely contains metadata, but at the moment is not supported
-                // can do something like:
-                // LLSDSerialize::fromNotation(metadata, input_stream, -1);
-            }
-
-            if (metadata.has("thumbnail"))
-            {
-                const LLSD& thumbnail = metadata["thumbnail"];
-                if (thumbnail.has("asset_id"))
-                {
-                    setThumbnailUUID(thumbnail["asset_id"].asUUID());
-                }
-                else
-                {
-                    setThumbnailUUID(LLUUID::null);
-                }
-            }
-            else
-            {
-                setThumbnailUUID(LLUUID::null);
-            }
-        }
-<<<<<<< HEAD
-		else if(0 == strcmp("name", keyword))
-		{
-			//strcpy(valuestr, buffer + strlen(keyword) + 3);
-			// *NOTE: Not ANSI C, but widely supported.
-			sscanf(	/* Flawfinder: ignore */
-				buffer,
-				" %254s %254[^|]",
-				keyword, valuestr);
-			mName.assign(valuestr);
-			correctInventoryName(mName);
-		}
-		else
-		{
-			LL_WARNS() << "unknown keyword '" << keyword
-					<< "' in LLInventoryObject::importLegacyStream() for object " << mUUID << LL_ENDL;
-		}
-	}
-	return true;
-=======
-        else if(0 == strcmp("name", keyword))
-        {
-            //strcpy(valuestr, buffer + strlen(keyword) + 3);
-            // *NOTE: Not ANSI C, but widely supported.
-            sscanf( /* Flawfinder: ignore */
-                buffer,
-                " %254s %254[^|]",
-                keyword, valuestr);
-            mName.assign(valuestr);
-            correctInventoryName(mName);
-        }
-        else
-        {
-            LL_WARNS() << "unknown keyword '" << keyword
-                    << "' in LLInventoryObject::importLegacyStream() for object " << mUUID << LL_ENDL;
-        }
-    }
-    return TRUE;
->>>>>>> e1623bb2
-}
-
-bool LLInventoryObject::exportLegacyStream(std::ostream& output_stream, bool) const
-{
-<<<<<<< HEAD
-	std::string uuid_str;
-	output_stream <<  "\tinv_object\t0\n\t{\n";
-	mUUID.toString(uuid_str);
-	output_stream << "\t\tobj_id\t" << uuid_str << "\n";
-	mParentUUID.toString(uuid_str);
-	output_stream << "\t\tparent_id\t" << uuid_str << "\n";
-	output_stream << "\t\ttype\t" << LLAssetType::lookup(mType) << "\n";
-	output_stream << "\t\tname\t" << mName.c_str() << "|\n";
-	output_stream << "\t}\n";
-	return true;
-=======
-    std::string uuid_str;
-    output_stream <<  "\tinv_object\t0\n\t{\n";
-    mUUID.toString(uuid_str);
-    output_stream << "\t\tobj_id\t" << uuid_str << "\n";
-    mParentUUID.toString(uuid_str);
-    output_stream << "\t\tparent_id\t" << uuid_str << "\n";
-    output_stream << "\t\ttype\t" << LLAssetType::lookup(mType) << "\n";
-    output_stream << "\t\tname\t" << mName.c_str() << "|\n";
-    output_stream << "\t}\n";
-    return TRUE;
->>>>>>> e1623bb2
-}
-
-void LLInventoryObject::updateParentOnServer(bool) const
-{
-    // don't do nothin'
-    LL_WARNS() << "LLInventoryObject::updateParentOnServer() called.  Doesn't do anything." << LL_ENDL;
-}
-
-void LLInventoryObject::updateServer(bool) const
-{
-    // don't do nothin'
-    LL_WARNS() << "LLInventoryObject::updateServer() called.  Doesn't do anything." << LL_ENDL;
-}
-
-// static
-void LLInventoryObject::correctInventoryName(std::string& name)
-{
-    LLStringUtil::replaceNonstandardASCII(name, ' ');
-    LLStringUtil::replaceChar(name, '|', ' ');
-    LLStringUtil::trim(name);
-    LLStringUtil::truncate(name, DB_INV_ITEM_NAME_STR_LEN);
-}
-
-time_t LLInventoryObject::getCreationDate() const
-{
-    return mCreationDate;
-}
-
-void LLInventoryObject::setCreationDate(time_t creation_date_utc)
-{
-    mCreationDate = creation_date_utc;
-}
-
-
-const std::string& LLInventoryItem::getDescription() const
-{
-    return mDescription;
-}
-
-const std::string& LLInventoryItem::getActualDescription() const
-{
-    return mDescription;
-}
-
-///----------------------------------------------------------------------------
-/// Class LLInventoryItem
-///----------------------------------------------------------------------------
-
-LLInventoryItem::LLInventoryItem(const LLUUID& uuid,
-                                 const LLUUID& parent_uuid,
-                                 const LLPermissions& permissions,
-                                 const LLUUID& asset_uuid,
-                                 LLAssetType::EType type,
-                                 LLInventoryType::EType inv_type,
-                                 const std::string& name,
-                                 const std::string& desc,
-                                 const LLSaleInfo& sale_info,
-                                 U32 flags,
-                                 S32 creation_date_utc) :
-    LLInventoryObject(uuid, parent_uuid, type, name),
-    mPermissions(permissions),
-    mAssetUUID(asset_uuid),
-    mDescription(desc),
-    mSaleInfo(sale_info),
-    mInventoryType(inv_type),
-    mFlags(flags)
-{
-    mCreationDate = creation_date_utc;
-
-    LLStringUtil::replaceNonstandardASCII(mDescription, ' ');
-    LLStringUtil::replaceChar(mDescription, '|', ' ');
-
-    mPermissions.initMasks(inv_type);
-}
-
-LLInventoryItem::LLInventoryItem() :
-    LLInventoryObject(),
-    mPermissions(),
-    mAssetUUID(),
-    mDescription(),
-    mSaleInfo(),
-    mInventoryType(LLInventoryType::IT_NONE),
-    mFlags(0)
-{
-    mCreationDate = 0;
-}
-
-LLInventoryItem::LLInventoryItem(const LLInventoryItem* other) :
-    LLInventoryObject()
-{
-    copyItem(other);
-}
-
-LLInventoryItem::~LLInventoryItem()
-{
-}
-
-// virtual
-void LLInventoryItem::copyItem(const LLInventoryItem* other)
-{
-    copyObject(other);
-    mPermissions = other->mPermissions;
-    mAssetUUID = other->mAssetUUID;
-    mThumbnailUUID = other->mThumbnailUUID;
-    mDescription = other->mDescription;
-    mSaleInfo = other->mSaleInfo;
-    mInventoryType = other->mInventoryType;
-    mFlags = other->mFlags;
-    mCreationDate = other->mCreationDate;
-}
-
-// If this is a linked item, then the UUID of the base object is
-// this item's assetID.
-// virtual
-const LLUUID& LLInventoryItem::getLinkedUUID() const
-{
-    if (LLAssetType::lookupIsLinkType(getActualType()))
-    {
-        return mAssetUUID;
-    }
-
-    return LLInventoryObject::getLinkedUUID();
-}
-
-const LLPermissions& LLInventoryItem::getPermissions() const
-{
-    return mPermissions;
-}
-
-const LLUUID& LLInventoryItem::getCreatorUUID() const
-{
-    return mPermissions.getCreator();
-}
-
-const LLUUID& LLInventoryItem::getAssetUUID() const
-{
-    return mAssetUUID;
-}
-
-void LLInventoryItem::setAssetUUID(const LLUUID& asset_id)
-{
-    mAssetUUID = asset_id;
-}
-
-
-U32 LLInventoryItem::getCRC32() const
-{
-    // *FIX: Not a real crc - more of a checksum.
-    // *NOTE: We currently do not validate the name or description,
-    // but if they change in transit, it's no big deal.
-    U32 crc = mUUID.getCRC32();
-    //LL_DEBUGS() << "1 crc: " << std::hex << crc << std::dec << LL_ENDL;
-    crc += mParentUUID.getCRC32();
-    //LL_DEBUGS() << "2 crc: " << std::hex << crc << std::dec << LL_ENDL;
-    crc += mPermissions.getCRC32();
-    //LL_DEBUGS() << "3 crc: " << std::hex << crc << std::dec << LL_ENDL;
-    crc += mAssetUUID.getCRC32();
-    //LL_DEBUGS() << "4 crc: " << std::hex << crc << std::dec << LL_ENDL;
-    crc += mType;
-    //LL_DEBUGS() << "5 crc: " << std::hex << crc << std::dec << LL_ENDL;
-    crc += mInventoryType;
-    //LL_DEBUGS() << "6 crc: " << std::hex << crc << std::dec << LL_ENDL;
-    crc += mFlags;
-    //LL_DEBUGS() << "7 crc: " << std::hex << crc << std::dec << LL_ENDL;
-    crc += mSaleInfo.getCRC32();
-    //LL_DEBUGS() << "8 crc: " << std::hex << crc << std::dec << LL_ENDL;
-    crc += (U32)mCreationDate;
-    //LL_DEBUGS() << "9 crc: " << std::hex << crc << std::dec << LL_ENDL;
-    crc += mThumbnailUUID.getCRC32();
-    return crc;
-}
-
-// static
-void LLInventoryItem::correctInventoryDescription(std::string& desc)
-{
-    LLStringUtil::replaceNonstandardASCII(desc, ' ');
-    LLStringUtil::replaceChar(desc, '|', ' ');
-}
-
-void LLInventoryItem::setDescription(const std::string& d)
-{
-    std::string new_desc(d);
-    LLInventoryItem::correctInventoryDescription(new_desc);
-    if( new_desc != mDescription )
-    {
-        mDescription = new_desc;
-    }
-}
-
-void LLInventoryItem::setPermissions(const LLPermissions& perm)
-{
-    mPermissions = perm;
-
-    // Override permissions to unrestricted if this is a landmark
-    mPermissions.initMasks(mInventoryType);
-}
-
-void LLInventoryItem::setInventoryType(LLInventoryType::EType inv_type)
-{
-    mInventoryType = inv_type;
-}
-
-void LLInventoryItem::setFlags(U32 flags)
-{
-    mFlags = flags;
-}
-
-// Currently only used in the Viewer to handle calling cards
-// where the creator is actually used to store the target.
-void LLInventoryItem::setCreator(const LLUUID& creator)
-{
-    mPermissions.setCreator(creator);
-}
-
-void LLInventoryItem::accumulatePermissionSlamBits(const LLInventoryItem& old_item)
-{
-    // Remove any pre-existing II_FLAGS_PERM_OVERWRITE_MASK flags
-    // because we now detect when they should be set.
-    setFlags( old_item.getFlags() | (getFlags() & ~(LLInventoryItemFlags::II_FLAGS_PERM_OVERWRITE_MASK)) );
-
-    // Enforce the PERM_OVERWRITE flags for any masks that are different
-    // but only for AT_OBJECT's since that is the only asset type that can
-    // exist in-world (instead of only in-inventory or in-object-contents).
-    if (LLAssetType::AT_OBJECT == getType())
-    {
-        LLPermissions old_permissions = old_item.getPermissions();
-        U32 flags_to_be_set = 0;
-        if(old_permissions.getMaskNextOwner() != getPermissions().getMaskNextOwner())
-        {
-            flags_to_be_set |= LLInventoryItemFlags::II_FLAGS_OBJECT_SLAM_PERM;
-        }
-        if(old_permissions.getMaskEveryone() != getPermissions().getMaskEveryone())
-        {
-            flags_to_be_set |= LLInventoryItemFlags::II_FLAGS_OBJECT_PERM_OVERWRITE_EVERYONE;
-        }
-        if(old_permissions.getMaskGroup() != getPermissions().getMaskGroup())
-        {
-            flags_to_be_set |= LLInventoryItemFlags::II_FLAGS_OBJECT_PERM_OVERWRITE_GROUP;
-        }
-        LLSaleInfo old_sale_info = old_item.getSaleInfo();
-        if(old_sale_info != getSaleInfo())
-        {
-            flags_to_be_set |= LLInventoryItemFlags::II_FLAGS_OBJECT_SLAM_SALE;
-        }
-        setFlags(getFlags() | flags_to_be_set);
-    }
-}
-
-const LLSaleInfo& LLInventoryItem::getSaleInfo() const
-{
-    return mSaleInfo;
-}
-
-void LLInventoryItem::setSaleInfo(const LLSaleInfo& sale_info)
-{
-    mSaleInfo = sale_info;
-}
-
-LLInventoryType::EType LLInventoryItem::getInventoryType() const
-{
-    return mInventoryType;
-}
-
-U32 LLInventoryItem::getFlags() const
-{
-    return mFlags;
-}
-
-time_t LLInventoryItem::getCreationDate() const
-{
-    return mCreationDate;
-}
-
-
-// virtual
-void LLInventoryItem::packMessage(LLMessageSystem* msg) const
-{
-    msg->addUUIDFast(_PREHASH_ItemID, mUUID);
-    msg->addUUIDFast(_PREHASH_FolderID, mParentUUID);
-    mPermissions.packMessage(msg);
-    msg->addUUIDFast(_PREHASH_AssetID, mAssetUUID);
-    S8 type = static_cast<S8>(mType);
-    msg->addS8Fast(_PREHASH_Type, type);
-    type = static_cast<S8>(mInventoryType);
-    msg->addS8Fast(_PREHASH_InvType, type);
-    msg->addU32Fast(_PREHASH_Flags, mFlags);
-    mSaleInfo.packMessage(msg);
-    msg->addStringFast(_PREHASH_Name, mName);
-    msg->addStringFast(_PREHASH_Description, mDescription);
-    msg->addS32Fast(_PREHASH_CreationDate, (S32)mCreationDate);
-    U32 crc = getCRC32();
-    msg->addU32Fast(_PREHASH_CRC, crc);
-}
-
-// virtual
-bool LLInventoryItem::unpackMessage(LLMessageSystem* msg, const char* block, S32 block_num)
-{
-    msg->getUUIDFast(block, _PREHASH_ItemID, mUUID, block_num);
-    msg->getUUIDFast(block, _PREHASH_FolderID, mParentUUID, block_num);
-    mPermissions.unpackMessage(msg, block, block_num);
-    msg->getUUIDFast(block, _PREHASH_AssetID, mAssetUUID, block_num);
-
-    S8 type;
-    msg->getS8Fast(block, _PREHASH_Type, type, block_num);
-    mType = static_cast<LLAssetType::EType>(type);
-    msg->getS8(block, "InvType", type, block_num);
-    mInventoryType = static_cast<LLInventoryType::EType>(type);
-    mPermissions.initMasks(mInventoryType);
-
-    msg->getU32Fast(block, _PREHASH_Flags, mFlags, block_num);
-
-    mSaleInfo.unpackMultiMessage(msg, block, block_num);
-
-    msg->getStringFast(block, _PREHASH_Name, mName, block_num);
-    LLStringUtil::replaceNonstandardASCII(mName, ' ');
-
-    msg->getStringFast(block, _PREHASH_Description, mDescription, block_num);
-    LLStringUtil::replaceNonstandardASCII(mDescription, ' ');
-
-    S32 date;
-    msg->getS32(block, "CreationDate", date, block_num);
-    mCreationDate = date;
-
-    U32 local_crc = getCRC32();
-    U32 remote_crc = 0;
-    msg->getU32(block, "CRC", remote_crc, block_num);
-//#define CRC_CHECK
-#ifdef CRC_CHECK
-<<<<<<< HEAD
-	if(local_crc == remote_crc)
-	{
-		LL_DEBUGS() << "crc matches" << LL_ENDL;
-		return true;
-	}
-	else
-	{
-		LL_WARNS() << "inventory crc mismatch: local=" << std::hex << local_crc
-				<< " remote=" << remote_crc << std::dec << LL_ENDL;
-		return false;
-	}
-=======
-    if(local_crc == remote_crc)
-    {
-        LL_DEBUGS() << "crc matches" << LL_ENDL;
-        return TRUE;
-    }
-    else
-    {
-        LL_WARNS() << "inventory crc mismatch: local=" << std::hex << local_crc
-                << " remote=" << remote_crc << std::dec << LL_ENDL;
-        return FALSE;
-    }
->>>>>>> e1623bb2
-#else
-    return (local_crc == remote_crc);
-#endif
-}
-
-// virtual
-bool LLInventoryItem::importLegacyStream(std::istream& input_stream)
-{
-<<<<<<< HEAD
-	// *NOTE: Changing the buffer size will require changing the scanf
-	// calls below.
-	char buffer[MAX_STRING];	/* Flawfinder: ignore */
-	char keyword[MAX_STRING];	/* Flawfinder: ignore */
-	char valuestr[MAX_STRING];	/* Flawfinder: ignore */
-	char junk[MAX_STRING];	/* Flawfinder: ignore */
-	bool success = true;
-
-	keyword[0] = '\0';
-	valuestr[0] = '\0';
-
-	mInventoryType = LLInventoryType::IT_NONE;
-	mAssetUUID.setNull();
-	while(success && input_stream.good())
-	{
-		input_stream.getline(buffer, MAX_STRING);
-		sscanf(	/* Flawfinder: ignore */
-			buffer,
-			" %254s %254s",
-			keyword, valuestr);
-		if(0 == strcmp("{",keyword))
-		{
-			continue;
-		}
-		if(0 == strcmp("}", keyword))
-		{
-			break;
-		}
-		else if(0 == strcmp("item_id", keyword))
-		{
-			mUUID.set(valuestr);
-		}
-		else if(0 == strcmp("parent_id", keyword))
-		{
-			mParentUUID.set(valuestr);
-		}
-		else if(0 == strcmp("permissions", keyword))
-		{
-			success = mPermissions.importLegacyStream(input_stream);
-		}
-		else if(0 == strcmp("sale_info", keyword))
-		{
-			// Sale info used to contain next owner perm. It is now in
-			// the permissions. Thus, we read that out, and fix legacy
-			// objects. It's possible this op would fail, but it
-			// should pick up the vast majority of the tasks.
-			bool has_perm_mask = false;
-			U32 perm_mask = 0;
-			success = mSaleInfo.importLegacyStream(input_stream, has_perm_mask, perm_mask);
-			if(has_perm_mask)
-			{
-				if(perm_mask == PERM_NONE)
-				{
-					perm_mask = mPermissions.getMaskOwner();
-				}
-				// fair use fix.
-				if(!(perm_mask & PERM_COPY))
-				{
-					perm_mask |= PERM_TRANSFER;
-				}
-				mPermissions.setMaskNext(perm_mask);
-			}
-		}
-		else if(0 == strcmp("shadow_id", keyword))
-		{
-			mAssetUUID.set(valuestr);
-			LLXORCipher cipher(MAGIC_ID.mData, UUID_BYTES);
-			cipher.decrypt(mAssetUUID.mData, UUID_BYTES);
-		}
-		else if(0 == strcmp("asset_id", keyword))
-		{
-			mAssetUUID.set(valuestr);
-		}
-		else if(0 == strcmp("type", keyword))
-		{
-			mType = LLAssetType::lookup(valuestr);
-		}
-=======
-    // *NOTE: Changing the buffer size will require changing the scanf
-    // calls below.
-    char buffer[MAX_STRING];    /* Flawfinder: ignore */
-    char keyword[MAX_STRING];   /* Flawfinder: ignore */
-    char valuestr[MAX_STRING];  /* Flawfinder: ignore */
-    char junk[MAX_STRING];  /* Flawfinder: ignore */
-    BOOL success = TRUE;
-
-    keyword[0] = '\0';
-    valuestr[0] = '\0';
-
-    mInventoryType = LLInventoryType::IT_NONE;
-    mAssetUUID.setNull();
-    while(success && input_stream.good())
-    {
-        input_stream.getline(buffer, MAX_STRING);
-        sscanf( /* Flawfinder: ignore */
-            buffer,
-            " %254s %254s",
-            keyword, valuestr);
-        if(0 == strcmp("{",keyword))
-        {
-            continue;
-        }
-        if(0 == strcmp("}", keyword))
-        {
-            break;
-        }
-        else if(0 == strcmp("item_id", keyword))
-        {
-            mUUID.set(valuestr);
-        }
-        else if(0 == strcmp("parent_id", keyword))
-        {
-            mParentUUID.set(valuestr);
-        }
-        else if(0 == strcmp("permissions", keyword))
-        {
-            success = mPermissions.importLegacyStream(input_stream);
-        }
-        else if(0 == strcmp("sale_info", keyword))
-        {
-            // Sale info used to contain next owner perm. It is now in
-            // the permissions. Thus, we read that out, and fix legacy
-            // objects. It's possible this op would fail, but it
-            // should pick up the vast majority of the tasks.
-            BOOL has_perm_mask = FALSE;
-            U32 perm_mask = 0;
-            success = mSaleInfo.importLegacyStream(input_stream, has_perm_mask, perm_mask);
-            if(has_perm_mask)
-            {
-                if(perm_mask == PERM_NONE)
-                {
-                    perm_mask = mPermissions.getMaskOwner();
-                }
-                // fair use fix.
-                if(!(perm_mask & PERM_COPY))
-                {
-                    perm_mask |= PERM_TRANSFER;
-                }
-                mPermissions.setMaskNext(perm_mask);
-            }
-        }
-        else if(0 == strcmp("shadow_id", keyword))
-        {
-            mAssetUUID.set(valuestr);
-            LLXORCipher cipher(MAGIC_ID.mData, UUID_BYTES);
-            cipher.decrypt(mAssetUUID.mData, UUID_BYTES);
-        }
-        else if(0 == strcmp("asset_id", keyword))
-        {
-            mAssetUUID.set(valuestr);
-        }
-        else if(0 == strcmp("type", keyword))
-        {
-            mType = LLAssetType::lookup(valuestr);
-        }
->>>>>>> e1623bb2
-        else if (0 == strcmp("metadata", keyword))
-        {
-            LLSD metadata;
-            if (strncmp("<llsd>", valuestr, 6) == 0)
-            {
-                std::istringstream stream(valuestr);
-                LLSDSerialize::fromXML(metadata, stream);
-            }
-            else
-            {
-                // next line likely contains metadata, but at the moment is not supported
-                // can do something like:
-                // LLSDSerialize::fromNotation(metadata, input_stream, -1);
-            }
-
-            if (metadata.has("thumbnail"))
-            {
-                const LLSD& thumbnail = metadata["thumbnail"];
-                if (thumbnail.has("asset_id"))
-                {
-                    setThumbnailUUID(thumbnail["asset_id"].asUUID());
-                }
-                else
-                {
-                    setThumbnailUUID(LLUUID::null);
-                }
-            }
-            else
-            {
-                setThumbnailUUID(LLUUID::null);
-            }
-        }
-        else if(0 == strcmp("inv_type", keyword))
-        {
-            mInventoryType = LLInventoryType::lookup(std::string(valuestr));
-        }
-        else if(0 == strcmp("flags", keyword))
-        {
-            sscanf(valuestr, "%x", &mFlags);
-        }
-        else if(0 == strcmp("name", keyword))
-        {
-            //strcpy(valuestr, buffer + strlen(keyword) + 3);
-            // *NOTE: Not ANSI C, but widely supported.
-            sscanf( /* Flawfinder: ignore */
-                buffer,
-                " %254s%254[\t]%254[^|]",
-                keyword, junk, valuestr);
-
-            // IW: sscanf chokes and puts | in valuestr if there's no name
-            if (valuestr[0] == '|')
-            {
-                valuestr[0] = '\000';
-            }
-
-            mName.assign(valuestr);
-            LLStringUtil::replaceNonstandardASCII(mName, ' ');
-            LLStringUtil::replaceChar(mName, '|', ' ');
-        }
-        else if(0 == strcmp("desc", keyword))
-        {
-            //strcpy(valuestr, buffer + strlen(keyword) + 3);
-            // *NOTE: Not ANSI C, but widely supported.
-            sscanf( /* Flawfinder: ignore */
-                buffer,
-                " %254s%254[\t]%254[^|]",
-                keyword, junk, valuestr);
-
-            if (valuestr[0] == '|')
-            {
-                valuestr[0] = '\000';
-            }
-
-            mDescription.assign(valuestr);
-            LLStringUtil::replaceNonstandardASCII(mDescription, ' ');
-            /* TODO -- ask Ian about this code
-            const char *donkey = mDescription.c_str();
-            if (donkey[0] == '|')
-            {
-                LL_ERRS() << "Donkey" << LL_ENDL;
-            }
-            */
-        }
-        else if(0 == strcmp("creation_date", keyword))
-        {
-            S32 date;
-            sscanf(valuestr, "%d", &date);
-            mCreationDate = date;
-        }
-        else
-        {
-            LL_WARNS() << "unknown keyword '" << keyword
-                    << "' in inventory import of item " << mUUID << LL_ENDL;
-        }
-    }
-
-    // Need to convert 1.0 simstate files to a useful inventory type
-    // and potentially deal with bad inventory tyes eg, a landmark
-    // marked as a texture.
-    if((LLInventoryType::IT_NONE == mInventoryType)
-       || !inventory_and_asset_types_match(mInventoryType, mType))
-    {
-        LL_DEBUGS() << "Resetting inventory type for " << mUUID << LL_ENDL;
-        mInventoryType = LLInventoryType::defaultForAssetType(mType);
-    }
-
-    mPermissions.initMasks(mInventoryType);
-
-    return success;
-}
-
-bool LLInventoryItem::exportLegacyStream(std::ostream& output_stream, bool include_asset_key) const
-{
-    std::string uuid_str;
-    output_stream << "\tinv_item\t0\n\t{\n";
-    mUUID.toString(uuid_str);
-    output_stream << "\t\titem_id\t" << uuid_str << "\n";
-    mParentUUID.toString(uuid_str);
-    output_stream << "\t\tparent_id\t" << uuid_str << "\n";
-    mPermissions.exportLegacyStream(output_stream);
-
-    if (mThumbnailUUID.notNull())
-    {
-        // Max length is 255 chars, will have to export differently if it gets more data
-        // Ex: use newline and toNotation (uses {}) for unlimited size
-        LLSD metadata;
-        metadata["thumbnail"] = LLSD().with("asset_id", mThumbnailUUID);
-
-        output_stream << "\t\tmetadata\t";
-        LLSDSerialize::toXML(metadata, output_stream);
-        output_stream << "|\n";
-    }
-
-<<<<<<< HEAD
-	// Check for permissions to see the asset id, and if so write it
-	// out as an asset id. Otherwise, apply our cheesy encryption.
-	if(include_asset_key)
-	{
-		U32 mask = mPermissions.getMaskBase();
-		if(((mask & PERM_ITEM_UNRESTRICTED) == PERM_ITEM_UNRESTRICTED)
-		   || (mAssetUUID.isNull()))
-		{
-			mAssetUUID.toString(uuid_str);
-			output_stream << "\t\tasset_id\t" << uuid_str << "\n";
-		}
-		else
-		{
-			LLUUID shadow_id(mAssetUUID);
-			LLXORCipher cipher(MAGIC_ID.mData, UUID_BYTES);
-			cipher.encrypt(shadow_id.mData, UUID_BYTES);
-			shadow_id.toString(uuid_str);
-			output_stream << "\t\tshadow_id\t" << uuid_str << "\n";
-		}
-	}
-	else
-	{
-		LLUUID::null.toString(uuid_str);
-		output_stream << "\t\tasset_id\t" << uuid_str << "\n";
-	}
-	output_stream << "\t\ttype\t" << LLAssetType::lookup(mType) << "\n";
-	const std::string inv_type_str = LLInventoryType::lookup(mInventoryType);
-	if(!inv_type_str.empty()) 
-		output_stream << "\t\tinv_type\t" << inv_type_str << "\n";
-	std::string buffer;
-	buffer = llformat( "\t\tflags\t%08x\n", mFlags);
-	output_stream << buffer;
-	mSaleInfo.exportLegacyStream(output_stream);
-	output_stream << "\t\tname\t" << mName.c_str() << "|\n";
-	output_stream << "\t\tdesc\t" << mDescription.c_str() << "|\n";
-	output_stream << "\t\tcreation_date\t" << mCreationDate << "\n";
-	output_stream << "\t}\n";
-	return true;
-=======
-    // Check for permissions to see the asset id, and if so write it
-    // out as an asset id. Otherwise, apply our cheesy encryption.
-    if(include_asset_key)
-    {
-        U32 mask = mPermissions.getMaskBase();
-        if(((mask & PERM_ITEM_UNRESTRICTED) == PERM_ITEM_UNRESTRICTED)
-           || (mAssetUUID.isNull()))
-        {
-            mAssetUUID.toString(uuid_str);
-            output_stream << "\t\tasset_id\t" << uuid_str << "\n";
-        }
-        else
-        {
-            LLUUID shadow_id(mAssetUUID);
-            LLXORCipher cipher(MAGIC_ID.mData, UUID_BYTES);
-            cipher.encrypt(shadow_id.mData, UUID_BYTES);
-            shadow_id.toString(uuid_str);
-            output_stream << "\t\tshadow_id\t" << uuid_str << "\n";
-        }
-    }
-    else
-    {
-        LLUUID::null.toString(uuid_str);
-        output_stream << "\t\tasset_id\t" << uuid_str << "\n";
-    }
-    output_stream << "\t\ttype\t" << LLAssetType::lookup(mType) << "\n";
-    const std::string inv_type_str = LLInventoryType::lookup(mInventoryType);
-    if(!inv_type_str.empty())
-        output_stream << "\t\tinv_type\t" << inv_type_str << "\n";
-    std::string buffer;
-    buffer = llformat( "\t\tflags\t%08x\n", mFlags);
-    output_stream << buffer;
-    mSaleInfo.exportLegacyStream(output_stream);
-    output_stream << "\t\tname\t" << mName.c_str() << "|\n";
-    output_stream << "\t\tdesc\t" << mDescription.c_str() << "|\n";
-    output_stream << "\t\tcreation_date\t" << mCreationDate << "\n";
-    output_stream << "\t}\n";
-    return TRUE;
->>>>>>> e1623bb2
-}
-
-LLSD LLInventoryItem::asLLSD() const
-{
-    LLSD sd = LLSD();
-    asLLSD(sd);
-    return sd;
-}
-
-void LLInventoryItem::asLLSD( LLSD& sd ) const
-{
-    sd[INV_ITEM_ID_LABEL] = mUUID;
-    sd[INV_PARENT_ID_LABEL] = mParentUUID;
-    sd[INV_PERMISSIONS_LABEL] = ll_create_sd_from_permissions(mPermissions);
-
-    if (mThumbnailUUID.notNull())
-    {
-        sd[INV_THUMBNAIL_LABEL] = LLSD().with(INV_ASSET_ID_LABEL, mThumbnailUUID);
-    }
-
-    U32 mask = mPermissions.getMaskBase();
-    if(((mask & PERM_ITEM_UNRESTRICTED) == PERM_ITEM_UNRESTRICTED)
-        || (mAssetUUID.isNull()))
-    {
-        sd[INV_ASSET_ID_LABEL] = mAssetUUID;
-    }
-    else
-    {
-        // *TODO: get rid of this. Phoenix 2008-01-30
-        LLUUID shadow_id(mAssetUUID);
-        LLXORCipher cipher(MAGIC_ID.mData, UUID_BYTES);
-        cipher.encrypt(shadow_id.mData, UUID_BYTES);
-        sd[INV_SHADOW_ID_LABEL] = shadow_id;
-    }
-    sd[INV_ASSET_TYPE_LABEL] = LLAssetType::lookup(mType);
-    sd[INV_INVENTORY_TYPE_LABEL] = mInventoryType;
-    const std::string inv_type_str = LLInventoryType::lookup(mInventoryType);
-    if(!inv_type_str.empty())
-    {
-        sd[INV_INVENTORY_TYPE_LABEL] = inv_type_str;
-    }
-    //sd[INV_FLAGS_LABEL] = (S32)mFlags;
-    sd[INV_FLAGS_LABEL] = ll_sd_from_U32(mFlags);
-    sd[INV_SALE_INFO_LABEL] = mSaleInfo;
-    sd[INV_NAME_LABEL] = mName;
-    sd[INV_DESC_LABEL] = mDescription;
-    sd[INV_CREATION_DATE_LABEL] = (S32) mCreationDate;
-}
-
-bool LLInventoryItem::fromLLSD(const LLSD& sd, bool is_new)
-{
-    LL_PROFILE_ZONE_SCOPED;
-    if (is_new)
-    {
-        // If we're adding LLSD to an existing object, need avoid
-        // clobbering these fields.
-        mInventoryType = LLInventoryType::IT_NONE;
-        mAssetUUID.setNull();
-    }
-
-    // TODO - figure out if this should be moved into the noclobber fields above
-    mThumbnailUUID.setNull();
-
-    // iterate as map to avoid making unnecessary temp copies of everything
-    LLSD::map_const_iterator i, end;
-    end = sd.endMap();
-    for (i = sd.beginMap(); i != end; ++i)
-    {
-        if (i->first == INV_ITEM_ID_LABEL)
-        {
-            mUUID = i->second;
-            continue;
-        }
-
-        if (i->first == INV_PARENT_ID_LABEL)
-        {
-            mParentUUID = i->second;
-            continue;
-        }
-
-        if (i->first == INV_THUMBNAIL_LABEL)
-        {
-            const LLSD &thumbnail_map = i->second;
-            const std::string w = INV_ASSET_ID_LABEL;
-            if (thumbnail_map.has(w))
-            {
-                mThumbnailUUID = thumbnail_map[w];
-            }
-            /* Example:
-                <key> asset_id </key>
-                <uuid> acc0ec86 - 17f2 - 4b92 - ab41 - 6718b1f755f7 </uuid>
-                <key> perms </key>
-                <integer> 8 </integer>
-                <key>service</key>
-                <integer> 3 </integer>
-                <key>version</key>
-                <integer> 1 </key>
-            */
-          continue;
-      }
-
-        if (i->first == INV_THUMBNAIL_ID_LABEL)
-        {
-            mThumbnailUUID = i->second.asUUID();
-            continue;
-        }
-
-        if (i->first == INV_PERMISSIONS_LABEL)
-        {
-            mPermissions = ll_permissions_from_sd(i->second);
-            continue;
-        }
-
-        if (i->first == INV_SALE_INFO_LABEL)
-        {
-            // Sale info used to contain next owner perm. It is now in
-            // the permissions. Thus, we read that out, and fix legacy
-            // objects. It's possible this op would fail, but it
-            // should pick up the vast majority of the tasks.
-            bool has_perm_mask = false;
-            U32  perm_mask     = 0;
-            if (!mSaleInfo.fromLLSD(i->second, has_perm_mask, perm_mask))
-            {
-                return false;
-            }
-            if (has_perm_mask)
-            {
-                if (perm_mask == PERM_NONE)
-                {
-                    perm_mask = mPermissions.getMaskOwner();
-                }
-                // fair use fix.
-                if (!(perm_mask & PERM_COPY))
-                {
-                    perm_mask |= PERM_TRANSFER;
-                }
-                mPermissions.setMaskNext(perm_mask);
-            }
-            continue;
-        }
-
-        if (i->first == INV_SHADOW_ID_LABEL)
-        {
-            mAssetUUID = i->second;
-            LLXORCipher cipher(MAGIC_ID.mData, UUID_BYTES);
-            cipher.decrypt(mAssetUUID.mData, UUID_BYTES);
-            continue;
-        }
-
-        if (i->first == INV_ASSET_ID_LABEL)
-        {
-            mAssetUUID = i->second;
-            continue;
-        }
-
-        if (i->first == INV_LINKED_ID_LABEL)
-        {
-            mAssetUUID = i->second;
-            continue;
-        }
-
-        if (i->first == INV_ASSET_TYPE_LABEL)
-        {
-            LLSD const &label = i->second;
-            if (label.isString())
-            {
-                mType = LLAssetType::lookup(label.asString().c_str());
-            }
-            else if (label.isInteger())
-            {
-                S8 type = (U8) label.asInteger();
-                mType   = static_cast<LLAssetType::EType>(type);
-            }
-            continue;
-        }
-
-        if (i->first == INV_INVENTORY_TYPE_LABEL)
-        {
-            LLSD const &label = i->second;
-            if (label.isString())
-            {
-                mInventoryType = LLInventoryType::lookup(label.asString().c_str());
-            }
-            else if (label.isInteger())
-            {
-                S8 type        = (U8) label.asInteger();
-                mInventoryType = static_cast<LLInventoryType::EType>(type);
-            }
-            continue;
-        }
-
-        if (i->first == INV_FLAGS_LABEL)
-        {
-            LLSD const &label = i->second;
-            if (label.isBinary())
-            {
-                mFlags = ll_U32_from_sd(label);
-            }
-            else if (label.isInteger())
-            {
-                mFlags = label.asInteger();
-            }
-            continue;
-        }
-
-        if (i->first == INV_NAME_LABEL)
-        {
-            mName = i->second.asString();
-            LLStringUtil::replaceNonstandardASCII(mName, ' ');
-            LLStringUtil::replaceChar(mName, '|', ' ');
-            continue;
-        }
-
-        if (i->first == INV_DESC_LABEL)
-        {
-            mDescription = i->second.asString();
-            LLStringUtil::replaceNonstandardASCII(mDescription, ' ');
-            continue;
-        }
-
-        if (i->first == INV_CREATION_DATE_LABEL)
-        {
-            mCreationDate = i->second.asInteger();
-            continue;
-        }
-    }
-
-    // Need to convert 1.0 simstate files to a useful inventory type
-    // and potentially deal with bad inventory tyes eg, a landmark
-    // marked as a texture.
-    if((LLInventoryType::IT_NONE == mInventoryType)
-       || !inventory_and_asset_types_match(mInventoryType, mType))
-    {
-        LL_DEBUGS() << "Resetting inventory type for " << mUUID << LL_ENDL;
-        mInventoryType = LLInventoryType::defaultForAssetType(mType);
-    }
-
-    mPermissions.initMasks(mInventoryType);
-
-    return true;
-}
-
-///----------------------------------------------------------------------------
-/// Class LLInventoryCategory
-///----------------------------------------------------------------------------
-
-LLInventoryCategory::LLInventoryCategory(const LLUUID& uuid,
-                                         const LLUUID& parent_uuid,
-                                         LLFolderType::EType preferred_type,
-                                         const std::string& name) :
-    LLInventoryObject(uuid, parent_uuid, LLAssetType::AT_CATEGORY, name),
-    mPreferredType(preferred_type)
-{
-}
-
-LLInventoryCategory::LLInventoryCategory() :
-    mPreferredType(LLFolderType::FT_NONE)
-{
-    mType = LLAssetType::AT_CATEGORY;
-}
-
-LLInventoryCategory::LLInventoryCategory(const LLInventoryCategory* other) :
-    LLInventoryObject()
-{
-    copyCategory(other);
-}
-
-LLInventoryCategory::~LLInventoryCategory()
-{
-}
-
-// virtual
-void LLInventoryCategory::copyCategory(const LLInventoryCategory* other)
-{
-    copyObject(other);
-    mPreferredType = other->mPreferredType;
-}
-
-LLFolderType::EType LLInventoryCategory::getPreferredType() const
-{
-    return mPreferredType;
-}
-
-void LLInventoryCategory::setPreferredType(LLFolderType::EType type)
-{
-    mPreferredType = type;
-}
-
-LLSD LLInventoryCategory::asLLSD() const
-{
-    LLSD sd = LLSD();
-    sd[INV_ITEM_ID_LABEL]   = mUUID;
-    sd[INV_PARENT_ID_LABEL] = mParentUUID;
-    S8 type = static_cast<S8>(mPreferredType);
-    sd[INV_ASSET_TYPE_LABEL] = type;
-    sd[INV_NAME_LABEL] = mName;
-
-    if (mThumbnailUUID.notNull())
-    {
-        sd[INV_THUMBNAIL_LABEL] = LLSD().with(INV_ASSET_ID_LABEL, mThumbnailUUID);
-    }
-
-    return sd;
-}
-
-LLSD LLInventoryCategory::asAISCreateCatLLSD() const
-{
-    LLSD sd                 = LLSD();
-    sd[INV_FOLDER_ID_LABEL_WS]  = mUUID;
-    sd[INV_PARENT_ID_LABEL] = mParentUUID;
-    S8 type                 = static_cast<S8>(mPreferredType);
-    sd[INV_ASSET_TYPE_LABEL_WS] = type;
-    sd[INV_NAME_LABEL] = mName;
-    if (mThumbnailUUID.notNull())
-    {
-        sd[INV_THUMBNAIL_LABEL] = LLSD().with(INV_ASSET_ID_LABEL, mThumbnailUUID);
-    }
-
-    return sd;
-}
-
-
-// virtual
-void LLInventoryCategory::packMessage(LLMessageSystem* msg) const
-{
-    msg->addUUIDFast(_PREHASH_FolderID, mUUID);
-    msg->addUUIDFast(_PREHASH_ParentID, mParentUUID);
-    S8 type = static_cast<S8>(mPreferredType);
-    msg->addS8Fast(_PREHASH_Type, type);
-    msg->addStringFast(_PREHASH_Name, mName);
-}
-
-bool LLInventoryCategory::fromLLSD(const LLSD& sd)
-{
-    std::string w;
-
-    w = INV_FOLDER_ID_LABEL_WS;
-    if (sd.has(w))
-    {
-        mUUID = sd[w];
-    }
-    w = INV_PARENT_ID_LABEL;
-    if (sd.has(w))
-    {
-        mParentUUID = sd[w];
-    }
-    mThumbnailUUID.setNull();
-    w = INV_THUMBNAIL_LABEL;
-    if (sd.has(w))
-    {
-        const LLSD &thumbnail_map = sd[w];
-        w = INV_ASSET_ID_LABEL;
-        if (thumbnail_map.has(w))
-        {
-            mThumbnailUUID = thumbnail_map[w];
-        }
-    }
-    else
-    {
-        w = INV_THUMBNAIL_ID_LABEL;
-        if (sd.has(w))
-        {
-            mThumbnailUUID = sd[w];
-        }
-    }
-    w = INV_ASSET_TYPE_LABEL;
-    if (sd.has(w))
-    {
-        S8 type = (U8)sd[w].asInteger();
-        mPreferredType = static_cast<LLFolderType::EType>(type);
-    }
-    w = INV_ASSET_TYPE_LABEL_WS;
-    if (sd.has(w))
-    {
-        S8 type = (U8)sd[w].asInteger();
-        mPreferredType = static_cast<LLFolderType::EType>(type);
-    }
-
-    w = INV_NAME_LABEL;
-    if (sd.has(w))
-    {
-        mName = sd[w].asString();
-        LLStringUtil::replaceNonstandardASCII(mName, ' ');
-        LLStringUtil::replaceChar(mName, '|', ' ');
-    }
-    return true;
-}
-
-// virtual
-void LLInventoryCategory::unpackMessage(LLMessageSystem* msg,
-                                        const char* block,
-                                        S32 block_num)
-{
-    msg->getUUIDFast(block, _PREHASH_FolderID, mUUID, block_num);
-    msg->getUUIDFast(block, _PREHASH_ParentID, mParentUUID, block_num);
-    S8 type;
-    msg->getS8Fast(block, _PREHASH_Type, type, block_num);
-    mPreferredType = static_cast<LLFolderType::EType>(type);
-    msg->getStringFast(block, _PREHASH_Name, mName, block_num);
-    LLStringUtil::replaceNonstandardASCII(mName, ' ');
-}
-
-// virtual
-bool LLInventoryCategory::importLegacyStream(std::istream& input_stream)
-{
-    // *NOTE: Changing the buffer size will require changing the scanf
-    // calls below.
-    char buffer[MAX_STRING];    /* Flawfinder: ignore */
-    char keyword[MAX_STRING];   /* Flawfinder: ignore */
-    char valuestr[MAX_STRING];  /* Flawfinder: ignore */
-
-    keyword[0] = '\0';
-    valuestr[0] = '\0';
-    while(input_stream.good())
-    {
-        input_stream.getline(buffer, MAX_STRING);
-        sscanf( /* Flawfinder: ignore */
-            buffer,
-            " %254s %254s",
-            keyword, valuestr);
-        if(0 == strcmp("{",keyword))
-        {
-            continue;
-        }
-        if(0 == strcmp("}", keyword))
-        {
-            break;
-        }
-        else if(0 == strcmp("cat_id", keyword))
-        {
-            mUUID.set(valuestr);
-        }
-        else if(0 == strcmp("parent_id", keyword))
-        {
-            mParentUUID.set(valuestr);
-        }
-        else if(0 == strcmp("type", keyword))
-        {
-            mType = LLAssetType::lookup(valuestr);
-        }
-        else if(0 == strcmp("pref_type", keyword))
-        {
-            mPreferredType = LLFolderType::lookup(valuestr);
-        }
-        else if(0 == strcmp("name", keyword))
-        {
-            //strcpy(valuestr, buffer + strlen(keyword) + 3);
-            // *NOTE: Not ANSI C, but widely supported.
-            sscanf( /* Flawfinder: ignore */
-                buffer,
-                " %254s %254[^|]",
-                keyword, valuestr);
-            mName.assign(valuestr);
-            LLStringUtil::replaceNonstandardASCII(mName, ' ');
-            LLStringUtil::replaceChar(mName, '|', ' ');
-        }
-        else if (0 == strcmp("metadata", keyword))
-        {
-            LLSD metadata;
-            if (strncmp("<llsd>", valuestr, 6) == 0)
-            {
-                std::istringstream stream(valuestr);
-                LLSDSerialize::fromXML(metadata, stream);
-            }
-            else
-            {
-                // next line likely contains metadata, but at the moment is not supported
-                // can do something like:
-                // LLSDSerialize::fromNotation(metadata, input_stream, -1);
-            }
-
-            if (metadata.has("thumbnail"))
-            {
-                const LLSD& thumbnail = metadata["thumbnail"];
-                if (thumbnail.has("asset_id"))
-                {
-                    setThumbnailUUID(thumbnail["asset_id"].asUUID());
-                }
-                else
-                {
-                    setThumbnailUUID(LLUUID::null);
-                }
-            }
-            else
-            {
-                setThumbnailUUID(LLUUID::null);
-            }
-        }
-<<<<<<< HEAD
-		else
-		{
-			LL_WARNS() << "unknown keyword '" << keyword
-					<< "' in inventory import category "  << mUUID << LL_ENDL;
-		}
-	}
-	return true;
-=======
-        else
-        {
-            LL_WARNS() << "unknown keyword '" << keyword
-                    << "' in inventory import category "  << mUUID << LL_ENDL;
-        }
-    }
-    return TRUE;
->>>>>>> e1623bb2
-}
-
-bool LLInventoryCategory::exportLegacyStream(std::ostream& output_stream, bool) const
-{
-    std::string uuid_str;
-    output_stream << "\tinv_category\t0\n\t{\n";
-    mUUID.toString(uuid_str);
-    output_stream << "\t\tcat_id\t" << uuid_str << "\n";
-    mParentUUID.toString(uuid_str);
-    output_stream << "\t\tparent_id\t" << uuid_str << "\n";
-    output_stream << "\t\ttype\t" << LLAssetType::lookup(mType) << "\n";
-    output_stream << "\t\tpref_type\t" << LLFolderType::lookup(mPreferredType) << "\n";
-    output_stream << "\t\tname\t" << mName.c_str() << "|\n";
-    if (mThumbnailUUID.notNull())
-    {
-        // Only up to 255 chars
-        LLSD metadata;
-        metadata["thumbnail"] = LLSD().with("asset_id", mThumbnailUUID);
-        output_stream << "\t\tmetadata\t";
-        LLSDSerialize::toXML(metadata, output_stream);
-        output_stream << "|\n";
-    }
-<<<<<<< HEAD
-	output_stream << "\t}\n";
-	return true;
-=======
-    output_stream << "\t}\n";
-    return TRUE;
->>>>>>> e1623bb2
-}
-
-LLSD LLInventoryCategory::exportLLSD() const
-{
-    LLSD cat_data;
-    cat_data[INV_FOLDER_ID_LABEL] = mUUID;
-    cat_data[INV_PARENT_ID_LABEL] = mParentUUID;
-    cat_data[INV_ASSET_TYPE_LABEL] = LLAssetType::lookup(mType);
-    cat_data[INV_PREFERRED_TYPE_LABEL] = LLFolderType::lookup(mPreferredType);
-    cat_data[INV_NAME_LABEL] = mName;
-
-    if (mThumbnailUUID.notNull())
-    {
-        cat_data[INV_THUMBNAIL_LABEL] = LLSD().with(INV_ASSET_ID_LABEL, mThumbnailUUID);
-    }
-
-    return cat_data;
-}
-
-bool LLInventoryCategory::importLLSD(const LLSD& cat_data)
-{
-    if (cat_data.has(INV_FOLDER_ID_LABEL))
-    {
-        setUUID(cat_data[INV_FOLDER_ID_LABEL].asUUID());
-    }
-    if (cat_data.has(INV_PARENT_ID_LABEL))
-    {
-        setParent(cat_data[INV_PARENT_ID_LABEL].asUUID());
-    }
-    if (cat_data.has(INV_ASSET_TYPE_LABEL))
-    {
-        setType(LLAssetType::lookup(cat_data[INV_ASSET_TYPE_LABEL].asString()));
-    }
-    if (cat_data.has(INV_PREFERRED_TYPE_LABEL))
-    {
-        setPreferredType(LLFolderType::lookup(cat_data[INV_PREFERRED_TYPE_LABEL].asString()));
-    }
-    if (cat_data.has(INV_THUMBNAIL_LABEL))
-    {
-        LLUUID thumbnail_uuid;
-        const LLSD &thumbnail_data = cat_data[INV_THUMBNAIL_LABEL];
-        if (thumbnail_data.has(INV_ASSET_ID_LABEL))
-        {
-            thumbnail_uuid = thumbnail_data[INV_ASSET_ID_LABEL].asUUID();
-        }
-        setThumbnailUUID(thumbnail_uuid);
-    }
-    if (cat_data.has(INV_NAME_LABEL))
-    {
-        mName = cat_data[INV_NAME_LABEL].asString();
-        LLStringUtil::replaceNonstandardASCII(mName, ' ');
-        LLStringUtil::replaceChar(mName, '|', ' ');
-    }
-
-    return true;
-}
-///----------------------------------------------------------------------------
-/// Local function definitions
-///----------------------------------------------------------------------------
-
-LLSD ll_create_sd_from_inventory_item(LLPointer<LLInventoryItem> item)
-{
-    LLSD rv;
-    if(item.isNull()) return rv;
-    if (item->getType() == LLAssetType::AT_NONE)
-    {
-        LL_WARNS() << "ll_create_sd_from_inventory_item() for item with AT_NONE"
-            << LL_ENDL;
-        return rv;
-    }
-    rv[INV_ITEM_ID_LABEL] =  item->getUUID();
-    rv[INV_PARENT_ID_LABEL] = item->getParentUUID();
-    rv[INV_NAME_LABEL] = item->getName();
-    rv[INV_ASSET_TYPE_LABEL] = LLAssetType::lookup(item->getType());
-    rv[INV_ASSET_ID_LABEL] = item->getAssetUUID();
-    rv[INV_DESC_LABEL] = item->getDescription();
-    rv[INV_SALE_INFO_LABEL] = ll_create_sd_from_sale_info(item->getSaleInfo());
-    rv[INV_PERMISSIONS_LABEL] =
-        ll_create_sd_from_permissions(item->getPermissions());
-    rv[INV_INVENTORY_TYPE_LABEL] =
-        LLInventoryType::lookup(item->getInventoryType());
-    rv[INV_FLAGS_LABEL] = (S32)item->getFlags();
-    rv[INV_CREATION_DATE_LABEL] = (S32)item->getCreationDate();
-    return rv;
-}
-
-LLSD ll_create_sd_from_inventory_category(LLPointer<LLInventoryCategory> cat)
-{
-    LLSD rv;
-    if(cat.isNull()) return rv;
-    if (cat->getType() == LLAssetType::AT_NONE)
-    {
-        LL_WARNS() << "ll_create_sd_from_inventory_category() for cat with AT_NONE"
-            << LL_ENDL;
-        return rv;
-    }
-    rv[INV_FOLDER_ID_LABEL] = cat->getUUID();
-    rv[INV_PARENT_ID_LABEL] = cat->getParentUUID();
-    rv[INV_NAME_LABEL] = cat->getName();
-    rv[INV_ASSET_TYPE_LABEL] = LLAssetType::lookup(cat->getType());
-    if(LLFolderType::lookupIsProtectedType(cat->getPreferredType()))
-    {
-        rv[INV_PREFERRED_TYPE_LABEL] =
-            LLFolderType::lookup(cat->getPreferredType()).c_str();
-    }
-    return rv;
-}
-
-LLPointer<LLInventoryCategory> ll_create_category_from_sd(const LLSD& sd_cat)
-{
-    LLPointer<LLInventoryCategory> rv = new LLInventoryCategory;
-    rv->setUUID(sd_cat[INV_FOLDER_ID_LABEL].asUUID());
-    rv->setParent(sd_cat[INV_PARENT_ID_LABEL].asUUID());
-    rv->rename(sd_cat[INV_NAME_LABEL].asString());
-    rv->setType(
-        LLAssetType::lookup(sd_cat[INV_ASSET_TYPE_LABEL].asString()));
-    rv->setPreferredType(
-            LLFolderType::lookup(
-                sd_cat[INV_PREFERRED_TYPE_LABEL].asString()));
-    return rv;
-}+/**
+ * @file llinventory.cpp
+ * @brief Implementation of the inventory system.
+ *
+ * $LicenseInfo:firstyear=2001&license=viewerlgpl$
+ * Second Life Viewer Source Code
+ * Copyright (C) 2010, Linden Research, Inc.
+ *
+ * This library is free software; you can redistribute it and/or
+ * modify it under the terms of the GNU Lesser General Public
+ * License as published by the Free Software Foundation;
+ * version 2.1 of the License only.
+ *
+ * This library is distributed in the hope that it will be useful,
+ * but WITHOUT ANY WARRANTY; without even the implied warranty of
+ * MERCHANTABILITY or FITNESS FOR A PARTICULAR PURPOSE.  See the GNU
+ * Lesser General Public License for more details.
+ *
+ * You should have received a copy of the GNU Lesser General Public
+ * License along with this library; if not, write to the Free Software
+ * Foundation, Inc., 51 Franklin Street, Fifth Floor, Boston, MA  02110-1301  USA
+ *
+ * Linden Research, Inc., 945 Battery Street, San Francisco, CA  94111  USA
+ * $/LicenseInfo$
+ */
+
+#include "linden_common.h"
+#include "llinventory.h"
+
+#include "lldbstrings.h"
+#include "llfasttimer.h"
+#include "llinventorydefines.h"
+#include "llxorcipher.h"
+#include "llsd.h"
+#include "llsdserialize.h"
+#include "message.h"
+#include <boost/tokenizer.hpp>
+
+#include "llsdutil.h"
+
+///----------------------------------------------------------------------------
+/// Exported functions
+///----------------------------------------------------------------------------
+// FIXME D567 - what's the point of these, especially if we don't even use them consistently?
+static const std::string INV_ITEM_ID_LABEL("item_id");
+static const std::string INV_FOLDER_ID_LABEL("cat_id");
+static const std::string INV_PARENT_ID_LABEL("parent_id");
+static const std::string INV_THUMBNAIL_LABEL("thumbnail");
+static const std::string INV_THUMBNAIL_ID_LABEL("thumbnail_id");
+static const std::string INV_ASSET_TYPE_LABEL("type");
+static const std::string INV_PREFERRED_TYPE_LABEL("preferred_type");
+static const std::string INV_INVENTORY_TYPE_LABEL("inv_type");
+static const std::string INV_NAME_LABEL("name");
+static const std::string INV_DESC_LABEL("desc");
+static const std::string INV_PERMISSIONS_LABEL("permissions");
+static const std::string INV_SHADOW_ID_LABEL("shadow_id");
+static const std::string INV_ASSET_ID_LABEL("asset_id");
+static const std::string INV_LINKED_ID_LABEL("linked_id");
+static const std::string INV_SALE_INFO_LABEL("sale_info");
+static const std::string INV_FLAGS_LABEL("flags");
+static const std::string INV_CREATION_DATE_LABEL("created_at");
+
+// key used by agent-inventory-service
+static const std::string INV_ASSET_TYPE_LABEL_WS("type_default");
+static const std::string INV_FOLDER_ID_LABEL_WS("category_id");
+
+///----------------------------------------------------------------------------
+/// Local function declarations, constants, enums, and typedefs
+///----------------------------------------------------------------------------
+
+const LLUUID MAGIC_ID("3c115e51-04f4-523c-9fa6-98aff1034730");
+
+///----------------------------------------------------------------------------
+/// Class LLInventoryObject
+///----------------------------------------------------------------------------
+
+LLInventoryObject::LLInventoryObject(const LLUUID& uuid,
+                                     const LLUUID& parent_uuid,
+                                     LLAssetType::EType type,
+                                     const std::string& name)
+:   mUUID(uuid),
+    mParentUUID(parent_uuid),
+    mType(type),
+    mName(name),
+    mCreationDate(0)
+{
+    correctInventoryName(mName);
+}
+
+LLInventoryObject::LLInventoryObject()
+:   mType(LLAssetType::AT_NONE),
+    mCreationDate(0)
+{
+}
+
+LLInventoryObject::~LLInventoryObject()
+{
+}
+
+void LLInventoryObject::copyObject(const LLInventoryObject* other)
+{
+    mUUID = other->mUUID;
+    mParentUUID = other->mParentUUID;
+    mType = other->mType;
+    mName = other->mName;
+    mThumbnailUUID = other->mThumbnailUUID;
+}
+
+const LLUUID& LLInventoryObject::getUUID() const
+{
+    return mUUID;
+}
+
+const LLUUID& LLInventoryObject::getParentUUID() const
+{
+    return mParentUUID;
+}
+
+const LLUUID& LLInventoryObject::getThumbnailUUID() const
+{
+    return mThumbnailUUID;
+}
+
+const std::string& LLInventoryObject::getName() const
+{
+    return mName;
+}
+
+// To bypass linked items, since llviewerinventory's getType
+// will return the linked-to item's type instead of this object's type.
+LLAssetType::EType LLInventoryObject::getActualType() const
+{
+    return mType;
+}
+
+bool LLInventoryObject::getIsLinkType() const
+{
+    return LLAssetType::lookupIsLinkType(mType);
+}
+
+// See LLInventoryItem override.
+// virtual
+const LLUUID& LLInventoryObject::getLinkedUUID() const
+{
+    return mUUID;
+}
+
+LLAssetType::EType LLInventoryObject::getType() const
+{
+    return mType;
+}
+
+void LLInventoryObject::setUUID(const LLUUID& new_uuid)
+{
+    mUUID = new_uuid;
+}
+
+void LLInventoryObject::rename(const std::string& n)
+{
+    std::string new_name(n);
+    correctInventoryName(new_name);
+    if( !new_name.empty() && new_name != mName )
+    {
+        mName = new_name;
+    }
+}
+
+void LLInventoryObject::setParent(const LLUUID& new_parent)
+{
+    mParentUUID = new_parent;
+}
+
+void LLInventoryObject::setThumbnailUUID(const LLUUID& thumbnail_uuid)
+{
+    mThumbnailUUID = thumbnail_uuid;
+}
+
+void LLInventoryObject::setType(LLAssetType::EType type)
+{
+    mType = type;
+}
+
+
+// virtual
+bool LLInventoryObject::importLegacyStream(std::istream& input_stream)
+{
+    // *NOTE: Changing the buffer size will require changing the scanf
+    // calls below.
+    char buffer[MAX_STRING];    /* Flawfinder: ignore */
+    char keyword[MAX_STRING];   /* Flawfinder: ignore */
+    char valuestr[MAX_STRING];  /* Flawfinder: ignore */
+
+    keyword[0] = '\0';
+    valuestr[0] = '\0';
+    while(input_stream.good())
+    {
+        input_stream.getline(buffer, MAX_STRING);
+        sscanf(buffer, " %254s %254s", keyword, valuestr);  /* Flawfinder: ignore */
+        if(0 == strcmp("{",keyword))
+        {
+            continue;
+        }
+        if(0 == strcmp("}", keyword))
+        {
+            break;
+        }
+        else if(0 == strcmp("obj_id", keyword))
+        {
+            mUUID.set(valuestr);
+        }
+        else if(0 == strcmp("parent_id", keyword))
+        {
+            mParentUUID.set(valuestr);
+        }
+        else if(0 == strcmp("type", keyword))
+        {
+            mType = LLAssetType::lookup(valuestr);
+        }
+        else if (0 == strcmp("metadata", keyword))
+        {
+            LLSD metadata;
+            if (strncmp("<llsd>", valuestr, 6) == 0)
+            {
+                std::istringstream stream(valuestr);
+                LLSDSerialize::fromXML(metadata, stream);
+            }
+            else
+            {
+                // next line likely contains metadata, but at the moment is not supported
+                // can do something like:
+                // LLSDSerialize::fromNotation(metadata, input_stream, -1);
+            }
+
+            if (metadata.has("thumbnail"))
+            {
+                const LLSD& thumbnail = metadata["thumbnail"];
+                if (thumbnail.has("asset_id"))
+                {
+                    setThumbnailUUID(thumbnail["asset_id"].asUUID());
+                }
+                else
+                {
+                    setThumbnailUUID(LLUUID::null);
+                }
+            }
+            else
+            {
+                setThumbnailUUID(LLUUID::null);
+            }
+        }
+        else if(0 == strcmp("name", keyword))
+        {
+            //strcpy(valuestr, buffer + strlen(keyword) + 3);
+            // *NOTE: Not ANSI C, but widely supported.
+            sscanf( /* Flawfinder: ignore */
+                buffer,
+                " %254s %254[^|]",
+                keyword, valuestr);
+            mName.assign(valuestr);
+            correctInventoryName(mName);
+        }
+        else
+        {
+            LL_WARNS() << "unknown keyword '" << keyword
+                    << "' in LLInventoryObject::importLegacyStream() for object " << mUUID << LL_ENDL;
+        }
+    }
+    return true;
+}
+
+bool LLInventoryObject::exportLegacyStream(std::ostream& output_stream, bool) const
+{
+    std::string uuid_str;
+    output_stream <<  "\tinv_object\t0\n\t{\n";
+    mUUID.toString(uuid_str);
+    output_stream << "\t\tobj_id\t" << uuid_str << "\n";
+    mParentUUID.toString(uuid_str);
+    output_stream << "\t\tparent_id\t" << uuid_str << "\n";
+    output_stream << "\t\ttype\t" << LLAssetType::lookup(mType) << "\n";
+    output_stream << "\t\tname\t" << mName.c_str() << "|\n";
+    output_stream << "\t}\n";
+    return true;
+}
+
+void LLInventoryObject::updateParentOnServer(bool) const
+{
+    // don't do nothin'
+    LL_WARNS() << "LLInventoryObject::updateParentOnServer() called.  Doesn't do anything." << LL_ENDL;
+}
+
+void LLInventoryObject::updateServer(bool) const
+{
+    // don't do nothin'
+    LL_WARNS() << "LLInventoryObject::updateServer() called.  Doesn't do anything." << LL_ENDL;
+}
+
+// static
+void LLInventoryObject::correctInventoryName(std::string& name)
+{
+    LLStringUtil::replaceNonstandardASCII(name, ' ');
+    LLStringUtil::replaceChar(name, '|', ' ');
+    LLStringUtil::trim(name);
+    LLStringUtil::truncate(name, DB_INV_ITEM_NAME_STR_LEN);
+}
+
+time_t LLInventoryObject::getCreationDate() const
+{
+    return mCreationDate;
+}
+
+void LLInventoryObject::setCreationDate(time_t creation_date_utc)
+{
+    mCreationDate = creation_date_utc;
+}
+
+
+const std::string& LLInventoryItem::getDescription() const
+{
+    return mDescription;
+}
+
+const std::string& LLInventoryItem::getActualDescription() const
+{
+    return mDescription;
+}
+
+///----------------------------------------------------------------------------
+/// Class LLInventoryItem
+///----------------------------------------------------------------------------
+
+LLInventoryItem::LLInventoryItem(const LLUUID& uuid,
+                                 const LLUUID& parent_uuid,
+                                 const LLPermissions& permissions,
+                                 const LLUUID& asset_uuid,
+                                 LLAssetType::EType type,
+                                 LLInventoryType::EType inv_type,
+                                 const std::string& name,
+                                 const std::string& desc,
+                                 const LLSaleInfo& sale_info,
+                                 U32 flags,
+                                 S32 creation_date_utc) :
+    LLInventoryObject(uuid, parent_uuid, type, name),
+    mPermissions(permissions),
+    mAssetUUID(asset_uuid),
+    mDescription(desc),
+    mSaleInfo(sale_info),
+    mInventoryType(inv_type),
+    mFlags(flags)
+{
+    mCreationDate = creation_date_utc;
+
+    LLStringUtil::replaceNonstandardASCII(mDescription, ' ');
+    LLStringUtil::replaceChar(mDescription, '|', ' ');
+
+    mPermissions.initMasks(inv_type);
+}
+
+LLInventoryItem::LLInventoryItem() :
+    LLInventoryObject(),
+    mPermissions(),
+    mAssetUUID(),
+    mDescription(),
+    mSaleInfo(),
+    mInventoryType(LLInventoryType::IT_NONE),
+    mFlags(0)
+{
+    mCreationDate = 0;
+}
+
+LLInventoryItem::LLInventoryItem(const LLInventoryItem* other) :
+    LLInventoryObject()
+{
+    copyItem(other);
+}
+
+LLInventoryItem::~LLInventoryItem()
+{
+}
+
+// virtual
+void LLInventoryItem::copyItem(const LLInventoryItem* other)
+{
+    copyObject(other);
+    mPermissions = other->mPermissions;
+    mAssetUUID = other->mAssetUUID;
+    mThumbnailUUID = other->mThumbnailUUID;
+    mDescription = other->mDescription;
+    mSaleInfo = other->mSaleInfo;
+    mInventoryType = other->mInventoryType;
+    mFlags = other->mFlags;
+    mCreationDate = other->mCreationDate;
+}
+
+// If this is a linked item, then the UUID of the base object is
+// this item's assetID.
+// virtual
+const LLUUID& LLInventoryItem::getLinkedUUID() const
+{
+    if (LLAssetType::lookupIsLinkType(getActualType()))
+    {
+        return mAssetUUID;
+    }
+
+    return LLInventoryObject::getLinkedUUID();
+}
+
+const LLPermissions& LLInventoryItem::getPermissions() const
+{
+    return mPermissions;
+}
+
+const LLUUID& LLInventoryItem::getCreatorUUID() const
+{
+    return mPermissions.getCreator();
+}
+
+const LLUUID& LLInventoryItem::getAssetUUID() const
+{
+    return mAssetUUID;
+}
+
+void LLInventoryItem::setAssetUUID(const LLUUID& asset_id)
+{
+    mAssetUUID = asset_id;
+}
+
+
+U32 LLInventoryItem::getCRC32() const
+{
+    // *FIX: Not a real crc - more of a checksum.
+    // *NOTE: We currently do not validate the name or description,
+    // but if they change in transit, it's no big deal.
+    U32 crc = mUUID.getCRC32();
+    //LL_DEBUGS() << "1 crc: " << std::hex << crc << std::dec << LL_ENDL;
+    crc += mParentUUID.getCRC32();
+    //LL_DEBUGS() << "2 crc: " << std::hex << crc << std::dec << LL_ENDL;
+    crc += mPermissions.getCRC32();
+    //LL_DEBUGS() << "3 crc: " << std::hex << crc << std::dec << LL_ENDL;
+    crc += mAssetUUID.getCRC32();
+    //LL_DEBUGS() << "4 crc: " << std::hex << crc << std::dec << LL_ENDL;
+    crc += mType;
+    //LL_DEBUGS() << "5 crc: " << std::hex << crc << std::dec << LL_ENDL;
+    crc += mInventoryType;
+    //LL_DEBUGS() << "6 crc: " << std::hex << crc << std::dec << LL_ENDL;
+    crc += mFlags;
+    //LL_DEBUGS() << "7 crc: " << std::hex << crc << std::dec << LL_ENDL;
+    crc += mSaleInfo.getCRC32();
+    //LL_DEBUGS() << "8 crc: " << std::hex << crc << std::dec << LL_ENDL;
+    crc += (U32)mCreationDate;
+    //LL_DEBUGS() << "9 crc: " << std::hex << crc << std::dec << LL_ENDL;
+    crc += mThumbnailUUID.getCRC32();
+    return crc;
+}
+
+// static
+void LLInventoryItem::correctInventoryDescription(std::string& desc)
+{
+    LLStringUtil::replaceNonstandardASCII(desc, ' ');
+    LLStringUtil::replaceChar(desc, '|', ' ');
+}
+
+void LLInventoryItem::setDescription(const std::string& d)
+{
+    std::string new_desc(d);
+    LLInventoryItem::correctInventoryDescription(new_desc);
+    if( new_desc != mDescription )
+    {
+        mDescription = new_desc;
+    }
+}
+
+void LLInventoryItem::setPermissions(const LLPermissions& perm)
+{
+    mPermissions = perm;
+
+    // Override permissions to unrestricted if this is a landmark
+    mPermissions.initMasks(mInventoryType);
+}
+
+void LLInventoryItem::setInventoryType(LLInventoryType::EType inv_type)
+{
+    mInventoryType = inv_type;
+}
+
+void LLInventoryItem::setFlags(U32 flags)
+{
+    mFlags = flags;
+}
+
+// Currently only used in the Viewer to handle calling cards
+// where the creator is actually used to store the target.
+void LLInventoryItem::setCreator(const LLUUID& creator)
+{
+    mPermissions.setCreator(creator);
+}
+
+void LLInventoryItem::accumulatePermissionSlamBits(const LLInventoryItem& old_item)
+{
+    // Remove any pre-existing II_FLAGS_PERM_OVERWRITE_MASK flags
+    // because we now detect when they should be set.
+    setFlags( old_item.getFlags() | (getFlags() & ~(LLInventoryItemFlags::II_FLAGS_PERM_OVERWRITE_MASK)) );
+
+    // Enforce the PERM_OVERWRITE flags for any masks that are different
+    // but only for AT_OBJECT's since that is the only asset type that can
+    // exist in-world (instead of only in-inventory or in-object-contents).
+    if (LLAssetType::AT_OBJECT == getType())
+    {
+        LLPermissions old_permissions = old_item.getPermissions();
+        U32 flags_to_be_set = 0;
+        if(old_permissions.getMaskNextOwner() != getPermissions().getMaskNextOwner())
+        {
+            flags_to_be_set |= LLInventoryItemFlags::II_FLAGS_OBJECT_SLAM_PERM;
+        }
+        if(old_permissions.getMaskEveryone() != getPermissions().getMaskEveryone())
+        {
+            flags_to_be_set |= LLInventoryItemFlags::II_FLAGS_OBJECT_PERM_OVERWRITE_EVERYONE;
+        }
+        if(old_permissions.getMaskGroup() != getPermissions().getMaskGroup())
+        {
+            flags_to_be_set |= LLInventoryItemFlags::II_FLAGS_OBJECT_PERM_OVERWRITE_GROUP;
+        }
+        LLSaleInfo old_sale_info = old_item.getSaleInfo();
+        if(old_sale_info != getSaleInfo())
+        {
+            flags_to_be_set |= LLInventoryItemFlags::II_FLAGS_OBJECT_SLAM_SALE;
+        }
+        setFlags(getFlags() | flags_to_be_set);
+    }
+}
+
+const LLSaleInfo& LLInventoryItem::getSaleInfo() const
+{
+    return mSaleInfo;
+}
+
+void LLInventoryItem::setSaleInfo(const LLSaleInfo& sale_info)
+{
+    mSaleInfo = sale_info;
+}
+
+LLInventoryType::EType LLInventoryItem::getInventoryType() const
+{
+    return mInventoryType;
+}
+
+U32 LLInventoryItem::getFlags() const
+{
+    return mFlags;
+}
+
+time_t LLInventoryItem::getCreationDate() const
+{
+    return mCreationDate;
+}
+
+
+// virtual
+void LLInventoryItem::packMessage(LLMessageSystem* msg) const
+{
+    msg->addUUIDFast(_PREHASH_ItemID, mUUID);
+    msg->addUUIDFast(_PREHASH_FolderID, mParentUUID);
+    mPermissions.packMessage(msg);
+    msg->addUUIDFast(_PREHASH_AssetID, mAssetUUID);
+    S8 type = static_cast<S8>(mType);
+    msg->addS8Fast(_PREHASH_Type, type);
+    type = static_cast<S8>(mInventoryType);
+    msg->addS8Fast(_PREHASH_InvType, type);
+    msg->addU32Fast(_PREHASH_Flags, mFlags);
+    mSaleInfo.packMessage(msg);
+    msg->addStringFast(_PREHASH_Name, mName);
+    msg->addStringFast(_PREHASH_Description, mDescription);
+    msg->addS32Fast(_PREHASH_CreationDate, (S32)mCreationDate);
+    U32 crc = getCRC32();
+    msg->addU32Fast(_PREHASH_CRC, crc);
+}
+
+// virtual
+bool LLInventoryItem::unpackMessage(LLMessageSystem* msg, const char* block, S32 block_num)
+{
+    msg->getUUIDFast(block, _PREHASH_ItemID, mUUID, block_num);
+    msg->getUUIDFast(block, _PREHASH_FolderID, mParentUUID, block_num);
+    mPermissions.unpackMessage(msg, block, block_num);
+    msg->getUUIDFast(block, _PREHASH_AssetID, mAssetUUID, block_num);
+
+    S8 type;
+    msg->getS8Fast(block, _PREHASH_Type, type, block_num);
+    mType = static_cast<LLAssetType::EType>(type);
+    msg->getS8(block, "InvType", type, block_num);
+    mInventoryType = static_cast<LLInventoryType::EType>(type);
+    mPermissions.initMasks(mInventoryType);
+
+    msg->getU32Fast(block, _PREHASH_Flags, mFlags, block_num);
+
+    mSaleInfo.unpackMultiMessage(msg, block, block_num);
+
+    msg->getStringFast(block, _PREHASH_Name, mName, block_num);
+    LLStringUtil::replaceNonstandardASCII(mName, ' ');
+
+    msg->getStringFast(block, _PREHASH_Description, mDescription, block_num);
+    LLStringUtil::replaceNonstandardASCII(mDescription, ' ');
+
+    S32 date;
+    msg->getS32(block, "CreationDate", date, block_num);
+    mCreationDate = date;
+
+    U32 local_crc = getCRC32();
+    U32 remote_crc = 0;
+    msg->getU32(block, "CRC", remote_crc, block_num);
+//#define CRC_CHECK
+#ifdef CRC_CHECK
+    if(local_crc == remote_crc)
+    {
+        LL_DEBUGS() << "crc matches" << LL_ENDL;
+        return true;
+    }
+    else
+    {
+        LL_WARNS() << "inventory crc mismatch: local=" << std::hex << local_crc
+                << " remote=" << remote_crc << std::dec << LL_ENDL;
+        return false;
+    }
+#else
+    return (local_crc == remote_crc);
+#endif
+}
+
+// virtual
+bool LLInventoryItem::importLegacyStream(std::istream& input_stream)
+{
+    // *NOTE: Changing the buffer size will require changing the scanf
+    // calls below.
+    char buffer[MAX_STRING];    /* Flawfinder: ignore */
+    char keyword[MAX_STRING];   /* Flawfinder: ignore */
+    char valuestr[MAX_STRING];  /* Flawfinder: ignore */
+    char junk[MAX_STRING];  /* Flawfinder: ignore */
+    bool success = true;
+
+    keyword[0] = '\0';
+    valuestr[0] = '\0';
+
+    mInventoryType = LLInventoryType::IT_NONE;
+    mAssetUUID.setNull();
+    while(success && input_stream.good())
+    {
+        input_stream.getline(buffer, MAX_STRING);
+        sscanf( /* Flawfinder: ignore */
+            buffer,
+            " %254s %254s",
+            keyword, valuestr);
+        if(0 == strcmp("{",keyword))
+        {
+            continue;
+        }
+        if(0 == strcmp("}", keyword))
+        {
+            break;
+        }
+        else if(0 == strcmp("item_id", keyword))
+        {
+            mUUID.set(valuestr);
+        }
+        else if(0 == strcmp("parent_id", keyword))
+        {
+            mParentUUID.set(valuestr);
+        }
+        else if(0 == strcmp("permissions", keyword))
+        {
+            success = mPermissions.importLegacyStream(input_stream);
+        }
+        else if(0 == strcmp("sale_info", keyword))
+        {
+            // Sale info used to contain next owner perm. It is now in
+            // the permissions. Thus, we read that out, and fix legacy
+            // objects. It's possible this op would fail, but it
+            // should pick up the vast majority of the tasks.
+            bool has_perm_mask = false;
+            U32 perm_mask = 0;
+            success = mSaleInfo.importLegacyStream(input_stream, has_perm_mask, perm_mask);
+            if(has_perm_mask)
+            {
+                if(perm_mask == PERM_NONE)
+                {
+                    perm_mask = mPermissions.getMaskOwner();
+                }
+                // fair use fix.
+                if(!(perm_mask & PERM_COPY))
+                {
+                    perm_mask |= PERM_TRANSFER;
+                }
+                mPermissions.setMaskNext(perm_mask);
+            }
+        }
+        else if(0 == strcmp("shadow_id", keyword))
+        {
+            mAssetUUID.set(valuestr);
+            LLXORCipher cipher(MAGIC_ID.mData, UUID_BYTES);
+            cipher.decrypt(mAssetUUID.mData, UUID_BYTES);
+        }
+        else if(0 == strcmp("asset_id", keyword))
+        {
+            mAssetUUID.set(valuestr);
+        }
+        else if(0 == strcmp("type", keyword))
+        {
+            mType = LLAssetType::lookup(valuestr);
+        }
+        else if (0 == strcmp("metadata", keyword))
+        {
+            LLSD metadata;
+            if (strncmp("<llsd>", valuestr, 6) == 0)
+            {
+                std::istringstream stream(valuestr);
+                LLSDSerialize::fromXML(metadata, stream);
+            }
+            else
+            {
+                // next line likely contains metadata, but at the moment is not supported
+                // can do something like:
+                // LLSDSerialize::fromNotation(metadata, input_stream, -1);
+            }
+
+            if (metadata.has("thumbnail"))
+            {
+                const LLSD& thumbnail = metadata["thumbnail"];
+                if (thumbnail.has("asset_id"))
+                {
+                    setThumbnailUUID(thumbnail["asset_id"].asUUID());
+                }
+                else
+                {
+                    setThumbnailUUID(LLUUID::null);
+                }
+            }
+            else
+            {
+                setThumbnailUUID(LLUUID::null);
+            }
+        }
+        else if(0 == strcmp("inv_type", keyword))
+        {
+            mInventoryType = LLInventoryType::lookup(std::string(valuestr));
+        }
+        else if(0 == strcmp("flags", keyword))
+        {
+            sscanf(valuestr, "%x", &mFlags);
+        }
+        else if(0 == strcmp("name", keyword))
+        {
+            //strcpy(valuestr, buffer + strlen(keyword) + 3);
+            // *NOTE: Not ANSI C, but widely supported.
+            sscanf( /* Flawfinder: ignore */
+                buffer,
+                " %254s%254[\t]%254[^|]",
+                keyword, junk, valuestr);
+
+            // IW: sscanf chokes and puts | in valuestr if there's no name
+            if (valuestr[0] == '|')
+            {
+                valuestr[0] = '\000';
+            }
+
+            mName.assign(valuestr);
+            LLStringUtil::replaceNonstandardASCII(mName, ' ');
+            LLStringUtil::replaceChar(mName, '|', ' ');
+        }
+        else if(0 == strcmp("desc", keyword))
+        {
+            //strcpy(valuestr, buffer + strlen(keyword) + 3);
+            // *NOTE: Not ANSI C, but widely supported.
+            sscanf( /* Flawfinder: ignore */
+                buffer,
+                " %254s%254[\t]%254[^|]",
+                keyword, junk, valuestr);
+
+            if (valuestr[0] == '|')
+            {
+                valuestr[0] = '\000';
+            }
+
+            mDescription.assign(valuestr);
+            LLStringUtil::replaceNonstandardASCII(mDescription, ' ');
+            /* TODO -- ask Ian about this code
+            const char *donkey = mDescription.c_str();
+            if (donkey[0] == '|')
+            {
+                LL_ERRS() << "Donkey" << LL_ENDL;
+            }
+            */
+        }
+        else if(0 == strcmp("creation_date", keyword))
+        {
+            S32 date;
+            sscanf(valuestr, "%d", &date);
+            mCreationDate = date;
+        }
+        else
+        {
+            LL_WARNS() << "unknown keyword '" << keyword
+                    << "' in inventory import of item " << mUUID << LL_ENDL;
+        }
+    }
+
+    // Need to convert 1.0 simstate files to a useful inventory type
+    // and potentially deal with bad inventory tyes eg, a landmark
+    // marked as a texture.
+    if((LLInventoryType::IT_NONE == mInventoryType)
+       || !inventory_and_asset_types_match(mInventoryType, mType))
+    {
+        LL_DEBUGS() << "Resetting inventory type for " << mUUID << LL_ENDL;
+        mInventoryType = LLInventoryType::defaultForAssetType(mType);
+    }
+
+    mPermissions.initMasks(mInventoryType);
+
+    return success;
+}
+
+bool LLInventoryItem::exportLegacyStream(std::ostream& output_stream, bool include_asset_key) const
+{
+    std::string uuid_str;
+    output_stream << "\tinv_item\t0\n\t{\n";
+    mUUID.toString(uuid_str);
+    output_stream << "\t\titem_id\t" << uuid_str << "\n";
+    mParentUUID.toString(uuid_str);
+    output_stream << "\t\tparent_id\t" << uuid_str << "\n";
+    mPermissions.exportLegacyStream(output_stream);
+
+    if (mThumbnailUUID.notNull())
+    {
+        // Max length is 255 chars, will have to export differently if it gets more data
+        // Ex: use newline and toNotation (uses {}) for unlimited size
+        LLSD metadata;
+        metadata["thumbnail"] = LLSD().with("asset_id", mThumbnailUUID);
+
+        output_stream << "\t\tmetadata\t";
+        LLSDSerialize::toXML(metadata, output_stream);
+        output_stream << "|\n";
+    }
+
+    // Check for permissions to see the asset id, and if so write it
+    // out as an asset id. Otherwise, apply our cheesy encryption.
+    if(include_asset_key)
+    {
+        U32 mask = mPermissions.getMaskBase();
+        if(((mask & PERM_ITEM_UNRESTRICTED) == PERM_ITEM_UNRESTRICTED)
+           || (mAssetUUID.isNull()))
+        {
+            mAssetUUID.toString(uuid_str);
+            output_stream << "\t\tasset_id\t" << uuid_str << "\n";
+        }
+        else
+        {
+            LLUUID shadow_id(mAssetUUID);
+            LLXORCipher cipher(MAGIC_ID.mData, UUID_BYTES);
+            cipher.encrypt(shadow_id.mData, UUID_BYTES);
+            shadow_id.toString(uuid_str);
+            output_stream << "\t\tshadow_id\t" << uuid_str << "\n";
+        }
+    }
+    else
+    {
+        LLUUID::null.toString(uuid_str);
+        output_stream << "\t\tasset_id\t" << uuid_str << "\n";
+    }
+    output_stream << "\t\ttype\t" << LLAssetType::lookup(mType) << "\n";
+    const std::string inv_type_str = LLInventoryType::lookup(mInventoryType);
+    if(!inv_type_str.empty())
+        output_stream << "\t\tinv_type\t" << inv_type_str << "\n";
+    std::string buffer;
+    buffer = llformat( "\t\tflags\t%08x\n", mFlags);
+    output_stream << buffer;
+    mSaleInfo.exportLegacyStream(output_stream);
+    output_stream << "\t\tname\t" << mName.c_str() << "|\n";
+    output_stream << "\t\tdesc\t" << mDescription.c_str() << "|\n";
+    output_stream << "\t\tcreation_date\t" << mCreationDate << "\n";
+    output_stream << "\t}\n";
+    return true;
+}
+
+LLSD LLInventoryItem::asLLSD() const
+{
+    LLSD sd = LLSD();
+    asLLSD(sd);
+    return sd;
+}
+
+void LLInventoryItem::asLLSD( LLSD& sd ) const
+{
+    sd[INV_ITEM_ID_LABEL] = mUUID;
+    sd[INV_PARENT_ID_LABEL] = mParentUUID;
+    sd[INV_PERMISSIONS_LABEL] = ll_create_sd_from_permissions(mPermissions);
+
+    if (mThumbnailUUID.notNull())
+    {
+        sd[INV_THUMBNAIL_LABEL] = LLSD().with(INV_ASSET_ID_LABEL, mThumbnailUUID);
+    }
+
+    U32 mask = mPermissions.getMaskBase();
+    if(((mask & PERM_ITEM_UNRESTRICTED) == PERM_ITEM_UNRESTRICTED)
+        || (mAssetUUID.isNull()))
+    {
+        sd[INV_ASSET_ID_LABEL] = mAssetUUID;
+    }
+    else
+    {
+        // *TODO: get rid of this. Phoenix 2008-01-30
+        LLUUID shadow_id(mAssetUUID);
+        LLXORCipher cipher(MAGIC_ID.mData, UUID_BYTES);
+        cipher.encrypt(shadow_id.mData, UUID_BYTES);
+        sd[INV_SHADOW_ID_LABEL] = shadow_id;
+    }
+    sd[INV_ASSET_TYPE_LABEL] = LLAssetType::lookup(mType);
+    sd[INV_INVENTORY_TYPE_LABEL] = mInventoryType;
+    const std::string inv_type_str = LLInventoryType::lookup(mInventoryType);
+    if(!inv_type_str.empty())
+    {
+        sd[INV_INVENTORY_TYPE_LABEL] = inv_type_str;
+    }
+    //sd[INV_FLAGS_LABEL] = (S32)mFlags;
+    sd[INV_FLAGS_LABEL] = ll_sd_from_U32(mFlags);
+    sd[INV_SALE_INFO_LABEL] = mSaleInfo;
+    sd[INV_NAME_LABEL] = mName;
+    sd[INV_DESC_LABEL] = mDescription;
+    sd[INV_CREATION_DATE_LABEL] = (S32) mCreationDate;
+}
+
+bool LLInventoryItem::fromLLSD(const LLSD& sd, bool is_new)
+{
+    LL_PROFILE_ZONE_SCOPED;
+    if (is_new)
+    {
+        // If we're adding LLSD to an existing object, need avoid
+        // clobbering these fields.
+        mInventoryType = LLInventoryType::IT_NONE;
+        mAssetUUID.setNull();
+    }
+
+    // TODO - figure out if this should be moved into the noclobber fields above
+    mThumbnailUUID.setNull();
+
+    // iterate as map to avoid making unnecessary temp copies of everything
+    LLSD::map_const_iterator i, end;
+    end = sd.endMap();
+    for (i = sd.beginMap(); i != end; ++i)
+    {
+        if (i->first == INV_ITEM_ID_LABEL)
+        {
+            mUUID = i->second;
+            continue;
+        }
+
+        if (i->first == INV_PARENT_ID_LABEL)
+        {
+            mParentUUID = i->second;
+            continue;
+        }
+
+        if (i->first == INV_THUMBNAIL_LABEL)
+        {
+            const LLSD &thumbnail_map = i->second;
+            const std::string w = INV_ASSET_ID_LABEL;
+            if (thumbnail_map.has(w))
+            {
+                mThumbnailUUID = thumbnail_map[w];
+            }
+            /* Example:
+                <key> asset_id </key>
+                <uuid> acc0ec86 - 17f2 - 4b92 - ab41 - 6718b1f755f7 </uuid>
+                <key> perms </key>
+                <integer> 8 </integer>
+                <key>service</key>
+                <integer> 3 </integer>
+                <key>version</key>
+                <integer> 1 </key>
+            */
+          continue;
+      }
+
+        if (i->first == INV_THUMBNAIL_ID_LABEL)
+        {
+            mThumbnailUUID = i->second.asUUID();
+            continue;
+        }
+
+        if (i->first == INV_PERMISSIONS_LABEL)
+        {
+            mPermissions = ll_permissions_from_sd(i->second);
+            continue;
+        }
+
+        if (i->first == INV_SALE_INFO_LABEL)
+        {
+            // Sale info used to contain next owner perm. It is now in
+            // the permissions. Thus, we read that out, and fix legacy
+            // objects. It's possible this op would fail, but it
+            // should pick up the vast majority of the tasks.
+            bool has_perm_mask = false;
+            U32  perm_mask     = 0;
+            if (!mSaleInfo.fromLLSD(i->second, has_perm_mask, perm_mask))
+            {
+                return false;
+            }
+            if (has_perm_mask)
+            {
+                if (perm_mask == PERM_NONE)
+                {
+                    perm_mask = mPermissions.getMaskOwner();
+                }
+                // fair use fix.
+                if (!(perm_mask & PERM_COPY))
+                {
+                    perm_mask |= PERM_TRANSFER;
+                }
+                mPermissions.setMaskNext(perm_mask);
+            }
+            continue;
+        }
+
+        if (i->first == INV_SHADOW_ID_LABEL)
+        {
+            mAssetUUID = i->second;
+            LLXORCipher cipher(MAGIC_ID.mData, UUID_BYTES);
+            cipher.decrypt(mAssetUUID.mData, UUID_BYTES);
+            continue;
+        }
+
+        if (i->first == INV_ASSET_ID_LABEL)
+        {
+            mAssetUUID = i->second;
+            continue;
+        }
+
+        if (i->first == INV_LINKED_ID_LABEL)
+        {
+            mAssetUUID = i->second;
+            continue;
+        }
+
+        if (i->first == INV_ASSET_TYPE_LABEL)
+        {
+            LLSD const &label = i->second;
+            if (label.isString())
+            {
+                mType = LLAssetType::lookup(label.asString().c_str());
+            }
+            else if (label.isInteger())
+            {
+                S8 type = (U8) label.asInteger();
+                mType   = static_cast<LLAssetType::EType>(type);
+            }
+            continue;
+        }
+
+        if (i->first == INV_INVENTORY_TYPE_LABEL)
+        {
+            LLSD const &label = i->second;
+            if (label.isString())
+            {
+                mInventoryType = LLInventoryType::lookup(label.asString().c_str());
+            }
+            else if (label.isInteger())
+            {
+                S8 type        = (U8) label.asInteger();
+                mInventoryType = static_cast<LLInventoryType::EType>(type);
+            }
+            continue;
+        }
+
+        if (i->first == INV_FLAGS_LABEL)
+        {
+            LLSD const &label = i->second;
+            if (label.isBinary())
+            {
+                mFlags = ll_U32_from_sd(label);
+            }
+            else if (label.isInteger())
+            {
+                mFlags = label.asInteger();
+            }
+            continue;
+        }
+
+        if (i->first == INV_NAME_LABEL)
+        {
+            mName = i->second.asString();
+            LLStringUtil::replaceNonstandardASCII(mName, ' ');
+            LLStringUtil::replaceChar(mName, '|', ' ');
+            continue;
+        }
+
+        if (i->first == INV_DESC_LABEL)
+        {
+            mDescription = i->second.asString();
+            LLStringUtil::replaceNonstandardASCII(mDescription, ' ');
+            continue;
+        }
+
+        if (i->first == INV_CREATION_DATE_LABEL)
+        {
+            mCreationDate = i->second.asInteger();
+            continue;
+        }
+    }
+
+    // Need to convert 1.0 simstate files to a useful inventory type
+    // and potentially deal with bad inventory tyes eg, a landmark
+    // marked as a texture.
+    if((LLInventoryType::IT_NONE == mInventoryType)
+       || !inventory_and_asset_types_match(mInventoryType, mType))
+    {
+        LL_DEBUGS() << "Resetting inventory type for " << mUUID << LL_ENDL;
+        mInventoryType = LLInventoryType::defaultForAssetType(mType);
+    }
+
+    mPermissions.initMasks(mInventoryType);
+
+    return true;
+}
+
+///----------------------------------------------------------------------------
+/// Class LLInventoryCategory
+///----------------------------------------------------------------------------
+
+LLInventoryCategory::LLInventoryCategory(const LLUUID& uuid,
+                                         const LLUUID& parent_uuid,
+                                         LLFolderType::EType preferred_type,
+                                         const std::string& name) :
+    LLInventoryObject(uuid, parent_uuid, LLAssetType::AT_CATEGORY, name),
+    mPreferredType(preferred_type)
+{
+}
+
+LLInventoryCategory::LLInventoryCategory() :
+    mPreferredType(LLFolderType::FT_NONE)
+{
+    mType = LLAssetType::AT_CATEGORY;
+}
+
+LLInventoryCategory::LLInventoryCategory(const LLInventoryCategory* other) :
+    LLInventoryObject()
+{
+    copyCategory(other);
+}
+
+LLInventoryCategory::~LLInventoryCategory()
+{
+}
+
+// virtual
+void LLInventoryCategory::copyCategory(const LLInventoryCategory* other)
+{
+    copyObject(other);
+    mPreferredType = other->mPreferredType;
+}
+
+LLFolderType::EType LLInventoryCategory::getPreferredType() const
+{
+    return mPreferredType;
+}
+
+void LLInventoryCategory::setPreferredType(LLFolderType::EType type)
+{
+    mPreferredType = type;
+}
+
+LLSD LLInventoryCategory::asLLSD() const
+{
+    LLSD sd = LLSD();
+    sd[INV_ITEM_ID_LABEL]   = mUUID;
+    sd[INV_PARENT_ID_LABEL] = mParentUUID;
+    S8 type = static_cast<S8>(mPreferredType);
+    sd[INV_ASSET_TYPE_LABEL] = type;
+    sd[INV_NAME_LABEL] = mName;
+
+    if (mThumbnailUUID.notNull())
+    {
+        sd[INV_THUMBNAIL_LABEL] = LLSD().with(INV_ASSET_ID_LABEL, mThumbnailUUID);
+    }
+
+    return sd;
+}
+
+LLSD LLInventoryCategory::asAISCreateCatLLSD() const
+{
+    LLSD sd                 = LLSD();
+    sd[INV_FOLDER_ID_LABEL_WS]  = mUUID;
+    sd[INV_PARENT_ID_LABEL] = mParentUUID;
+    S8 type                 = static_cast<S8>(mPreferredType);
+    sd[INV_ASSET_TYPE_LABEL_WS] = type;
+    sd[INV_NAME_LABEL] = mName;
+    if (mThumbnailUUID.notNull())
+    {
+        sd[INV_THUMBNAIL_LABEL] = LLSD().with(INV_ASSET_ID_LABEL, mThumbnailUUID);
+    }
+
+    return sd;
+}
+
+
+// virtual
+void LLInventoryCategory::packMessage(LLMessageSystem* msg) const
+{
+    msg->addUUIDFast(_PREHASH_FolderID, mUUID);
+    msg->addUUIDFast(_PREHASH_ParentID, mParentUUID);
+    S8 type = static_cast<S8>(mPreferredType);
+    msg->addS8Fast(_PREHASH_Type, type);
+    msg->addStringFast(_PREHASH_Name, mName);
+}
+
+bool LLInventoryCategory::fromLLSD(const LLSD& sd)
+{
+    std::string w;
+
+    w = INV_FOLDER_ID_LABEL_WS;
+    if (sd.has(w))
+    {
+        mUUID = sd[w];
+    }
+    w = INV_PARENT_ID_LABEL;
+    if (sd.has(w))
+    {
+        mParentUUID = sd[w];
+    }
+    mThumbnailUUID.setNull();
+    w = INV_THUMBNAIL_LABEL;
+    if (sd.has(w))
+    {
+        const LLSD &thumbnail_map = sd[w];
+        w = INV_ASSET_ID_LABEL;
+        if (thumbnail_map.has(w))
+        {
+            mThumbnailUUID = thumbnail_map[w];
+        }
+    }
+    else
+    {
+        w = INV_THUMBNAIL_ID_LABEL;
+        if (sd.has(w))
+        {
+            mThumbnailUUID = sd[w];
+        }
+    }
+    w = INV_ASSET_TYPE_LABEL;
+    if (sd.has(w))
+    {
+        S8 type = (U8)sd[w].asInteger();
+        mPreferredType = static_cast<LLFolderType::EType>(type);
+    }
+    w = INV_ASSET_TYPE_LABEL_WS;
+    if (sd.has(w))
+    {
+        S8 type = (U8)sd[w].asInteger();
+        mPreferredType = static_cast<LLFolderType::EType>(type);
+    }
+
+    w = INV_NAME_LABEL;
+    if (sd.has(w))
+    {
+        mName = sd[w].asString();
+        LLStringUtil::replaceNonstandardASCII(mName, ' ');
+        LLStringUtil::replaceChar(mName, '|', ' ');
+    }
+    return true;
+}
+
+// virtual
+void LLInventoryCategory::unpackMessage(LLMessageSystem* msg,
+                                        const char* block,
+                                        S32 block_num)
+{
+    msg->getUUIDFast(block, _PREHASH_FolderID, mUUID, block_num);
+    msg->getUUIDFast(block, _PREHASH_ParentID, mParentUUID, block_num);
+    S8 type;
+    msg->getS8Fast(block, _PREHASH_Type, type, block_num);
+    mPreferredType = static_cast<LLFolderType::EType>(type);
+    msg->getStringFast(block, _PREHASH_Name, mName, block_num);
+    LLStringUtil::replaceNonstandardASCII(mName, ' ');
+}
+
+// virtual
+bool LLInventoryCategory::importLegacyStream(std::istream& input_stream)
+{
+    // *NOTE: Changing the buffer size will require changing the scanf
+    // calls below.
+    char buffer[MAX_STRING];    /* Flawfinder: ignore */
+    char keyword[MAX_STRING];   /* Flawfinder: ignore */
+    char valuestr[MAX_STRING];  /* Flawfinder: ignore */
+
+    keyword[0] = '\0';
+    valuestr[0] = '\0';
+    while(input_stream.good())
+    {
+        input_stream.getline(buffer, MAX_STRING);
+        sscanf( /* Flawfinder: ignore */
+            buffer,
+            " %254s %254s",
+            keyword, valuestr);
+        if(0 == strcmp("{",keyword))
+        {
+            continue;
+        }
+        if(0 == strcmp("}", keyword))
+        {
+            break;
+        }
+        else if(0 == strcmp("cat_id", keyword))
+        {
+            mUUID.set(valuestr);
+        }
+        else if(0 == strcmp("parent_id", keyword))
+        {
+            mParentUUID.set(valuestr);
+        }
+        else if(0 == strcmp("type", keyword))
+        {
+            mType = LLAssetType::lookup(valuestr);
+        }
+        else if(0 == strcmp("pref_type", keyword))
+        {
+            mPreferredType = LLFolderType::lookup(valuestr);
+        }
+        else if(0 == strcmp("name", keyword))
+        {
+            //strcpy(valuestr, buffer + strlen(keyword) + 3);
+            // *NOTE: Not ANSI C, but widely supported.
+            sscanf( /* Flawfinder: ignore */
+                buffer,
+                " %254s %254[^|]",
+                keyword, valuestr);
+            mName.assign(valuestr);
+            LLStringUtil::replaceNonstandardASCII(mName, ' ');
+            LLStringUtil::replaceChar(mName, '|', ' ');
+        }
+        else if (0 == strcmp("metadata", keyword))
+        {
+            LLSD metadata;
+            if (strncmp("<llsd>", valuestr, 6) == 0)
+            {
+                std::istringstream stream(valuestr);
+                LLSDSerialize::fromXML(metadata, stream);
+            }
+            else
+            {
+                // next line likely contains metadata, but at the moment is not supported
+                // can do something like:
+                // LLSDSerialize::fromNotation(metadata, input_stream, -1);
+            }
+
+            if (metadata.has("thumbnail"))
+            {
+                const LLSD& thumbnail = metadata["thumbnail"];
+                if (thumbnail.has("asset_id"))
+                {
+                    setThumbnailUUID(thumbnail["asset_id"].asUUID());
+                }
+                else
+                {
+                    setThumbnailUUID(LLUUID::null);
+                }
+            }
+            else
+            {
+                setThumbnailUUID(LLUUID::null);
+            }
+        }
+        else
+        {
+            LL_WARNS() << "unknown keyword '" << keyword
+                    << "' in inventory import category "  << mUUID << LL_ENDL;
+        }
+    }
+    return true;
+}
+
+bool LLInventoryCategory::exportLegacyStream(std::ostream& output_stream, bool) const
+{
+    std::string uuid_str;
+    output_stream << "\tinv_category\t0\n\t{\n";
+    mUUID.toString(uuid_str);
+    output_stream << "\t\tcat_id\t" << uuid_str << "\n";
+    mParentUUID.toString(uuid_str);
+    output_stream << "\t\tparent_id\t" << uuid_str << "\n";
+    output_stream << "\t\ttype\t" << LLAssetType::lookup(mType) << "\n";
+    output_stream << "\t\tpref_type\t" << LLFolderType::lookup(mPreferredType) << "\n";
+    output_stream << "\t\tname\t" << mName.c_str() << "|\n";
+    if (mThumbnailUUID.notNull())
+    {
+        // Only up to 255 chars
+        LLSD metadata;
+        metadata["thumbnail"] = LLSD().with("asset_id", mThumbnailUUID);
+        output_stream << "\t\tmetadata\t";
+        LLSDSerialize::toXML(metadata, output_stream);
+        output_stream << "|\n";
+    }
+    output_stream << "\t}\n";
+    return true;
+}
+
+LLSD LLInventoryCategory::exportLLSD() const
+{
+    LLSD cat_data;
+    cat_data[INV_FOLDER_ID_LABEL] = mUUID;
+    cat_data[INV_PARENT_ID_LABEL] = mParentUUID;
+    cat_data[INV_ASSET_TYPE_LABEL] = LLAssetType::lookup(mType);
+    cat_data[INV_PREFERRED_TYPE_LABEL] = LLFolderType::lookup(mPreferredType);
+    cat_data[INV_NAME_LABEL] = mName;
+
+    if (mThumbnailUUID.notNull())
+    {
+        cat_data[INV_THUMBNAIL_LABEL] = LLSD().with(INV_ASSET_ID_LABEL, mThumbnailUUID);
+    }
+
+    return cat_data;
+}
+
+bool LLInventoryCategory::importLLSD(const LLSD& cat_data)
+{
+    if (cat_data.has(INV_FOLDER_ID_LABEL))
+    {
+        setUUID(cat_data[INV_FOLDER_ID_LABEL].asUUID());
+    }
+    if (cat_data.has(INV_PARENT_ID_LABEL))
+    {
+        setParent(cat_data[INV_PARENT_ID_LABEL].asUUID());
+    }
+    if (cat_data.has(INV_ASSET_TYPE_LABEL))
+    {
+        setType(LLAssetType::lookup(cat_data[INV_ASSET_TYPE_LABEL].asString()));
+    }
+    if (cat_data.has(INV_PREFERRED_TYPE_LABEL))
+    {
+        setPreferredType(LLFolderType::lookup(cat_data[INV_PREFERRED_TYPE_LABEL].asString()));
+    }
+    if (cat_data.has(INV_THUMBNAIL_LABEL))
+    {
+        LLUUID thumbnail_uuid;
+        const LLSD &thumbnail_data = cat_data[INV_THUMBNAIL_LABEL];
+        if (thumbnail_data.has(INV_ASSET_ID_LABEL))
+        {
+            thumbnail_uuid = thumbnail_data[INV_ASSET_ID_LABEL].asUUID();
+        }
+        setThumbnailUUID(thumbnail_uuid);
+    }
+    if (cat_data.has(INV_NAME_LABEL))
+    {
+        mName = cat_data[INV_NAME_LABEL].asString();
+        LLStringUtil::replaceNonstandardASCII(mName, ' ');
+        LLStringUtil::replaceChar(mName, '|', ' ');
+    }
+
+    return true;
+}
+///----------------------------------------------------------------------------
+/// Local function definitions
+///----------------------------------------------------------------------------
+
+LLSD ll_create_sd_from_inventory_item(LLPointer<LLInventoryItem> item)
+{
+    LLSD rv;
+    if(item.isNull()) return rv;
+    if (item->getType() == LLAssetType::AT_NONE)
+    {
+        LL_WARNS() << "ll_create_sd_from_inventory_item() for item with AT_NONE"
+            << LL_ENDL;
+        return rv;
+    }
+    rv[INV_ITEM_ID_LABEL] =  item->getUUID();
+    rv[INV_PARENT_ID_LABEL] = item->getParentUUID();
+    rv[INV_NAME_LABEL] = item->getName();
+    rv[INV_ASSET_TYPE_LABEL] = LLAssetType::lookup(item->getType());
+    rv[INV_ASSET_ID_LABEL] = item->getAssetUUID();
+    rv[INV_DESC_LABEL] = item->getDescription();
+    rv[INV_SALE_INFO_LABEL] = ll_create_sd_from_sale_info(item->getSaleInfo());
+    rv[INV_PERMISSIONS_LABEL] =
+        ll_create_sd_from_permissions(item->getPermissions());
+    rv[INV_INVENTORY_TYPE_LABEL] =
+        LLInventoryType::lookup(item->getInventoryType());
+    rv[INV_FLAGS_LABEL] = (S32)item->getFlags();
+    rv[INV_CREATION_DATE_LABEL] = (S32)item->getCreationDate();
+    return rv;
+}
+
+LLSD ll_create_sd_from_inventory_category(LLPointer<LLInventoryCategory> cat)
+{
+    LLSD rv;
+    if(cat.isNull()) return rv;
+    if (cat->getType() == LLAssetType::AT_NONE)
+    {
+        LL_WARNS() << "ll_create_sd_from_inventory_category() for cat with AT_NONE"
+            << LL_ENDL;
+        return rv;
+    }
+    rv[INV_FOLDER_ID_LABEL] = cat->getUUID();
+    rv[INV_PARENT_ID_LABEL] = cat->getParentUUID();
+    rv[INV_NAME_LABEL] = cat->getName();
+    rv[INV_ASSET_TYPE_LABEL] = LLAssetType::lookup(cat->getType());
+    if(LLFolderType::lookupIsProtectedType(cat->getPreferredType()))
+    {
+        rv[INV_PREFERRED_TYPE_LABEL] =
+            LLFolderType::lookup(cat->getPreferredType()).c_str();
+    }
+    return rv;
+}
+
+LLPointer<LLInventoryCategory> ll_create_category_from_sd(const LLSD& sd_cat)
+{
+    LLPointer<LLInventoryCategory> rv = new LLInventoryCategory;
+    rv->setUUID(sd_cat[INV_FOLDER_ID_LABEL].asUUID());
+    rv->setParent(sd_cat[INV_PARENT_ID_LABEL].asUUID());
+    rv->rename(sd_cat[INV_NAME_LABEL].asString());
+    rv->setType(
+        LLAssetType::lookup(sd_cat[INV_ASSET_TYPE_LABEL].asString()));
+    rv->setPreferredType(
+            LLFolderType::lookup(
+                sd_cat[INV_PREFERRED_TYPE_LABEL].asString()));
+    return rv;
+}