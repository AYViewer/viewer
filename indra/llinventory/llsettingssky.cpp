--- conflicted
+++ resolved
@@ -776,21 +776,15 @@
 
 void LLSettingsSky::updateSettings()
 {
-<<<<<<< HEAD
     mPositionsDirty |= isVeryDirty();
     mLightingDirty  |= isVeryDirty();
 
-    // base class clears dirty flag so as to not trigger recursive update
-    LLSettingsBase::updateSettings();
-
-=======
     // base class clears dirty flag so as to not trigger recursive update
     LLSettingsBase::updateSettings();
 
     // NOTE: these functions are designed to do nothing unless a dirty bit has been set
     // so if you add new settings that are referenced by these update functions,
     // you'll need to insure that your setter updates the dirty bits as well
->>>>>>> 67ab0084
     calculateHeavenlyBodyPositions();
     calculateLightSettings();
 }
