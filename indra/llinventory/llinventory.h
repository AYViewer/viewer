/**
 * @file llinventory.h
 * @brief LLInventoryItem and LLInventoryCategory class declaration.
 *
 * $LicenseInfo:firstyear=2001&license=viewerlgpl$
 * Second Life Viewer Source Code
 * Copyright (C) 2010, Linden Research, Inc.
 *
 * This library is free software; you can redistribute it and/or
 * modify it under the terms of the GNU Lesser General Public
 * License as published by the Free Software Foundation;
 * version 2.1 of the License only.
 *
 * This library is distributed in the hope that it will be useful,
 * but WITHOUT ANY WARRANTY; without even the implied warranty of
 * MERCHANTABILITY or FITNESS FOR A PARTICULAR PURPOSE.  See the GNU
 * Lesser General Public License for more details.
 *
 * You should have received a copy of the GNU Lesser General Public
 * License along with this library; if not, write to the Free Software
 * Foundation, Inc., 51 Franklin Street, Fifth Floor, Boston, MA  02110-1301  USA
 *
 * Linden Research, Inc., 945 Battery Street, San Francisco, CA  94111  USA
 * $/LicenseInfo$
 */

#ifndef LL_LLINVENTORY_H
#define LL_LLINVENTORY_H

#include "llfoldertype.h"
#include "llinventorytype.h"
#include "llpermissions.h"
#include "llrefcount.h"
#include "llsaleinfo.h"
#include "llsd.h"
#include "lluuid.h"
#include "lltrace.h"

class LLMessageSystem;

//~~~~~~~~~~~~~~~~~~~~~~~~~~~~~~~~~~~~~~~~~~~~~~~~~~~~~~~~~~~~~~~~~~~~~~~~~~~~~
// Class LLInventoryObject
//
//   Base class for anything in the user's inventory.   Handles the common code
//   between items and categories.
//~~~~~~~~~~~~~~~~~~~~~~~~~~~~~~~~~~~~~~~~~~~~~~~~~~~~~~~~~~~~~~~~~~~~~~~~~~~~~
class LLInventoryObject : public LLRefCount
{
public:
    typedef std::list<LLPointer<LLInventoryObject> > object_list_t;
    typedef std::list<LLConstPointer<LLInventoryObject> > const_object_list_t;

    //--------------------------------------------------------------------
    // Initialization
    //--------------------------------------------------------------------
public:
    LLInventoryObject();
    LLInventoryObject(const LLUUID& uuid,
                      const LLUUID& parent_uuid,
                      LLAssetType::EType type,
                      const std::string& name);
    void copyObject(const LLInventoryObject* other); // LLRefCount requires custom copy
protected:
    virtual ~LLInventoryObject();

    //--------------------------------------------------------------------
    // Accessors
    //--------------------------------------------------------------------
public:
<<<<<<< HEAD
	virtual const LLUUID& getUUID() const; // inventoryID that this item points to
	virtual const LLUUID& getLinkedUUID() const; // inventoryID that this item points to, else this item's inventoryID
	const LLUUID& getParentUUID() const;
	virtual const LLUUID& getThumbnailUUID() const;
    virtual bool getIsFavorite() const;
	virtual const std::string& getName() const;
	virtual LLAssetType::EType getType() const;
	LLAssetType::EType getActualType() const; // bypasses indirection for linked items
	BOOL getIsLinkType() const;
	virtual time_t getCreationDate() const;
	
	//--------------------------------------------------------------------
	// Mutators
	//   Will not call updateServer
	//--------------------------------------------------------------------
public:
	void setUUID(const LLUUID& new_uuid);
	virtual void rename(const std::string& new_name);
	void setParent(const LLUUID& new_parent);
	virtual void setThumbnailUUID(const LLUUID& thumbnail_uuid);
    virtual void setFavorite(bool favorite);
	void setType(LLAssetType::EType type);
	virtual void setCreationDate(time_t creation_date_utc); // only stored for items
=======
    virtual const LLUUID& getUUID() const; // inventoryID that this item points to
    virtual const LLUUID& getLinkedUUID() const; // inventoryID that this item points to, else this item's inventoryID
    const LLUUID& getParentUUID() const;
    virtual const LLUUID& getThumbnailUUID() const;
    virtual const std::string& getName() const;
    virtual LLAssetType::EType getType() const;
    LLAssetType::EType getActualType() const; // bypasses indirection for linked items
    BOOL getIsLinkType() const;
    virtual time_t getCreationDate() const;

    //--------------------------------------------------------------------
    // Mutators
    //   Will not call updateServer
    //--------------------------------------------------------------------
public:
    void setUUID(const LLUUID& new_uuid);
    virtual void rename(const std::string& new_name);
    void setParent(const LLUUID& new_parent);
    virtual void setThumbnailUUID(const LLUUID& thumbnail_uuid);
    void setType(LLAssetType::EType type);
    virtual void setCreationDate(time_t creation_date_utc); // only stored for items
>>>>>>> d317454c

    // in place correction for inventory name string
    static void correctInventoryName(std::string& name);

    //--------------------------------------------------------------------
    // File Support
    //   Implemented here so that a minimal information set can be transmitted
    //   between simulator and viewer.
    //--------------------------------------------------------------------

    virtual BOOL importLegacyStream(std::istream& input_stream);
    virtual BOOL exportLegacyStream(std::ostream& output_stream, BOOL include_asset_key = TRUE) const;

    virtual void updateParentOnServer(BOOL) const;
    virtual void updateServer(BOOL) const;

    //--------------------------------------------------------------------
    // Member Variables
    //--------------------------------------------------------------------
protected:
<<<<<<< HEAD
	LLUUID mUUID;
	LLUUID mParentUUID; // Parent category.  Root categories have LLUUID::NULL.
	LLUUID mThumbnailUUID;
    bool mFavorite;
	LLAssetType::EType mType;
	std::string mName;
	time_t mCreationDate; // seconds from 1/1/1970, UTC
=======
    LLUUID mUUID;
    LLUUID mParentUUID; // Parent category.  Root categories have LLUUID::NULL.
    LLUUID mThumbnailUUID;
    LLAssetType::EType mType;
    std::string mName;
    time_t mCreationDate; // seconds from 1/1/1970, UTC
>>>>>>> d317454c
};

//~~~~~~~~~~~~~~~~~~~~~~~~~~~~~~~~~~~~~~~~~~~~~~~~~~~~~~~~~~~~~~~~~~~~~~~~~~~~~
// Class LLInventoryItem
//
//   An item in the current user's inventory.
//~~~~~~~~~~~~~~~~~~~~~~~~~~~~~~~~~~~~~~~~~~~~~~~~~~~~~~~~~~~~~~~~~~~~~~~~~~~~~
class LLInventoryItem : public LLInventoryObject
{
public:
    typedef std::vector<LLPointer<LLInventoryItem> > item_array_t;

    //--------------------------------------------------------------------
    // Initialization
    //--------------------------------------------------------------------
public:
    LLInventoryItem(const LLUUID& uuid,
                    const LLUUID& parent_uuid,
                    const LLPermissions& permissions,
                    const LLUUID& asset_uuid,
                    LLAssetType::EType type,
                    LLInventoryType::EType inv_type,
                    const std::string& name,
                    const std::string& desc,
                    const LLSaleInfo& sale_info,
                    U32 flags,
                    S32 creation_date_utc);
    LLInventoryItem();
    // Create a copy of an inventory item from a pointer to another item
    // Note: Because InventoryItems are ref counted, reference copy (a = b)
    // is prohibited
    LLInventoryItem(const LLInventoryItem* other);
    virtual void copyItem(const LLInventoryItem* other); // LLRefCount requires custom copy
    void generateUUID() { mUUID.generate(); }
protected:
    ~LLInventoryItem(); // ref counted

    //--------------------------------------------------------------------
    // Accessors
    //--------------------------------------------------------------------
public:
    virtual const LLUUID& getLinkedUUID() const;
    virtual const LLPermissions& getPermissions() const;
    virtual const LLUUID& getCreatorUUID() const;
    virtual const LLUUID& getAssetUUID() const;
    virtual const std::string& getDescription() const;
    virtual const std::string& getActualDescription() const; // Does not follow links
    virtual const LLSaleInfo& getSaleInfo() const;
    virtual LLInventoryType::EType getInventoryType() const;
    virtual U32 getFlags() const;
    virtual time_t getCreationDate() const;
    virtual U32 getCRC32() const; // really more of a checksum.

    //--------------------------------------------------------------------
    // Mutators
    //   Will not call updateServer and will never fail
    //   (though it may correct to sane values)
    //--------------------------------------------------------------------
public:
    void setAssetUUID(const LLUUID& asset_id);
    static void correctInventoryDescription(std::string& name);
    void setDescription(const std::string& new_desc);
    void setSaleInfo(const LLSaleInfo& sale_info);
    void setPermissions(const LLPermissions& perm);
    void setInventoryType(LLInventoryType::EType inv_type);
    void setFlags(U32 flags);
    void setCreator(const LLUUID& creator); // only used for calling cards

    // Check for changes in permissions masks and sale info
    // and set the corresponding bits in mFlags.
    void accumulatePermissionSlamBits(const LLInventoryItem& old_item);

    // Put this inventory item onto the current outgoing mesage.
    // Assumes you have already called nextBlock().
    virtual void packMessage(LLMessageSystem* msg) const;

    // Returns TRUE if the inventory item came through the network correctly.
    // Uses a simple crc check which is defeatable, but we want to detect
    // network mangling somehow.
    virtual BOOL unpackMessage(LLMessageSystem* msg, const char* block, S32 block_num = 0);

    //--------------------------------------------------------------------
    // File Support
    //--------------------------------------------------------------------
public:
    virtual BOOL importLegacyStream(std::istream& input_stream);
    virtual BOOL exportLegacyStream(std::ostream& output_stream, BOOL include_asset_key = TRUE) const;

    //--------------------------------------------------------------------
    // Helper Functions
    //--------------------------------------------------------------------
public:
    LLSD asLLSD() const;
    void asLLSD( LLSD& sd ) const;
    bool fromLLSD(const LLSD& sd, bool is_new = true);

    //--------------------------------------------------------------------
    // Member Variables
    //--------------------------------------------------------------------
protected:
    LLPermissions mPermissions;
    LLUUID mAssetUUID;
    std::string mDescription;
    LLSaleInfo mSaleInfo;
    LLInventoryType::EType mInventoryType;
    U32 mFlags;
};

//~~~~~~~~~~~~~~~~~~~~~~~~~~~~~~~~~~~~~~~~~~~~~~~~~~~~~~~~~~~~~~~~~~~~~~~~~~~~~
// Class LLInventoryCategory
//
//   A category/folder of inventory items. Users come with a set of default
//   categories, and can create new ones as needed.
//~~~~~~~~~~~~~~~~~~~~~~~~~~~~~~~~~~~~~~~~~~~~~~~~~~~~~~~~~~~~~~~~~~~~~~~~~~~~~
class LLInventoryCategory : public LLInventoryObject
{
public:
    typedef std::vector<LLPointer<LLInventoryCategory> > cat_array_t;

    //--------------------------------------------------------------------
    // Initialization
    //--------------------------------------------------------------------
public:
    LLInventoryCategory(const LLUUID& uuid, const LLUUID& parent_uuid,
                        LLFolderType::EType preferred_type,
                        const std::string& name);
    LLInventoryCategory();
    LLInventoryCategory(const LLInventoryCategory* other);
    void copyCategory(const LLInventoryCategory* other); // LLRefCount requires custom copy
protected:
    virtual ~LLInventoryCategory();

    //--------------------------------------------------------------------
    // Accessors And Mutators
    //--------------------------------------------------------------------
public:
    LLFolderType::EType getPreferredType() const;
    void setPreferredType(LLFolderType::EType type);
    LLSD asLLSD() const;
    LLSD asAISCreateCatLLSD() const;
    bool fromLLSD(const LLSD& sd);

    //--------------------------------------------------------------------
    // Messaging
    //--------------------------------------------------------------------
public:
    virtual void packMessage(LLMessageSystem* msg) const;
    virtual void unpackMessage(LLMessageSystem* msg, const char* block, S32 block_num = 0);

    //--------------------------------------------------------------------
    // File Support
    //--------------------------------------------------------------------
public:
    virtual BOOL importLegacyStream(std::istream& input_stream);
    virtual BOOL exportLegacyStream(std::ostream& output_stream, BOOL include_asset_key = TRUE) const;

    LLSD exportLLSD() const;
    bool importLLSD(const LLSD& cat_data);
    //--------------------------------------------------------------------
    // Member Variables
    //--------------------------------------------------------------------
protected:
    LLFolderType::EType mPreferredType; // Type that this category was "meant" to hold (although it may hold any type).
};


//-----------------------------------------------------------------------------
// Convertors
//
//   These functions convert between structured data and an inventory
//   item, appropriate for serialization.
//-----------------------------------------------------------------------------
LLSD ll_create_sd_from_inventory_item(LLPointer<LLInventoryItem> item);
LLSD ll_create_sd_from_inventory_category(LLPointer<LLInventoryCategory> cat);
LLPointer<LLInventoryCategory> ll_create_category_from_sd(const LLSD& sd_cat);

#endif // LL_LLINVENTORY_H<|MERGE_RESOLUTION|>--- conflicted
+++ resolved
@@ -67,35 +67,11 @@
     // Accessors
     //--------------------------------------------------------------------
 public:
-<<<<<<< HEAD
-	virtual const LLUUID& getUUID() const; // inventoryID that this item points to
-	virtual const LLUUID& getLinkedUUID() const; // inventoryID that this item points to, else this item's inventoryID
-	const LLUUID& getParentUUID() const;
-	virtual const LLUUID& getThumbnailUUID() const;
-    virtual bool getIsFavorite() const;
-	virtual const std::string& getName() const;
-	virtual LLAssetType::EType getType() const;
-	LLAssetType::EType getActualType() const; // bypasses indirection for linked items
-	BOOL getIsLinkType() const;
-	virtual time_t getCreationDate() const;
-	
-	//--------------------------------------------------------------------
-	// Mutators
-	//   Will not call updateServer
-	//--------------------------------------------------------------------
-public:
-	void setUUID(const LLUUID& new_uuid);
-	virtual void rename(const std::string& new_name);
-	void setParent(const LLUUID& new_parent);
-	virtual void setThumbnailUUID(const LLUUID& thumbnail_uuid);
-    virtual void setFavorite(bool favorite);
-	void setType(LLAssetType::EType type);
-	virtual void setCreationDate(time_t creation_date_utc); // only stored for items
-=======
     virtual const LLUUID& getUUID() const; // inventoryID that this item points to
     virtual const LLUUID& getLinkedUUID() const; // inventoryID that this item points to, else this item's inventoryID
     const LLUUID& getParentUUID() const;
     virtual const LLUUID& getThumbnailUUID() const;
+    virtual bool getIsFavorite() const;
     virtual const std::string& getName() const;
     virtual LLAssetType::EType getType() const;
     LLAssetType::EType getActualType() const; // bypasses indirection for linked items
@@ -111,9 +87,9 @@
     virtual void rename(const std::string& new_name);
     void setParent(const LLUUID& new_parent);
     virtual void setThumbnailUUID(const LLUUID& thumbnail_uuid);
+    virtual void setFavorite(bool favorite);
     void setType(LLAssetType::EType type);
     virtual void setCreationDate(time_t creation_date_utc); // only stored for items
->>>>>>> d317454c
 
     // in place correction for inventory name string
     static void correctInventoryName(std::string& name);
@@ -134,22 +110,13 @@
     // Member Variables
     //--------------------------------------------------------------------
 protected:
-<<<<<<< HEAD
-	LLUUID mUUID;
-	LLUUID mParentUUID; // Parent category.  Root categories have LLUUID::NULL.
-	LLUUID mThumbnailUUID;
-    bool mFavorite;
-	LLAssetType::EType mType;
-	std::string mName;
-	time_t mCreationDate; // seconds from 1/1/1970, UTC
-=======
     LLUUID mUUID;
     LLUUID mParentUUID; // Parent category.  Root categories have LLUUID::NULL.
     LLUUID mThumbnailUUID;
+    bool mFavorite;
     LLAssetType::EType mType;
     std::string mName;
     time_t mCreationDate; // seconds from 1/1/1970, UTC
->>>>>>> d317454c
 };
 
 //~~~~~~~~~~~~~~~~~~~~~~~~~~~~~~~~~~~~~~~~~~~~~~~~~~~~~~~~~~~~~~~~~~~~~~~~~~~~~
