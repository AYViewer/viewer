/**
 * @file llwebrtc.h
 * @brief WebRTC interface
 *
 * $LicenseInfo:firstyear=2023&license=viewerlgpl$
 * Second Life Viewer Source Code
 * Copyright (C) 2023, Linden Research, Inc.
 *
 * This library is free software; you can redistribute it and/or
 * modify it under the terms of the GNU Lesser General Public
 * License as published by the Free Software Foundation;
 * version 2.1 of the License only.
 *
 * This library is distributed in the hope that it will be useful,
 * but WITHOUT ANY WARRANTY; without even the implied warranty of
 * MERCHANTABILITY or FITNESS FOR A PARTICULAR PURPOSE.  See the GNU
 * Lesser General Public License for more details.
 *
 * You should have received a copy of the GNU Lesser General Public
 * License along with this library; if not, write to the Free tSoftware
 * Foundation, Inc., 51 Franklin Street, Fifth Floor, Boston, MA  02110-1301  USA
 *
 * Linden Research, Inc., 945 Battery Street, San Francisco, CA  94111  USA
 * $/LicenseInfo$
 */

/*
 * llwebrtc wraps the native webrtc c++ library in a dynamic library with a simlified interface
 * so that the viewer can use it.  This is done because native webrtc has a different
 * overall threading model than the viewer.
 * The native webrtc library is also compiled with clang, and has memory management
 * functions that conflict namespace-wise with those in the viewer.
 *
 * Due to these differences, code from the viewer cannot be pulled in to this
 * dynamic library, so it remains very simple.
 */

#ifndef LLWEBRTC_H
#define LLWEBRTC_H

#include <string>
#include <vector>

#ifdef LL_MAKEDLL
#ifdef WEBRTC_WIN
#define LLSYMEXPORT __declspec(dllexport)
#elif WEBRTC_LINUX
#define LLSYMEXPORT __attribute__((visibility("default")))
#else
#define LLSYMEXPORT /**/
#endif
#else
#define LLSYMEXPORT /**/
#endif // LL_MAKEDLL

namespace llwebrtc
{

class LLWebRTCLogCallback
{
public:
    typedef enum {
        LOG_LEVEL_VERBOSE = 0,
        LOG_LEVEL_INFO,
        LOG_LEVEL_WARNING,
        LOG_LEVEL_ERROR
    } LogLevel;

    virtual void LogMessage(LogLevel level, const std::string& message) = 0;
};


// LLWebRTCVoiceDevice is a simple representation of the
// components of a device, used to communicate this
// information to the viewer.


// A note on threading.
// Native WebRTC has it's own threading model.  Some discussion
// can be found here (https://webrtc.github.io/webrtc-org/native-code/native-apis/)
//
// Note that all callbacks to observers will occurr on one of the WebRTC native threads
// (signaling, worker, etc.)  Care should be taken to assure there are not
// bad interactions with the viewer threads.

class LLWebRTCVoiceDevice
{
  public:
    std::string mDisplayName;  // friendly name for user interface purposes
    std::string mID;           // internal value for selection

    LLWebRTCVoiceDevice(const std::string &display_name, const std::string &id) :
        mDisplayName(display_name),
        mID(id)
    {
        if (mID.empty())
        {
            mID = display_name;
        }
    };
};

typedef std::vector<LLWebRTCVoiceDevice> LLWebRTCVoiceDeviceList;


// The LLWebRTCDeviceObserver should be implemented by the viewer
// webrtc module, which will receive notifications when devices
// change (are unplugged, etc.)
class LLWebRTCDevicesObserver
{
  public:
    virtual void OnDevicesChanged(const LLWebRTCVoiceDeviceList &render_devices,
                                  const LLWebRTCVoiceDeviceList &capture_devices) = 0;
};


// The LLWebRTCDeviceInterface provides a way for the viewer
// to enumerate, set, and get notifications of changes
// for both capture (microphone) and render (speaker)
// devices.

class LLWebRTCDeviceInterface
{
  public:
    struct AudioConfig {

        bool mAGC { true };

        bool mEchoCancellation { true };

        // TODO: The various levels of noise suppression are configured
        // on the APM which would require setting config on the APM.
        // We should pipe the various values through
        // later.
        typedef enum {
            NOISE_SUPPRESSION_LEVEL_NONE = 0,
            NOISE_SUPPRESSION_LEVEL_LOW,
            NOISE_SUPPRESSION_LEVEL_MODERATE,
            NOISE_SUPPRESSION_LEVEL_HIGH,
            NOISE_SUPPRESSION_LEVEL_VERY_HIGH
        } ENoiseSuppressionLevel;
        ENoiseSuppressionLevel mNoiseSuppressionLevel { NOISE_SUPPRESSION_LEVEL_VERY_HIGH };
    };

    virtual void setAudioConfig(AudioConfig config) = 0;

    // instructs webrtc to refresh the device list.
    virtual void refreshDevices() = 0;

    // set the capture and render devices using the unique identifier for the device
    virtual void setCaptureDevice(const std::string& id) = 0;
    virtual void setRenderDevice(const std::string& id) = 0;

    // Device observers for device change callbacks.
    virtual void setDevicesObserver(LLWebRTCDevicesObserver *observer) = 0;
    virtual void unsetDevicesObserver(LLWebRTCDevicesObserver *observer) = 0;

    // tuning and audio levels
    virtual void setTuningMode(bool enable) = 0;
    virtual float getTuningAudioLevel() = 0; // for use during tuning
    virtual float getPeerConnectionAudioLevel() = 0; // for use when not tuning
    virtual void setPeerConnectionGain(float gain) = 0;
};

// LLWebRTCAudioInterface provides the viewer with a way
// to set audio characteristics (mute, send and receive volume)
class LLWebRTCAudioInterface
{
  public:
    virtual void setMute(bool mute) = 0;
    virtual void setReceiveVolume(float volume) = 0;  // volume between 0.0 and 1.0
    virtual void setSendVolume(float volume) = 0;  // volume between 0.0 and 1.0
};

// LLWebRTCDataObserver allows the viewer voice module to be notified when
// data is received over the data channel.
class LLWebRTCDataObserver
{
public:
    virtual void OnDataReceived(const std::string& data, bool binary) = 0;
};

// LLWebRTCDataInterface allows the viewer to send data over the data channel.
class LLWebRTCDataInterface
{
public:

    virtual void sendData(const std::string& data, bool binary=false) = 0;

    virtual void setDataObserver(LLWebRTCDataObserver *observer) = 0;
    virtual void unsetDataObserver(LLWebRTCDataObserver *observer) = 0;
};

// LLWebRTCIceCandidate is a basic structure containing
// information needed for ICE trickling.
struct LLWebRTCIceCandidate
{
    std::string mCandidate;
    std::string mSdpMid;
    int         mMLineIndex;
};

// LLWebRTCSignalingObserver provides a way for the native
// webrtc library to notify the viewer voice module of
// various state changes.
class LLWebRTCSignalingObserver
{
  public:

    typedef enum e_ice_gathering_state {
        ICE_GATHERING_NEW,
        ICE_GATHERING_GATHERING,
        ICE_GATHERING_COMPLETE
    } EIceGatheringState;

    // Called when ICE gathering states have changed.
    // This may be called at any time, as ICE gathering
    // can be redone while a connection is up.
    virtual void OnIceGatheringState(EIceGatheringState state) = 0;

    // Called when a new ice candidate is available.
    virtual void OnIceCandidate(const LLWebRTCIceCandidate& candidate) = 0;

    // Called when an offer is available after a connection is requested.
    virtual void OnOfferAvailable(const std::string& sdp) = 0;

    // Called when a connection enters a failure state and renegotiation is needed.
    virtual void OnRenegotiationNeeded() = 0;

    // Called when a peer connection has shut down
    virtual void OnPeerConnectionClosed() = 0;

    // Called when the audio channel has been established and audio
    // can begin.
    virtual void OnAudioEstablished(LLWebRTCAudioInterface *audio_interface) = 0;

    // Called when the data channel has been established and data
    // transfer can begin.
    virtual void OnDataChannelReady(LLWebRTCDataInterface *data_interface) = 0;
};

// LLWebRTCPeerConnectionInterface representsd a connection to a peer,
// in most cases a Secondlife WebRTC server.  This interface
// allows for management of this peer connection.
class LLWebRTCPeerConnectionInterface
{
<<<<<<< HEAD
public:
=======
  public:
>>>>>>> 002be0f2

    struct InitOptions
    {
        // equivalent of PeerConnectionInterface::IceServer
        struct IceServers {

            // Valid formats are described in RFC7064 and RFC7065.
            // Urls should containe dns hostnames (not IP addresses)
            // as the TLS certificate policy is 'secure.'
            // and we do not currentply support TLS extensions.
            std::vector<std::string> mUrls;
            std::string mUserName;
            std::string mPassword;
        };

        std::vector<IceServers> mServers;
    };

    virtual bool initializeConnection(const InitOptions& options) = 0;
    virtual bool shutdownConnection() = 0;

    virtual void setSignalingObserver(LLWebRTCSignalingObserver* observer) = 0;
    virtual void unsetSignalingObserver(LLWebRTCSignalingObserver* observer) = 0;

    virtual void AnswerAvailable(const std::string &sdp) = 0;
};

// The following define the dynamic linked library
// exports.

// This library must be initialized before use.
LLSYMEXPORT void init(LLWebRTCLogCallback* logSink);

// And should be terminated as part of shutdown.
LLSYMEXPORT void terminate();

// Return an interface for device management.
LLSYMEXPORT LLWebRTCDeviceInterface* getDeviceInterface();

// Allocate and free peer connections.
LLSYMEXPORT LLWebRTCPeerConnectionInterface* newPeerConnection();
LLSYMEXPORT void freePeerConnection(LLWebRTCPeerConnectionInterface *connection);
}

#endif // LLWEBRTC_H<|MERGE_RESOLUTION|>--- conflicted
+++ resolved
@@ -244,11 +244,7 @@
 // allows for management of this peer connection.
 class LLWebRTCPeerConnectionInterface
 {
-<<<<<<< HEAD
-public:
-=======
-  public:
->>>>>>> 002be0f2
+  public:
 
     struct InitOptions
     {
