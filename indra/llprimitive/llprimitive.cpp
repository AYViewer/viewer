/** 
 * @file llprimitive.cpp
 * @brief LLPrimitive base class
 *
 * $LicenseInfo:firstyear=2001&license=viewerlgpl$
 * Second Life Viewer Source Code
 * Copyright (C) 2010, Linden Research, Inc.
 * 
 * This library is free software; you can redistribute it and/or
 * modify it under the terms of the GNU Lesser General Public
 * License as published by the Free Software Foundation;
 * version 2.1 of the License only.
 * 
 * This library is distributed in the hope that it will be useful,
 * but WITHOUT ANY WARRANTY; without even the implied warranty of
 * MERCHANTABILITY or FITNESS FOR A PARTICULAR PURPOSE.  See the GNU
 * Lesser General Public License for more details.
 * 
 * You should have received a copy of the GNU Lesser General Public
 * License along with this library; if not, write to the Free Software
 * Foundation, Inc., 51 Franklin Street, Fifth Floor, Boston, MA  02110-1301  USA
 * 
 * Linden Research, Inc., 945 Battery Street, San Francisco, CA  94111  USA
 * $/LicenseInfo$
 */

#include "linden_common.h"

#include "material_codes.h"
#include "llerror.h"
#include "message.h"
#include "llprimitive.h"
#include "llvolume.h"
#include "legacy_object_types.h"
#include "v4coloru.h"
#include "llvolumemgr.h"
#include "llstring.h"
#include "lldatapacker.h"
#include "llsdutil_math.h"
#include "llprimtexturelist.h"
<<<<<<< HEAD
#include "llmaterialid.h"
=======
#include "imageids.h"
>>>>>>> 2dc4f8f8

/**
 * exported constants
 */

const F32 OBJECT_CUT_MIN = 0.f;
const F32 OBJECT_CUT_MAX = 1.f;
const F32 OBJECT_CUT_INC = 0.05f;
const F32 OBJECT_MIN_CUT_INC = 0.02f;
const F32 OBJECT_ROTATION_PRECISION = 0.05f;

const F32 OBJECT_TWIST_MIN = -360.f;
const F32 OBJECT_TWIST_MAX =  360.f;
const F32 OBJECT_TWIST_INC =   18.f;

// This is used for linear paths,
// since twist is used in a slightly different manner.
const F32 OBJECT_TWIST_LINEAR_MIN	= -180.f;
const F32 OBJECT_TWIST_LINEAR_MAX	=  180.f;
const F32 OBJECT_TWIST_LINEAR_INC	=    9.f;

const F32 OBJECT_MIN_HOLE_SIZE = 0.05f;
const F32 OBJECT_MAX_HOLE_SIZE_X = 1.0f;
const F32 OBJECT_MAX_HOLE_SIZE_Y = 0.5f;

// Revolutions parameters.
const F32 OBJECT_REV_MIN = 1.0f;
const F32 OBJECT_REV_MAX = 4.0f;
const F32 OBJECT_REV_INC = 0.1f;

// lights
const F32 LIGHT_MIN_RADIUS = 0.0f;
const F32 LIGHT_DEFAULT_RADIUS = 5.0f;
const F32 LIGHT_MAX_RADIUS = 20.0f;
const F32 LIGHT_MIN_FALLOFF = 0.0f;
const F32 LIGHT_DEFAULT_FALLOFF = 1.0f;
const F32 LIGHT_MAX_FALLOFF = 2.0f;
const F32 LIGHT_MIN_CUTOFF = 0.0f;
const F32 LIGHT_DEFAULT_CUTOFF = 0.0f;
const F32 LIGHT_MAX_CUTOFF = 180.f;

// "Tension" => [0,10], increments of 0.1
const F32 FLEXIBLE_OBJECT_MIN_TENSION = 0.0f;
const F32 FLEXIBLE_OBJECT_DEFAULT_TENSION = 1.0f;
const F32 FLEXIBLE_OBJECT_MAX_TENSION = 10.0f; 

// "Drag" => [0,10], increments of 0.1
const F32 FLEXIBLE_OBJECT_MIN_AIR_FRICTION = 0.0f;
const F32 FLEXIBLE_OBJECT_DEFAULT_AIR_FRICTION = 2.0f;
const F32 FLEXIBLE_OBJECT_MAX_AIR_FRICTION = 10.0f;

// "Gravity" = [-10,10], increments of 0.1
const F32 FLEXIBLE_OBJECT_MIN_GRAVITY = -10.0f;
const F32 FLEXIBLE_OBJECT_DEFAULT_GRAVITY = 0.3f;
const F32 FLEXIBLE_OBJECT_MAX_GRAVITY = 10.0f;

// "Wind" = [0,10], increments of 0.1
const F32 FLEXIBLE_OBJECT_MIN_WIND_SENSITIVITY = 0.0f;
const F32 FLEXIBLE_OBJECT_DEFAULT_WIND_SENSITIVITY = 0.0f;
const F32 FLEXIBLE_OBJECT_MAX_WIND_SENSITIVITY = 10.0f;

// I'll explain later...
const F32 FLEXIBLE_OBJECT_MAX_INTERNAL_TENSION_FORCE = 0.99f; 

const F32 FLEXIBLE_OBJECT_DEFAULT_LENGTH = 1.0f;
const BOOL FLEXIBLE_OBJECT_DEFAULT_USING_COLLISION_SPHERE = FALSE;
const BOOL FLEXIBLE_OBJECT_DEFAULT_RENDERING_COLLISION_SPHERE = FALSE;

const S32 MAX_FACE_BITS = 9;

const char *SCULPT_DEFAULT_TEXTURE = "be293869-d0d9-0a69-5989-ad27f1946fd4"; // old inverted texture: "7595d345-a24c-e7ef-f0bd-78793792133e";

// Texture rotations are sent over the wire as a S16.  This is used to scale the actual float
// value to a S16.   Don't use 7FFF as it introduces some odd rounding with 180 since it 
// can't be divided by 2.   See DEV-19108
const F32	TEXTURE_ROTATION_PACK_FACTOR = ((F32) 0x08000);

//static 
// LEGACY: by default we use the LLVolumeMgr::gVolumeMgr global
// TODO -- eliminate this global from the codebase!
LLVolumeMgr* LLPrimitive::sVolumeManager = NULL;

// static
void LLPrimitive::setVolumeManager( LLVolumeMgr* volume_manager )
{
	if ( !volume_manager || sVolumeManager )
	{
		llerrs << "LLPrimitive::sVolumeManager attempting to be set to NULL or it already has been set." << llendl;
	}
	sVolumeManager = volume_manager;
}

// static
bool LLPrimitive::cleanupVolumeManager()
{
	BOOL res = FALSE;
	if (sVolumeManager) 
	{
		res = sVolumeManager->cleanup();
		delete sVolumeManager;
		sVolumeManager = NULL;
	}
	return res;
}


//===============================================================
LLPrimitive::LLPrimitive()
:	mTextureList(),
	mNumTEs(0),
	mMiscFlags(0),
	mNumBumpmapTEs(0)
{
	mPrimitiveCode = 0;

	mMaterial = LL_MCODE_STONE;
	mVolumep  = NULL;

	mChanged  = UNCHANGED;

	mPosition.setVec(0.f,0.f,0.f);
	mVelocity.setVec(0.f,0.f,0.f);
	mAcceleration.setVec(0.f,0.f,0.f);

	mRotation.loadIdentity();
	mAngularVelocity.setVec(0.f,0.f,0.f);
	
	mScale.setVec(1.f,1.f,1.f);
}

//===============================================================
LLPrimitive::~LLPrimitive()
{
	clearTextureList();
	// Cleanup handled by volume manager
	if (mVolumep)
	{
		sVolumeManager->unrefVolume(mVolumep);
	}
	mVolumep = NULL;
}

void LLPrimitive::clearTextureList()
{
}

//===============================================================
// static
LLPrimitive *LLPrimitive::createPrimitive(LLPCode p_code)
{
	LLPrimitive *retval = new LLPrimitive();
	
	if (retval)
	{
		retval->init_primitive(p_code);
	}
	else
	{
		llerrs << "primitive allocation failed" << llendl;
	}

	return retval;
}

//===============================================================
void LLPrimitive::init_primitive(LLPCode p_code)
{
	clearTextureList();
	mPrimitiveCode = p_code;
}

void LLPrimitive::setPCode(const U8 p_code)
{
	mPrimitiveCode = p_code;
}

//===============================================================
LLTextureEntry* LLPrimitive::getTE(const U8 index) const
{
	return mTextureList.getTexture(index);
}

//===============================================================
void LLPrimitive::setNumTEs(const U8 num_tes)
{
	mTextureList.setSize(num_tes);
}

//===============================================================
void  LLPrimitive::setAllTETextures(const LLUUID &tex_id)
{
	mTextureList.setAllIDs(tex_id);
}

//===============================================================
void LLPrimitive::setTE(const U8 index, const LLTextureEntry& te)
{
	if(mTextureList.copyTexture(index, te) != TEM_CHANGE_NONE && te.getBumpmap() > 0)
	{
		mNumBumpmapTEs++;
	}
}

S32  LLPrimitive::setTETexture(const U8 index, const LLUUID &id)
{
	return mTextureList.setID(index, id);
}

S32  LLPrimitive::setTEColor(const U8 index, const LLColor4 &color)
{
	return mTextureList.setColor(index, color);
}

S32  LLPrimitive::setTEColor(const U8 index, const LLColor3 &color)
{
	return mTextureList.setColor(index, color);
}

S32  LLPrimitive::setTEAlpha(const U8 index, const F32 alpha)
{
	return mTextureList.setAlpha(index, alpha);
}

//===============================================================
S32  LLPrimitive::setTEScale(const U8 index, const F32 s, const F32 t)
{
	return mTextureList.setScale(index, s, t);
}

// BUG: slow - done this way because texture entries have some
// voodoo related to texture coords
S32 LLPrimitive::setTEScaleS(const U8 index, const F32 s)
{
	return mTextureList.setScaleS(index, s);
}


// BUG: slow - done this way because texture entries have some
// voodoo related to texture coords
S32 LLPrimitive::setTEScaleT(const U8 index, const F32 t)
{
	return mTextureList.setScaleT(index, t);
}


//===============================================================
S32  LLPrimitive::setTEOffset(const U8 index, const F32 s, const F32 t)
{
	return mTextureList.setOffset(index, s, t);
}


// BUG: slow - done this way because texture entries have some
// voodoo related to texture coords
S32 LLPrimitive::setTEOffsetS(const U8 index, const F32 s)
{
	return mTextureList.setOffsetS(index, s);
}


// BUG: slow - done this way because texture entries have some
// voodoo related to texture coords
S32 LLPrimitive::setTEOffsetT(const U8 index, const F32 t)
{
	return mTextureList.setOffsetT(index, t);
}


//===============================================================
S32  LLPrimitive::setTERotation(const U8 index, const F32 r)
{
	return mTextureList.setRotation(index, r);
}


//===============================================================
S32  LLPrimitive::setTEBumpShinyFullbright(const U8 index, const U8 bump)
{
	updateNumBumpmap(index, bump);
	return mTextureList.setBumpShinyFullbright(index, bump);
}

S32  LLPrimitive::setTEMediaTexGen(const U8 index, const U8 media)
{
	return mTextureList.setMediaTexGen(index, media);
}

S32  LLPrimitive::setTEBumpmap(const U8 index, const U8 bump)
{
	updateNumBumpmap(index, bump);
	return mTextureList.setBumpMap(index, bump);
}

S32  LLPrimitive::setTEBumpShiny(const U8 index, const U8 bump_shiny)
{
	updateNumBumpmap(index, bump_shiny);
	return mTextureList.setBumpShiny(index, bump_shiny);
}

S32  LLPrimitive::setTETexGen(const U8 index, const U8 texgen)
{
	return mTextureList.setTexGen(index, texgen);
}

S32  LLPrimitive::setTEShiny(const U8 index, const U8 shiny)
{
	return mTextureList.setShiny(index, shiny);
}

S32  LLPrimitive::setTEFullbright(const U8 index, const U8 fullbright)
{
	return mTextureList.setFullbright(index, fullbright);
}

S32  LLPrimitive::setTEMediaFlags(const U8 index, const U8 media_flags)
{
	return mTextureList.setMediaFlags(index, media_flags);
}

S32 LLPrimitive::setTEGlow(const U8 index, const F32 glow)
{
	return mTextureList.setGlow(index, glow);
}

S32 LLPrimitive::setTEMaterialID(const U8 index, const LLMaterialID& pMaterialID)
{
	return mTextureList.setMaterialID(index, pMaterialID);
}

S32 LLPrimitive::setTEMaterialParams(const U8 index, const LLMaterialPtr pMaterialParams)
{
	return mTextureList.setMaterialParams(index, pMaterialParams);
}

LLPCode LLPrimitive::legacyToPCode(const U8 legacy)
{
	// TODO: Should this default to something valid?
	// Maybe volume?
	LLPCode pcode = 0;

	switch (legacy)
	{
		/*
	case BOX:
		pcode = LL_PCODE_CUBE;
		break;
	case CYLINDER:
		pcode = LL_PCODE_CYLINDER;
		break;
	case CONE:
		pcode = LL_PCODE_CONE;
		break;
	case HALF_CONE:
		pcode = LL_PCODE_CONE_HEMI;
		break;
	case HALF_CYLINDER:
		pcode = LL_PCODE_CYLINDER_HEMI;
		break;
	case HALF_SPHERE:
		pcode = LL_PCODE_SPHERE_HEMI;
		break;
	case PRISM:
		pcode = LL_PCODE_PRISM;
		break;
	case PYRAMID:
		pcode = LL_PCODE_PYRAMID;
		break;
	case SPHERE:
		pcode = LL_PCODE_SPHERE;
		break;
	case TETRAHEDRON:
		pcode = LL_PCODE_TETRAHEDRON;
		break;
	case DEMON:
		pcode = LL_PCODE_LEGACY_DEMON;
		break;
	case LSL_TEST:
		pcode = LL_PCODE_LEGACY_LSL_TEST;
		break;
	case ORACLE:
		pcode = LL_PCODE_LEGACY_ORACLE;
		break;
	case TEXTBUBBLE:
		pcode = LL_PCODE_LEGACY_TEXT_BUBBLE;
		break;
	case ATOR:
		pcode = LL_PCODE_LEGACY_ATOR;
		break;
	case BASIC_SHOT:
		pcode = LL_PCODE_LEGACY_SHOT;
		break;
	case BIG_SHOT:
		pcode = LL_PCODE_LEGACY_SHOT_BIG;
		break;
	case BIRD:
		pcode = LL_PCODE_LEGACY_BIRD;
		break;
	case ROCK:
		pcode = LL_PCODE_LEGACY_ROCK;
		break;
	case SMOKE:
		pcode = LL_PCODE_LEGACY_SMOKE;
		break;
	case SPARK:
		pcode = LL_PCODE_LEGACY_SPARK;
		break;
		*/
	case PRIMITIVE_VOLUME:
		pcode = LL_PCODE_VOLUME;
		break;
	case GRASS:
		pcode = LL_PCODE_LEGACY_GRASS;
		break;
	case PART_SYS:
		pcode = LL_PCODE_LEGACY_PART_SYS;
		break;
	case PLAYER:
		pcode = LL_PCODE_LEGACY_AVATAR;
		break;
	case TREE:
		pcode = LL_PCODE_LEGACY_TREE;
		break;
	case TREE_NEW:
		pcode = LL_PCODE_TREE_NEW;
		break;
	default:
		llwarns << "Unknown legacy code " << legacy << " [" << (S32)legacy << "]!" << llendl;
	}

	return pcode;
}

U8 LLPrimitive::pCodeToLegacy(const LLPCode pcode)
{
	U8 legacy;
	switch (pcode)
	{
/*
	case LL_PCODE_CUBE:
		legacy = BOX;
		break;
	case LL_PCODE_CYLINDER:
		legacy = CYLINDER;
		break;
	case LL_PCODE_CONE:
		legacy = CONE;
		break;
	case LL_PCODE_CONE_HEMI:
		legacy = HALF_CONE;
		break;
	case LL_PCODE_CYLINDER_HEMI:
		legacy = HALF_CYLINDER;
		break;
	case LL_PCODE_SPHERE_HEMI:
		legacy = HALF_SPHERE;
		break;
	case LL_PCODE_PRISM:
		legacy = PRISM;
		break;
	case LL_PCODE_PYRAMID:
		legacy = PYRAMID;
		break;
	case LL_PCODE_SPHERE:
		legacy = SPHERE;
		break;
	case LL_PCODE_TETRAHEDRON:
		legacy = TETRAHEDRON;
		break;
	case LL_PCODE_LEGACY_ATOR:
		legacy = ATOR;
		break;
	case LL_PCODE_LEGACY_SHOT:
		legacy = BASIC_SHOT;
		break;
	case LL_PCODE_LEGACY_SHOT_BIG:
		legacy = BIG_SHOT;
		break;
	case LL_PCODE_LEGACY_BIRD:
		legacy = BIRD;
		break;		
	case LL_PCODE_LEGACY_DEMON:
		legacy = DEMON;
		break;
	case LL_PCODE_LEGACY_LSL_TEST:
		legacy = LSL_TEST;
		break;
	case LL_PCODE_LEGACY_ORACLE:
		legacy = ORACLE;
		break;
	case LL_PCODE_LEGACY_ROCK:
		legacy = ROCK;
		break;
	case LL_PCODE_LEGACY_TEXT_BUBBLE:
		legacy = TEXTBUBBLE;
		break;
	case LL_PCODE_LEGACY_SMOKE:
		legacy = SMOKE;
		break;
	case LL_PCODE_LEGACY_SPARK:
		legacy = SPARK;
		break;
*/
	case LL_PCODE_VOLUME:
		legacy = PRIMITIVE_VOLUME;
		break;
	case LL_PCODE_LEGACY_GRASS:
		legacy = GRASS;
		break;
	case LL_PCODE_LEGACY_PART_SYS:
		legacy = PART_SYS;
		break;
	case LL_PCODE_LEGACY_AVATAR:
		legacy = PLAYER;
		break;
	case LL_PCODE_LEGACY_TREE:
		legacy = TREE;
		break;
	case LL_PCODE_TREE_NEW:
		legacy = TREE_NEW;
		break;
	default:
		llwarns << "Unknown pcode " << (S32)pcode << ":" << pcode << "!" << llendl;
		return 0;
	}
	return legacy;
}


// static
// Don't crash or llerrs here!  This function is used for debug strings.
std::string LLPrimitive::pCodeToString(const LLPCode pcode)
{
	std::string pcode_string;

	U8 base_code = pcode & LL_PCODE_BASE_MASK;
	if (!pcode)
	{
		pcode_string = "null";
	}
	else if ((base_code) == LL_PCODE_LEGACY)
	{
		// It's a legacy object
		switch (pcode)
		{
		case LL_PCODE_LEGACY_GRASS:
		  pcode_string = "grass";
			break;
		case LL_PCODE_LEGACY_PART_SYS:
		  pcode_string = "particle system";
			break;
		case LL_PCODE_LEGACY_AVATAR:
		  pcode_string = "avatar";
			break;
		case LL_PCODE_LEGACY_TEXT_BUBBLE:
		  pcode_string = "text bubble";
			break;
		case LL_PCODE_LEGACY_TREE:
		  pcode_string = "tree";
			break;
		case LL_PCODE_TREE_NEW:
		  pcode_string = "tree_new";
			break;
		default:
		  pcode_string = llformat( "unknown legacy pcode %i",(U32)pcode);
		}
	}
	else
	{
		std::string shape;
		std::string mask;
		if (base_code == LL_PCODE_CUBE)
		{
			shape = "cube";
		}
		else if (base_code == LL_PCODE_CYLINDER)
		{
			shape = "cylinder";
		}
		else if (base_code == LL_PCODE_CONE)
		{
			shape = "cone";
		}
		else if (base_code == LL_PCODE_PRISM)
		{
			shape = "prism";
		}
		else if (base_code == LL_PCODE_PYRAMID)
		{
			shape = "pyramid";
		}
		else if (base_code == LL_PCODE_SPHERE)
		{
			shape = "sphere";
		}
		else if (base_code == LL_PCODE_TETRAHEDRON)
		{
			shape = "tetrahedron";
		}
		else if (base_code == LL_PCODE_VOLUME)
		{
			shape = "volume";
		}
		else if (base_code == LL_PCODE_APP)
		{
			shape = "app";
		}
		else
		{
			llwarns << "Unknown base mask for pcode: " << base_code << llendl;
		}

		U8 mask_code = pcode & (~LL_PCODE_BASE_MASK);
		if (base_code == LL_PCODE_APP)
		{
			mask = llformat( "%x", mask_code);
		}
		else if (mask_code & LL_PCODE_HEMI_MASK)
		{
			mask = "hemi";
		}
		else 
		{
			mask = llformat( "%x", mask_code);
		}

		if (mask[0])
		{
			pcode_string = llformat( "%s-%s", shape.c_str(), mask.c_str());
		}
		else
		{
			pcode_string = llformat( "%s", shape.c_str());
		}
	}

	return pcode_string;
}


void LLPrimitive::copyTEs(const LLPrimitive *primitivep)
{
	U32 i;
	if (primitivep->getExpectedNumTEs() != getExpectedNumTEs())
	{
		llwarns << "Primitives don't have same expected number of TE's" << llendl;
	}
	U32 num_tes = llmin(primitivep->getExpectedNumTEs(), getExpectedNumTEs());
	if (mTextureList.size() < getExpectedNumTEs())
	{
		mTextureList.setSize(getExpectedNumTEs());
	}
	for (i = 0; i < num_tes; i++)
	{
		mTextureList.copyTexture(i, *(primitivep->getTE(i)));
	}
}

S32	face_index_from_id(LLFaceID face_ID, const std::vector<LLProfile::Face>& faceArray)
{
	S32 i;
	for (i = 0; i < (S32)faceArray.size(); i++)
	{
		if (faceArray[i].mFaceID == face_ID)
		{
			return i;
		}
	}
	return -1;
}

BOOL LLPrimitive::setVolume(const LLVolumeParams &volume_params, const S32 detail, bool unique_volume)
{
	LLVolume *volumep;
	if (unique_volume)
	{
		F32 volume_detail = LLVolumeLODGroup::getVolumeScaleFromDetail(detail);
		if (mVolumep.notNull() && volume_params == mVolumep->getParams() && (volume_detail == mVolumep->getDetail()))
		{
			return FALSE;
		}
		volumep = new LLVolume(volume_params, volume_detail, FALSE, TRUE);
	}
	else
	{
		if (mVolumep.notNull())
		{
			F32 volume_detail = LLVolumeLODGroup::getVolumeScaleFromDetail(detail);
			if (volume_params == mVolumep->getParams() && (volume_detail == mVolumep->getDetail()))
			{
				return FALSE;
			}
		}

		volumep = sVolumeManager->refVolume(volume_params, detail);
		if (volumep == mVolumep)
		{
			sVolumeManager->unrefVolume( volumep );  // LLVolumeMgr::refVolume() creates a reference, but we don't need a second one.
			return TRUE;
		}
	}

	setChanged(GEOMETRY);

	
	if (!mVolumep)
	{
		mVolumep = volumep;
		//mFaceMask = mVolumep->generateFaceMask();
		setNumTEs(mVolumep->getNumFaces());
		return TRUE;
	}
	
#if 0 
	// #if 0'd out by davep
	// this is a lot of cruft to set texture entry values that just stay the same for LOD switch 
	// or immediately get overridden by an object update message, also crashes occasionally
	U32 old_face_mask = mVolumep->mFaceMask;

	S32 face_bit = 0;
	S32 cur_mask = 0;

	// Grab copies of the old faces from the original shape, ordered by type.
	// We will use these to figure out what old texture info gets mapped to new
	// faces in the new shape.
	std::vector<LLProfile::Face> old_faces; 
	for (S32 face = 0; face < mVolumep->getNumFaces(); face++)
	{
		old_faces.push_back(mVolumep->getProfile().mFaces[face]);
	}

	// Copy the old texture info off to the side, but not in the order in which
	// they live in the mTextureList, rather in order of ther "face id" which
	// is the corresponding value of LLVolueParams::LLProfile::mFaces::mIndex.
	//
	// Hence, some elements of old_tes::mEntryList will be invalid.  It is
	// initialized to a size of 9 (max number of possible faces on a volume?)
	// and only the ones with valid types are filled in.
	LLPrimTextureList old_tes;
	old_tes.setSize(9);
	for (face_bit = 0; face_bit < 9; face_bit++)
	{
		cur_mask = 0x1 << face_bit;
		if (old_face_mask & cur_mask)
		{
			S32 te_index = face_index_from_id(cur_mask, old_faces);
			old_tes.copyTexture(face_bit, *(getTE(te_index)));
			//llinfos << face_bit << ":" << te_index << ":" << old_tes[face_bit].getID() << llendl;
		}
	}


	// build the new object
	sVolumeManager->unrefVolume(mVolumep);
	mVolumep = volumep;
	
	U32 new_face_mask = mVolumep->mFaceMask;
	S32 i;

	if (old_face_mask == new_face_mask) 
	{
		// nothing to do
		return TRUE;
	}

	if (mVolumep->getNumFaces() == 0 && new_face_mask != 0)
	{
		llwarns << "Object with 0 faces found...INCORRECT!" << llendl;
		setNumTEs(mVolumep->getNumFaces());
		return TRUE;
	}

	// initialize face_mapping
	S32 face_mapping[9];
	for (face_bit = 0; face_bit < 9; face_bit++)
	{
		face_mapping[face_bit] = face_bit;
	}

	// The new shape may have more faces than the original, but we can't just
	// add them to the end -- the ordering matters and it may be that we must
	// insert the new faces in the middle of the list.  When we add a face it
	// will pick up the texture/color info of one of the old faces an so we
	// now figure out which old face info gets mapped to each new face, and 
	// store in the face_mapping lookup table.
	for (face_bit = 0; face_bit < 9; face_bit++)
	{
		cur_mask = 0x1 << face_bit;
		if (!(new_face_mask & cur_mask))
		{
			// Face doesn't exist in new map.
			face_mapping[face_bit] = -1;
			continue;
		}
		else if (old_face_mask & cur_mask)
		{
			// Face exists in new and old map.
			face_mapping[face_bit] = face_bit;
			continue;
		}

		// OK, how we've got a mismatch, where we have to fill a new face with one from
		// the old face.
		if (cur_mask & (LL_FACE_PATH_BEGIN | LL_FACE_PATH_END | LL_FACE_INNER_SIDE))
		{
			// It's a top/bottom/hollow interior face.
			if (old_face_mask & LL_FACE_PATH_END)
			{
				face_mapping[face_bit] = 1;
				continue;
			}
			else
			{
				S32 cur_outer_mask = LL_FACE_OUTER_SIDE_0;
				for (i = 0; i < 4; i++)
				{
					if (old_face_mask & cur_outer_mask)
					{
						face_mapping[face_bit] = 5 + i;
						break;
					}
					cur_outer_mask <<= 1;
				}
				if (i == 4)
				{
					llwarns << "No path end or outer face in volume!" << llendl;
				}
				continue;
			}
		}

		if (cur_mask & (LL_FACE_PROFILE_BEGIN | LL_FACE_PROFILE_END))
		{
			// A cut slice.  Use the hollow interior if we have it.
			if (old_face_mask & LL_FACE_INNER_SIDE)
			{
				face_mapping[face_bit] = 2;
				continue;
			}

			// No interior, use the bottom face.
			// Could figure out which of the outer faces was nearest, but that would be harder.
			if (old_face_mask & LL_FACE_PATH_END)
			{
				face_mapping[face_bit] = 1;
				continue;
			}
			else
			{
				S32 cur_outer_mask = LL_FACE_OUTER_SIDE_0;
				for (i = 0; i < 4; i++)
				{
					if (old_face_mask & cur_outer_mask)
					{
						face_mapping[face_bit] = 5 + i;
						break;
					}
					cur_outer_mask <<= 1;
				}
				if (i == 4)
				{
					llwarns << "No path end or outer face in volume!" << llendl;
				}
				continue;
			}
		}

		// OK, the face that's missing is an outer face...
		// Pull from the nearest adjacent outer face (there's always guaranteed to be one...
		S32 cur_outer = face_bit - 5;
		S32 min_dist = 5;
		S32 min_outer_bit = -1;
		S32 i;
		for (i = 0; i < 4; i++)
		{
			if (old_face_mask & (LL_FACE_OUTER_SIDE_0 << i))
			{
				S32 dist = abs(i - cur_outer);
				if (dist < min_dist)
				{
					min_dist = dist;
					min_outer_bit = i + 5;
				}
			}
		}
		if (-1 == min_outer_bit)
		{
			llinfos << (LLVolume *)mVolumep << llendl;
			llwarns << "Bad!  No outer faces, impossible!" << llendl;
		}
		face_mapping[face_bit] = min_outer_bit;
	}
	

	setNumTEs(mVolumep->getNumFaces());
	for (face_bit = 0; face_bit < 9; face_bit++)
	{
		// For each possible face type on the new shape we check to see if that
		// face exists and if it does we create a texture entry that is a copy
		// of one of the originals.  Since the originals might not have a
		// matching face, we use the face_mapping lookup table to figure out
		// which face information to copy.
		cur_mask = 0x1 << face_bit;
		if (new_face_mask & cur_mask)
		{
			if (-1 == face_mapping[face_bit])
			{
				llwarns << "No mapping from old face to new face!" << llendl;
			}

			S32 te_num = face_index_from_id(cur_mask, mVolumep->getProfile().mFaces);
			setTE(te_num, *(old_tes.getTexture(face_mapping[face_bit])));
		}
	}
#else
	// build the new object
	sVolumeManager->unrefVolume(mVolumep);
	mVolumep = volumep; 

	setNumTEs(mVolumep->getNumFaces());
#endif
	return TRUE;
}

BOOL LLPrimitive::setMaterial(U8 material)
{
	if (material != mMaterial)
	{
		mMaterial = material;
		return TRUE;
	}
	else
	{
		return FALSE;
	}
}

const F32 LL_MAX_SCALE_S = 100.0f;
const F32 LL_MAX_SCALE_T = 100.0f;
S32 LLPrimitive::packTEField(U8 *cur_ptr, U8 *data_ptr, U8 data_size, U8 last_face_index, EMsgVariableType type) const
{
	S32 face_index;
	S32 i;
	U64 exception_faces;
	U8 *start_loc = cur_ptr;

	htonmemcpy(cur_ptr,data_ptr + (last_face_index * data_size), type, data_size);
	cur_ptr += data_size;
	
	for (face_index = last_face_index-1; face_index >= 0; face_index--)
	{
		BOOL already_sent = FALSE;
		for (i = face_index+1; i <= last_face_index; i++)
		{ 
			if (!memcmp(data_ptr+(data_size *face_index), data_ptr+(data_size *i), data_size))
			{
				already_sent = TRUE;
				break;
			}
		}

		if (!already_sent)
		{
			exception_faces = 0;
			for (i = face_index; i >= 0; i--)
			{ 
				if (!memcmp(data_ptr+(data_size *face_index), data_ptr+(data_size *i), data_size))
				{
					exception_faces |= ((U64)1 << i); 
				}
			}
			
			//assign exception faces to cur_ptr
			if (exception_faces >= (0x1 << 7))
			{
				if (exception_faces >= (0x1 << 14))
				{
					if (exception_faces >= (0x1 << 21))
					{
						if (exception_faces >= (0x1 << 28))
						{
							*cur_ptr++ = (U8)(((exception_faces >> 28) & 0x7F) | 0x80);
						}
						*cur_ptr++ = (U8)(((exception_faces >> 21) & 0x7F) | 0x80);
					}
					*cur_ptr++ = (U8)(((exception_faces >> 14) & 0x7F) | 0x80);
				}
				*cur_ptr++ = (U8)(((exception_faces >> 7) & 0x7F) | 0x80);
			}
			
			*cur_ptr++ = (U8)(exception_faces & 0x7F);
			
			htonmemcpy(cur_ptr,data_ptr + (face_index * data_size), type, data_size);
			cur_ptr += data_size;
   		}
	}
	return (S32)(cur_ptr - start_loc);
}

S32 LLPrimitive::unpackTEField(U8 *cur_ptr, U8 *buffer_end, U8 *data_ptr, U8 data_size, U8 face_count, EMsgVariableType type)
{
	U8 *start_loc = cur_ptr;
	U64 i;
	htonmemcpy(data_ptr,cur_ptr, type,data_size);
	cur_ptr += data_size;

	for (i = 1; i < face_count; i++)
	{
		// Already unswizzled, don't need to unswizzle it again!
		memcpy(data_ptr+(i*data_size),data_ptr,data_size);	/* Flawfinder: ignore */ 
	}
	
	while ((cur_ptr < buffer_end) && (*cur_ptr != 0))
	{
		LL_DEBUGS("TEFieldDecode") << "TE exception" << LL_ENDL;
		i = 0;
		while (*cur_ptr & 0x80)
		{
			i |= ((*cur_ptr++) & 0x7F);
			i = i << 7;
		}

		i |= *cur_ptr++;

		for (S32 j = 0; j < face_count; j++)
		{
			if (i & 0x01)
			{
				htonmemcpy(data_ptr+(j*data_size),cur_ptr,type,data_size);
				LL_DEBUGS("TEFieldDecode") << "Assigning " ;
				char foo[64];
				sprintf(foo,"%x %x",*(data_ptr+(j*data_size)), *(data_ptr+(j*data_size)+1));
				LL_CONT << foo << " to face " << j << LL_ENDL;
			}
			i = i >> 1;
		}
		cur_ptr += data_size;		
	}
	llassert(cur_ptr <= buffer_end); // buffer underrun
	return (S32)(cur_ptr - start_loc);
}


// Pack information about all texture entries into container:
// { TextureEntry Variable 2 }
// Includes information about image ID, color, scale S,T, offset S,T and rotation
BOOL LLPrimitive::packTEMessage(LLMessageSystem *mesgsys) const
{
	const U32 MAX_TES = 32;

	U8     image_ids[MAX_TES*16];
	U8     colors[MAX_TES*4];
	F32    scale_s[MAX_TES];
	F32    scale_t[MAX_TES];
	S16    offset_s[MAX_TES];
	S16    offset_t[MAX_TES];
	S16    image_rot[MAX_TES];
	U8	   bump[MAX_TES];
	U8	   media_flags[MAX_TES];
    U8     glow[MAX_TES];
	U8     material_data[MAX_TES*16];
	
	const U32 MAX_TE_BUFFER = 4096;
	U8 packed_buffer[MAX_TE_BUFFER];
	U8 *cur_ptr = packed_buffer;
	
	S32 last_face_index = llmin((U32) getNumTEs(), MAX_TES) - 1;
	
	if (last_face_index > -1)
	{
		// ...if we hit the front, send one image id
		S8 face_index;
		LLColor4U coloru;
		for (face_index = 0; face_index <= last_face_index; face_index++)
		{
			// Directly sending image_ids is not safe!
			memcpy(&image_ids[face_index*16],getTE(face_index)->getID().mData,16);	/* Flawfinder: ignore */ 

			// Cast LLColor4 to LLColor4U
			coloru.setVec( getTE(face_index)->getColor() );

			// Note:  This is an optimization to send common colors (1.f, 1.f, 1.f, 1.f)
			// as all zeros.  However, the subtraction and addition must be done in unsigned
			// byte space, not in float space, otherwise off-by-one errors occur. JC
			colors[4*face_index]     = 255 - coloru.mV[0];
			colors[4*face_index + 1] = 255 - coloru.mV[1];
			colors[4*face_index + 2] = 255 - coloru.mV[2];
			colors[4*face_index + 3] = 255 - coloru.mV[3];

			const LLTextureEntry* te = getTE(face_index);
			scale_s[face_index] = (F32) te->mScaleS;
			scale_t[face_index] = (F32) te->mScaleT;
			offset_s[face_index] = (S16) llround((llclamp(te->mOffsetS,-1.0f,1.0f) * (F32)0x7FFF)) ;
			offset_t[face_index] = (S16) llround((llclamp(te->mOffsetT,-1.0f,1.0f) * (F32)0x7FFF)) ;
			image_rot[face_index] = (S16) llround(((fmod(te->mRotation, F_TWO_PI)/F_TWO_PI) * TEXTURE_ROTATION_PACK_FACTOR));
			bump[face_index] = te->getBumpShinyFullbright();
			media_flags[face_index] = te->getMediaTexGen();
			glow[face_index] = (U8) llround((llclamp(te->getGlow(), 0.0f, 1.0f) * (F32)0xFF));

			// Directly sending material_ids is not safe!
			memcpy(&material_data[face_index*16],getTE(face_index)->getMaterialID().get(),16);	/* Flawfinder: ignore */ 
		}

		cur_ptr += packTEField(cur_ptr, (U8 *)image_ids, sizeof(LLUUID),last_face_index, MVT_LLUUID);
		*cur_ptr++ = 0;
		cur_ptr += packTEField(cur_ptr, (U8 *)colors, 4 ,last_face_index, MVT_U8);
		*cur_ptr++ = 0;
		cur_ptr += packTEField(cur_ptr, (U8 *)scale_s, 4 ,last_face_index, MVT_F32);
		*cur_ptr++ = 0;
		cur_ptr += packTEField(cur_ptr, (U8 *)scale_t, 4 ,last_face_index, MVT_F32);
		*cur_ptr++ = 0;
		cur_ptr += packTEField(cur_ptr, (U8 *)offset_s, 2 ,last_face_index, MVT_S16Array);
		*cur_ptr++ = 0;
		cur_ptr += packTEField(cur_ptr, (U8 *)offset_t, 2 ,last_face_index, MVT_S16Array);
		*cur_ptr++ = 0;
		cur_ptr += packTEField(cur_ptr, (U8 *)image_rot, 2 ,last_face_index, MVT_S16Array);
		*cur_ptr++ = 0;
		cur_ptr += packTEField(cur_ptr, (U8 *)bump, 1 ,last_face_index, MVT_U8);
		*cur_ptr++ = 0;
		cur_ptr += packTEField(cur_ptr, (U8 *)media_flags, 1 ,last_face_index, MVT_U8);
		*cur_ptr++ = 0;
		cur_ptr += packTEField(cur_ptr, (U8 *)glow, 1 ,last_face_index, MVT_U8);
		*cur_ptr++ = 0;
		cur_ptr += packTEField(cur_ptr, (U8 *)material_data, 16, last_face_index, MVT_LLUUID);
	}
   	mesgsys->addBinaryDataFast(_PREHASH_TextureEntry, packed_buffer, (S32)(cur_ptr - packed_buffer));

	return FALSE;
}


BOOL LLPrimitive::packTEMessage(LLDataPacker &dp) const
{
	const U32 MAX_TES = 32;

	U8     image_ids[MAX_TES*16];
	U8     colors[MAX_TES*4];
	F32    scale_s[MAX_TES];
	F32    scale_t[MAX_TES];
	S16    offset_s[MAX_TES];
	S16    offset_t[MAX_TES];
	S16    image_rot[MAX_TES];
	U8	   bump[MAX_TES];
	U8	   media_flags[MAX_TES];
    U8     glow[MAX_TES];
	U8     material_data[MAX_TES*16];
	
	const U32 MAX_TE_BUFFER = 4096;
	U8 packed_buffer[MAX_TE_BUFFER];
	U8 *cur_ptr = packed_buffer;
	
	S32 last_face_index = getNumTEs() - 1;
	
	if (last_face_index > -1)
	{
		// ...if we hit the front, send one image id
		S8 face_index;
		LLColor4U coloru;
		for (face_index = 0; face_index <= last_face_index; face_index++)
		{
			// Directly sending image_ids is not safe!
			memcpy(&image_ids[face_index*16],getTE(face_index)->getID().mData,16);	/* Flawfinder: ignore */ 

			// Cast LLColor4 to LLColor4U
			coloru.setVec( getTE(face_index)->getColor() );

			// Note:  This is an optimization to send common colors (1.f, 1.f, 1.f, 1.f)
			// as all zeros.  However, the subtraction and addition must be done in unsigned
			// byte space, not in float space, otherwise off-by-one errors occur. JC
			colors[4*face_index]     = 255 - coloru.mV[0];
			colors[4*face_index + 1] = 255 - coloru.mV[1];
			colors[4*face_index + 2] = 255 - coloru.mV[2];
			colors[4*face_index + 3] = 255 - coloru.mV[3];

			const LLTextureEntry* te = getTE(face_index);
			scale_s[face_index] = (F32) te->mScaleS;
			scale_t[face_index] = (F32) te->mScaleT;
			offset_s[face_index] = (S16) llround((llclamp(te->mOffsetS,-1.0f,1.0f) * (F32)0x7FFF)) ;
			offset_t[face_index] = (S16) llround((llclamp(te->mOffsetT,-1.0f,1.0f) * (F32)0x7FFF)) ;
			image_rot[face_index] = (S16) llround(((fmod(te->mRotation, F_TWO_PI)/F_TWO_PI) * TEXTURE_ROTATION_PACK_FACTOR));
			bump[face_index] = te->getBumpShinyFullbright();
			media_flags[face_index] = te->getMediaTexGen();
            glow[face_index] = (U8) llround((llclamp(te->getGlow(), 0.0f, 1.0f) * (F32)0xFF));

			// Directly sending material_ids is not safe!
			memcpy(&material_data[face_index*16],getTE(face_index)->getMaterialID().get(),16);	/* Flawfinder: ignore */ 
		}

		cur_ptr += packTEField(cur_ptr, (U8 *)image_ids, sizeof(LLUUID),last_face_index, MVT_LLUUID);
		*cur_ptr++ = 0;
		cur_ptr += packTEField(cur_ptr, (U8 *)colors, 4 ,last_face_index, MVT_U8);
		*cur_ptr++ = 0;
		cur_ptr += packTEField(cur_ptr, (U8 *)scale_s, 4 ,last_face_index, MVT_F32);
		*cur_ptr++ = 0;
		cur_ptr += packTEField(cur_ptr, (U8 *)scale_t, 4 ,last_face_index, MVT_F32);
		*cur_ptr++ = 0;
		cur_ptr += packTEField(cur_ptr, (U8 *)offset_s, 2 ,last_face_index, MVT_S16Array);
		*cur_ptr++ = 0;
		cur_ptr += packTEField(cur_ptr, (U8 *)offset_t, 2 ,last_face_index, MVT_S16Array);
		*cur_ptr++ = 0;
		cur_ptr += packTEField(cur_ptr, (U8 *)image_rot, 2 ,last_face_index, MVT_S16Array);
		*cur_ptr++ = 0;
		cur_ptr += packTEField(cur_ptr, (U8 *)bump, 1 ,last_face_index, MVT_U8);
		*cur_ptr++ = 0;
		cur_ptr += packTEField(cur_ptr, (U8 *)media_flags, 1 ,last_face_index, MVT_U8);
		*cur_ptr++ = 0;
		cur_ptr += packTEField(cur_ptr, (U8 *)glow, 1 ,last_face_index, MVT_U8);
		*cur_ptr++ = 0;
		cur_ptr += packTEField(cur_ptr, (U8 *)material_data, 16, last_face_index, MVT_LLUUID);
	}

	dp.packBinaryData(packed_buffer, (S32)(cur_ptr - packed_buffer), "TextureEntry");
	return FALSE;
}

S32 LLPrimitive::parseTEMessage(LLMessageSystem* mesgsys, char const* block_name, const S32 block_num, LLTEContents& tec)
{
	S32 retval = 0;
<<<<<<< HEAD
	const U32 MAX_TES = 32;

	// Avoid construction of 32 UUIDs per call. JC
	static LLMaterialID material_ids[MAX_TES];

	U8     image_data[MAX_TES*16];
	U8	  colors[MAX_TES*4];
	F32    scale_s[MAX_TES];
	F32    scale_t[MAX_TES];
	S16    offset_s[MAX_TES];
	S16    offset_t[MAX_TES];
	S16    image_rot[MAX_TES];
	U8	   bump[MAX_TES];
	U8	   media_flags[MAX_TES];
    U8     glow[MAX_TES];
	U8     material_data[MAX_TES*16];
	
	const U32 MAX_TE_BUFFER = 4096;
	U8 packed_buffer[MAX_TE_BUFFER];
	U8 *cur_ptr = packed_buffer;

	U32 size;
	U32 face_count = 0;
=======
>>>>>>> 2dc4f8f8

	if (block_num < 0)
	{
		tec.size = mesgsys->getSizeFast(block_name, _PREHASH_TextureEntry);
	}
	else
	{
		tec.size = mesgsys->getSizeFast(block_name, block_num, _PREHASH_TextureEntry);
	}

	if (tec.size == 0)
	{
		tec.face_count = 0;
		return retval;
	}

	if (block_num < 0)
	{
		mesgsys->getBinaryDataFast(block_name, _PREHASH_TextureEntry, tec.packed_buffer, 0, 0, LLTEContents::MAX_TE_BUFFER);
	}
	else
	{
		mesgsys->getBinaryDataFast(block_name, _PREHASH_TextureEntry, tec.packed_buffer, 0, block_num, LLTEContents::MAX_TE_BUFFER);
	}

	tec.face_count = llmin((U32)getNumTEs(),(U32)LLTEContents::MAX_TES);

	U8 *cur_ptr = tec.packed_buffer;
	cur_ptr += unpackTEField(cur_ptr, tec.packed_buffer+tec.size, (U8 *)tec.image_data, 16, tec.face_count, MVT_LLUUID);
	cur_ptr++;
	cur_ptr += unpackTEField(cur_ptr, tec.packed_buffer+tec.size, (U8 *)tec.colors, 4, tec.face_count, MVT_U8);
	cur_ptr++;
	cur_ptr += unpackTEField(cur_ptr, tec.packed_buffer+tec.size, (U8 *)tec.scale_s, 4, tec.face_count, MVT_F32);
	cur_ptr++;
	cur_ptr += unpackTEField(cur_ptr, tec.packed_buffer+tec.size, (U8 *)tec.scale_t, 4, tec.face_count, MVT_F32);
	cur_ptr++;
	cur_ptr += unpackTEField(cur_ptr, tec.packed_buffer+tec.size, (U8 *)tec.offset_s, 2, tec.face_count, MVT_S16Array);
	cur_ptr++;
	cur_ptr += unpackTEField(cur_ptr, tec.packed_buffer+tec.size, (U8 *)tec.offset_t, 2, tec.face_count, MVT_S16Array);
	cur_ptr++;
	cur_ptr += unpackTEField(cur_ptr, tec.packed_buffer+tec.size, (U8 *)tec.image_rot, 2, tec.face_count, MVT_S16Array);
	cur_ptr++;
	cur_ptr += unpackTEField(cur_ptr, tec.packed_buffer+tec.size, (U8 *)tec.bump, 1, tec.face_count, MVT_U8);
	cur_ptr++;
	cur_ptr += unpackTEField(cur_ptr, tec.packed_buffer+tec.size, (U8 *)tec.media_flags, 1, tec.face_count, MVT_U8);
	cur_ptr++;
<<<<<<< HEAD
	cur_ptr += unpackTEField(cur_ptr, packed_buffer+size, (U8 *)glow, 1, face_count, MVT_U8);
	if (cur_ptr < packed_buffer + size)
	{
		cur_ptr++;
		cur_ptr += unpackTEField(cur_ptr, packed_buffer+size, (U8 *)material_data, 16, face_count, MVT_LLUUID);
	}
	else
	{
		memset(material_data, 0, sizeof(material_data));
	}
	
	for (U32 i = 0; i < face_count; i++)
	{
		material_ids[i].set(&material_data[i * 16]);
	}
	
	LLColor4 color;
	LLColor4U coloru;
	for (U32 i = 0; i < face_count; i++)
	{
		retval |= setTETexture(i, ((LLUUID*)image_data)[i]);
		retval |= setTEScale(i, scale_s[i], scale_t[i]);
		retval |= setTEOffset(i, (F32)offset_s[i] / (F32)0x7FFF, (F32) offset_t[i] / (F32) 0x7FFF);
		retval |= setTERotation(i, ((F32)image_rot[i] / TEXTURE_ROTATION_PACK_FACTOR) * F_TWO_PI);
		retval |= setTEBumpShinyFullbright(i, bump[i]);
		retval |= setTEMediaTexGen(i, media_flags[i]);
		retval |= setTEGlow(i, (F32)glow[i] / (F32)0xFF);
		retval |= setTEMaterialID(i, material_ids[i]);
		
		coloru = LLColor4U(colors + 4*i);
=======
	cur_ptr += unpackTEField(cur_ptr, tec.packed_buffer+tec.size, (U8 *)tec.glow, 1, tec.face_count, MVT_U8);

	retval = 1;
	return retval;
}

S32 LLPrimitive::applyParsedTEMessage(LLTEContents& tec)
{
	S32 retval = 0;

	LLColor4 color;
	LLColor4U coloru;
	for (U32 i = 0; i < tec.face_count; i++)
	{
		LLUUID& req_id = ((LLUUID*)tec.image_data)[i];
		retval |= setTETexture(i, req_id);
		retval |= setTEScale(i, tec.scale_s[i], tec.scale_t[i]);
		retval |= setTEOffset(i, (F32)tec.offset_s[i] / (F32)0x7FFF, (F32) tec.offset_t[i] / (F32) 0x7FFF);
		retval |= setTERotation(i, ((F32)tec.image_rot[i] / TEXTURE_ROTATION_PACK_FACTOR) * F_TWO_PI);
		retval |= setTEBumpShinyFullbright(i, tec.bump[i]);
		retval |= setTEMediaTexGen(i, tec.media_flags[i]);
		retval |= setTEGlow(i, (F32)tec.glow[i] / (F32)0xFF);
		coloru = LLColor4U(tec.colors + 4*i);
>>>>>>> 2dc4f8f8

		// Note:  This is an optimization to send common colors (1.f, 1.f, 1.f, 1.f)
		// as all zeros.  However, the subtraction and addition must be done in unsigned
		// byte space, not in float space, otherwise off-by-one errors occur. JC
		color.mV[VRED]		= F32(255 - coloru.mV[VRED])   / 255.f;
		color.mV[VGREEN]	= F32(255 - coloru.mV[VGREEN]) / 255.f;
		color.mV[VBLUE]		= F32(255 - coloru.mV[VBLUE])  / 255.f;
		color.mV[VALPHA]	= F32(255 - coloru.mV[VALPHA]) / 255.f;

		retval |= setTEColor(i, color);

	}

	return retval;
}

S32 LLPrimitive::unpackTEMessage(LLMessageSystem* mesgsys, char const* block_name, const S32 block_num)
{
	LLTEContents tec;
	S32 retval = parseTEMessage(mesgsys, block_name, block_num, tec);
	if (!retval)
		return retval;
	return applyParsedTEMessage(tec);
}

S32 LLPrimitive::unpackTEMessage(LLDataPacker &dp)
{
	// use a negative block_num to indicate a single-block read (a non-variable block)
	S32 retval = 0;
	const U32 MAX_TES = 32;

	// Avoid construction of 32 UUIDs per call
	static LLUUID image_ids[MAX_TES];
	static LLMaterialID material_ids[MAX_TES];

	U8     image_data[MAX_TES*16];
	U8	   colors[MAX_TES*4];
	F32    scale_s[MAX_TES];
	F32    scale_t[MAX_TES];
	S16    offset_s[MAX_TES];
	S16    offset_t[MAX_TES];
	S16    image_rot[MAX_TES];
	U8	   bump[MAX_TES];
	U8	   media_flags[MAX_TES];
    U8     glow[MAX_TES];
	U8     material_data[MAX_TES*16];

	const U32 MAX_TE_BUFFER = 4096;
	U8 packed_buffer[MAX_TE_BUFFER];
	U8 *cur_ptr = packed_buffer;

	S32 size;
	U32 face_count = 0;

	if (!dp.unpackBinaryData(packed_buffer, size, "TextureEntry"))
	{
		retval = TEM_INVALID;
		llwarns << "Bad texture entry block!  Abort!" << llendl;
		return retval;
	}

	if (size == 0)
	{
		return retval;
	}

	face_count = llmin((U32) getNumTEs(), MAX_TES);
	U32 i;

	cur_ptr += unpackTEField(cur_ptr, packed_buffer+size, (U8 *)image_data, 16, face_count, MVT_LLUUID);
	cur_ptr++;
	cur_ptr += unpackTEField(cur_ptr, packed_buffer+size, (U8 *)colors, 4, face_count, MVT_U8);
	cur_ptr++;
	cur_ptr += unpackTEField(cur_ptr, packed_buffer+size, (U8 *)scale_s, 4, face_count, MVT_F32);
	cur_ptr++;
	cur_ptr += unpackTEField(cur_ptr, packed_buffer+size, (U8 *)scale_t, 4, face_count, MVT_F32);
	cur_ptr++;
	cur_ptr += unpackTEField(cur_ptr, packed_buffer+size, (U8 *)offset_s, 2, face_count, MVT_S16Array);
	cur_ptr++;
	cur_ptr += unpackTEField(cur_ptr, packed_buffer+size, (U8 *)offset_t, 2, face_count, MVT_S16Array);
	cur_ptr++;
	cur_ptr += unpackTEField(cur_ptr, packed_buffer+size, (U8 *)image_rot, 2, face_count, MVT_S16Array);
	cur_ptr++;
	cur_ptr += unpackTEField(cur_ptr, packed_buffer+size, (U8 *)bump, 1, face_count, MVT_U8);
	cur_ptr++;
	cur_ptr += unpackTEField(cur_ptr, packed_buffer+size, (U8 *)media_flags, 1, face_count, MVT_U8);
	cur_ptr++;
	cur_ptr += unpackTEField(cur_ptr, packed_buffer+size, (U8 *)glow, 1, face_count, MVT_U8);
	if (cur_ptr < packed_buffer + size)
	{
		cur_ptr++;
		cur_ptr += unpackTEField(cur_ptr, packed_buffer+size, (U8 *)material_data, 16, face_count, MVT_LLUUID);
	}
	else
	{
		memset(material_data, 0, sizeof(material_data));
	}

	for (i = 0; i < face_count; i++)
	{
		memcpy(image_ids[i].mData,&image_data[i*16],16);	/* Flawfinder: ignore */ 	
		material_ids[i].set(&material_data[i * 16]);
	}
	
	LLColor4 color;
	LLColor4U coloru;
	for (i = 0; i < face_count; i++)
	{
		retval |= setTETexture(i, image_ids[i]);
		retval |= setTEScale(i, scale_s[i], scale_t[i]);
		retval |= setTEOffset(i, (F32)offset_s[i] / (F32)0x7FFF, (F32) offset_t[i] / (F32) 0x7FFF);
		retval |= setTERotation(i, ((F32)image_rot[i] / TEXTURE_ROTATION_PACK_FACTOR) * F_TWO_PI);
		retval |= setTEBumpShinyFullbright(i, bump[i]);
		retval |= setTEMediaTexGen(i, media_flags[i]);
		retval |= setTEGlow(i, (F32)glow[i] / (F32)0xFF);
		retval |= setTEMaterialID(i, material_ids[i]);
		coloru = LLColor4U(colors + 4*i);

		// Note:  This is an optimization to send common colors (1.f, 1.f, 1.f, 1.f)
		// as all zeros.  However, the subtraction and addition must be done in unsigned
		// byte space, not in float space, otherwise off-by-one errors occur. JC
		color.mV[VRED]		= F32(255 - coloru.mV[VRED])   / 255.f;
		color.mV[VGREEN]	= F32(255 - coloru.mV[VGREEN]) / 255.f;
		color.mV[VBLUE]		= F32(255 - coloru.mV[VBLUE])  / 255.f;
		color.mV[VALPHA]	= F32(255 - coloru.mV[VALPHA]) / 255.f;

		retval |= setTEColor(i, color);
	}

	return retval;
}

U8	LLPrimitive::getExpectedNumTEs() const
{
	U8 expected_face_count = 0;
	if (mVolumep)
	{
		expected_face_count = mVolumep->getNumFaces();
	}
	return expected_face_count;
}

void LLPrimitive::copyTextureList(const LLPrimTextureList& other_list)
{
	mTextureList.copy(other_list);
}

void LLPrimitive::takeTextureList(LLPrimTextureList& other_list)
{
	mTextureList.take(other_list);
}

void LLPrimitive::updateNumBumpmap(const U8 index, const U8 bump)
{
	LLTextureEntry* te = getTE(index);
	if(!te)
	{
		return;
	}

	U8 old_bump = te->getBumpmap();	
	if(old_bump > 0)
	{
		mNumBumpmapTEs--;
	}
	if((bump & TEM_BUMP_MASK) > 0)
	{
		mNumBumpmapTEs++;
	}

	return;
}
//============================================================================

// Moved from llselectmgr.cpp
// BUG: Only works for boxes.
// Face numbering for flex boxes as of 1.14.2

// static
bool LLPrimitive::getTESTAxes(const U8 face, U32* s_axis, U32* t_axis)
{
	if (face == 0)
	{
		*s_axis = VX; *t_axis = VY;
		return true;
	}
	else if (face == 1)
	{
		*s_axis = VX; *t_axis = VZ;
		return true;
	}
	else if (face == 2)
	{
		*s_axis = VY; *t_axis = VZ;
		return true;
	}
	else if (face == 3)
	{
		*s_axis = VX; *t_axis = VZ;
		return true;
	}
	else if (face == 4)
	{
		*s_axis = VY; *t_axis = VZ;
		return true;
	}
	else if (face == 5)
	{
		*s_axis = VX; *t_axis = VY;
		return true;
	}
	else
	{
		// unknown face
		return false;
	}
}

//============================================================================

//static 
BOOL LLNetworkData::isValid(U16 param_type, U32 size)
{
	// ew - better mechanism needed
	
	switch(param_type)
	{
	case PARAMS_FLEXIBLE:
		return (size == 16);
	case PARAMS_LIGHT:
		return (size == 16);
	case PARAMS_SCULPT:
		return (size == 17);
	case PARAMS_LIGHT_IMAGE:
		return (size == 28);
	}
	
	return FALSE;
}

//============================================================================

LLLightParams::LLLightParams()
{
	mColor.setToWhite();
	mRadius = 10.f;
	mCutoff = 0.0f;
	mFalloff = 0.75f;

	mType = PARAMS_LIGHT;
}

BOOL LLLightParams::pack(LLDataPacker &dp) const
{
	LLColor4U color4u(mColor);
	dp.packColor4U(color4u, "color");
	dp.packF32(mRadius, "radius");
	dp.packF32(mCutoff, "cutoff");
	dp.packF32(mFalloff, "falloff");
	return TRUE;
}

BOOL LLLightParams::unpack(LLDataPacker &dp)
{
	LLColor4U color;
	dp.unpackColor4U(color, "color");
	setColor(LLColor4(color));

	F32 radius;
	dp.unpackF32(radius, "radius");
	setRadius(radius);

	F32 cutoff;
	dp.unpackF32(cutoff, "cutoff");
	setCutoff(cutoff);

	F32 falloff;
	dp.unpackF32(falloff, "falloff");
	setFalloff(falloff);
	
	return TRUE;
}

bool LLLightParams::operator==(const LLNetworkData& data) const
{
	if (data.mType != PARAMS_LIGHT)
	{
		return false;
	}
	const LLLightParams *param = (const LLLightParams*)&data;
	if (param->mColor != mColor ||
		param->mRadius != mRadius ||
		param->mCutoff != mCutoff ||
		param->mFalloff != mFalloff)
	{
		return false;
	}
	return true;
}

void LLLightParams::copy(const LLNetworkData& data)
{
	const LLLightParams *param = (LLLightParams*)&data;
	mType = param->mType;
	mColor = param->mColor;
	mRadius = param->mRadius;
	mCutoff = param->mCutoff;
	mFalloff = param->mFalloff;
}

LLSD LLLightParams::asLLSD() const
{
	LLSD sd;
	
	sd["color"] = ll_sd_from_color4(getColor());
	sd["radius"] = getRadius();
	sd["falloff"] = getFalloff();
	sd["cutoff"] = getCutoff();
		
	return sd;
}

bool LLLightParams::fromLLSD(LLSD& sd)
{
	const char *w;
	w = "color";
	if (sd.has(w))
	{
		setColor( ll_color4_from_sd(sd["color"]) );
	} else goto fail;
	w = "radius";
	if (sd.has(w))
	{
		setRadius( (F32)sd[w].asReal() );
	} else goto fail;
	w = "falloff";
	if (sd.has(w))
	{
		setFalloff( (F32)sd[w].asReal() );
	} else goto fail;
	w = "cutoff";
	if (sd.has(w))
	{
		setCutoff( (F32)sd[w].asReal() );
	} else goto fail;
	
	return true;
 fail:
	return false;
}

//============================================================================

LLFlexibleObjectData::LLFlexibleObjectData()
{
	mSimulateLOD				= FLEXIBLE_OBJECT_DEFAULT_NUM_SECTIONS;
	mGravity					= FLEXIBLE_OBJECT_DEFAULT_GRAVITY;
	mAirFriction				= FLEXIBLE_OBJECT_DEFAULT_AIR_FRICTION;
	mWindSensitivity			= FLEXIBLE_OBJECT_DEFAULT_WIND_SENSITIVITY;
	mTension					= FLEXIBLE_OBJECT_DEFAULT_TENSION;
	//mUsingCollisionSphere		= FLEXIBLE_OBJECT_DEFAULT_USING_COLLISION_SPHERE;
	//mRenderingCollisionSphere	= FLEXIBLE_OBJECT_DEFAULT_RENDERING_COLLISION_SPHERE;
	mUserForce					= LLVector3(0.f, 0.f, 0.f);

	mType = PARAMS_FLEXIBLE;
}

BOOL LLFlexibleObjectData::pack(LLDataPacker &dp) const
{
	// Custom, uber-svelte pack "softness" in upper bits of tension & drag
	U8 bit1 = (mSimulateLOD & 2) << 6;
	U8 bit2 = (mSimulateLOD & 1) << 7;
	dp.packU8((U8)(mTension*10.01f) + bit1, "tension");
	dp.packU8((U8)(mAirFriction*10.01f) + bit2, "drag");
	dp.packU8((U8)((mGravity+10.f)*10.01f), "gravity");
	dp.packU8((U8)(mWindSensitivity*10.01f), "wind");
	dp.packVector3(mUserForce, "userforce");
	return TRUE;
}

BOOL LLFlexibleObjectData::unpack(LLDataPacker &dp)
{
	U8 tension, friction, gravity, wind;
	U8 bit1, bit2;
	dp.unpackU8(tension, "tension");	bit1 = (tension >> 6) & 2;
										mTension = ((F32)(tension&0x7f))/10.f;
	dp.unpackU8(friction, "drag");		bit2 = (friction >> 7) & 1;
										mAirFriction = ((F32)(friction&0x7f))/10.f;
										mSimulateLOD = bit1 | bit2;
	dp.unpackU8(gravity, "gravity");	mGravity = ((F32)gravity)/10.f - 10.f;
	dp.unpackU8(wind, "wind");			mWindSensitivity = ((F32)wind)/10.f;
	if (dp.hasNext())
	{
		dp.unpackVector3(mUserForce, "userforce");
	}
	else
	{
		mUserForce.setVec(0.f, 0.f, 0.f);
	}
	return TRUE;
}

bool LLFlexibleObjectData::operator==(const LLNetworkData& data) const
{
	if (data.mType != PARAMS_FLEXIBLE)
	{
		return false;
	}
	LLFlexibleObjectData *flex_data = (LLFlexibleObjectData*)&data;
	return (mSimulateLOD == flex_data->mSimulateLOD &&
			mGravity == flex_data->mGravity &&
			mAirFriction == flex_data->mAirFriction &&
			mWindSensitivity == flex_data->mWindSensitivity &&
			mTension == flex_data->mTension &&
			mUserForce == flex_data->mUserForce);
			//mUsingCollisionSphere == flex_data->mUsingCollisionSphere &&
			//mRenderingCollisionSphere == flex_data->mRenderingCollisionSphere
}

void LLFlexibleObjectData::copy(const LLNetworkData& data)
{
	const LLFlexibleObjectData *flex_data = (LLFlexibleObjectData*)&data;
	mSimulateLOD = flex_data->mSimulateLOD;
	mGravity = flex_data->mGravity;
	mAirFriction = flex_data->mAirFriction;
	mWindSensitivity = flex_data->mWindSensitivity;
	mTension = flex_data->mTension;
	mUserForce = flex_data->mUserForce;
	//mUsingCollisionSphere = flex_data->mUsingCollisionSphere;
	//mRenderingCollisionSphere = flex_data->mRenderingCollisionSphere;
}

LLSD LLFlexibleObjectData::asLLSD() const
{
	LLSD sd;

	sd["air_friction"] = getAirFriction();
	sd["gravity"] = getGravity();
	sd["simulate_lod"] = getSimulateLOD();
	sd["tension"] = getTension();
	sd["user_force"] = getUserForce().getValue();
	sd["wind_sensitivity"] = getWindSensitivity();
	
	return sd;
}

bool LLFlexibleObjectData::fromLLSD(LLSD& sd)
{
	const char *w;
	w = "air_friction";
	if (sd.has(w))
	{
		setAirFriction( (F32)sd[w].asReal() );
	} else goto fail;
	w = "gravity";
	if (sd.has(w))
	{
		setGravity( (F32)sd[w].asReal() );
	} else goto fail;
	w = "simulate_lod";
	if (sd.has(w))
	{
		setSimulateLOD( sd[w].asInteger() );
	} else goto fail;
	w = "tension";
	if (sd.has(w))
	{
		setTension( (F32)sd[w].asReal() );
	} else goto fail;
	w = "user_force";
	if (sd.has(w))
	{
		LLVector3 user_force = ll_vector3_from_sd(sd[w], 0);
		setUserForce( user_force );
	} else goto fail;
	w = "wind_sensitivity";
	if (sd.has(w))
	{
		setWindSensitivity( (F32)sd[w].asReal() );
	} else goto fail;
	
	return true;
 fail:
	return false;
}

//============================================================================

LLSculptParams::LLSculptParams()
{
	mType = PARAMS_SCULPT;
	mSculptTexture.set(SCULPT_DEFAULT_TEXTURE);
	mSculptType = LL_SCULPT_TYPE_SPHERE;
}

BOOL LLSculptParams::pack(LLDataPacker &dp) const
{
	dp.packUUID(mSculptTexture, "texture");
	dp.packU8(mSculptType, "type");
	
	return TRUE;
}

BOOL LLSculptParams::unpack(LLDataPacker &dp)
{
	dp.unpackUUID(mSculptTexture, "texture");
	dp.unpackU8(mSculptType, "type");
	
	return TRUE;
}

bool LLSculptParams::operator==(const LLNetworkData& data) const
{
	if (data.mType != PARAMS_SCULPT)
	{
		return false;
	}
	
	const LLSculptParams *param = (const LLSculptParams*)&data;
	if ( (param->mSculptTexture != mSculptTexture) ||
		 (param->mSculptType != mSculptType) )
		 
	{
		return false;
	}
	
	return true;
}

void LLSculptParams::copy(const LLNetworkData& data)
{
	const LLSculptParams *param = (LLSculptParams*)&data;
	mSculptTexture = param->mSculptTexture;
	mSculptType = param->mSculptType;
}



LLSD LLSculptParams::asLLSD() const
{
	LLSD sd;
	
	sd["texture"] = mSculptTexture;
	sd["type"] = mSculptType;
		
	return sd;
}

bool LLSculptParams::fromLLSD(LLSD& sd)
{
	const char *w;
	w = "texture";
	if (sd.has(w))
	{
		setSculptTexture( sd[w] );
	} else goto fail;
	w = "type";
	if (sd.has(w))
	{
		setSculptType( (U8)sd[w].asInteger() );
	} else goto fail;
	
	return true;
 fail:
	return false;
}

//============================================================================

LLLightImageParams::LLLightImageParams()
{
	mType = PARAMS_LIGHT_IMAGE;
	mParams.setVec(F_PI*0.5f, 0.f, 0.f);
}

BOOL LLLightImageParams::pack(LLDataPacker &dp) const
{
	dp.packUUID(mLightTexture, "texture");
	dp.packVector3(mParams, "params");

	return TRUE;
}

BOOL LLLightImageParams::unpack(LLDataPacker &dp)
{
	dp.unpackUUID(mLightTexture, "texture");
	dp.unpackVector3(mParams, "params");
	
	return TRUE;
}

bool LLLightImageParams::operator==(const LLNetworkData& data) const
{
	if (data.mType != PARAMS_LIGHT_IMAGE)
	{
		return false;
	}
	
	const LLLightImageParams *param = (const LLLightImageParams*)&data;
	if ( (param->mLightTexture != mLightTexture) )
	{
		return false;
	}

	if ( (param->mParams != mParams ) )
	{
		return false;
	}
	
	return true;
}

void LLLightImageParams::copy(const LLNetworkData& data)
{
	const LLLightImageParams *param = (LLLightImageParams*)&data;
	mLightTexture = param->mLightTexture;
	mParams = param->mParams;
}



LLSD LLLightImageParams::asLLSD() const
{
	LLSD sd;
	
	sd["texture"] = mLightTexture;
	sd["params"] = mParams.getValue();
		
	return sd;
}

bool LLLightImageParams::fromLLSD(LLSD& sd)
{
	if (sd.has("texture"))
	{
		setLightTexture( sd["texture"] );
		setParams( LLVector3( sd["params"] ) );
		return true;
	} 
	
	return false;
}<|MERGE_RESOLUTION|>--- conflicted
+++ resolved
@@ -38,11 +38,8 @@
 #include "lldatapacker.h"
 #include "llsdutil_math.h"
 #include "llprimtexturelist.h"
-<<<<<<< HEAD
+#include "imageids.h"
 #include "llmaterialid.h"
-=======
-#include "imageids.h"
->>>>>>> 2dc4f8f8
 
 /**
  * exported constants
@@ -271,6 +268,7 @@
 {
 	return mTextureList.setScale(index, s, t);
 }
+
 
 // BUG: slow - done this way because texture entries have some
 // voodoo related to texture coords
@@ -1260,32 +1258,10 @@
 S32 LLPrimitive::parseTEMessage(LLMessageSystem* mesgsys, char const* block_name, const S32 block_num, LLTEContents& tec)
 {
 	S32 retval = 0;
-<<<<<<< HEAD
-	const U32 MAX_TES = 32;
-
-	// Avoid construction of 32 UUIDs per call. JC
-	static LLMaterialID material_ids[MAX_TES];
-
-	U8     image_data[MAX_TES*16];
-	U8	  colors[MAX_TES*4];
-	F32    scale_s[MAX_TES];
-	F32    scale_t[MAX_TES];
-	S16    offset_s[MAX_TES];
-	S16    offset_t[MAX_TES];
-	S16    image_rot[MAX_TES];
-	U8	   bump[MAX_TES];
-	U8	   media_flags[MAX_TES];
-    U8     glow[MAX_TES];
-	U8     material_data[MAX_TES*16];
-	
-	const U32 MAX_TE_BUFFER = 4096;
-	U8 packed_buffer[MAX_TE_BUFFER];
-	U8 *cur_ptr = packed_buffer;
-
-	U32 size;
-	U32 face_count = 0;
-=======
->>>>>>> 2dc4f8f8
+
+   // temp buffer for material ID processing
+   // data will end up in tec.material_id[]	
+   U8 material_data[LLTEContents::MAX_TES*16];
 
 	if (block_num < 0)
 	{
@@ -1332,39 +1308,22 @@
 	cur_ptr++;
 	cur_ptr += unpackTEField(cur_ptr, tec.packed_buffer+tec.size, (U8 *)tec.media_flags, 1, tec.face_count, MVT_U8);
 	cur_ptr++;
-<<<<<<< HEAD
-	cur_ptr += unpackTEField(cur_ptr, packed_buffer+size, (U8 *)glow, 1, face_count, MVT_U8);
-	if (cur_ptr < packed_buffer + size)
+	cur_ptr += unpackTEField(cur_ptr, tec.packed_buffer+tec.size, (U8 *)tec.glow, 1, tec.face_count, MVT_U8);
+
+	if (cur_ptr < tec.packed_buffer + tec.size)
 	{
 		cur_ptr++;
-		cur_ptr += unpackTEField(cur_ptr, packed_buffer+size, (U8 *)material_data, 16, face_count, MVT_LLUUID);
+		cur_ptr += unpackTEField(cur_ptr, tec.packed_buffer+tec.size, (U8 *)material_data, 16, tec.face_count, MVT_LLUUID);
 	}
 	else
 	{
 		memset(material_data, 0, sizeof(material_data));
 	}
 	
-	for (U32 i = 0; i < face_count; i++)
-	{
-		material_ids[i].set(&material_data[i * 16]);
-	}
-	
-	LLColor4 color;
-	LLColor4U coloru;
-	for (U32 i = 0; i < face_count; i++)
-	{
-		retval |= setTETexture(i, ((LLUUID*)image_data)[i]);
-		retval |= setTEScale(i, scale_s[i], scale_t[i]);
-		retval |= setTEOffset(i, (F32)offset_s[i] / (F32)0x7FFF, (F32) offset_t[i] / (F32) 0x7FFF);
-		retval |= setTERotation(i, ((F32)image_rot[i] / TEXTURE_ROTATION_PACK_FACTOR) * F_TWO_PI);
-		retval |= setTEBumpShinyFullbright(i, bump[i]);
-		retval |= setTEMediaTexGen(i, media_flags[i]);
-		retval |= setTEGlow(i, (F32)glow[i] / (F32)0xFF);
-		retval |= setTEMaterialID(i, material_ids[i]);
-		
-		coloru = LLColor4U(colors + 4*i);
-=======
-	cur_ptr += unpackTEField(cur_ptr, tec.packed_buffer+tec.size, (U8 *)tec.glow, 1, tec.face_count, MVT_U8);
+	for (U32 i = 0; i < tec.face_count; i++)
+	{
+		tec.material_ids[i].set(&material_data[i * 16]);
+	}
 
 	retval = 1;
 	return retval;
@@ -1373,7 +1332,7 @@
 S32 LLPrimitive::applyParsedTEMessage(LLTEContents& tec)
 {
 	S32 retval = 0;
-
+	
 	LLColor4 color;
 	LLColor4U coloru;
 	for (U32 i = 0; i < tec.face_count; i++)
@@ -1386,8 +1345,10 @@
 		retval |= setTEBumpShinyFullbright(i, tec.bump[i]);
 		retval |= setTEMediaTexGen(i, tec.media_flags[i]);
 		retval |= setTEGlow(i, (F32)tec.glow[i] / (F32)0xFF);
+
+                retval |= setTEMaterialID(i, tec.material_ids[i]);
+
 		coloru = LLColor4U(tec.colors + 4*i);
->>>>>>> 2dc4f8f8
 
 		// Note:  This is an optimization to send common colors (1.f, 1.f, 1.f, 1.f)
 		// as all zeros.  However, the subtraction and addition must be done in unsigned
