/** 
 * @file llprimitive.cpp
 * @brief LLPrimitive base class
 *
 * $LicenseInfo:firstyear=2001&license=viewerlgpl$
 * Second Life Viewer Source Code
 * Copyright (C) 2010, Linden Research, Inc.
 * 
 * This library is free software; you can redistribute it and/or
 * modify it under the terms of the GNU Lesser General Public
 * License as published by the Free Software Foundation;
 * version 2.1 of the License only.
 * 
 * This library is distributed in the hope that it will be useful,
 * but WITHOUT ANY WARRANTY; without even the implied warranty of
 * MERCHANTABILITY or FITNESS FOR A PARTICULAR PURPOSE.  See the GNU
 * Lesser General Public License for more details.
 * 
 * You should have received a copy of the GNU Lesser General Public
 * License along with this library; if not, write to the Free Software
 * Foundation, Inc., 51 Franklin Street, Fifth Floor, Boston, MA  02110-1301  USA
 * 
 * Linden Research, Inc., 945 Battery Street, San Francisco, CA  94111  USA
 * $/LicenseInfo$
 */

#include "linden_common.h"

#include "material_codes.h"
#include "llerror.h"
#include "message.h"
#include "llprimitive.h"
#include "llvolume.h"
#include "legacy_object_types.h"
#include "v4coloru.h"
#include "llvolumemgr.h"
#include "llstring.h"
#include "lldatapacker.h"
#include "llsdutil_math.h"
#include "llprimtexturelist.h"
#include "imageids.h"
#include "llmaterialid.h"

/**
 * exported constants
 */

const F32 OBJECT_CUT_MIN = 0.f;
const F32 OBJECT_CUT_MAX = 1.f;
const F32 OBJECT_CUT_INC = 0.05f;
const F32 OBJECT_MIN_CUT_INC = 0.02f;
const F32 OBJECT_ROTATION_PRECISION = 0.05f;

const F32 OBJECT_TWIST_MIN = -360.f;
const F32 OBJECT_TWIST_MAX =  360.f;
const F32 OBJECT_TWIST_INC =   18.f;

// This is used for linear paths,
// since twist is used in a slightly different manner.
const F32 OBJECT_TWIST_LINEAR_MIN	= -180.f;
const F32 OBJECT_TWIST_LINEAR_MAX	=  180.f;
const F32 OBJECT_TWIST_LINEAR_INC	=    9.f;

const F32 OBJECT_MIN_HOLE_SIZE = 0.05f;
const F32 OBJECT_MAX_HOLE_SIZE_X = 1.0f;
const F32 OBJECT_MAX_HOLE_SIZE_Y = 0.5f;

// Revolutions parameters.
const F32 OBJECT_REV_MIN = 1.0f;
const F32 OBJECT_REV_MAX = 4.0f;
const F32 OBJECT_REV_INC = 0.1f;

// lights
const F32 LIGHT_MIN_RADIUS = 0.0f;
const F32 LIGHT_DEFAULT_RADIUS = 5.0f;
const F32 LIGHT_MAX_RADIUS = 20.0f;
const F32 LIGHT_MIN_FALLOFF = 0.0f;
const F32 LIGHT_DEFAULT_FALLOFF = 1.0f;
const F32 LIGHT_MAX_FALLOFF = 2.0f;
const F32 LIGHT_MIN_CUTOFF = 0.0f;
const F32 LIGHT_DEFAULT_CUTOFF = 0.0f;
const F32 LIGHT_MAX_CUTOFF = 180.f;

// "Tension" => [0,10], increments of 0.1
const F32 FLEXIBLE_OBJECT_MIN_TENSION = 0.0f;
const F32 FLEXIBLE_OBJECT_DEFAULT_TENSION = 1.0f;
const F32 FLEXIBLE_OBJECT_MAX_TENSION = 10.0f; 

// "Drag" => [0,10], increments of 0.1
const F32 FLEXIBLE_OBJECT_MIN_AIR_FRICTION = 0.0f;
const F32 FLEXIBLE_OBJECT_DEFAULT_AIR_FRICTION = 2.0f;
const F32 FLEXIBLE_OBJECT_MAX_AIR_FRICTION = 10.0f;

// "Gravity" = [-10,10], increments of 0.1
const F32 FLEXIBLE_OBJECT_MIN_GRAVITY = -10.0f;
const F32 FLEXIBLE_OBJECT_DEFAULT_GRAVITY = 0.3f;
const F32 FLEXIBLE_OBJECT_MAX_GRAVITY = 10.0f;

// "Wind" = [0,10], increments of 0.1
const F32 FLEXIBLE_OBJECT_MIN_WIND_SENSITIVITY = 0.0f;
const F32 FLEXIBLE_OBJECT_DEFAULT_WIND_SENSITIVITY = 0.0f;
const F32 FLEXIBLE_OBJECT_MAX_WIND_SENSITIVITY = 10.0f;

// I'll explain later...
const F32 FLEXIBLE_OBJECT_MAX_INTERNAL_TENSION_FORCE = 0.99f; 

const F32 FLEXIBLE_OBJECT_DEFAULT_LENGTH = 1.0f;
const BOOL FLEXIBLE_OBJECT_DEFAULT_USING_COLLISION_SPHERE = FALSE;
const BOOL FLEXIBLE_OBJECT_DEFAULT_RENDERING_COLLISION_SPHERE = FALSE;

const S32 MAX_FACE_BITS = 9;

const char *SCULPT_DEFAULT_TEXTURE = "be293869-d0d9-0a69-5989-ad27f1946fd4"; // old inverted texture: "7595d345-a24c-e7ef-f0bd-78793792133e";

// Texture rotations are sent over the wire as a S16.  This is used to scale the actual float
// value to a S16.   Don't use 7FFF as it introduces some odd rounding with 180 since it 
// can't be divided by 2.   See DEV-19108
const F32	TEXTURE_ROTATION_PACK_FACTOR = ((F32) 0x08000);

//static 
// LEGACY: by default we use the LLVolumeMgr::gVolumeMgr global
// TODO -- eliminate this global from the codebase!
LLVolumeMgr* LLPrimitive::sVolumeManager = NULL;

// static
void LLPrimitive::setVolumeManager( LLVolumeMgr* volume_manager )
{
	if ( !volume_manager || sVolumeManager )
	{
		llerrs << "LLPrimitive::sVolumeManager attempting to be set to NULL or it already has been set." << llendl;
	}
	sVolumeManager = volume_manager;
}

// static
bool LLPrimitive::cleanupVolumeManager()
{
	BOOL res = FALSE;
	if (sVolumeManager) 
	{
		res = sVolumeManager->cleanup();
		delete sVolumeManager;
		sVolumeManager = NULL;
	}
	return res;
}


//===============================================================
LLPrimitive::LLPrimitive()
:	mTextureList(),
	mNumTEs(0),
	mMiscFlags(0),
	mNumBumpmapTEs(0)
{
	mPrimitiveCode = 0;

	mMaterial = LL_MCODE_STONE;
	mVolumep  = NULL;

	mChanged  = UNCHANGED;

	mPosition.setVec(0.f,0.f,0.f);
	mVelocity.setVec(0.f,0.f,0.f);
	mAcceleration.setVec(0.f,0.f,0.f);

	mRotation.loadIdentity();
	mAngularVelocity.setVec(0.f,0.f,0.f);
	
	mScale.setVec(1.f,1.f,1.f);
}

//===============================================================
LLPrimitive::~LLPrimitive()
{
	clearTextureList();
	// Cleanup handled by volume manager
	if (mVolumep)
	{
		sVolumeManager->unrefVolume(mVolumep);
	}
	mVolumep = NULL;
}

void LLPrimitive::clearTextureList()
{
}

//===============================================================
// static
LLPrimitive *LLPrimitive::createPrimitive(LLPCode p_code)
{
	LLPrimitive *retval = new LLPrimitive();
	
	if (retval)
	{
		retval->init_primitive(p_code);
	}
	else
	{
		llerrs << "primitive allocation failed" << llendl;
	}

	return retval;
}

//===============================================================
void LLPrimitive::init_primitive(LLPCode p_code)
{
	clearTextureList();
	mPrimitiveCode = p_code;
}

void LLPrimitive::setPCode(const U8 p_code)
{
	mPrimitiveCode = p_code;
}

//===============================================================
LLTextureEntry* LLPrimitive::getTE(const U8 index) const
{
	return mTextureList.getTexture(index);
}

//===============================================================
void LLPrimitive::setNumTEs(const U8 num_tes)
{
	mTextureList.setSize(num_tes);
}

//===============================================================
void  LLPrimitive::setAllTETextures(const LLUUID &tex_id)
{
	mTextureList.setAllIDs(tex_id);
}

//===============================================================
void LLPrimitive::setTE(const U8 index, const LLTextureEntry& te)
{
	if(mTextureList.copyTexture(index, te) != TEM_CHANGE_NONE && te.getBumpmap() > 0)
	{
		mNumBumpmapTEs++;
	}
}

S32  LLPrimitive::setTETexture(const U8 index, const LLUUID &id)
{
	return mTextureList.setID(index, id);
}

S32  LLPrimitive::setTEColor(const U8 index, const LLColor4 &color)
{
	return mTextureList.setColor(index, color);
}

S32  LLPrimitive::setTEColor(const U8 index, const LLColor3 &color)
{
	return mTextureList.setColor(index, color);
}

S32  LLPrimitive::setTEAlpha(const U8 index, const F32 alpha)
{
	return mTextureList.setAlpha(index, alpha);
}

//===============================================================
S32  LLPrimitive::setTEScale(const U8 index, const F32 s, const F32 t)
{
	return mTextureList.setScale(index, s, t);
}


// BUG: slow - done this way because texture entries have some
// voodoo related to texture coords
S32 LLPrimitive::setTEScaleS(const U8 index, const F32 s)
{
	return mTextureList.setScaleS(index, s);
}


// BUG: slow - done this way because texture entries have some
// voodoo related to texture coords
S32 LLPrimitive::setTEScaleT(const U8 index, const F32 t)
{
	return mTextureList.setScaleT(index, t);
}


//===============================================================
S32  LLPrimitive::setTEOffset(const U8 index, const F32 s, const F32 t)
{
	return mTextureList.setOffset(index, s, t);
}


// BUG: slow - done this way because texture entries have some
// voodoo related to texture coords
S32 LLPrimitive::setTEOffsetS(const U8 index, const F32 s)
{
	return mTextureList.setOffsetS(index, s);
}


// BUG: slow - done this way because texture entries have some
// voodoo related to texture coords
S32 LLPrimitive::setTEOffsetT(const U8 index, const F32 t)
{
	return mTextureList.setOffsetT(index, t);
}


//===============================================================
S32  LLPrimitive::setTERotation(const U8 index, const F32 r)
{
	return mTextureList.setRotation(index, r);
}

S32 LLPrimitive::setTEMaterialID(const U8 index, const LLMaterialID& pMaterialID)
{
	return mTextureList.setMaterialID(index, pMaterialID);
}

S32 LLPrimitive::setTEMaterialParams(const U8 index, const LLMaterialPtr pMaterialParams)
{
	return mTextureList.setMaterialParams(index, pMaterialParams);
}

//===============================================================
S32  LLPrimitive::setTEBumpShinyFullbright(const U8 index, const U8 bump)
{
	updateNumBumpmap(index, bump);
	return mTextureList.setBumpShinyFullbright(index, bump);
}

S32  LLPrimitive::setTEMediaTexGen(const U8 index, const U8 media)
{
	return mTextureList.setMediaTexGen(index, media);
}

S32  LLPrimitive::setTEBumpmap(const U8 index, const U8 bump)
{
	updateNumBumpmap(index, bump);
	return mTextureList.setBumpMap(index, bump);
}

S32  LLPrimitive::setTEBumpShiny(const U8 index, const U8 bump_shiny)
{
	updateNumBumpmap(index, bump_shiny);
	return mTextureList.setBumpShiny(index, bump_shiny);
}

S32  LLPrimitive::setTETexGen(const U8 index, const U8 texgen)
{
	return mTextureList.setTexGen(index, texgen);
}

S32  LLPrimitive::setTEShiny(const U8 index, const U8 shiny)
{
	return mTextureList.setShiny(index, shiny);
}

S32  LLPrimitive::setTEFullbright(const U8 index, const U8 fullbright)
{
	return mTextureList.setFullbright(index, fullbright);
}

S32  LLPrimitive::setTEMediaFlags(const U8 index, const U8 media_flags)
{
	return mTextureList.setMediaFlags(index, media_flags);
}

S32 LLPrimitive::setTEGlow(const U8 index, const F32 glow)
{
	return mTextureList.setGlow(index, glow);
}

LLPCode LLPrimitive::legacyToPCode(const U8 legacy)
{
	// TODO: Should this default to something valid?
	// Maybe volume?
	LLPCode pcode = 0;

	switch (legacy)
	{
		/*
	case BOX:
		pcode = LL_PCODE_CUBE;
		break;
	case CYLINDER:
		pcode = LL_PCODE_CYLINDER;
		break;
	case CONE:
		pcode = LL_PCODE_CONE;
		break;
	case HALF_CONE:
		pcode = LL_PCODE_CONE_HEMI;
		break;
	case HALF_CYLINDER:
		pcode = LL_PCODE_CYLINDER_HEMI;
		break;
	case HALF_SPHERE:
		pcode = LL_PCODE_SPHERE_HEMI;
		break;
	case PRISM:
		pcode = LL_PCODE_PRISM;
		break;
	case PYRAMID:
		pcode = LL_PCODE_PYRAMID;
		break;
	case SPHERE:
		pcode = LL_PCODE_SPHERE;
		break;
	case TETRAHEDRON:
		pcode = LL_PCODE_TETRAHEDRON;
		break;
	case DEMON:
		pcode = LL_PCODE_LEGACY_DEMON;
		break;
	case LSL_TEST:
		pcode = LL_PCODE_LEGACY_LSL_TEST;
		break;
	case ORACLE:
		pcode = LL_PCODE_LEGACY_ORACLE;
		break;
	case TEXTBUBBLE:
		pcode = LL_PCODE_LEGACY_TEXT_BUBBLE;
		break;
	case ATOR:
		pcode = LL_PCODE_LEGACY_ATOR;
		break;
	case BASIC_SHOT:
		pcode = LL_PCODE_LEGACY_SHOT;
		break;
	case BIG_SHOT:
		pcode = LL_PCODE_LEGACY_SHOT_BIG;
		break;
	case BIRD:
		pcode = LL_PCODE_LEGACY_BIRD;
		break;
	case ROCK:
		pcode = LL_PCODE_LEGACY_ROCK;
		break;
	case SMOKE:
		pcode = LL_PCODE_LEGACY_SMOKE;
		break;
	case SPARK:
		pcode = LL_PCODE_LEGACY_SPARK;
		break;
		*/
	case PRIMITIVE_VOLUME:
		pcode = LL_PCODE_VOLUME;
		break;
	case GRASS:
		pcode = LL_PCODE_LEGACY_GRASS;
		break;
	case PART_SYS:
		pcode = LL_PCODE_LEGACY_PART_SYS;
		break;
	case PLAYER:
		pcode = LL_PCODE_LEGACY_AVATAR;
		break;
	case TREE:
		pcode = LL_PCODE_LEGACY_TREE;
		break;
	case TREE_NEW:
		pcode = LL_PCODE_TREE_NEW;
		break;
	default:
		llwarns << "Unknown legacy code " << legacy << " [" << (S32)legacy << "]!" << llendl;
	}

	return pcode;
}

U8 LLPrimitive::pCodeToLegacy(const LLPCode pcode)
{
	U8 legacy;
	switch (pcode)
	{
/*
	case LL_PCODE_CUBE:
		legacy = BOX;
		break;
	case LL_PCODE_CYLINDER:
		legacy = CYLINDER;
		break;
	case LL_PCODE_CONE:
		legacy = CONE;
		break;
	case LL_PCODE_CONE_HEMI:
		legacy = HALF_CONE;
		break;
	case LL_PCODE_CYLINDER_HEMI:
		legacy = HALF_CYLINDER;
		break;
	case LL_PCODE_SPHERE_HEMI:
		legacy = HALF_SPHERE;
		break;
	case LL_PCODE_PRISM:
		legacy = PRISM;
		break;
	case LL_PCODE_PYRAMID:
		legacy = PYRAMID;
		break;
	case LL_PCODE_SPHERE:
		legacy = SPHERE;
		break;
	case LL_PCODE_TETRAHEDRON:
		legacy = TETRAHEDRON;
		break;
	case LL_PCODE_LEGACY_ATOR:
		legacy = ATOR;
		break;
	case LL_PCODE_LEGACY_SHOT:
		legacy = BASIC_SHOT;
		break;
	case LL_PCODE_LEGACY_SHOT_BIG:
		legacy = BIG_SHOT;
		break;
	case LL_PCODE_LEGACY_BIRD:
		legacy = BIRD;
		break;		
	case LL_PCODE_LEGACY_DEMON:
		legacy = DEMON;
		break;
	case LL_PCODE_LEGACY_LSL_TEST:
		legacy = LSL_TEST;
		break;
	case LL_PCODE_LEGACY_ORACLE:
		legacy = ORACLE;
		break;
	case LL_PCODE_LEGACY_ROCK:
		legacy = ROCK;
		break;
	case LL_PCODE_LEGACY_TEXT_BUBBLE:
		legacy = TEXTBUBBLE;
		break;
	case LL_PCODE_LEGACY_SMOKE:
		legacy = SMOKE;
		break;
	case LL_PCODE_LEGACY_SPARK:
		legacy = SPARK;
		break;
*/
	case LL_PCODE_VOLUME:
		legacy = PRIMITIVE_VOLUME;
		break;
	case LL_PCODE_LEGACY_GRASS:
		legacy = GRASS;
		break;
	case LL_PCODE_LEGACY_PART_SYS:
		legacy = PART_SYS;
		break;
	case LL_PCODE_LEGACY_AVATAR:
		legacy = PLAYER;
		break;
	case LL_PCODE_LEGACY_TREE:
		legacy = TREE;
		break;
	case LL_PCODE_TREE_NEW:
		legacy = TREE_NEW;
		break;
	default:
		llwarns << "Unknown pcode " << (S32)pcode << ":" << pcode << "!" << llendl;
		return 0;
	}
	return legacy;
}


// static
// Don't crash or llerrs here!  This function is used for debug strings.
std::string LLPrimitive::pCodeToString(const LLPCode pcode)
{
	std::string pcode_string;

	U8 base_code = pcode & LL_PCODE_BASE_MASK;
	if (!pcode)
	{
		pcode_string = "null";
	}
	else if ((base_code) == LL_PCODE_LEGACY)
	{
		// It's a legacy object
		switch (pcode)
		{
		case LL_PCODE_LEGACY_GRASS:
		  pcode_string = "grass";
			break;
		case LL_PCODE_LEGACY_PART_SYS:
		  pcode_string = "particle system";
			break;
		case LL_PCODE_LEGACY_AVATAR:
		  pcode_string = "avatar";
			break;
		case LL_PCODE_LEGACY_TEXT_BUBBLE:
		  pcode_string = "text bubble";
			break;
		case LL_PCODE_LEGACY_TREE:
		  pcode_string = "tree";
			break;
		case LL_PCODE_TREE_NEW:
		  pcode_string = "tree_new";
			break;
		default:
		  pcode_string = llformat( "unknown legacy pcode %i",(U32)pcode);
		}
	}
	else
	{
		std::string shape;
		std::string mask;
		if (base_code == LL_PCODE_CUBE)
		{
			shape = "cube";
		}
		else if (base_code == LL_PCODE_CYLINDER)
		{
			shape = "cylinder";
		}
		else if (base_code == LL_PCODE_CONE)
		{
			shape = "cone";
		}
		else if (base_code == LL_PCODE_PRISM)
		{
			shape = "prism";
		}
		else if (base_code == LL_PCODE_PYRAMID)
		{
			shape = "pyramid";
		}
		else if (base_code == LL_PCODE_SPHERE)
		{
			shape = "sphere";
		}
		else if (base_code == LL_PCODE_TETRAHEDRON)
		{
			shape = "tetrahedron";
		}
		else if (base_code == LL_PCODE_VOLUME)
		{
			shape = "volume";
		}
		else if (base_code == LL_PCODE_APP)
		{
			shape = "app";
		}
		else
		{
			llwarns << "Unknown base mask for pcode: " << base_code << llendl;
		}

		U8 mask_code = pcode & (~LL_PCODE_BASE_MASK);
		if (base_code == LL_PCODE_APP)
		{
			mask = llformat( "%x", mask_code);
		}
		else if (mask_code & LL_PCODE_HEMI_MASK)
		{
			mask = "hemi";
		}
		else 
		{
			mask = llformat( "%x", mask_code);
		}

		if (mask[0])
		{
			pcode_string = llformat( "%s-%s", shape.c_str(), mask.c_str());
		}
		else
		{
			pcode_string = llformat( "%s", shape.c_str());
		}
	}

	return pcode_string;
}


void LLPrimitive::copyTEs(const LLPrimitive *primitivep)
{
	U32 i;
	if (primitivep->getExpectedNumTEs() != getExpectedNumTEs())
	{
		llwarns << "Primitives don't have same expected number of TE's" << llendl;
	}
	U32 num_tes = llmin(primitivep->getExpectedNumTEs(), getExpectedNumTEs());
	if (mTextureList.size() < getExpectedNumTEs())
	{
		mTextureList.setSize(getExpectedNumTEs());
	}
	for (i = 0; i < num_tes; i++)
	{
		mTextureList.copyTexture(i, *(primitivep->getTE(i)));
	}
}

S32	face_index_from_id(LLFaceID face_ID, const std::vector<LLProfile::Face>& faceArray)
{
	S32 i;
	for (i = 0; i < (S32)faceArray.size(); i++)
	{
		if (faceArray[i].mFaceID == face_ID)
		{
			return i;
		}
	}
	return -1;
}

BOOL LLPrimitive::setVolume(const LLVolumeParams &volume_params, const S32 detail, bool unique_volume)
{
	LLVolume *volumep;
	if (unique_volume)
	{
		F32 volume_detail = LLVolumeLODGroup::getVolumeScaleFromDetail(detail);
		if (mVolumep.notNull() && volume_params == mVolumep->getParams() && (volume_detail == mVolumep->getDetail()))
		{
			return FALSE;
		}
		volumep = new LLVolume(volume_params, volume_detail, FALSE, TRUE);
	}
	else
	{
		if (mVolumep.notNull())
		{
			F32 volume_detail = LLVolumeLODGroup::getVolumeScaleFromDetail(detail);
			if (volume_params == mVolumep->getParams() && (volume_detail == mVolumep->getDetail()))
			{
				return FALSE;
			}
		}

		volumep = sVolumeManager->refVolume(volume_params, detail);
		if (volumep == mVolumep)
		{
			sVolumeManager->unrefVolume( volumep );  // LLVolumeMgr::refVolume() creates a reference, but we don't need a second one.
			return TRUE;
		}
	}

	setChanged(GEOMETRY);

	
	if (!mVolumep)
	{
		mVolumep = volumep;
		//mFaceMask = mVolumep->generateFaceMask();
		setNumTEs(mVolumep->getNumFaces());
		return TRUE;
	}
	
#if 0 
	// #if 0'd out by davep
	// this is a lot of cruft to set texture entry values that just stay the same for LOD switch 
	// or immediately get overridden by an object update message, also crashes occasionally
	U32 old_face_mask = mVolumep->mFaceMask;

	S32 face_bit = 0;
	S32 cur_mask = 0;

	// Grab copies of the old faces from the original shape, ordered by type.
	// We will use these to figure out what old texture info gets mapped to new
	// faces in the new shape.
	std::vector<LLProfile::Face> old_faces; 
	for (S32 face = 0; face < mVolumep->getNumFaces(); face++)
	{
		old_faces.push_back(mVolumep->getProfile().mFaces[face]);
	}

	// Copy the old texture info off to the side, but not in the order in which
	// they live in the mTextureList, rather in order of ther "face id" which
	// is the corresponding value of LLVolueParams::LLProfile::mFaces::mIndex.
	//
	// Hence, some elements of old_tes::mEntryList will be invalid.  It is
	// initialized to a size of 9 (max number of possible faces on a volume?)
	// and only the ones with valid types are filled in.
	LLPrimTextureList old_tes;
	old_tes.setSize(9);
	for (face_bit = 0; face_bit < 9; face_bit++)
	{
		cur_mask = 0x1 << face_bit;
		if (old_face_mask & cur_mask)
		{
			S32 te_index = face_index_from_id(cur_mask, old_faces);
			old_tes.copyTexture(face_bit, *(getTE(te_index)));
			//llinfos << face_bit << ":" << te_index << ":" << old_tes[face_bit].getID() << llendl;
		}
	}


	// build the new object
	sVolumeManager->unrefVolume(mVolumep);
	mVolumep = volumep;
	
	U32 new_face_mask = mVolumep->mFaceMask;
	S32 i;

	if (old_face_mask == new_face_mask) 
	{
		// nothing to do
		return TRUE;
	}

	if (mVolumep->getNumFaces() == 0 && new_face_mask != 0)
	{
		llwarns << "Object with 0 faces found...INCORRECT!" << llendl;
		setNumTEs(mVolumep->getNumFaces());
		return TRUE;
	}

	// initialize face_mapping
	S32 face_mapping[9];
	for (face_bit = 0; face_bit < 9; face_bit++)
	{
		face_mapping[face_bit] = face_bit;
	}

	// The new shape may have more faces than the original, but we can't just
	// add them to the end -- the ordering matters and it may be that we must
	// insert the new faces in the middle of the list.  When we add a face it
	// will pick up the texture/color info of one of the old faces an so we
	// now figure out which old face info gets mapped to each new face, and 
	// store in the face_mapping lookup table.
	for (face_bit = 0; face_bit < 9; face_bit++)
	{
		cur_mask = 0x1 << face_bit;
		if (!(new_face_mask & cur_mask))
		{
			// Face doesn't exist in new map.
			face_mapping[face_bit] = -1;
			continue;
		}
		else if (old_face_mask & cur_mask)
		{
			// Face exists in new and old map.
			face_mapping[face_bit] = face_bit;
			continue;
		}

		// OK, how we've got a mismatch, where we have to fill a new face with one from
		// the old face.
		if (cur_mask & (LL_FACE_PATH_BEGIN | LL_FACE_PATH_END | LL_FACE_INNER_SIDE))
		{
			// It's a top/bottom/hollow interior face.
			if (old_face_mask & LL_FACE_PATH_END)
			{
				face_mapping[face_bit] = 1;
				continue;
			}
			else
			{
				S32 cur_outer_mask = LL_FACE_OUTER_SIDE_0;
				for (i = 0; i < 4; i++)
				{
					if (old_face_mask & cur_outer_mask)
					{
						face_mapping[face_bit] = 5 + i;
						break;
					}
					cur_outer_mask <<= 1;
				}
				if (i == 4)
				{
					llwarns << "No path end or outer face in volume!" << llendl;
				}
				continue;
			}
		}

		if (cur_mask & (LL_FACE_PROFILE_BEGIN | LL_FACE_PROFILE_END))
		{
			// A cut slice.  Use the hollow interior if we have it.
			if (old_face_mask & LL_FACE_INNER_SIDE)
			{
				face_mapping[face_bit] = 2;
				continue;
			}

			// No interior, use the bottom face.
			// Could figure out which of the outer faces was nearest, but that would be harder.
			if (old_face_mask & LL_FACE_PATH_END)
			{
				face_mapping[face_bit] = 1;
				continue;
			}
			else
			{
				S32 cur_outer_mask = LL_FACE_OUTER_SIDE_0;
				for (i = 0; i < 4; i++)
				{
					if (old_face_mask & cur_outer_mask)
					{
						face_mapping[face_bit] = 5 + i;
						break;
					}
					cur_outer_mask <<= 1;
				}
				if (i == 4)
				{
					llwarns << "No path end or outer face in volume!" << llendl;
				}
				continue;
			}
		}

		// OK, the face that's missing is an outer face...
		// Pull from the nearest adjacent outer face (there's always guaranteed to be one...
		S32 cur_outer = face_bit - 5;
		S32 min_dist = 5;
		S32 min_outer_bit = -1;
		S32 i;
		for (i = 0; i < 4; i++)
		{
			if (old_face_mask & (LL_FACE_OUTER_SIDE_0 << i))
			{
				S32 dist = abs(i - cur_outer);
				if (dist < min_dist)
				{
					min_dist = dist;
					min_outer_bit = i + 5;
				}
			}
		}
		if (-1 == min_outer_bit)
		{
			llinfos << (LLVolume *)mVolumep << llendl;
			llwarns << "Bad!  No outer faces, impossible!" << llendl;
		}
		face_mapping[face_bit] = min_outer_bit;
	}
	

	setNumTEs(mVolumep->getNumFaces());
	for (face_bit = 0; face_bit < 9; face_bit++)
	{
		// For each possible face type on the new shape we check to see if that
		// face exists and if it does we create a texture entry that is a copy
		// of one of the originals.  Since the originals might not have a
		// matching face, we use the face_mapping lookup table to figure out
		// which face information to copy.
		cur_mask = 0x1 << face_bit;
		if (new_face_mask & cur_mask)
		{
			if (-1 == face_mapping[face_bit])
			{
				llwarns << "No mapping from old face to new face!" << llendl;
			}

			S32 te_num = face_index_from_id(cur_mask, mVolumep->getProfile().mFaces);
			setTE(te_num, *(old_tes.getTexture(face_mapping[face_bit])));
		}
	}
#else
	// build the new object
	sVolumeManager->unrefVolume(mVolumep);
	mVolumep = volumep; 

	setNumTEs(mVolumep->getNumFaces());
#endif
	return TRUE;
}

BOOL LLPrimitive::setMaterial(U8 material)
{
	if (material != mMaterial)
	{
		mMaterial = material;
		return TRUE;
	}
	else
	{
		return FALSE;
	}
}

const F32 LL_MAX_SCALE_S = 100.0f;
const F32 LL_MAX_SCALE_T = 100.0f;
S32 LLPrimitive::packTEField(U8 *cur_ptr, U8 *data_ptr, U8 data_size, U8 last_face_index, EMsgVariableType type) const
{
	S32 face_index;
	S32 i;
	U64 exception_faces;
	U8 *start_loc = cur_ptr;

	htonmemcpy(cur_ptr,data_ptr + (last_face_index * data_size), type, data_size);
	cur_ptr += data_size;
	
	for (face_index = last_face_index-1; face_index >= 0; face_index--)
	{
		BOOL already_sent = FALSE;
		for (i = face_index+1; i <= last_face_index; i++)
		{ 
			if (!memcmp(data_ptr+(data_size *face_index), data_ptr+(data_size *i), data_size))
			{
				already_sent = TRUE;
				break;
			}
		}

		if (!already_sent)
		{
			exception_faces = 0;
			for (i = face_index; i >= 0; i--)
			{ 
				if (!memcmp(data_ptr+(data_size *face_index), data_ptr+(data_size *i), data_size))
				{
					exception_faces |= ((U64)1 << i); 
				}
			}
			
			//assign exception faces to cur_ptr
			if (exception_faces >= (0x1 << 7))
			{
				if (exception_faces >= (0x1 << 14))
				{
					if (exception_faces >= (0x1 << 21))
					{
						if (exception_faces >= (0x1 << 28))
						{
							*cur_ptr++ = (U8)(((exception_faces >> 28) & 0x7F) | 0x80);
						}
						*cur_ptr++ = (U8)(((exception_faces >> 21) & 0x7F) | 0x80);
					}
					*cur_ptr++ = (U8)(((exception_faces >> 14) & 0x7F) | 0x80);
				}
				*cur_ptr++ = (U8)(((exception_faces >> 7) & 0x7F) | 0x80);
			}
			
			*cur_ptr++ = (U8)(exception_faces & 0x7F);
			
			htonmemcpy(cur_ptr,data_ptr + (face_index * data_size), type, data_size);
			cur_ptr += data_size;
   		}
	}
	return (S32)(cur_ptr - start_loc);
}

S32 LLPrimitive::unpackTEField(U8 *cur_ptr, U8 *buffer_end, U8 *data_ptr, U8 data_size, U8 face_count, EMsgVariableType type)
{
	U8 *start_loc = cur_ptr;
	U64 i;
	htonmemcpy(data_ptr,cur_ptr, type,data_size);
	cur_ptr += data_size;

	for (i = 1; i < face_count; i++)
	{
		// Already unswizzled, don't need to unswizzle it again!
		memcpy(data_ptr+(i*data_size),data_ptr,data_size);	/* Flawfinder: ignore */ 
	}
	
	while ((cur_ptr < buffer_end) && (*cur_ptr != 0))
	{
		LL_DEBUGS("TEFieldDecode") << "TE exception" << LL_ENDL;
		i = 0;
		while (*cur_ptr & 0x80)
		{
			i |= ((*cur_ptr++) & 0x7F);
			i = i << 7;
		}

		i |= *cur_ptr++;

		for (S32 j = 0; j < face_count; j++)
		{
			if (i & 0x01)
			{
				htonmemcpy(data_ptr+(j*data_size),cur_ptr,type,data_size);
				LL_DEBUGS("TEFieldDecode") << "Assigning " ;
				char foo[64];
				sprintf(foo,"%x %x",*(data_ptr+(j*data_size)), *(data_ptr+(j*data_size)+1));
				LL_CONT << foo << " to face " << j << LL_ENDL;
			}
			i = i >> 1;
		}
		cur_ptr += data_size;		
	}
	llassert(cur_ptr <= buffer_end); // buffer underrun
	return (S32)(cur_ptr - start_loc);
}


// Pack information about all texture entries into container:
// { TextureEntry Variable 2 }
// Includes information about image ID, color, scale S,T, offset S,T and rotation
BOOL LLPrimitive::packTEMessage(LLMessageSystem *mesgsys) const
{
	const U32 MAX_TES = 32;

	U8     image_ids[MAX_TES*16];
	U8     colors[MAX_TES*4];
	F32    scale_s[MAX_TES];
	F32    scale_t[MAX_TES];
	S16    offset_s[MAX_TES];
	S16    offset_t[MAX_TES];
	S16    image_rot[MAX_TES];
	U8	   bump[MAX_TES];
	U8	   media_flags[MAX_TES];
    U8     glow[MAX_TES];
	U8     material_data[MAX_TES*16];
	
	const U32 MAX_TE_BUFFER = 4096;
	U8 packed_buffer[MAX_TE_BUFFER];
	U8 *cur_ptr = packed_buffer;
	
	S32 last_face_index = llmin((U32) getNumTEs(), MAX_TES) - 1;
	
	if (last_face_index > -1)
	{
		// ...if we hit the front, send one image id
		S8 face_index;
		LLColor4U coloru;
		for (face_index = 0; face_index <= last_face_index; face_index++)
		{
			// Directly sending image_ids is not safe!
			memcpy(&image_ids[face_index*16],getTE(face_index)->getID().mData,16);	/* Flawfinder: ignore */ 

			// Cast LLColor4 to LLColor4U
			coloru.setVec( getTE(face_index)->getColor() );

			// Note:  This is an optimization to send common colors (1.f, 1.f, 1.f, 1.f)
			// as all zeros.  However, the subtraction and addition must be done in unsigned
			// byte space, not in float space, otherwise off-by-one errors occur. JC
			colors[4*face_index]     = 255 - coloru.mV[0];
			colors[4*face_index + 1] = 255 - coloru.mV[1];
			colors[4*face_index + 2] = 255 - coloru.mV[2];
			colors[4*face_index + 3] = 255 - coloru.mV[3];

			const LLTextureEntry* te = getTE(face_index);
			scale_s[face_index] = (F32) te->mScaleS;
			scale_t[face_index] = (F32) te->mScaleT;
			offset_s[face_index] = (S16) llround((llclamp(te->mOffsetS,-1.0f,1.0f) * (F32)0x7FFF)) ;
			offset_t[face_index] = (S16) llround((llclamp(te->mOffsetT,-1.0f,1.0f) * (F32)0x7FFF)) ;
			image_rot[face_index] = (S16) llround(((fmod(te->mRotation, F_TWO_PI)/F_TWO_PI) * TEXTURE_ROTATION_PACK_FACTOR));
			bump[face_index] = te->getBumpShinyFullbright();
			media_flags[face_index] = te->getMediaTexGen();
			glow[face_index] = (U8) llround((llclamp(te->getGlow(), 0.0f, 1.0f) * (F32)0xFF));

			// Directly sending material_ids is not safe!
			memcpy(&material_data[face_index*16],getTE(face_index)->getMaterialID().get(),16);	/* Flawfinder: ignore */ 
		}

		cur_ptr += packTEField(cur_ptr, (U8 *)image_ids, sizeof(LLUUID),last_face_index, MVT_LLUUID);
		*cur_ptr++ = 0;
		cur_ptr += packTEField(cur_ptr, (U8 *)colors, 4 ,last_face_index, MVT_U8);
		*cur_ptr++ = 0;
		cur_ptr += packTEField(cur_ptr, (U8 *)scale_s, 4 ,last_face_index, MVT_F32);
		*cur_ptr++ = 0;
		cur_ptr += packTEField(cur_ptr, (U8 *)scale_t, 4 ,last_face_index, MVT_F32);
		*cur_ptr++ = 0;
		cur_ptr += packTEField(cur_ptr, (U8 *)offset_s, 2 ,last_face_index, MVT_S16Array);
		*cur_ptr++ = 0;
		cur_ptr += packTEField(cur_ptr, (U8 *)offset_t, 2 ,last_face_index, MVT_S16Array);
		*cur_ptr++ = 0;
		cur_ptr += packTEField(cur_ptr, (U8 *)image_rot, 2 ,last_face_index, MVT_S16Array);
		*cur_ptr++ = 0;
		cur_ptr += packTEField(cur_ptr, (U8 *)bump, 1 ,last_face_index, MVT_U8);
		*cur_ptr++ = 0;
		cur_ptr += packTEField(cur_ptr, (U8 *)media_flags, 1 ,last_face_index, MVT_U8);
		*cur_ptr++ = 0;
		cur_ptr += packTEField(cur_ptr, (U8 *)glow, 1 ,last_face_index, MVT_U8);
		*cur_ptr++ = 0;
		cur_ptr += packTEField(cur_ptr, (U8 *)material_data, 16, last_face_index, MVT_LLUUID);
	}
   	mesgsys->addBinaryDataFast(_PREHASH_TextureEntry, packed_buffer, (S32)(cur_ptr - packed_buffer));

	return FALSE;
}


BOOL LLPrimitive::packTEMessage(LLDataPacker &dp) const
{
	const U32 MAX_TES = 32;

	U8     image_ids[MAX_TES*16];
	U8     colors[MAX_TES*4];
	F32    scale_s[MAX_TES];
	F32    scale_t[MAX_TES];
	S16    offset_s[MAX_TES];
	S16    offset_t[MAX_TES];
	S16    image_rot[MAX_TES];
	U8	   bump[MAX_TES];
	U8	   media_flags[MAX_TES];
    U8     glow[MAX_TES];
	U8     material_data[MAX_TES*16];
	
	const U32 MAX_TE_BUFFER = 4096;
	U8 packed_buffer[MAX_TE_BUFFER];
	U8 *cur_ptr = packed_buffer;
	
	S32 last_face_index = getNumTEs() - 1;
	
	if (last_face_index > -1)
	{
		// ...if we hit the front, send one image id
		S8 face_index;
		LLColor4U coloru;
		for (face_index = 0; face_index <= last_face_index; face_index++)
		{
			// Directly sending image_ids is not safe!
			memcpy(&image_ids[face_index*16],getTE(face_index)->getID().mData,16);	/* Flawfinder: ignore */ 

			// Cast LLColor4 to LLColor4U
			coloru.setVec( getTE(face_index)->getColor() );

			// Note:  This is an optimization to send common colors (1.f, 1.f, 1.f, 1.f)
			// as all zeros.  However, the subtraction and addition must be done in unsigned
			// byte space, not in float space, otherwise off-by-one errors occur. JC
			colors[4*face_index]     = 255 - coloru.mV[0];
			colors[4*face_index + 1] = 255 - coloru.mV[1];
			colors[4*face_index + 2] = 255 - coloru.mV[2];
			colors[4*face_index + 3] = 255 - coloru.mV[3];

			const LLTextureEntry* te = getTE(face_index);
			scale_s[face_index] = (F32) te->mScaleS;
			scale_t[face_index] = (F32) te->mScaleT;
			offset_s[face_index] = (S16) llround((llclamp(te->mOffsetS,-1.0f,1.0f) * (F32)0x7FFF)) ;
			offset_t[face_index] = (S16) llround((llclamp(te->mOffsetT,-1.0f,1.0f) * (F32)0x7FFF)) ;
			image_rot[face_index] = (S16) llround(((fmod(te->mRotation, F_TWO_PI)/F_TWO_PI) * TEXTURE_ROTATION_PACK_FACTOR));
			bump[face_index] = te->getBumpShinyFullbright();
			media_flags[face_index] = te->getMediaTexGen();
            glow[face_index] = (U8) llround((llclamp(te->getGlow(), 0.0f, 1.0f) * (F32)0xFF));

			// Directly sending material_ids is not safe!
			memcpy(&material_data[face_index*16],getTE(face_index)->getMaterialID().get(),16);	/* Flawfinder: ignore */ 
		}

		cur_ptr += packTEField(cur_ptr, (U8 *)image_ids, sizeof(LLUUID),last_face_index, MVT_LLUUID);
		*cur_ptr++ = 0;
		cur_ptr += packTEField(cur_ptr, (U8 *)colors, 4 ,last_face_index, MVT_U8);
		*cur_ptr++ = 0;
		cur_ptr += packTEField(cur_ptr, (U8 *)scale_s, 4 ,last_face_index, MVT_F32);
		*cur_ptr++ = 0;
		cur_ptr += packTEField(cur_ptr, (U8 *)scale_t, 4 ,last_face_index, MVT_F32);
		*cur_ptr++ = 0;
		cur_ptr += packTEField(cur_ptr, (U8 *)offset_s, 2 ,last_face_index, MVT_S16Array);
		*cur_ptr++ = 0;
		cur_ptr += packTEField(cur_ptr, (U8 *)offset_t, 2 ,last_face_index, MVT_S16Array);
		*cur_ptr++ = 0;
		cur_ptr += packTEField(cur_ptr, (U8 *)image_rot, 2 ,last_face_index, MVT_S16Array);
		*cur_ptr++ = 0;
		cur_ptr += packTEField(cur_ptr, (U8 *)bump, 1 ,last_face_index, MVT_U8);
		*cur_ptr++ = 0;
		cur_ptr += packTEField(cur_ptr, (U8 *)media_flags, 1 ,last_face_index, MVT_U8);
		*cur_ptr++ = 0;
		cur_ptr += packTEField(cur_ptr, (U8 *)glow, 1 ,last_face_index, MVT_U8);
		*cur_ptr++ = 0;
		cur_ptr += packTEField(cur_ptr, (U8 *)material_data, 16, last_face_index, MVT_LLUUID);
	}

	dp.packBinaryData(packed_buffer, (S32)(cur_ptr - packed_buffer), "TextureEntry");
	return FALSE;
}

S32 LLPrimitive::parseTEMessage(LLMessageSystem* mesgsys, char const* block_name, const S32 block_num, LLTEContents& tec)
{
	S32 retval = 0;

   // temp buffer for material ID processing
   // data will end up in tec.material_id[]	
   U8 material_data[LLTEContents::MAX_TES*16];

	if (block_num < 0)
	{
		tec.size = mesgsys->getSizeFast(block_name, _PREHASH_TextureEntry);
	}
	else
	{
		tec.size = mesgsys->getSizeFast(block_name, block_num, _PREHASH_TextureEntry);
	}

	if (tec.size == 0)
	{
		tec.face_count = 0;
		return retval;
	}

	if (block_num < 0)
	{
		mesgsys->getBinaryDataFast(block_name, _PREHASH_TextureEntry, tec.packed_buffer, 0, 0, LLTEContents::MAX_TE_BUFFER);
	}
	else
	{
		mesgsys->getBinaryDataFast(block_name, _PREHASH_TextureEntry, tec.packed_buffer, 0, block_num, LLTEContents::MAX_TE_BUFFER);
	}

	tec.face_count = llmin((U32)getNumTEs(),(U32)LLTEContents::MAX_TES);

	U8 *cur_ptr = tec.packed_buffer;
	cur_ptr += unpackTEField(cur_ptr, tec.packed_buffer+tec.size, (U8 *)tec.image_data, 16, tec.face_count, MVT_LLUUID);
	cur_ptr++;
	cur_ptr += unpackTEField(cur_ptr, tec.packed_buffer+tec.size, (U8 *)tec.colors, 4, tec.face_count, MVT_U8);
	cur_ptr++;
	cur_ptr += unpackTEField(cur_ptr, tec.packed_buffer+tec.size, (U8 *)tec.scale_s, 4, tec.face_count, MVT_F32);
	cur_ptr++;
	cur_ptr += unpackTEField(cur_ptr, tec.packed_buffer+tec.size, (U8 *)tec.scale_t, 4, tec.face_count, MVT_F32);
	cur_ptr++;
	cur_ptr += unpackTEField(cur_ptr, tec.packed_buffer+tec.size, (U8 *)tec.offset_s, 2, tec.face_count, MVT_S16Array);
	cur_ptr++;
	cur_ptr += unpackTEField(cur_ptr, tec.packed_buffer+tec.size, (U8 *)tec.offset_t, 2, tec.face_count, MVT_S16Array);
	cur_ptr++;
	cur_ptr += unpackTEField(cur_ptr, tec.packed_buffer+tec.size, (U8 *)tec.image_rot, 2, tec.face_count, MVT_S16Array);
	cur_ptr++;
	cur_ptr += unpackTEField(cur_ptr, tec.packed_buffer+tec.size, (U8 *)tec.bump, 1, tec.face_count, MVT_U8);
	cur_ptr++;
	cur_ptr += unpackTEField(cur_ptr, tec.packed_buffer+tec.size, (U8 *)tec.media_flags, 1, tec.face_count, MVT_U8);
	cur_ptr++;
	cur_ptr += unpackTEField(cur_ptr, tec.packed_buffer+tec.size, (U8 *)tec.glow, 1, tec.face_count, MVT_U8);

	if (cur_ptr < tec.packed_buffer + tec.size)
	{
		cur_ptr++;
		cur_ptr += unpackTEField(cur_ptr, tec.packed_buffer+tec.size, (U8 *)material_data, 16, tec.face_count, MVT_LLUUID);
	}
	else
	{
		memset(material_data, 0, sizeof(material_data));
	}
	
	for (U32 i = 0; i < tec.face_count; i++)
	{
		tec.material_ids[i].set(&material_data[i * 16]);
	}

	retval = 1;
	return retval;
}

S32 LLPrimitive::applyParsedTEMessage(LLTEContents& tec)
{
	S32 retval = 0;
	
	retval = 1;
	return retval;
}

S32 LLPrimitive::applyParsedTEMessage(LLTEContents& tec)
{
	S32 retval = 0;
	
	LLColor4 color;
	LLColor4U coloru;
	for (U32 i = 0; i < tec.face_count; i++)
	{
		LLUUID& req_id = ((LLUUID*)tec.image_data)[i];
		retval |= setTETexture(i, req_id);
		retval |= setTEScale(i, tec.scale_s[i], tec.scale_t[i]);
		retval |= setTEOffset(i, (F32)tec.offset_s[i] / (F32)0x7FFF, (F32) tec.offset_t[i] / (F32) 0x7FFF);
		retval |= setTERotation(i, ((F32)tec.image_rot[i] / TEXTURE_ROTATION_PACK_FACTOR) * F_TWO_PI);
		retval |= setTEBumpShinyFullbright(i, tec.bump[i]);
		retval |= setTEMediaTexGen(i, tec.media_flags[i]);
		retval |= setTEGlow(i, (F32)tec.glow[i] / (F32)0xFF);
<<<<<<< HEAD

=======
		
>>>>>>> 70c1e219
                retval |= setTEMaterialID(i, tec.material_ids[i]);

		coloru = LLColor4U(tec.colors + 4*i);

		// Note:  This is an optimization to send common colors (1.f, 1.f, 1.f, 1.f)
		// as all zeros.  However, the subtraction and addition must be done in unsigned
		// byte space, not in float space, otherwise off-by-one errors occur. JC
		color.mV[VRED]		= F32(255 - coloru.mV[VRED])   / 255.f;
		color.mV[VGREEN]	= F32(255 - coloru.mV[VGREEN]) / 255.f;
		color.mV[VBLUE]		= F32(255 - coloru.mV[VBLUE])  / 255.f;
		color.mV[VALPHA]	= F32(255 - coloru.mV[VALPHA]) / 255.f;

		retval |= setTEColor(i, color);

	}

	return retval;
}

S32 LLPrimitive::unpackTEMessage(LLMessageSystem* mesgsys, char const* block_name, const S32 block_num)
{
	LLTEContents tec;
	S32 retval = parseTEMessage(mesgsys, block_name, block_num, tec);
	if (!retval)
		return retval;
	return applyParsedTEMessage(tec);
}

S32 LLPrimitive::unpackTEMessage(LLDataPacker &dp)
{
	// use a negative block_num to indicate a single-block read (a non-variable block)
	S32 retval = 0;
	const U32 MAX_TES = 32;

	// Avoid construction of 32 UUIDs per call
	static LLUUID image_ids[MAX_TES];
	static LLMaterialID material_ids[MAX_TES];

	U8     image_data[MAX_TES*16];
	U8	   colors[MAX_TES*4];
	F32    scale_s[MAX_TES];
	F32    scale_t[MAX_TES];
	S16    offset_s[MAX_TES];
	S16    offset_t[MAX_TES];
	S16    image_rot[MAX_TES];
	U8	   bump[MAX_TES];
	U8	   media_flags[MAX_TES];
    U8     glow[MAX_TES];
	U8     material_data[MAX_TES*16];

	const U32 MAX_TE_BUFFER = 4096;
	U8 packed_buffer[MAX_TE_BUFFER];
	U8 *cur_ptr = packed_buffer;

	S32 size;
	U32 face_count = 0;

	if (!dp.unpackBinaryData(packed_buffer, size, "TextureEntry"))
	{
		retval = TEM_INVALID;
		llwarns << "Bad texture entry block!  Abort!" << llendl;
		return retval;
	}

	if (size == 0)
	{
		return retval;
	}

	face_count = llmin((U32) getNumTEs(), MAX_TES);
	U32 i;

	cur_ptr += unpackTEField(cur_ptr, packed_buffer+size, (U8 *)image_data, 16, face_count, MVT_LLUUID);
	cur_ptr++;
	cur_ptr += unpackTEField(cur_ptr, packed_buffer+size, (U8 *)colors, 4, face_count, MVT_U8);
	cur_ptr++;
	cur_ptr += unpackTEField(cur_ptr, packed_buffer+size, (U8 *)scale_s, 4, face_count, MVT_F32);
	cur_ptr++;
	cur_ptr += unpackTEField(cur_ptr, packed_buffer+size, (U8 *)scale_t, 4, face_count, MVT_F32);
	cur_ptr++;
	cur_ptr += unpackTEField(cur_ptr, packed_buffer+size, (U8 *)offset_s, 2, face_count, MVT_S16Array);
	cur_ptr++;
	cur_ptr += unpackTEField(cur_ptr, packed_buffer+size, (U8 *)offset_t, 2, face_count, MVT_S16Array);
	cur_ptr++;
	cur_ptr += unpackTEField(cur_ptr, packed_buffer+size, (U8 *)image_rot, 2, face_count, MVT_S16Array);
	cur_ptr++;
	cur_ptr += unpackTEField(cur_ptr, packed_buffer+size, (U8 *)bump, 1, face_count, MVT_U8);
	cur_ptr++;
	cur_ptr += unpackTEField(cur_ptr, packed_buffer+size, (U8 *)media_flags, 1, face_count, MVT_U8);
	cur_ptr++;
	cur_ptr += unpackTEField(cur_ptr, packed_buffer+size, (U8 *)glow, 1, face_count, MVT_U8);
	if (cur_ptr < packed_buffer + size)
	{
		cur_ptr++;
		cur_ptr += unpackTEField(cur_ptr, packed_buffer+size, (U8 *)material_data, 16, face_count, MVT_LLUUID);
	}
	else
	{
		memset(material_data, 0, sizeof(material_data));
	}

	for (i = 0; i < face_count; i++)
	{
		memcpy(image_ids[i].mData,&image_data[i*16],16);	/* Flawfinder: ignore */ 	
		material_ids[i].set(&material_data[i * 16]);
	}
	
	LLColor4 color;
	LLColor4U coloru;
	for (i = 0; i < face_count; i++)
	{
		retval |= setTETexture(i, image_ids[i]);
		retval |= setTEScale(i, scale_s[i], scale_t[i]);
		retval |= setTEOffset(i, (F32)offset_s[i] / (F32)0x7FFF, (F32) offset_t[i] / (F32) 0x7FFF);
		retval |= setTERotation(i, ((F32)image_rot[i] / TEXTURE_ROTATION_PACK_FACTOR) * F_TWO_PI);
		retval |= setTEBumpShinyFullbright(i, bump[i]);
		retval |= setTEMediaTexGen(i, media_flags[i]);
		retval |= setTEGlow(i, (F32)glow[i] / (F32)0xFF);
		retval |= setTEMaterialID(i, material_ids[i]);
		coloru = LLColor4U(colors + 4*i);

		// Note:  This is an optimization to send common colors (1.f, 1.f, 1.f, 1.f)
		// as all zeros.  However, the subtraction and addition must be done in unsigned
		// byte space, not in float space, otherwise off-by-one errors occur. JC
		color.mV[VRED]		= F32(255 - coloru.mV[VRED])   / 255.f;
		color.mV[VGREEN]	= F32(255 - coloru.mV[VGREEN]) / 255.f;
		color.mV[VBLUE]		= F32(255 - coloru.mV[VBLUE])  / 255.f;
		color.mV[VALPHA]	= F32(255 - coloru.mV[VALPHA]) / 255.f;

		retval |= setTEColor(i, color);
	}

	return retval;
}

U8	LLPrimitive::getExpectedNumTEs() const
{
	U8 expected_face_count = 0;
	if (mVolumep)
	{
		expected_face_count = mVolumep->getNumFaces();
	}
	return expected_face_count;
}

void LLPrimitive::copyTextureList(const LLPrimTextureList& other_list)
{
	mTextureList.copy(other_list);
}

void LLPrimitive::takeTextureList(LLPrimTextureList& other_list)
{
	mTextureList.take(other_list);
}

void LLPrimitive::updateNumBumpmap(const U8 index, const U8 bump)
{
	LLTextureEntry* te = getTE(index);
	if(!te)
	{
		return;
	}

	U8 old_bump = te->getBumpmap();	
	if(old_bump > 0)
	{
		mNumBumpmapTEs--;
	}
	if((bump & TEM_BUMP_MASK) > 0)
	{
		mNumBumpmapTEs++;
	}

	return;
}
//============================================================================

// Moved from llselectmgr.cpp
// BUG: Only works for boxes.
// Face numbering for flex boxes as of 1.14.2

// static
bool LLPrimitive::getTESTAxes(const U8 face, U32* s_axis, U32* t_axis)
{
	if (face == 0)
	{
		*s_axis = VX; *t_axis = VY;
		return true;
	}
	else if (face == 1)
	{
		*s_axis = VX; *t_axis = VZ;
		return true;
	}
	else if (face == 2)
	{
		*s_axis = VY; *t_axis = VZ;
		return true;
	}
	else if (face == 3)
	{
		*s_axis = VX; *t_axis = VZ;
		return true;
	}
	else if (face == 4)
	{
		*s_axis = VY; *t_axis = VZ;
		return true;
	}
	else if (face == 5)
	{
		*s_axis = VX; *t_axis = VY;
		return true;
	}
	else
	{
		// unknown face
		return false;
	}
}

//============================================================================

//static 
BOOL LLNetworkData::isValid(U16 param_type, U32 size)
{
	// ew - better mechanism needed
	
	switch(param_type)
	{
	case PARAMS_FLEXIBLE:
		return (size == 16);
	case PARAMS_LIGHT:
		return (size == 16);
	case PARAMS_SCULPT:
		return (size == 17);
	case PARAMS_LIGHT_IMAGE:
		return (size == 28);
	}
	
	return FALSE;
}

//============================================================================

LLLightParams::LLLightParams()
{
	mColor.setToWhite();
	mRadius = 10.f;
	mCutoff = 0.0f;
	mFalloff = 0.75f;

	mType = PARAMS_LIGHT;
}

BOOL LLLightParams::pack(LLDataPacker &dp) const
{
	LLColor4U color4u(mColor);
	dp.packColor4U(color4u, "color");
	dp.packF32(mRadius, "radius");
	dp.packF32(mCutoff, "cutoff");
	dp.packF32(mFalloff, "falloff");
	return TRUE;
}

BOOL LLLightParams::unpack(LLDataPacker &dp)
{
	LLColor4U color;
	dp.unpackColor4U(color, "color");
	setColor(LLColor4(color));

	F32 radius;
	dp.unpackF32(radius, "radius");
	setRadius(radius);

	F32 cutoff;
	dp.unpackF32(cutoff, "cutoff");
	setCutoff(cutoff);

	F32 falloff;
	dp.unpackF32(falloff, "falloff");
	setFalloff(falloff);
	
	return TRUE;
}

bool LLLightParams::operator==(const LLNetworkData& data) const
{
	if (data.mType != PARAMS_LIGHT)
	{
		return false;
	}
	const LLLightParams *param = (const LLLightParams*)&data;
	if (param->mColor != mColor ||
		param->mRadius != mRadius ||
		param->mCutoff != mCutoff ||
		param->mFalloff != mFalloff)
	{
		return false;
	}
	return true;
}

void LLLightParams::copy(const LLNetworkData& data)
{
	const LLLightParams *param = (LLLightParams*)&data;
	mType = param->mType;
	mColor = param->mColor;
	mRadius = param->mRadius;
	mCutoff = param->mCutoff;
	mFalloff = param->mFalloff;
}

LLSD LLLightParams::asLLSD() const
{
	LLSD sd;
	
	sd["color"] = ll_sd_from_color4(getColor());
	sd["radius"] = getRadius();
	sd["falloff"] = getFalloff();
	sd["cutoff"] = getCutoff();
		
	return sd;
}

bool LLLightParams::fromLLSD(LLSD& sd)
{
	const char *w;
	w = "color";
	if (sd.has(w))
	{
		setColor( ll_color4_from_sd(sd["color"]) );
	} else goto fail;
	w = "radius";
	if (sd.has(w))
	{
		setRadius( (F32)sd[w].asReal() );
	} else goto fail;
	w = "falloff";
	if (sd.has(w))
	{
		setFalloff( (F32)sd[w].asReal() );
	} else goto fail;
	w = "cutoff";
	if (sd.has(w))
	{
		setCutoff( (F32)sd[w].asReal() );
	} else goto fail;
	
	return true;
 fail:
	return false;
}

//============================================================================

LLFlexibleObjectData::LLFlexibleObjectData()
{
	mSimulateLOD				= FLEXIBLE_OBJECT_DEFAULT_NUM_SECTIONS;
	mGravity					= FLEXIBLE_OBJECT_DEFAULT_GRAVITY;
	mAirFriction				= FLEXIBLE_OBJECT_DEFAULT_AIR_FRICTION;
	mWindSensitivity			= FLEXIBLE_OBJECT_DEFAULT_WIND_SENSITIVITY;
	mTension					= FLEXIBLE_OBJECT_DEFAULT_TENSION;
	//mUsingCollisionSphere		= FLEXIBLE_OBJECT_DEFAULT_USING_COLLISION_SPHERE;
	//mRenderingCollisionSphere	= FLEXIBLE_OBJECT_DEFAULT_RENDERING_COLLISION_SPHERE;
	mUserForce					= LLVector3(0.f, 0.f, 0.f);

	mType = PARAMS_FLEXIBLE;
}

BOOL LLFlexibleObjectData::pack(LLDataPacker &dp) const
{
	// Custom, uber-svelte pack "softness" in upper bits of tension & drag
	U8 bit1 = (mSimulateLOD & 2) << 6;
	U8 bit2 = (mSimulateLOD & 1) << 7;
	dp.packU8((U8)(mTension*10.01f) + bit1, "tension");
	dp.packU8((U8)(mAirFriction*10.01f) + bit2, "drag");
	dp.packU8((U8)((mGravity+10.f)*10.01f), "gravity");
	dp.packU8((U8)(mWindSensitivity*10.01f), "wind");
	dp.packVector3(mUserForce, "userforce");
	return TRUE;
}

BOOL LLFlexibleObjectData::unpack(LLDataPacker &dp)
{
	U8 tension, friction, gravity, wind;
	U8 bit1, bit2;
	dp.unpackU8(tension, "tension");	bit1 = (tension >> 6) & 2;
										mTension = ((F32)(tension&0x7f))/10.f;
	dp.unpackU8(friction, "drag");		bit2 = (friction >> 7) & 1;
										mAirFriction = ((F32)(friction&0x7f))/10.f;
										mSimulateLOD = bit1 | bit2;
	dp.unpackU8(gravity, "gravity");	mGravity = ((F32)gravity)/10.f - 10.f;
	dp.unpackU8(wind, "wind");			mWindSensitivity = ((F32)wind)/10.f;
	if (dp.hasNext())
	{
		dp.unpackVector3(mUserForce, "userforce");
	}
	else
	{
		mUserForce.setVec(0.f, 0.f, 0.f);
	}
	return TRUE;
}

bool LLFlexibleObjectData::operator==(const LLNetworkData& data) const
{
	if (data.mType != PARAMS_FLEXIBLE)
	{
		return false;
	}
	LLFlexibleObjectData *flex_data = (LLFlexibleObjectData*)&data;
	return (mSimulateLOD == flex_data->mSimulateLOD &&
			mGravity == flex_data->mGravity &&
			mAirFriction == flex_data->mAirFriction &&
			mWindSensitivity == flex_data->mWindSensitivity &&
			mTension == flex_data->mTension &&
			mUserForce == flex_data->mUserForce);
			//mUsingCollisionSphere == flex_data->mUsingCollisionSphere &&
			//mRenderingCollisionSphere == flex_data->mRenderingCollisionSphere
}

void LLFlexibleObjectData::copy(const LLNetworkData& data)
{
	const LLFlexibleObjectData *flex_data = (LLFlexibleObjectData*)&data;
	mSimulateLOD = flex_data->mSimulateLOD;
	mGravity = flex_data->mGravity;
	mAirFriction = flex_data->mAirFriction;
	mWindSensitivity = flex_data->mWindSensitivity;
	mTension = flex_data->mTension;
	mUserForce = flex_data->mUserForce;
	//mUsingCollisionSphere = flex_data->mUsingCollisionSphere;
	//mRenderingCollisionSphere = flex_data->mRenderingCollisionSphere;
}

LLSD LLFlexibleObjectData::asLLSD() const
{
	LLSD sd;

	sd["air_friction"] = getAirFriction();
	sd["gravity"] = getGravity();
	sd["simulate_lod"] = getSimulateLOD();
	sd["tension"] = getTension();
	sd["user_force"] = getUserForce().getValue();
	sd["wind_sensitivity"] = getWindSensitivity();
	
	return sd;
}

bool LLFlexibleObjectData::fromLLSD(LLSD& sd)
{
	const char *w;
	w = "air_friction";
	if (sd.has(w))
	{
		setAirFriction( (F32)sd[w].asReal() );
	} else goto fail;
	w = "gravity";
	if (sd.has(w))
	{
		setGravity( (F32)sd[w].asReal() );
	} else goto fail;
	w = "simulate_lod";
	if (sd.has(w))
	{
		setSimulateLOD( sd[w].asInteger() );
	} else goto fail;
	w = "tension";
	if (sd.has(w))
	{
		setTension( (F32)sd[w].asReal() );
	} else goto fail;
	w = "user_force";
	if (sd.has(w))
	{
		LLVector3 user_force = ll_vector3_from_sd(sd[w], 0);
		setUserForce( user_force );
	} else goto fail;
	w = "wind_sensitivity";
	if (sd.has(w))
	{
		setWindSensitivity( (F32)sd[w].asReal() );
	} else goto fail;
	
	return true;
 fail:
	return false;
}

//============================================================================

LLSculptParams::LLSculptParams()
{
	mType = PARAMS_SCULPT;
	mSculptTexture.set(SCULPT_DEFAULT_TEXTURE);
	mSculptType = LL_SCULPT_TYPE_SPHERE;
}

BOOL LLSculptParams::pack(LLDataPacker &dp) const
{
	dp.packUUID(mSculptTexture, "texture");
	dp.packU8(mSculptType, "type");
	
	return TRUE;
}

BOOL LLSculptParams::unpack(LLDataPacker &dp)
{
	dp.unpackUUID(mSculptTexture, "texture");
	dp.unpackU8(mSculptType, "type");
	
	return TRUE;
}

bool LLSculptParams::operator==(const LLNetworkData& data) const
{
	if (data.mType != PARAMS_SCULPT)
	{
		return false;
	}
	
	const LLSculptParams *param = (const LLSculptParams*)&data;
	if ( (param->mSculptTexture != mSculptTexture) ||
		 (param->mSculptType != mSculptType) )
		 
	{
		return false;
	}
	
	return true;
}

void LLSculptParams::copy(const LLNetworkData& data)
{
	const LLSculptParams *param = (LLSculptParams*)&data;
	mSculptTexture = param->mSculptTexture;
	mSculptType = param->mSculptType;
}



LLSD LLSculptParams::asLLSD() const
{
	LLSD sd;
	
	sd["texture"] = mSculptTexture;
	sd["type"] = mSculptType;
		
	return sd;
}

bool LLSculptParams::fromLLSD(LLSD& sd)
{
	const char *w;
	w = "texture";
	if (sd.has(w))
	{
		setSculptTexture( sd[w] );
	} else goto fail;
	w = "type";
	if (sd.has(w))
	{
		setSculptType( (U8)sd[w].asInteger() );
	} else goto fail;
	
	return true;
 fail:
	return false;
}

//============================================================================

LLLightImageParams::LLLightImageParams()
{
	mType = PARAMS_LIGHT_IMAGE;
	mParams.setVec(F_PI*0.5f, 0.f, 0.f);
}

BOOL LLLightImageParams::pack(LLDataPacker &dp) const
{
	dp.packUUID(mLightTexture, "texture");
	dp.packVector3(mParams, "params");

	return TRUE;
}

BOOL LLLightImageParams::unpack(LLDataPacker &dp)
{
	dp.unpackUUID(mLightTexture, "texture");
	dp.unpackVector3(mParams, "params");
	
	return TRUE;
}

bool LLLightImageParams::operator==(const LLNetworkData& data) const
{
	if (data.mType != PARAMS_LIGHT_IMAGE)
	{
		return false;
	}
	
	const LLLightImageParams *param = (const LLLightImageParams*)&data;
	if ( (param->mLightTexture != mLightTexture) )
	{
		return false;
	}

	if ( (param->mParams != mParams ) )
	{
		return false;
	}
	
	return true;
}

void LLLightImageParams::copy(const LLNetworkData& data)
{
	const LLLightImageParams *param = (LLLightImageParams*)&data;
	mLightTexture = param->mLightTexture;
	mParams = param->mParams;
}



LLSD LLLightImageParams::asLLSD() const
{
	LLSD sd;
	
	sd["texture"] = mLightTexture;
	sd["params"] = mParams.getValue();
		
	return sd;
}

bool LLLightImageParams::fromLLSD(LLSD& sd)
{
	if (sd.has("texture"))
	{
		setLightTexture( sd["texture"] );
		setParams( LLVector3( sd["params"] ) );
		return true;
	} 
	
	return false;
}<|MERGE_RESOLUTION|>--- conflicted
+++ resolved
@@ -1257,7 +1257,7 @@
 S32 LLPrimitive::parseTEMessage(LLMessageSystem* mesgsys, char const* block_name, const S32 block_num, LLTEContents& tec)
 {
 	S32 retval = 0;
-
+	
    // temp buffer for material ID processing
    // data will end up in tec.material_id[]	
    U8 material_data[LLTEContents::MAX_TES*16];
@@ -1323,19 +1323,11 @@
 	{
 		tec.material_ids[i].set(&material_data[i * 16]);
 	}
-
+	
 	retval = 1;
 	return retval;
-}
-
-S32 LLPrimitive::applyParsedTEMessage(LLTEContents& tec)
-{
-	S32 retval = 0;
-	
-	retval = 1;
-	return retval;
-}
-
+	}
+	
 S32 LLPrimitive::applyParsedTEMessage(LLTEContents& tec)
 {
 	S32 retval = 0;
@@ -1352,13 +1344,9 @@
 		retval |= setTEBumpShinyFullbright(i, tec.bump[i]);
 		retval |= setTEMediaTexGen(i, tec.media_flags[i]);
 		retval |= setTEGlow(i, (F32)tec.glow[i] / (F32)0xFF);
-<<<<<<< HEAD
-
-=======
 		
->>>>>>> 70c1e219
                 retval |= setTEMaterialID(i, tec.material_ids[i]);
-
+		
 		coloru = LLColor4U(tec.colors + 4*i);
 
 		// Note:  This is an optimization to send common colors (1.f, 1.f, 1.f, 1.f)
