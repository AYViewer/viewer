/**
 * @file llmodelloader.cpp
 * @brief LLModelLoader class implementation
 *
 * $LicenseInfo:firstyear=2004&license=viewerlgpl$
 * Second Life Viewer Source Code
 * Copyright (C) 2010, Linden Research, Inc.
 *
 * This library is free software; you can redistribute it and/or
 * modify it under the terms of the GNU Lesser General Public
 * License as published by the Free Software Foundation;
 * version 2.1 of the License only.
 *
 * This library is distributed in the hope that it will be useful,
 * but WITHOUT ANY WARRANTY; without even the implied warranty of
 * MERCHANTABILITY or FITNESS FOR A PARTICULAR PURPOSE.  See the GNU
 * Lesser General Public License for more details.
 *
 * You should have received a copy of the GNU Lesser General Public
 * License along with this library; if not, write to the Free Software
 * Foundation, Inc., 51 Franklin Street, Fifth Floor, Boston, MA  02110-1301  USA
 *
 * Linden Research, Inc., 945 Battery Street, San Francisco, CA  94111  USA
 * $/LicenseInfo$
 */

#include "llmodelloader.h"
#include "llsdserialize.h"
#include "lljoint.h"
#include "llcallbacklist.h"

#include "glh/glh_linear.h"
#include "llmatrix4a.h"
#include <boost/bind.hpp>

std::list<LLModelLoader*> LLModelLoader::sActiveLoaderList;

void stretch_extents(LLModel* model, LLMatrix4a& mat, LLVector4a& min, LLVector4a& max, BOOL& first_transform)
{
	LLVector4a box[] =
	{
		LLVector4a(-1, 1,-1),
		LLVector4a(-1, 1, 1),
		LLVector4a(-1,-1,-1),
		LLVector4a(-1,-1, 1),
		LLVector4a( 1, 1,-1),
		LLVector4a( 1, 1, 1),
		LLVector4a( 1,-1,-1),
		LLVector4a( 1,-1, 1),
	};

	for (S32 j = 0; j < model->getNumVolumeFaces(); ++j)
	{
		const LLVolumeFace& face = model->getVolumeFace(j);

		LLVector4a center;
		center.setAdd(face.mExtents[0], face.mExtents[1]);
		center.mul(0.5f);
		LLVector4a size;
		size.setSub(face.mExtents[1],face.mExtents[0]);
		size.mul(0.5f);

		for (U32 i = 0; i < 8; i++)
		{
			LLVector4a t;
			t.setMul(size, box[i]);
			t.add(center);

			LLVector4a v;

			mat.affineTransform(t, v);

			if (first_transform)
			{
				first_transform = FALSE;
				min = max = v;
			}
			else
			{
				update_min_max(min, max, v);
			}
		}
	}
}

void stretch_extents(LLModel* model, LLMatrix4& mat, LLVector3& min, LLVector3& max, BOOL& first_transform)
{
	LLVector4a mina, maxa;
	LLMatrix4a mata;

	mata.loadu(mat);
	mina.load3(min.mV);
	maxa.load3(max.mV);

	stretch_extents(model, mata, mina, maxa, first_transform);

	min.set(mina.getF32ptr());
	max.set(maxa.getF32ptr());
}

//-----------------------------------------------------------------------------
// LLModelLoader
//-----------------------------------------------------------------------------
LLModelLoader::LLModelLoader(
	std::string			filename,
	S32					lod,
	load_callback_t		load_cb,
	joint_lookup_func_t	joint_lookup_func,
	texture_load_func_t	texture_load_func,
	state_callback_t	state_cb,
	void*				opaque_userdata,
	JointTransformMap&	jointTransformMap,
	JointNameSet&		jointsFromNodes,
    JointNameSet&		legalJointNames,
<<<<<<< HEAD
    std::string         jointAliasFilename)
=======
    U32					maxJointsPerMesh)
>>>>>>> b72480dd
: mJointList( jointTransformMap )
, mJointsFromNode( jointsFromNodes )
, LLThread("Model Loader")
, mFilename(filename)
, mLod(lod)
, mTrySLM(false)
, mFirstTransform(TRUE)
, mNumOfFetchingTextures(0)
, mLoadCallback(load_cb)
, mJointLookupFunc(joint_lookup_func)
, mTextureLoadFunc(texture_load_func)
, mStateCallback(state_cb)
, mOpaqueData(opaque_userdata)
, mRigValidJointUpload(true)
, mLegacyRigValid(true)
, mNoNormalize(false)
, mNoOptimize(false)
, mCacheOnlyHitIfRigged(false)
, mMaxJointsPerMesh(maxJointsPerMesh)
{
    // Recognize all names we've been told are legal.
    for (JointNameSet::iterator joint_name_it = legalJointNames.begin();
         joint_name_it != legalJointNames.end(); ++joint_name_it)
    {
        const std::string& name = *joint_name_it;
        mJointMap[name] = name;
    }
    

    // Also support various legacy aliases for commonly used joints
    LLSD aliases_sd;
    llifstream input_stream;
    input_stream.open(jointAliasFilename.c_str(), std::ios::in | std::ios::binary);
    
    if(input_stream.is_open())
    {
        LLSDSerialize::fromXML(aliases_sd, input_stream);
        for(LLSD::map_iterator alias_iter = aliases_sd.beginMap();
            alias_iter != aliases_sd.endMap();
            ++alias_iter)
        {
            LLSD::String alias_name = alias_iter->first;
            LLSD::String joint_name = alias_iter->second;
            mJointMap[ alias_name ] = joint_name;
        }
        input_stream.close();
    }
    
	//move into joint mapper class
	//1. joints for joint offset verification
	mMasterJointList.push_front("mPelvis");
	mMasterJointList.push_front("mTorso");
	mMasterJointList.push_front("mChest");
	mMasterJointList.push_front("mNeck");
	mMasterJointList.push_front("mHead");
	mMasterJointList.push_front("mCollarLeft");
	mMasterJointList.push_front("mShoulderLeft");
	mMasterJointList.push_front("mElbowLeft");
	mMasterJointList.push_front("mWristLeft");
	mMasterJointList.push_front("mCollarRight");
	mMasterJointList.push_front("mShoulderRight");
	mMasterJointList.push_front("mElbowRight");
	mMasterJointList.push_front("mWristRight");
	mMasterJointList.push_front("mHipRight");
	mMasterJointList.push_front("mKneeRight");
	mMasterJointList.push_front("mFootRight");
	mMasterJointList.push_front("mHipLeft");
	mMasterJointList.push_front("mKneeLeft");
	mMasterJointList.push_front("mFootLeft");
	
	//2. legacy joint list - used to verify rigs that will not be using joint offsets
	mMasterLegacyJointList.push_front("mPelvis");
	mMasterLegacyJointList.push_front("mTorso");
	mMasterLegacyJointList.push_front("mChest");
	mMasterLegacyJointList.push_front("mNeck");
	mMasterLegacyJointList.push_front("mHead");
	mMasterLegacyJointList.push_front("mHipRight");
	mMasterLegacyJointList.push_front("mKneeRight");
	mMasterLegacyJointList.push_front("mFootRight");
	mMasterLegacyJointList.push_front("mHipLeft");
	mMasterLegacyJointList.push_front("mKneeLeft");
	mMasterLegacyJointList.push_front("mFootLeft");

	assert_main_thread();
	sActiveLoaderList.push_back(this) ;
}

LLModelLoader::~LLModelLoader()
{
	assert_main_thread();
	sActiveLoaderList.remove(this);
}

void LLModelLoader::run()
{
	doLoadModel();
	doOnIdleOneTime(boost::bind(&LLModelLoader::loadModelCallback,this));
}

bool LLModelLoader::doLoadModel()
{
	//first, look for a .slm file of the same name that was modified later
	//than the .dae

	if (mTrySLM)
	{
		std::string filename = mFilename;
			
		std::string::size_type i = filename.rfind(".");
		if (i != std::string::npos)
		{
			filename.replace(i, filename.size()-1, ".slm");
			llstat slm_status;
			if (LLFile::stat(filename, &slm_status) == 0)
			{ //slm file exists
				llstat dae_status;
				if (LLFile::stat(mFilename, &dae_status) != 0 ||
					dae_status.st_mtime < slm_status.st_mtime)
				{
					if (loadFromSLM(filename))
					{ //slm successfully loaded, if this fails, fall through and
						//try loading from dae

						mLod = -1; //successfully loading from an slm implicitly sets all 
									//LoDs
						return true;
					}
				}
			}	
		}
	}

	return OpenFile(mFilename);
}

void LLModelLoader::setLoadState(U32 state)
{
	mStateCallback(state, mOpaqueData);
}

bool LLModelLoader::loadFromSLM(const std::string& filename)
{ 
	//only need to populate mScene with data from slm
	llstat stat;

	if (LLFile::stat(filename, &stat))
	{ //file does not exist
		return false;
	}

	S32 file_size = (S32) stat.st_size;
	
	llifstream ifstream(filename.c_str(), std::ifstream::in | std::ifstream::binary);
	LLSD data;
	LLSDSerialize::fromBinary(data, ifstream, file_size);
	ifstream.close();

	//build model list for each LoD
	model_list model[LLModel::NUM_LODS];

	if (data["version"].asInteger() != SLM_SUPPORTED_VERSION)
	{  //unsupported version
		return false;
	}

	LLSD& mesh = data["mesh"];

	LLVolumeParams volume_params;
	volume_params.setType(LL_PCODE_PROFILE_SQUARE, LL_PCODE_PATH_LINE);

	for (S32 lod = 0; lod < LLModel::NUM_LODS; ++lod)
	{
		for (U32 i = 0; i < mesh.size(); ++i)
		{
			std::stringstream str(mesh[i].asString());
			LLPointer<LLModel> loaded_model = new LLModel(volume_params, (F32) lod);
			if (loaded_model->loadModel(str))
			{
				loaded_model->mLocalID = i;
				model[lod].push_back(loaded_model);

				if (lod == LLModel::LOD_HIGH)
				{
					if (!loaded_model->mSkinInfo.mJointNames.empty())
					{ 
						//check to see if rig is valid					
						critiqueRigForUploadApplicability( loaded_model->mSkinInfo.mJointNames );					
					}
					else if (mCacheOnlyHitIfRigged)
					{
						return false;
					}
				}
			}
		}
	}	

	if (model[LLModel::LOD_HIGH].empty())
	{ //failed to load high lod
		return false;
	}

	//load instance list
	model_instance_list instance_list;

	LLSD& instance = data["instance"];

	for (U32 i = 0; i < instance.size(); ++i)
	{
		//deserialize instance list
		instance_list.push_back(LLModelInstance(instance[i]));

		//match up model instance pointers
		S32 idx = instance_list[i].mLocalMeshID;
		std::string instance_label = instance_list[i].mLabel;

		for (U32 lod = 0; lod < LLModel::NUM_LODS; ++lod)
		{
			if (!model[lod].empty())
			{
				if (idx >= model[lod].size())
				{
					if (model[lod].size())
					{
						instance_list[i].mLOD[lod] = model[lod][0];
					}
					else
					{
						instance_list[i].mLOD[lod] = NULL;
					}					
					continue;
				}

				if (model[lod][idx]
					&& model[lod][idx]->mLabel.empty()
					&& !instance_label.empty())
				{
					// restore model names
					std::string name = instance_label;
					switch (lod)
					{
					case LLModel::LOD_IMPOSTOR: name += "_LOD0"; break;
					case LLModel::LOD_LOW:      name += "_LOD1"; break;
					case LLModel::LOD_MEDIUM:   name += "_LOD2"; break;
					case LLModel::LOD_PHYSICS:  name += "_PHYS"; break;
					case LLModel::LOD_HIGH:                      break;
					}
					model[lod][idx]->mLabel = name;
				}

				instance_list[i].mLOD[lod] = model[lod][idx];
			}
		}

		if (!instance_list[i].mModel)
			instance_list[i].mModel = model[LLModel::LOD_HIGH][idx];
	}

	// Set name for UI to use
	std::string name = data["name"];
	if (!name.empty())
	{
		model[LLModel::LOD_HIGH][0]->mRequestedLabel = name;
	}


	//convert instance_list to mScene
	mFirstTransform = TRUE;
	for (U32 i = 0; i < instance_list.size(); ++i)
	{
		LLModelInstance& cur_instance = instance_list[i];
		mScene[cur_instance.mTransform].push_back(cur_instance);
		stretch_extents(cur_instance.mModel, cur_instance.mTransform, mExtents[0], mExtents[1], mFirstTransform);
	}
	
	setLoadState( DONE );

	return true;
}

//static
bool LLModelLoader::isAlive(LLModelLoader* loader)
{
	if(!loader)
	{
		return false ;
	}

	std::list<LLModelLoader*>::iterator iter = sActiveLoaderList.begin() ;
	for(; iter != sActiveLoaderList.end() && (*iter) != loader; ++iter) ;
	
	return *iter == loader ;
}

void LLModelLoader::loadModelCallback()
{
	mLoadCallback(mScene,mModelList,mLod, mOpaqueData);

	while (!isStopped())
	{ //wait until this thread is stopped before deleting self
		apr_sleep(100);
	}

	//double check if "this" is valid before deleting it, in case it is aborted during running.
	if(!isAlive(this))
	{
		return ;
	}

	delete this;
}

//-----------------------------------------------------------------------------
// critiqueRigForUploadApplicability()
//-----------------------------------------------------------------------------
void LLModelLoader::critiqueRigForUploadApplicability( const std::vector<std::string> &jointListFromAsset )
{
	//Determines the following use cases for a rig:
	//1. It is suitable for upload with skin weights & joint positions, or
	//2. It is suitable for upload as standard av with just skin weights
	
	bool isJointPositionUploadOK = isRigSuitableForJointPositionUpload( jointListFromAsset );
	bool isRigLegacyOK			 = isRigLegacy( jointListFromAsset );

	// It's OK that both could end up being true.

    // Both start out as true and are forced to false if any mesh in
    // the model file is not vald by that criterion. Note that a file
    // can contain multiple meshes.
	if ( !isJointPositionUploadOK )
	{
        // This starts out true, becomes false if false for any loaded
        // mesh. 
		setRigValidForJointPositionUpload( false );
	}

	if ( !isRigLegacyOK) 
	{	
        // This starts out true, becomes false if false for any loaded
        // mesh. 
		setLegacyRigValid( false );
	}

}

//-----------------------------------------------------------------------------
// isRigLegacy()
//-----------------------------------------------------------------------------
bool LLModelLoader::isRigLegacy( const std::vector<std::string> &jointListFromAsset )
{
	//No joints in asset
	if ( jointListFromAsset.size() == 0 )
	{
		return false;
	}

    // Too many joints in asset
    if (jointListFromAsset.size()>mMaxJointsPerMesh)
    {
        LL_WARNS() << "Rigged to " << jointListFromAsset.size() << " joints, max is " << mMaxJointsPerMesh << LL_ENDL;
        LL_WARNS() << "Skinning disabled due to too many joints" << LL_ENDL;
        return false;
    }

    // Unknown joints in asset
    S32 unknown_joint_count = 0;
    for (std::vector<std::string>::const_iterator it = jointListFromAsset.begin();
         it != jointListFromAsset.end(); ++it)
    {
        if (mJointMap.find(*it)==mJointMap.end())
        {
            LL_WARNS() << "Rigged to unrecognized joint name " << *it << LL_ENDL;
            unknown_joint_count++;
        }
    }
    if (unknown_joint_count>0)
    {
        LL_WARNS() << "Skinning disabled due to unknown joints" << LL_ENDL;
        return false;
    }

	// Note that this is basically the same code as
	// isRigSuitableForJointPositionUpload(), but the set of joints is
	// different.
	JointNameSet :: const_iterator masterJointIt = mMasterLegacyJointList.begin();	
	JointNameSet :: const_iterator masterJointEndIt = mMasterLegacyJointList.end();
	
	std::vector<std::string> :: const_iterator modelJointIt = jointListFromAsset.begin();	
	std::vector<std::string> :: const_iterator modelJointItEnd = jointListFromAsset.end();

    S32 missing_joint_count = 0;
	for ( ;masterJointIt!=masterJointEndIt;++masterJointIt )
	{
        if (std::find(modelJointIt,modelJointItEnd,*masterJointIt)==modelJointItEnd)
        {
			LL_INFOS() <<" Asset did not contain a joint required for skinned mesh upload: " << *masterJointIt<< LL_ENDL;
            missing_joint_count++;
        }
	}	
    if (missing_joint_count>0)
    {
        LL_WARNS() << "Skinning disabled due to missing joints" << LL_ENDL;
    }
	return missing_joint_count==0;
}
//-----------------------------------------------------------------------------
// isRigSuitableForJointPositionUpload()
//-----------------------------------------------------------------------------
bool LLModelLoader::isRigSuitableForJointPositionUpload( const std::vector<std::string> &jointListFromAsset )
{
	JointNameSet :: const_iterator masterJointIt = mMasterJointList.begin();	
	JointNameSet :: const_iterator masterJointEndIt = mMasterJointList.end();
	
	std::vector<std::string> :: const_iterator modelJointIt = jointListFromAsset.begin();	
	std::vector<std::string> :: const_iterator modelJointItEnd = jointListFromAsset.end();
	
    S32 missing_joint_count = 0;
	for ( ;masterJointIt!=masterJointEndIt;++masterJointIt )
	{
        if (std::find(modelJointIt,modelJointItEnd,*masterJointIt)==modelJointItEnd)
        {
			LL_INFOS() <<" Asset did not contain a joint required for joint position upload: " << *masterJointIt<< LL_ENDL;
            missing_joint_count++;
        }
	}	
    if (missing_joint_count>0)
    {
        LL_WARNS() << "Joint upload disabled due to missing joints" << LL_ENDL;
    }
	return missing_joint_count==0;
}


//called in the main thread
void LLModelLoader::loadTextures()
{
	BOOL is_paused = isPaused() ;
	pause() ; //pause the loader 

	for(scene::iterator iter = mScene.begin(); iter != mScene.end(); ++iter)
	{
		for(U32 i = 0 ; i < iter->second.size(); i++)
		{
			for(std::map<std::string, LLImportMaterial>::iterator j = iter->second[i].mMaterial.begin();
				j != iter->second[i].mMaterial.end(); ++j)
			{
				LLImportMaterial& material = j->second;

				if(!material.mDiffuseMapFilename.empty())
				{
					mNumOfFetchingTextures += mTextureLoadFunc(material, mOpaqueData);					
				}
			}
		}
	}

	if(!is_paused)
	{
		unpause() ;
	}
}<|MERGE_RESOLUTION|>--- conflicted
+++ resolved
@@ -111,12 +111,8 @@
 	void*				opaque_userdata,
 	JointTransformMap&	jointTransformMap,
 	JointNameSet&		jointsFromNodes,
-    JointNameSet&		legalJointNames,
-<<<<<<< HEAD
-    std::string         jointAliasFilename)
-=======
+    JointMap&           legalJointNamesMap,
     U32					maxJointsPerMesh)
->>>>>>> b72480dd
 : mJointList( jointTransformMap )
 , mJointsFromNode( jointsFromNodes )
 , LLThread("Model Loader")
@@ -136,35 +132,8 @@
 , mNoOptimize(false)
 , mCacheOnlyHitIfRigged(false)
 , mMaxJointsPerMesh(maxJointsPerMesh)
-{
-    // Recognize all names we've been told are legal.
-    for (JointNameSet::iterator joint_name_it = legalJointNames.begin();
-         joint_name_it != legalJointNames.end(); ++joint_name_it)
-    {
-        const std::string& name = *joint_name_it;
-        mJointMap[name] = name;
-    }
-    
-
-    // Also support various legacy aliases for commonly used joints
-    LLSD aliases_sd;
-    llifstream input_stream;
-    input_stream.open(jointAliasFilename.c_str(), std::ios::in | std::ios::binary);
-    
-    if(input_stream.is_open())
-    {
-        LLSDSerialize::fromXML(aliases_sd, input_stream);
-        for(LLSD::map_iterator alias_iter = aliases_sd.beginMap();
-            alias_iter != aliases_sd.endMap();
-            ++alias_iter)
-        {
-            LLSD::String alias_name = alias_iter->first;
-            LLSD::String joint_name = alias_iter->second;
-            mJointMap[ alias_name ] = joint_name;
-        }
-        input_stream.close();
-    }
-    
+, mJointMap(legalJointNamesMap)
+{    
 	//move into joint mapper class
 	//1. joints for joint offset verification
 	mMasterJointList.push_front("mPelvis");
