--- conflicted
+++ resolved
@@ -1,84 +1,72 @@
-/**
- * @file lltextureanim.h
- * @brief LLTextureAnim base class
- *
- * $LicenseInfo:firstyear=2001&license=viewerlgpl$
- * Second Life Viewer Source Code
- * Copyright (C) 2010, Linden Research, Inc.
- *
- * This library is free software; you can redistribute it and/or
- * modify it under the terms of the GNU Lesser General Public
- * License as published by the Free Software Foundation;
- * version 2.1 of the License only.
- *
- * This library is distributed in the hope that it will be useful,
- * but WITHOUT ANY WARRANTY; without even the implied warranty of
- * MERCHANTABILITY or FITNESS FOR A PARTICULAR PURPOSE.  See the GNU
- * Lesser General Public License for more details.
- *
- * You should have received a copy of the GNU Lesser General Public
- * License along with this library; if not, write to the Free Software
- * Foundation, Inc., 51 Franklin Street, Fifth Floor, Boston, MA  02110-1301  USA
- *
- * Linden Research, Inc., 945 Battery Street, San Francisco, CA  94111  USA
- * $/LicenseInfo$
- */
-
-#ifndef LL_LLTEXTUREANIM_H
-#define LL_LLTEXTUREANIM_H
-
-#include "stdtypes.h"
-#include "llsd.h"
-
-class LLMessageSystem;
-class LLDataPacker;
-
-class LLTextureAnim
-{
-public:
-    LLTextureAnim();
-    virtual ~LLTextureAnim();
-
-<<<<<<< HEAD
-	virtual void reset();
-	void packTAMessage(LLMessageSystem *mesgsys) const;
-	void packTAMessage(LLDataPacker &dp) const;
-	void unpackTAMessage(LLMessageSystem *mesgsys, const S32 block_num);
-	void unpackTAMessage(LLDataPacker &dp);
-	bool equals(const LLTextureAnim &other) const;
-	LLSD asLLSD() const;
-	operator LLSD() const { return asLLSD(); }
-	bool fromLLSD(LLSD& sd);
-=======
-    virtual void reset();
-    void packTAMessage(LLMessageSystem *mesgsys) const;
-    void packTAMessage(LLDataPacker &dp) const;
-    void unpackTAMessage(LLMessageSystem *mesgsys, const S32 block_num);
-    void unpackTAMessage(LLDataPacker &dp);
-    BOOL equals(const LLTextureAnim &other) const;
-    LLSD asLLSD() const;
-    operator LLSD() const { return asLLSD(); }
-    bool fromLLSD(LLSD& sd);
->>>>>>> e1623bb2
-
-    enum
-    {
-        ON              = 0x01,
-        LOOP            = 0x02,
-        REVERSE         = 0x04,
-        PING_PONG       = 0x08,
-        SMOOTH          = 0x10,
-        ROTATE          = 0x20,
-        SCALE           = 0x40,
-    };
-
-public:
-    U8 mMode;
-    S8 mFace;
-    U8 mSizeX;
-    U8 mSizeY;
-    F32 mStart;
-    F32 mLength;
-    F32 mRate; // Rate in frames per second.
-};
-#endif+/**
+ * @file lltextureanim.h
+ * @brief LLTextureAnim base class
+ *
+ * $LicenseInfo:firstyear=2001&license=viewerlgpl$
+ * Second Life Viewer Source Code
+ * Copyright (C) 2010, Linden Research, Inc.
+ *
+ * This library is free software; you can redistribute it and/or
+ * modify it under the terms of the GNU Lesser General Public
+ * License as published by the Free Software Foundation;
+ * version 2.1 of the License only.
+ *
+ * This library is distributed in the hope that it will be useful,
+ * but WITHOUT ANY WARRANTY; without even the implied warranty of
+ * MERCHANTABILITY or FITNESS FOR A PARTICULAR PURPOSE.  See the GNU
+ * Lesser General Public License for more details.
+ *
+ * You should have received a copy of the GNU Lesser General Public
+ * License along with this library; if not, write to the Free Software
+ * Foundation, Inc., 51 Franklin Street, Fifth Floor, Boston, MA  02110-1301  USA
+ *
+ * Linden Research, Inc., 945 Battery Street, San Francisco, CA  94111  USA
+ * $/LicenseInfo$
+ */
+
+#ifndef LL_LLTEXTUREANIM_H
+#define LL_LLTEXTUREANIM_H
+
+#include "stdtypes.h"
+#include "llsd.h"
+
+class LLMessageSystem;
+class LLDataPacker;
+
+class LLTextureAnim
+{
+public:
+    LLTextureAnim();
+    virtual ~LLTextureAnim();
+
+    virtual void reset();
+    void packTAMessage(LLMessageSystem *mesgsys) const;
+    void packTAMessage(LLDataPacker &dp) const;
+    void unpackTAMessage(LLMessageSystem *mesgsys, const S32 block_num);
+    void unpackTAMessage(LLDataPacker &dp);
+    bool equals(const LLTextureAnim &other) const;
+    LLSD asLLSD() const;
+    operator LLSD() const { return asLLSD(); }
+    bool fromLLSD(LLSD& sd);
+
+    enum
+    {
+        ON              = 0x01,
+        LOOP            = 0x02,
+        REVERSE         = 0x04,
+        PING_PONG       = 0x08,
+        SMOOTH          = 0x10,
+        ROTATE          = 0x20,
+        SCALE           = 0x40,
+    };
+
+public:
+    U8 mMode;
+    S8 mFace;
+    U8 mSizeX;
+    U8 mSizeY;
+    F32 mStart;
+    F32 mLength;
+    F32 mRate; // Rate in frames per second.
+};
+#endif