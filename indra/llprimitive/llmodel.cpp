/**
 * @file llmodel.cpp
 * @brief Model handling implementation
 *
 * $LicenseInfo:firstyear=2001&license=viewerlgpl$
 * Second Life Viewer Source Code
 * Copyright (C) 2010, Linden Research, Inc.
 *
 * This library is free software; you can redistribute it and/or
 * modify it under the terms of the GNU Lesser General Public
 * License as published by the Free Software Foundation;
 * version 2.1 of the License only.
 *
 * This library is distributed in the hope that it will be useful,
 * but WITHOUT ANY WARRANTY; without even the implied warranty of
 * MERCHANTABILITY or FITNESS FOR A PARTICULAR PURPOSE.  See the GNU
 * Lesser General Public License for more details.
 *
 * You should have received a copy of the GNU Lesser General Public
 * License along with this library; if not, write to the Free Software
 * Foundation, Inc., 51 Franklin Street, Fifth Floor, Boston, MA  02110-1301  USA
 *
 * Linden Research, Inc., 945 Battery Street, San Francisco, CA  94111  USA
 * $/LicenseInfo$
 */

#include "linden_common.h"

#include "llmodel.h"
#include "llmemory.h"
#include "llconvexdecomposition.h"
#include "llsdserialize.h"
#include "llvector4a.h"
#include "hbxxh.h"

#ifdef LL_USESYSTEMLIBS
# include <zlib.h>
#else
# include "zlib-ng/zlib.h"
#endif

std::string model_names[] =
{
    "lowest_lod",
    "low_lod",
    "medium_lod",
    "high_lod",
    "physics_mesh"
};

const int MODEL_NAMES_LENGTH = sizeof(model_names) / sizeof(std::string);

LLModel::LLModel(LLVolumeParams& params, F32 detail)
    : LLVolume(params, detail),
      mNormalizedScale(1,1,1),
      mNormalizedTranslation(0, 0, 0),
      mPelvisOffset( 0.0f ),
      mStatus(NO_ERRORS),
      mSubmodelID(0)
{
    mDecompID = -1;
    mLocalID = -1;
}

LLModel::~LLModel()
{
    if (mDecompID >= 0)
    {
        LLConvexDecomposition::getInstance()->deleteDecomposition(mDecompID);
    }
    mPhysics.mMesh.clear();
}

//static
std::string LLModel::getStatusString(U32 status)
{
    const static std::string status_strings[(S32)INVALID_STATUS] = {"status_no_error", "status_vertex_number_overflow","bad_element"};

    if(status < INVALID_STATUS)
    {
        if(status_strings[status] == std::string())
        {
            //LL_ERRS() << "No valid status string for this status: " << (U32)status << LL_ENDL();
        }
        return status_strings[status] ;
    }

    //LL_ERRS() << "Invalid model status: " << (U32)status << LL_ENDL();

    return std::string() ;
}


void LLModel::offsetMesh(const LLVector3& pivotPoint)
{
<<<<<<< HEAD
	LLVector4a pivot(pivotPoint[VX], pivotPoint[VY], pivotPoint[VZ]);

	for (LLVolumeFace& face : mVolumeFaces)
	{
		for (U32 i = 0; i < face.mNumVertices; ++i)
		{
			face.mPositions[i].add(pivot);
		}
	}
=======
    LLVector4a pivot( pivotPoint[VX], pivotPoint[VY], pivotPoint[VZ] );

    for (std::vector<LLVolumeFace>::iterator faceIt = mVolumeFaces.begin(); faceIt != mVolumeFaces.end(); )
    {
        std::vector<LLVolumeFace>:: iterator currentFaceIt = faceIt++;
        LLVolumeFace& face = *currentFaceIt;
        LLVector4a *pos = (LLVector4a*) face.mPositions;

        for (U32 i=0; i<face.mNumVertices; ++i )
        {
            pos[i].add( pivot );
        }
    }
>>>>>>> bb3c36f5
}

void LLModel::remapVolumeFaces()
{
    for (U32 i = 0; i < getNumVolumeFaces(); ++i)
    {
        mVolumeFaces[i].remap();
    }
}

void LLModel::optimizeVolumeFaces()
{
    for (U32 i = 0; i < getNumVolumeFaces(); ++i)
    {
        mVolumeFaces[i].optimize();
    }
}

struct MaterialBinding
{
    int             index;
    std::string     matName;
};

struct MaterialSort
{
    bool operator()(const MaterialBinding& lhs, const MaterialBinding& rhs)
    {
        return LLStringUtil::compareInsensitive(lhs.matName, rhs.matName) < 0;
    }
};

void LLModel::sortVolumeFacesByMaterialName()
{
    std::vector<MaterialBinding> bindings;
    bindings.resize(mVolumeFaces.size());

    for (int i = 0; i < bindings.size(); i++)
    {
        bindings[i].index = i;
        if(i < mMaterialList.size())
        {
            bindings[i].matName = mMaterialList[i];
        }
    }
    std::sort(bindings.begin(), bindings.end(), MaterialSort());
    std::vector< LLVolumeFace > new_faces;

    // remap the faces to be in the same order the mats now are...
    //
    new_faces.resize(bindings.size());
    for (int i = 0; i < bindings.size(); i++)
    {
        new_faces[i] = mVolumeFaces[bindings[i].index];
        if(i < mMaterialList.size())
        {
            mMaterialList[i] = bindings[i].matName;
        }
    }

    mVolumeFaces = new_faces;
}

void LLModel::trimVolumeFacesToSize(U32 new_count, LLVolume::face_list_t* remainder)
{
    llassert(new_count <= LL_SCULPT_MESH_MAX_FACES);

    if (new_count && (getNumVolumeFaces() > new_count))
    {
        // Copy out remaining volume faces for alternative handling, if provided
        //
        if (remainder)
        {
            (*remainder).assign(mVolumeFaces.begin() + new_count, mVolumeFaces.end());
        }

        // Trim down to the final set of volume faces (now stuffed to the gills!)
        //
        mVolumeFaces.resize(new_count);
    }
}

// Shrink the model to fit
// on a 1x1x1 cube centered at the origin.
// The positions and extents
// multiplied by  mNormalizedScale
// and offset by mNormalizedTranslation
// to be the "original" extents and position.
// Also, the positions will fit
// within the unit cube.
void LLModel::normalizeVolumeFaces()
{
    if (!mVolumeFaces.empty())
    {
        LLVector4a min, max;

        // For all of the volume faces
        // in the model, loop over
        // them and see what the extents
        // of the volume along each axis.
        min = mVolumeFaces[0].mExtents[0];
        max = mVolumeFaces[0].mExtents[1];

        for (U32 i = 1; i < mVolumeFaces.size(); ++i)
        {
            LLVolumeFace& face = mVolumeFaces[i];

            update_min_max(min, max, face.mExtents[0]);
            update_min_max(min, max, face.mExtents[1]);

            if (face.mTexCoords)
            {
                LLVector2& min_tc = face.mTexCoordExtents[0];
                LLVector2& max_tc = face.mTexCoordExtents[1];

                min_tc = face.mTexCoords[0];
                max_tc = face.mTexCoords[0];

                for (U32 j = 1; j < face.mNumVertices; ++j)
                {
                    update_min_max(min_tc, max_tc, face.mTexCoords[j]);
                }
            }
            else
            {
                face.mTexCoordExtents[0].set(0,0);
                face.mTexCoordExtents[1].set(1,1);
            }
        }

        // Now that we have the extents of the model
        // we can compute the offset needed to center
        // the model at the origin.

        // Compute center of the model
        // and make it negative to get translation
        // needed to center at origin.
        LLVector4a trans;
        trans.setAdd(min, max);
        trans.mul(-0.5f);

        // Compute the total size along all
        // axes of the model.
        LLVector4a size;
        size.setSub(max, min);

        // Prevent division by zero.
        F32 x = size[0];
        F32 y = size[1];
        F32 z = size[2];
        F32 w = size[3];
        if (fabs(x)<F_APPROXIMATELY_ZERO)
        {
            x = 1.0;
        }
        if (fabs(y)<F_APPROXIMATELY_ZERO)
        {
            y = 1.0;
        }
        if (fabs(z)<F_APPROXIMATELY_ZERO)
        {
            z = 1.0;
        }
        size.set(x,y,z,w);

        // Compute scale as reciprocal of size
        LLVector4a scale;
        scale.splat(1.f);
        scale.div(size);

        LLVector4a inv_scale(1.f);
        inv_scale.div(scale);

        for (U32 i = 0; i < mVolumeFaces.size(); ++i)
        {
            LLVolumeFace& face = mVolumeFaces[i];

            // We shrink the extents so
            // that they fall within
            // the unit cube.
            // VFExtents change
            face.mExtents[0].add(trans);
            face.mExtents[0].mul(scale);

            face.mExtents[1].add(trans);
            face.mExtents[1].mul(scale);

            // For all the positions, we scale
            // the positions to fit within the unit cube.
            LLVector4a* pos = (LLVector4a*) face.mPositions;
            LLVector4a* norm = (LLVector4a*) face.mNormals;
            LLVector4a* t = (LLVector4a*)face.mTangents;

            for (U32 j = 0; j < face.mNumVertices; ++j)
            {
                pos[j].add(trans);
                pos[j].mul(scale);
                if (norm && !norm[j].equals3(LLVector4a::getZero()))
                {
                    norm[j].mul(inv_scale);
                    norm[j].normalize3();
                }

                if (t)
                {
                    F32 w = t[j].getF32ptr()[3];
                    t[j].mul(inv_scale);
                    t[j].normalize3();
                    t[j].getF32ptr()[3] = w;
                }
            }
        }

        // mNormalizedScale is the scale at which
        // we would need to multiply the model
        // by to get the original size of the
        // model instead of the normalized size.
        LLVector4a normalized_scale;
        normalized_scale.splat(1.f);
        normalized_scale.div(scale);
        mNormalizedScale.set(normalized_scale.getF32ptr());
        mNormalizedTranslation.set(trans.getF32ptr());
        mNormalizedTranslation *= -1.f;

        // remember normalized scale so original dimensions can be recovered for mesh processing (i.e. tangent generation)
        for (auto& face : mVolumeFaces)
        {
            face.mNormalizedScale = mNormalizedScale;
        }
    }
}

void LLModel::getNormalizedScaleTranslation(LLVector3& scale_out, LLVector3& translation_out) const
{
    scale_out = mNormalizedScale;
    translation_out = mNormalizedTranslation;
}

LLVector3 LLModel::getTransformedCenter(const LLMatrix4& mat)
{
    LLVector3 ret;

    if (!mVolumeFaces.empty())
    {
        LLMatrix4a m;
        m.loadu(mat);

        LLVector4a minv,maxv;

        LLVector4a t;
        m.affineTransform(mVolumeFaces[0].mPositions[0], t);
        minv = maxv = t;

        for (S32 i = 0; i < mVolumeFaces.size(); ++i)
        {
            LLVolumeFace& face = mVolumeFaces[i];

            for (U32 j = 0; j < face.mNumVertices; ++j)
            {
                m.affineTransform(face.mPositions[j],t);
                update_min_max(minv, maxv, t);
            }
        }

        minv.add(maxv);
        minv.mul(0.5f);

        ret.set(minv.getF32ptr());
    }

    return ret;
}



void LLModel::setNumVolumeFaces(S32 count)
{
    mVolumeFaces.resize(count);
}

void LLModel::setVolumeFaceData(
    S32 f,
    LLStrider<LLVector3> pos,
    LLStrider<LLVector3> norm,
    LLStrider<LLVector2> tc,
    LLStrider<U16> ind,
    U32 num_verts,
    U32 num_indices)
{
    llassert(num_indices % 3 == 0);

    LLVolumeFace& face = mVolumeFaces[f];

    face.resizeVertices(num_verts);
    face.resizeIndices(num_indices);

    LLVector4a::memcpyNonAliased16((F32*) face.mPositions, (F32*) pos.get(), num_verts*4*sizeof(F32));
    if (norm.get())
    {
        LLVector4a::memcpyNonAliased16((F32*) face.mNormals, (F32*) norm.get(), num_verts*4*sizeof(F32));
    }
    else
    {
        //ll_aligned_free_16(face.mNormals);
        face.mNormals = NULL;
    }

    if (tc.get())
    {
        U32 tex_size = (num_verts*2*sizeof(F32)+0xF)&~0xF;
        LLVector4a::memcpyNonAliased16((F32*) face.mTexCoords, (F32*) tc.get(), tex_size);
    }
    else
    {
        //ll_aligned_free_16(face.mTexCoords);
        face.mTexCoords = NULL;
    }

    U32 size = (num_indices*2+0xF)&~0xF;
    LLVector4a::memcpyNonAliased16((F32*) face.mIndices, (F32*) ind.get(), size);
}

void LLModel::addFace(const LLVolumeFace& face)
{
    if (face.mNumVertices == 0)
    {
        LL_ERRS() << "Cannot add empty face." << LL_ENDL;
    }

    mVolumeFaces.push_back(face);

    if (mVolumeFaces.size() > MAX_MODEL_FACES)
    {
        LL_ERRS() << "Model prims cannot have more than " << MAX_MODEL_FACES << " faces!" << LL_ENDL;
    }
}


void LLModel::generateNormals(F32 angle_cutoff)
{
    //generate normals for all faces by:
    // 1 - Create faceted copy of face with no texture coordinates
    // 2 - Weld vertices in faceted copy that are shared between triangles with less than "angle_cutoff" difference between normals
    // 3 - Generate smoothed set of normals based on welding results
    // 4 - Create faceted copy of face with texture coordinates
    // 5 - Copy smoothed normals to faceted copy, using closest normal to triangle normal where more than one normal exists for a given position
    // 6 - Remove redundant vertices from new faceted (now smooth) copy

    angle_cutoff = cosf(angle_cutoff);
    for (U32 j = 0; j < mVolumeFaces.size(); ++j)
    {
        LLVolumeFace& vol_face = mVolumeFaces[j];

        if (vol_face.mNumIndices > 65535)
        {
            LL_WARNS("MESHSKININFO") << "Too many vertices for normal generation to work." << LL_ENDL;
            continue;
        }

        //create faceted copy of current face with no texture coordinates (step 1)
        LLVolumeFace faceted;

        LLVector4a* src_pos = (LLVector4a*) vol_face.mPositions;
        //LLVector4a* src_norm = (LLVector4a*) vol_face.mNormals;


        faceted.resizeVertices(vol_face.mNumIndices);
        faceted.resizeIndices(vol_face.mNumIndices);
        //bake out triangles into temporary face, clearing texture coordinates
        for (U32 i = 0; i < vol_face.mNumIndices; ++i)
        {
            U32 idx = vol_face.mIndices[i];

            faceted.mPositions[i] = src_pos[idx];
            faceted.mTexCoords[i] = LLVector2(0,0);
            faceted.mIndices[i] = i;
        }

        //generate normals for temporary face
        for (U32 i = 0; i < faceted.mNumIndices; i += 3)
        { //for each triangle
            U16 i0 = faceted.mIndices[i+0];
            U16 i1 = faceted.mIndices[i+1];
            U16 i2 = faceted.mIndices[i+2];

            LLVector4a& p0 = faceted.mPositions[i0];
            LLVector4a& p1 = faceted.mPositions[i1];
            LLVector4a& p2 = faceted.mPositions[i2];

            LLVector4a& n0 = faceted.mNormals[i0];
            LLVector4a& n1 = faceted.mNormals[i1];
            LLVector4a& n2 = faceted.mNormals[i2];

            LLVector4a lhs, rhs;
            lhs.setSub(p1, p0);
            rhs.setSub(p2, p0);

            n0.setCross3(lhs, rhs);
            n0.normalize3();
            n1 = n0;
            n2 = n0;
        }

        //weld vertices in temporary face, respecting angle_cutoff (step 2)
        faceted.optimize(angle_cutoff);

        //generate normals for welded face based on new topology (step 3)

        for (U32 i = 0; i < faceted.mNumVertices; i++)
        {
            faceted.mNormals[i].clear();
        }

        for (U32 i = 0; i < faceted.mNumIndices; i += 3)
        { //for each triangle
            U16 i0 = faceted.mIndices[i+0];
            U16 i1 = faceted.mIndices[i+1];
            U16 i2 = faceted.mIndices[i+2];

            LLVector4a& p0 = faceted.mPositions[i0];
            LLVector4a& p1 = faceted.mPositions[i1];
            LLVector4a& p2 = faceted.mPositions[i2];

            LLVector4a& n0 = faceted.mNormals[i0];
            LLVector4a& n1 = faceted.mNormals[i1];
            LLVector4a& n2 = faceted.mNormals[i2];

            LLVector4a lhs, rhs;
            lhs.setSub(p1, p0);
            rhs.setSub(p2, p0);

            LLVector4a n;
            n.setCross3(lhs, rhs);

            n0.add(n);
            n1.add(n);
            n2.add(n);
        }

        //normalize normals and build point map
        LLVolumeFace::VertexMapData::PointMap point_map;

        for (U32 i = 0; i < faceted.mNumVertices; ++i)
        {
            faceted.mNormals[i].normalize3();

            LLVolumeFace::VertexMapData v;
            v.setPosition(faceted.mPositions[i]);
            v.setNormal(faceted.mNormals[i]);

            point_map[LLVector3(v.getPosition().getF32ptr())].push_back(v);
        }

        //create faceted copy of current face with texture coordinates (step 4)
        LLVolumeFace new_face;

        //bake out triangles into new face
        new_face.resizeIndices(vol_face.mNumIndices);
        new_face.resizeVertices(vol_face.mNumIndices);

        for (U32 i = 0; i < vol_face.mNumIndices; ++i)
        {
            U32 idx = vol_face.mIndices[i];
            LLVolumeFace::VertexData v;
            new_face.mPositions[i] = vol_face.mPositions[idx];
            new_face.mNormals[i].clear();
            new_face.mIndices[i] = i;
        }

        if (vol_face.mTexCoords)
        {
            for (U32 i = 0; i < vol_face.mNumIndices; i++)
            {
                U32 idx = vol_face.mIndices[i];
                new_face.mTexCoords[i] = vol_face.mTexCoords[idx];
            }
        }
        else
        {
            //ll_aligned_free_16(new_face.mTexCoords);
            new_face.mTexCoords = NULL;
        }

        //generate normals for new face
        for (U32 i = 0; i < new_face.mNumIndices; i += 3)
        { //for each triangle
            U16 i0 = new_face.mIndices[i+0];
            U16 i1 = new_face.mIndices[i+1];
            U16 i2 = new_face.mIndices[i+2];

            LLVector4a& p0 = new_face.mPositions[i0];
            LLVector4a& p1 = new_face.mPositions[i1];
            LLVector4a& p2 = new_face.mPositions[i2];

            LLVector4a& n0 = new_face.mNormals[i0];
            LLVector4a& n1 = new_face.mNormals[i1];
            LLVector4a& n2 = new_face.mNormals[i2];

            LLVector4a lhs, rhs;
            lhs.setSub(p1, p0);
            rhs.setSub(p2, p0);

            n0.setCross3(lhs, rhs);
            n0.normalize3();
            n1 = n0;
            n2 = n0;
        }

        //swap out normals in new_face with best match from point map (step 5)
        for (U32 i = 0; i < new_face.mNumVertices; ++i)
        {
            //LLVolumeFace::VertexData v = new_face.mVertices[i];

            LLVector4a ref_norm = new_face.mNormals[i];

            LLVolumeFace::VertexMapData::PointMap::iterator iter = point_map.find(LLVector3(new_face.mPositions[i].getF32ptr()));

            if (iter != point_map.end())
            {
                F32 best = -2.f;
                for (U32 k = 0; k < iter->second.size(); ++k)
                {
                    LLVector4a& n = iter->second[k].getNormal();

                    F32 cur = n.dot3(ref_norm).getF32();

                    if (cur > best)
                    {
                        best = cur;
                        new_face.mNormals[i] = n;
                    }
                }
            }
        }

        //remove redundant vertices from new face (step 6)
        new_face.optimize();

        mVolumeFaces[j] = new_face;
    }
}


std::string LLModel::getName() const
{
    return mRequestedLabel.empty() ? mLabel : mRequestedLabel;
}

//static
LLSD LLModel::writeModel(
    std::ostream& ostr,
    LLModel* physics,
    LLModel* high,
    LLModel* medium,
    LLModel* low,
    LLModel* impostor,
    const LLModel::Decomposition& decomp,
    BOOL upload_skin,
    BOOL upload_joints,
    BOOL lock_scale_if_joint_position,
    BOOL nowrite,
    BOOL as_slm,
    int submodel_id)
{
    LLSD mdl;

    LLModel* model[] =
    {
        impostor,
        low,
        medium,
        high,
        physics
    };

    bool skinning = upload_skin && high && !high->mSkinWeights.empty();

    if (skinning)
    { //write skinning block
        mdl["skin"] = high->mSkinInfo.asLLSD(upload_joints, lock_scale_if_joint_position);
    }

    if (!decomp.mBaseHull.empty() ||
        !decomp.mHull.empty())
    {
        mdl["physics_convex"] = decomp.asLLSD();
        if (!decomp.mHull.empty() && !as_slm)
        { //convex decomposition exists, physics mesh will not be used (unless this is an slm file)
            model[LLModel::LOD_PHYSICS] = NULL;
        }
    }
    else if (submodel_id)
    {
        const LLModel::Decomposition fake_decomp;
        mdl["secondary"] = true;
        mdl["submodel_id"] = submodel_id;
        mdl["physics_convex"] = fake_decomp.asLLSD();
        model[LLModel::LOD_PHYSICS] = NULL;
    }

    if (as_slm)
    { //save material list names
        for (U32 i = 0; i < high->mMaterialList.size(); ++i)
        {
            mdl["material_list"][i] = high->mMaterialList[i];
        }
    }

    for (U32 idx = 0; idx < MODEL_NAMES_LENGTH; ++idx)
    {
        if (model[idx] && (model[idx]->getNumVolumeFaces() > 0) && model[idx]->getVolumeFace(0).mPositions != NULL)
        {
            LLVector3 min_pos = LLVector3(model[idx]->getVolumeFace(0).mPositions[0].getF32ptr());
            LLVector3 max_pos = min_pos;

            //find position domain
            for (S32 i = 0; i < model[idx]->getNumVolumeFaces(); ++i)
            { //for each face
                const LLVolumeFace& face = model[idx]->getVolumeFace(i);
                for (U32 j = 0; j < face.mNumVertices; ++j)
                {
                    update_min_max(min_pos, max_pos, face.mPositions[j].getF32ptr());
                }
            }

            LLVector3 pos_range = max_pos - min_pos;

            for (S32 i = 0; i < model[idx]->getNumVolumeFaces(); ++i)
            { //for each face
                const LLVolumeFace& face = model[idx]->getVolumeFace(i);
                if (face.mNumVertices < 3)
                { //don't export an empty face
                    mdl[model_names[idx]][i]["NoGeometry"] = true;
                    continue;
                }
                LLSD::Binary verts(face.mNumVertices*3*2);
                LLSD::Binary tc(face.mNumVertices*2*2);
                LLSD::Binary normals(face.mNumVertices*3*2);
                LLSD::Binary tangents(face.mNumVertices * 4 * 2);
                LLSD::Binary indices(face.mNumIndices*2);

                U32 vert_idx = 0;
                U32 norm_idx = 0;
                //U32 tan_idx = 0;
                U32 tc_idx = 0;

                LLVector2* ftc = (LLVector2*) face.mTexCoords;
                LLVector2 min_tc;
                LLVector2 max_tc;

                if (ftc)
                {
                    min_tc = ftc[0];
                    max_tc = min_tc;

                    //get texture coordinate domain
                    for (U32 j = 0; j < face.mNumVertices; ++j)
                    {
                        update_min_max(min_tc, max_tc, ftc[j]);
                    }
                }

                LLVector2 tc_range = max_tc - min_tc;

                for (U32 j = 0; j < face.mNumVertices; ++j)
                { //for each vert

                    F32* pos = face.mPositions[j].getF32ptr();

                    //position
                    for (U32 k = 0; k < 3; ++k)
                    { //for each component
                        //convert to 16-bit normalized across domain
                        U16 val = (U16) (((pos[k]-min_pos.mV[k])/pos_range.mV[k])*65535);

                        U8* buff = (U8*) &val;
                        //write to binary buffer
                        verts[vert_idx++] = buff[0];
                        verts[vert_idx++] = buff[1];
                    }

                    if (face.mNormals)
                    { //normals
                        F32* norm = face.mNormals[j].getF32ptr();

                        for (U32 k = 0; k < 3; ++k)
                        { //for each component
                            //convert to 16-bit normalized
                            U16 val = (U16) ((norm[k]+1.f)*0.5f*65535);
                            U8* buff = (U8*) &val;

                            //write to binary buffer
                            normals[norm_idx++] = buff[0];
                            normals[norm_idx++] = buff[1];
                        }
                    }

#if 0 // keep this code for now in case we want to support transporting tangents with mesh assets
                    if (face.mTangents)
                    { //normals
                        F32* tangent = face.mTangents[j].getF32ptr();

                        for (U32 k = 0; k < 4; ++k)
                        { //for each component
                            //convert to 16-bit normalized
                            U16 val = (U16)((tangent[k] + 1.f) * 0.5f * 65535);
                            U8* buff = (U8*)&val;

                            //write to binary buffer
                            tangents[tan_idx++] = buff[0];
                            tangents[tan_idx++] = buff[1];
                        }
                    }
#endif

                    //texcoord
                    if (face.mTexCoords)
                    {
                        F32* src_tc = (F32*) face.mTexCoords[j].mV;

                        for (U32 k = 0; k < 2; ++k)
                        { //for each component
                            //convert to 16-bit normalized
                            U16 val = (U16) ((src_tc[k]-min_tc.mV[k])/tc_range.mV[k]*65535);

                            U8* buff = (U8*) &val;
                            //write to binary buffer
                            tc[tc_idx++] = buff[0];
                            tc[tc_idx++] = buff[1];
                        }
                    }
                }

                U32 idx_idx = 0;
                for (U32 j = 0; j < face.mNumIndices; ++j)
                {
                    U8* buff = (U8*) &(face.mIndices[j]);
                    indices[idx_idx++] = buff[0];
                    indices[idx_idx++] = buff[1];
                }

                //write out face data
                mdl[model_names[idx]][i]["PositionDomain"]["Min"] = min_pos.getValue();
                mdl[model_names[idx]][i]["PositionDomain"]["Max"] = max_pos.getValue();
                mdl[model_names[idx]][i]["NormalizedScale"] = face.mNormalizedScale.getValue();

                mdl[model_names[idx]][i]["Position"] = verts;

                if (face.mNormals)
                {
                    mdl[model_names[idx]][i]["Normal"] = normals;
                }

#if 0 // keep this code for now in case we decide to transport tangents with mesh assets
                if (face.mTangents)
                {
                    mdl[model_names[idx]][i]["Tangent"] = tangents;
                }
#endif

                if (face.mTexCoords)
                {
                    mdl[model_names[idx]][i]["TexCoord0Domain"]["Min"] = min_tc.getValue();
                    mdl[model_names[idx]][i]["TexCoord0Domain"]["Max"] = max_tc.getValue();
                    mdl[model_names[idx]][i]["TexCoord0"] = tc;
                }

                mdl[model_names[idx]][i]["TriangleList"] = indices;

                if (skinning)
                {
                    if (!model[idx]->mSkinWeights.empty())
                    {
                        //write out skin weights

                        //each influence list entry is up to 4 24-bit values
                        // first 8 bits is bone index
                        // last 16 bits is bone influence weight
                        // a bone index of 0xFF signifies no more influences for this vertex

                        std::stringstream ostr;
                        for (U32 j = 0; j < face.mNumVertices; ++j)
                        {
                            LLVector3 pos(face.mPositions[j].getF32ptr());

                            weight_list& weights = model[idx]->getJointInfluences(pos);

                            S32 count = 0;
                            for (weight_list::iterator iter = weights.begin(); iter != weights.end(); ++iter)
                            {
                                // Note joint index cannot exceed 255.
                                if (iter->mJointIdx < 255 && iter->mJointIdx >= 0)
                                {
                                    U8 idx = (U8)iter->mJointIdx;
                                    ostr.write((const char*)&idx, 1);

                                    U16 influence = (U16)(iter->mWeight * 65535);
                                    ostr.write((const char*)&influence, 2);

                                    ++count;
                                }
                            }
                            U8 end_list = 0xFF;
                            if (count < 4)
                            {
                                ostr.write((const char*)&end_list, 1);
                            }
                        }

                        //copy ostr to binary buffer
                        std::string data = ostr.str();
                        const U8* buff = (U8*)data.data();
                        U32 bytes = data.size();

                        LLSD::Binary w(bytes);
                        for (U32 j = 0; j < bytes; ++j)
                        {
                            w[j] = buff[j];
                        }

                        mdl[model_names[idx]][i]["Weights"] = w;
                    }
                    else
                    {
                        if (idx == LLModel::LOD_PHYSICS)
                        {
                            // Ex: using "bounding box"
                            LL_DEBUGS("MESHSKININFO") << "Using physics model without skin weights" << LL_ENDL;
                        }
                        else
                        {
                            LL_WARNS("MESHSKININFO") << "Attempting to use skinning without having skin weights" << LL_ENDL;
                        }
                    }
                }
            }
        }
    }

    return writeModelToStream(ostr, mdl, nowrite, as_slm);
}

LLSD LLModel::writeModelToStream(std::ostream& ostr, LLSD& mdl, BOOL nowrite, BOOL as_slm)
{
    std::string::size_type cur_offset = 0;

    LLSD header;

    if (as_slm && mdl.has("material_list"))
    { //save material binding names to header
        header["material_list"] = mdl["material_list"];
    }

    std::string skin;

    if (mdl.has("skin"))
    { //write out skin block
        skin = zip_llsd(mdl["skin"]);

        U32 size = skin.size();
        if (size > 0)
        {
            header["skin"]["offset"] = (LLSD::Integer) cur_offset;
            header["skin"]["size"] = (LLSD::Integer) size;
            cur_offset += size;
        }
    }

    std::string decomposition;

    if (mdl.has("physics_convex"))
    { //write out convex decomposition
        decomposition = zip_llsd(mdl["physics_convex"]);

        U32 size = decomposition.size();
        if (size > 0)
        {
            header["physics_convex"]["offset"] = (LLSD::Integer) cur_offset;
            header["physics_convex"]["size"] = (LLSD::Integer) size;
            cur_offset += size;
        }
    }

        if (mdl.has("submodel_id"))
        { //write out submodel id
        header["submodel_id"] = (LLSD::Integer)mdl["submodel_id"];
        }

    std::string out[MODEL_NAMES_LENGTH];

    for (S32 i = 0; i < MODEL_NAMES_LENGTH; i++)
    {
        if (mdl.has(model_names[i]))
        {
            out[i] = zip_llsd(mdl[model_names[i]]);

            U32 size = out[i].size();

            header[model_names[i]]["offset"] = (LLSD::Integer) cur_offset;
            header[model_names[i]]["size"] = (LLSD::Integer) size;
            cur_offset += size;
        }
    }

    if (!nowrite)
    {
        LLSDSerialize::toBinary(header, ostr);

        if (!skin.empty())
        { //write skin block
            ostr.write((const char*) skin.data(), header["skin"]["size"].asInteger());
        }

        if (!decomposition.empty())
        { //write decomposition block
            ostr.write((const char*) decomposition.data(), header["physics_convex"]["size"].asInteger());
        }

        for (S32 i = 0; i < MODEL_NAMES_LENGTH; i++)
        {
            if (!out[i].empty())
            {
                ostr.write((const char*) out[i].data(), header[model_names[i]]["size"].asInteger());
            }
        }
    }

    return header;
}

LLModel::weight_list& LLModel::getJointInfluences(const LLVector3& pos)
{
    //1. If a vertex has been weighted then we'll find it via pos and return its weight list
    weight_map::iterator iterPos = mSkinWeights.begin();
    weight_map::iterator iterEnd = mSkinWeights.end();

    if (mSkinWeights.empty())
    {
        // function calls iter->second on all return paths
        // everything that calls this function should precheck that there is data.
        LL_ERRS() << "called getJointInfluences with empty weights list" << LL_ENDL;
    }

    for ( ; iterPos!=iterEnd; ++iterPos )
    {
        if ( jointPositionalLookup( iterPos->first, pos ) )
        {
            return iterPos->second;
        }
    }

    //2. Otherwise we'll use the older implementation
    weight_map::iterator iter = mSkinWeights.find(pos);

    if (iter != mSkinWeights.end())
    {
        if ((iter->first - pos).magVec() > 0.1f)
        {
            LL_ERRS() << "Couldn't find weight list." << LL_ENDL;
        }

        return iter->second;
    }
    else
    {  //no exact match found, get closest point
        const F32 epsilon = 1e-5f;
        weight_map::iterator iter_up = mSkinWeights.lower_bound(pos);
        weight_map::iterator iter_down = iter_up;
        weight_map::iterator best = iter_up;
        if (iter_up != mSkinWeights.end())
        {
            iter_down = ++iter_up;
        }
        else
        {
            // Assumes that there is at least one element
            --best;
        }

        F32 min_dist = (iter->first - pos).magVec();

        bool done = false;
        while (!done)
        { //search up and down mSkinWeights from lower bound of pos until a
          //match is found within epsilon.  If no match is found within epsilon,
          //return closest match
            done = true;
            if (iter_up != mSkinWeights.end() && ++iter_up != mSkinWeights.end())
            {
                done = false;
                F32 dist = (iter_up->first - pos).magVec();

                if (dist < epsilon)
                {
                    return iter_up->second;
                }

                if (dist < min_dist)
                {
                    best = iter_up;
                    min_dist = dist;
                }
            }

            if (iter_down != mSkinWeights.begin() && --iter_down != mSkinWeights.begin())
            {
                done = false;

                F32 dist = (iter_down->first - pos).magVec();

                if (dist < epsilon)
                {
                    return iter_down->second;
                }

                if (dist < min_dist)
                {
                    best = iter_down;
                    min_dist = dist;
                }

            }
        }

        return best->second;
    }
}

void LLModel::setConvexHullDecomposition(
    const LLModel::convex_hull_decomposition& decomp)
{
    mPhysics.mHull = decomp;
    mPhysics.mMesh.clear();
    updateHullCenters();
}

void LLModel::updateHullCenters()
{
    mHullCenter.resize(mPhysics.mHull.size());
    mHullPoints = 0;
    mCenterOfHullCenters.clear();

    for (U32 i = 0; i < mPhysics.mHull.size(); ++i)
    {
        LLVector3 cur_center;

        for (U32 j = 0; j < mPhysics.mHull[i].size(); ++j)
        {
            cur_center += mPhysics.mHull[i][j];
        }
        mCenterOfHullCenters += cur_center;
        cur_center *= 1.f/mPhysics.mHull[i].size();
        mHullCenter[i] = cur_center;
        mHullPoints += mPhysics.mHull[i].size();
    }

    if (mHullPoints > 0)
    {
        mCenterOfHullCenters *= 1.f / mHullPoints;
        llassert(mPhysics.hasHullList());
    }
}

bool LLModel::loadModel(std::istream& is)
{
    mSculptLevel = -1;  // default is an error occured

    LLSD header;
    {
        if (!LLSDSerialize::fromBinary(header, is, 1024*1024*1024))
        {
            LL_WARNS("MESHSKININFO") << "Mesh header parse error.  Not a valid mesh asset!" << LL_ENDL;
            return false;
        }
    }

    if (header.has("material_list"))
    { //load material list names
        mMaterialList.clear();
        for (U32 i = 0; i < header["material_list"].size(); ++i)
        {
            mMaterialList.push_back(header["material_list"][i].asString());
        }
    }

    mSubmodelID = header.has("submodel_id") ? header["submodel_id"].asInteger() : false;

    static const std::string lod_name[] =
    {
        "lowest_lod",
        "low_lod",
        "medium_lod",
        "high_lod",
        "physics_mesh",
    };

    const S32 MODEL_LODS = 5;

    S32 lod = llclamp((S32) mDetail, 0, MODEL_LODS);

    if (header[lod_name[lod]]["offset"].asInteger() == -1 ||
        header[lod_name[lod]]["size"].asInteger() == 0 )
    { //cannot load requested LOD
        LL_WARNS("MESHSKININFO") << "LoD data is invalid!" << LL_ENDL;
        return false;
    }

    bool has_skin = header["skin"]["offset"].asInteger() >=0 &&
                    header["skin"]["size"].asInteger() > 0;

    if ((lod == LLModel::LOD_HIGH) && !mSubmodelID)
    { //try to load skin info and decomp info
        std::ios::pos_type cur_pos = is.tellg();
        loadSkinInfo(header, is);
        is.seekg(cur_pos);
    }

    if ((lod == LLModel::LOD_HIGH || lod == LLModel::LOD_PHYSICS) && !mSubmodelID)
    {
        std::ios::pos_type cur_pos = is.tellg();
        loadDecomposition(header, is);
        is.seekg(cur_pos);
    }

    is.seekg(header[lod_name[lod]]["offset"].asInteger(), std::ios_base::cur);

    if (unpackVolumeFaces(is, header[lod_name[lod]]["size"].asInteger()))
    {
        if (has_skin)
        {
            //build out mSkinWeight from face info
            for (S32 i = 0; i < getNumVolumeFaces(); ++i)
            {
                const LLVolumeFace& face = getVolumeFace(i);

                if (face.mWeights)
                {
                    for (S32 j = 0; j < face.mNumVertices; ++j)
                    {
                        LLVector4a& w = face.mWeights[j];

                        std::vector<JointWeight> wght;

                        for (S32 k = 0; k < 4; ++k)
                        {
                            S32 idx = (S32) w[k];
                            F32 f = w[k] - idx;
                            if (f > 0.f)
                            {
                                wght.push_back(JointWeight(idx, f));
                            }
                        }

                        if (!wght.empty())
                        {
                            LLVector3 pos(face.mPositions[j].getF32ptr());
                            mSkinWeights[pos] = wght;
                        }
                    }
                }
            }
        }
        return true;
    }
    else
    {
        LL_WARNS("MESHSKININFO") << "unpackVolumeFaces failed!" << LL_ENDL;
    }

    return false;
}

bool LLModel::isMaterialListSubset( LLModel* ref )
{
    int refCnt = ref->mMaterialList.size();
    int modelCnt = mMaterialList.size();

    for (U32 src = 0; src < modelCnt; ++src)
    {
        bool foundRef = false;

        for (U32 dst = 0; dst < refCnt; ++dst)
        {
            //LL_INFOS()<<mMaterialList[src]<<" "<<ref->mMaterialList[dst]<<LL_ENDL;
            foundRef = mMaterialList[src] == ref->mMaterialList[dst];

            if ( foundRef )
            {
                break;
            }
        }

        if (!foundRef)
        {
            LL_INFOS("MESHSKININFO") << "Could not find material " << mMaterialList[src] << " in reference model " << ref->mLabel << LL_ENDL;
            return false;
        }
    }

    return true;
}

bool LLModel::needToAddFaces( LLModel* ref, int& refFaceCnt, int& modelFaceCnt )
{
    bool changed = false;
    if ( refFaceCnt< modelFaceCnt )
    {
        refFaceCnt += modelFaceCnt - refFaceCnt;
        changed = true;
    }
    else
    if ( modelFaceCnt < refFaceCnt )
    {
        modelFaceCnt += refFaceCnt - modelFaceCnt;
        changed = true;
    }

    return changed;
}

bool LLModel::matchMaterialOrder(LLModel* ref, int& refFaceCnt, int& modelFaceCnt )
{
    //Is this a subset?
    //LODs cannot currently add new materials, e.g.
    //1. ref = a,b,c lod1 = d,e => This is not permitted
    //2. ref = a,b,c lod1 = c => This would be permitted

    bool isASubset = isMaterialListSubset( ref );
    if ( !isASubset )
    {
        LL_INFOS("MESHSKININFO")<<"Material of model is not a subset of reference."<<LL_ENDL;
        return false;
    }

    if (mMaterialList.size() > ref->mMaterialList.size())
    {
        LL_INFOS("MESHSKININFO") << "Material of model has more materials than a reference." << LL_ENDL;
        // We passed isMaterialListSubset, so materials are a subset, but subset isn't supposed to be
        // larger than original and if we keep going, reordering will cause a crash
        return false;
    }

    std::map<std::string, U32> index_map;

    //build a map of material slot names to face indexes
    bool reorder = false;

    std::set<std::string> base_mat;
    std::set<std::string> cur_mat;

    for (U32 i = 0; i < mMaterialList.size(); i++)
    {
        index_map[ref->mMaterialList[i]] = i;
        //if any material name does not match reference, we need to reorder
        reorder |= ref->mMaterialList[i] != mMaterialList[i];
        base_mat.insert(ref->mMaterialList[i]);
        cur_mat.insert(mMaterialList[i]);
    }


    if (reorder &&  (base_mat == cur_mat)) //don't reorder if material name sets don't match
    {
        std::vector<LLVolumeFace> new_face_list;
        new_face_list.resize(mMaterialList.size());

        std::vector<std::string> new_material_list;
        new_material_list.resize(mMaterialList.size());

        //rebuild face list so materials have the same order
        //as the reference model
        for (U32 i = 0; i < mMaterialList.size(); ++i)
        {
            U32 ref_idx = index_map[mMaterialList[i]];

            if (i < mVolumeFaces.size())
            {
                new_face_list[ref_idx] = mVolumeFaces[i];
            }
            new_material_list[ref_idx] = mMaterialList[i];
        }

        llassert(new_material_list == ref->mMaterialList);

        mVolumeFaces = new_face_list;

        //override material list with reference model ordering
        mMaterialList = ref->mMaterialList;
    }

    return true;
}

bool LLModel::loadSkinInfo(LLSD& header, std::istream &is)
{
    S32 offset = header["skin"]["offset"].asInteger();
    S32 size = header["skin"]["size"].asInteger();

    if (offset >= 0 && size > 0)
    {
        is.seekg(offset, std::ios_base::cur);

        LLSD skin_data;

        if (LLUZipHelper::unzip_llsd(skin_data, is, size) == LLUZipHelper::ZR_OK)
        {
            mSkinInfo.fromLLSD(skin_data);
            return true;
        }
    }

    return false;
}

bool LLModel::loadDecomposition(LLSD& header, std::istream& is)
{
    S32 offset = header["physics_convex"]["offset"].asInteger();
    S32 size = header["physics_convex"]["size"].asInteger();

    if (offset >= 0 && size > 0 && !mSubmodelID)
    {
        is.seekg(offset, std::ios_base::cur);

        LLSD data;

        if (LLUZipHelper::unzip_llsd(data, is, size) == LLUZipHelper::ZR_OK)
        {
            mPhysics.fromLLSD(data);
            updateHullCenters();
        }
    }

    return true;
}

LLMeshSkinInfo::LLMeshSkinInfo():
    mPelvisOffset(0.0),
    mLockScaleIfJointPosition(false),
    mInvalidJointsScrubbed(false),
    mJointNumsInitialized(false)
{
}

LLMeshSkinInfo::LLMeshSkinInfo(LLSD& skin):
    mPelvisOffset(0.0),
    mLockScaleIfJointPosition(false),
    mInvalidJointsScrubbed(false),
    mJointNumsInitialized(false)
{
    fromLLSD(skin);
}

LLMeshSkinInfo::LLMeshSkinInfo(const LLUUID& mesh_id, LLSD& skin) :
    mMeshID(mesh_id),
    mPelvisOffset(0.0),
    mLockScaleIfJointPosition(false),
    mInvalidJointsScrubbed(false),
    mJointNumsInitialized(false)
{
    fromLLSD(skin);
}

void LLMeshSkinInfo::fromLLSD(LLSD& skin)
{
    if (skin.has("joint_names"))
    {
        for (U32 i = 0; i < skin["joint_names"].size(); ++i)
        {
            mJointNames.push_back(skin["joint_names"][i]);
            mJointNums.push_back(-1);
        }
    }

    if (skin.has("inverse_bind_matrix"))
    {
        for (U32 i = 0; i < skin["inverse_bind_matrix"].size(); ++i)
        {
            LLMatrix4 mat;
            for (U32 j = 0; j < 4; j++)
            {
                for (U32 k = 0; k < 4; k++)
                {
                    mat.mMatrix[j][k] = skin["inverse_bind_matrix"][i][j*4+k].asReal();
                }
            }

            mInvBindMatrix.push_back(LLMatrix4a(mat));
        }

        if (mJointNames.size() != mInvBindMatrix.size())
        {
            LL_WARNS("MESHSKININFO") << "Joints vs bind matrix count mismatch. Dropping joint bindings." << LL_ENDL;
            mJointNames.clear();
            mJointNums.clear();
            mInvBindMatrix.clear();
        }
    }

    if (skin.has("bind_shape_matrix"))
    {
        LLMatrix4 mat;
        for (U32 j = 0; j < 4; j++)
        {
            for (U32 k = 0; k < 4; k++)
            {
                mat.mMatrix[j][k] = skin["bind_shape_matrix"][j*4+k].asReal();
            }
        }
        mBindShapeMatrix.loadu(mat);
    }

    if (skin.has("alt_inverse_bind_matrix"))
    {
        for (U32 i = 0; i < skin["alt_inverse_bind_matrix"].size(); ++i)
        {
            LLMatrix4 mat;
            for (U32 j = 0; j < 4; j++)
            {
                for (U32 k = 0; k < 4; k++)
                {
                    mat.mMatrix[j][k] = skin["alt_inverse_bind_matrix"][i][j*4+k].asReal();
                }
            }

            mAlternateBindMatrix.push_back(LLMatrix4a(mat));
        }
    }

    if (skin.has("pelvis_offset"))
    {
        mPelvisOffset = skin["pelvis_offset"].asReal();
    }

    if (skin.has("lock_scale_if_joint_position"))
    {
        mLockScaleIfJointPosition = skin["lock_scale_if_joint_position"].asBoolean();
    }
    else
    {
        mLockScaleIfJointPosition = false;
    }

    updateHash();
}

LLSD LLMeshSkinInfo::asLLSD(bool include_joints, bool lock_scale_if_joint_position) const
{
    LLSD ret;

    for (U32 i = 0; i < mJointNames.size(); ++i)
    {
        ret["joint_names"][i] = mJointNames[i];

        for (U32 j = 0; j < 4; j++)
        {
            for (U32 k = 0; k < 4; k++)
            {
                ret["inverse_bind_matrix"][i][j*4+k] = mInvBindMatrix[i].mMatrix[j][k];
            }
        }
    }

    for (U32 i = 0; i < 4; i++)
    {
        for (U32 j = 0; j < 4; j++)
        {
            ret["bind_shape_matrix"][i*4+j] = mBindShapeMatrix.mMatrix[i][j];
        }
    }

    if ( include_joints && mAlternateBindMatrix.size() > 0 )
    {
        for (U32 i = 0; i < mJointNames.size(); ++i)
        {
            for (U32 j = 0; j < 4; j++)
            {
                for (U32 k = 0; k < 4; k++)
                {
                    ret["alt_inverse_bind_matrix"][i][j*4+k] = mAlternateBindMatrix[i].mMatrix[j][k];
                }
            }
        }

        if (lock_scale_if_joint_position)
        {
            ret["lock_scale_if_joint_position"] = lock_scale_if_joint_position;
        }

        ret["pelvis_offset"] = mPelvisOffset;
    }

    return ret;
}

void LLMeshSkinInfo::updateHash()
{
    //  get hash of data relevant to render batches
    HBXXH64 hash;

    //mJointNames
    for (auto& name : mJointNames)
    {
        hash.update(name);
    }

    //mJointNums
    hash.update((const void*)mJointNums.data(), sizeof(S32) * mJointNums.size());

    //mInvBindMatrix
    F32* src = mInvBindMatrix[0].getF32ptr();

    for (size_t i = 0, count = mInvBindMatrix.size() * 16; i < count; ++i)
    {
        S32 t = llround(src[i] * 10000.f);
        hash.update((const void*)&t, sizeof(S32));
    }
    //hash.update((const void*)mInvBindMatrix.data(), sizeof(LLMatrix4a) * mInvBindMatrix.size());

    mHash = hash.digest();
}

U32 LLMeshSkinInfo::sizeBytes() const
{
    U32 res = sizeof(LLUUID); // mMeshID

    res += sizeof(std::vector<std::string>) + sizeof(std::string) * mJointNames.size();
    for (U32 i = 0; i < mJointNames.size(); ++i)
    {
        res += mJointNames[i].size(); // actual size, not capacity
    }

    res += sizeof(std::vector<S32>) + sizeof(S32) * mJointNums.size();
    res += sizeof(std::vector<LLMatrix4>) + 16 * sizeof(float) * mInvBindMatrix.size();
    res += sizeof(std::vector<LLMatrix4>) + 16 * sizeof(float) * mAlternateBindMatrix.size();
    res += 16 * sizeof(float); //mBindShapeMatrix
    res += sizeof(float) + 3 * sizeof(bool);

    return res;
}

LLModel::Decomposition::Decomposition(LLSD& data)
{
    fromLLSD(data);
}

void LLModel::Decomposition::fromLLSD(LLSD& decomp)
{
    if (decomp.has("HullList") && decomp.has("Positions"))
    {
        // updated for const-correctness. gcc is picky about this type of thing - Nyx
        const LLSD::Binary& hulls = decomp["HullList"].asBinary();
        const LLSD::Binary& position = decomp["Positions"].asBinary();

        U16* p = (U16*) &position[0];

        mHull.resize(hulls.size());

        LLVector3 min;
        LLVector3 max;
        LLVector3 range;

        if (decomp.has("Min"))
        {
            min.setValue(decomp["Min"]);
            max.setValue(decomp["Max"]);
        }
        else
        {
            min.set(-0.5f, -0.5f, -0.5f);
            max.set(0.5f, 0.5f, 0.5f);
        }

        range = max-min;

        for (U32 i = 0; i < hulls.size(); ++i)
        {
            U16 count = (hulls[i] == 0) ? 256 : hulls[i];

            std::set<U64> valid;

            //must have at least 4 points
            //llassert(count > 3);

            for (U32 j = 0; j < count; ++j)
            {
                U64 test = (U64) p[0] | ((U64) p[1] << 16) | ((U64) p[2] << 32);
                //point must be unique
                //llassert(valid.find(test) == valid.end());
                valid.insert(test);

                mHull[i].push_back(LLVector3(
                    (F32) p[0]/65535.f*range.mV[0]+min.mV[0],
                    (F32) p[1]/65535.f*range.mV[1]+min.mV[1],
                    (F32) p[2]/65535.f*range.mV[2]+min.mV[2]));
                p += 3;


            }

            //each hull must contain at least 4 unique points
            //llassert(valid.size() > 3);
        }
    }

    if (decomp.has("BoundingVerts"))
    {
        const LLSD::Binary& position = decomp["BoundingVerts"].asBinary();

        U16* p = (U16*) &position[0];

        LLVector3 min;
        LLVector3 max;
        LLVector3 range;

        if (decomp.has("Min"))
        {
            min.setValue(decomp["Min"]);
            max.setValue(decomp["Max"]);
        }
        else
        {
            min.set(-0.5f, -0.5f, -0.5f);
            max.set(0.5f, 0.5f, 0.5f);
        }

        range = max-min;

        U16 count = (U16)(position.size()/6);

        for (U32 j = 0; j < count; ++j)
        {
            mBaseHull.push_back(LLVector3(
                (F32) p[0]/65535.f*range.mV[0]+min.mV[0],
                (F32) p[1]/65535.f*range.mV[1]+min.mV[1],
                (F32) p[2]/65535.f*range.mV[2]+min.mV[2]));
            p += 3;
        }
    }
    else
    {
        //empty base hull mesh to indicate decomposition has been loaded
        //but contains no base hull
        mBaseHullMesh.clear();
    }
}

U32 LLModel::Decomposition::sizeBytes() const
{
    U32 res = sizeof(LLUUID); // mMeshID

    res += sizeof(LLModel::convex_hull_decomposition) + sizeof(std::vector<LLVector3>) * mHull.size();
    for (U32 i = 0; i < mHull.size(); ++i)
    {
        res += mHull[i].size() * sizeof(LLVector3);
    }

    res += sizeof(LLModel::hull) + sizeof(LLVector3) * mBaseHull.size();

    res += sizeof(std::vector<LLModel::PhysicsMesh>) + sizeof(std::vector<LLModel::PhysicsMesh>) * mMesh.size();
    for (U32 i = 0; i < mMesh.size(); ++i)
    {
        res += mMesh[i].sizeBytes();
    }

    res += sizeof(std::vector<LLModel::PhysicsMesh>) * 2;
    res += mBaseHullMesh.sizeBytes() + mPhysicsShapeMesh.sizeBytes();

    return res;
}

bool LLModel::Decomposition::hasHullList() const
{
    return !mHull.empty() ;
}

LLSD LLModel::Decomposition::asLLSD() const
{
    LLSD ret;

    if (mBaseHull.empty() && mHull.empty())
    { //nothing to write
        return ret;
    }

    //write decomposition block
    // ["physics_convex"]["HullList"] -- list of 8 bit integers, each entry represents a hull with specified number of points
    // ["physics_convex"]["Position"] -- list of 16-bit integers to be decoded to given domain, encoded 3D points
    // ["physics_convex"]["BoundingVerts"] -- list of 16-bit integers to be decoded to given domain, encoded 3D points representing a single hull approximation of given shape

    //get minimum and maximum
    LLVector3 min;

    if (mHull.empty())
    {
        min = mBaseHull[0];
    }
    else
    {
        min = mHull[0][0];
    }

    LLVector3 max = min;

    LLSD::Binary hulls(mHull.size());

    U32 total = 0;

    for (U32 i = 0; i < mHull.size(); ++i)
    {
        U32 size = mHull[i].size();
        total += size;
        hulls[i] = (U8) (size);

        for (U32 j = 0; j < mHull[i].size(); ++j)
        {
            update_min_max(min, max, mHull[i][j]);
        }
    }

    for (U32 i = 0; i < mBaseHull.size(); ++i)
    {
        update_min_max(min, max, mBaseHull[i]);
    }

    ret["Min"] = min.getValue();
    ret["Max"] = max.getValue();

    LLVector3 range = max-min;

    if (!hulls.empty())
    {
        ret["HullList"] = hulls;
    }

    if (total > 0)
    {
        LLSD::Binary p(total*3*2);

        U32 vert_idx = 0;

        for (U32 i = 0; i < mHull.size(); ++i)
        {
            std::set<U64> valid;

            llassert(!mHull[i].empty());

            for (U32 j = 0; j < mHull[i].size(); ++j)
            {
                U64 test = 0;
                const F32* src = mHull[i][j].mV;

                for (U32 k = 0; k < 3; k++)
                {
                    //convert to 16-bit normalized across domain
                    U16 val = (U16) (((src[k]-min.mV[k])/range.mV[k])*65535);

                    if(valid.size() < 3)
                    {
                        switch (k)
                        {
                            case 0: test = test | (U64) val; break;
                            case 1: test = test | ((U64) val << 16); break;
                            case 2: test = test | ((U64) val << 32); break;
                        };

                        valid.insert(test);
                    }

                    U8* buff = (U8*) &val;
                    //write to binary buffer
                    p[vert_idx++] = buff[0];
                    p[vert_idx++] = buff[1];

                    //makes sure we haven't run off the end of the array
                    llassert(vert_idx <= p.size());
                }
            }

            //must have at least 3 unique points
            llassert(valid.size() > 2);
        }

        ret["Positions"] = p;
    }

    //llassert(!mBaseHull.empty());

    if (!mBaseHull.empty())
    {
        LLSD::Binary p(mBaseHull.size()*3*2);

        U32 vert_idx = 0;
        for (U32 j = 0; j < mBaseHull.size(); ++j)
        {
            const F32* v = mBaseHull[j].mV;

            for (U32 k = 0; k < 3; k++)
            {
                //convert to 16-bit normalized across domain
                U16 val = (U16) (((v[k]-min.mV[k])/range.mV[k])*65535);

                U8* buff = (U8*) &val;
                //write to binary buffer
                p[vert_idx++] = buff[0];
                p[vert_idx++] = buff[1];

                if (vert_idx > p.size())
                {
                    LL_ERRS() << "Index out of bounds" << LL_ENDL;
                }
            }
        }

        ret["BoundingVerts"] = p;
    }

    return ret;
}

void LLModel::Decomposition::merge(const LLModel::Decomposition* rhs)
{
    if (!rhs)
    {
        return;
    }

    if (mMeshID != rhs->mMeshID)
    {
        LL_ERRS() << "Attempted to merge with decomposition of some other mesh." << LL_ENDL;
    }

    if (mBaseHull.empty())
    { //take base hull and decomposition from rhs
        mHull = rhs->mHull;
        mBaseHull = rhs->mBaseHull;
        mMesh = rhs->mMesh;
        mBaseHullMesh = rhs->mBaseHullMesh;
    }

    if (mPhysicsShapeMesh.empty())
    { //take physics shape mesh from rhs
        mPhysicsShapeMesh = rhs->mPhysicsShapeMesh;
    }
}

bool ll_is_degenerate(const LLVector4a& a, const LLVector4a& b, const LLVector4a& c, F32 tolerance)
{
    // small area check
    {
        LLVector4a edge1; edge1.setSub( a, b );
        LLVector4a edge2; edge2.setSub( a, c );
        //////////////////////////////////////////////////////////////////////////
        /// Linden Modified
        //////////////////////////////////////////////////////////////////////////

        // If no one edge is more than 10x longer than any other edge, we weaken
        // the tolerance by a factor of 1e-4f.

        LLVector4a edge3; edge3.setSub( c, b );
        const F32 len1sq = edge1.dot3(edge1).getF32();
        const F32 len2sq = edge2.dot3(edge2).getF32();
        const F32 len3sq = edge3.dot3(edge3).getF32();
        bool abOK = (len1sq <= 100.f * len2sq) && (len1sq <= 100.f * len3sq);
        bool acOK = (len2sq <= 100.f * len1sq) && (len1sq <= 100.f * len3sq);
        bool cbOK = (len3sq <= 100.f * len1sq) && (len1sq <= 100.f * len2sq);
        if ( abOK && acOK && cbOK )
        {
            tolerance *= 1e-4f;
        }

        //////////////////////////////////////////////////////////////////////////
        /// End Modified
        //////////////////////////////////////////////////////////////////////////

        LLVector4a cross; cross.setCross3( edge1, edge2 );

        LLVector4a edge1b; edge1b.setSub( b, a );
        LLVector4a edge2b; edge2b.setSub( b, c );
        LLVector4a crossb; crossb.setCross3( edge1b, edge2b );

        if ( ( cross.dot3(cross).getF32() < tolerance ) || ( crossb.dot3(crossb).getF32() < tolerance ))
        {
            return true;
        }
    }

    // point triangle distance check
    {
        LLVector4a Q; Q.setSub(a, b);
        LLVector4a R; R.setSub(c, b);

        const F32 QQ = dot3fpu(Q, Q);
        const F32 RR = dot3fpu(R, R);
        const F32 QR = dot3fpu(R, Q);

        volatile F32 QQRR = QQ * RR;
        volatile F32 QRQR = QR * QR;
        F32 Det = (QQRR - QRQR);

        if( Det == 0.0f )
        {
            return true;
        }
    }

    return false;
}

bool validate_face(const LLVolumeFace& face)
{
    for (U32 i = 0; i < face.mNumIndices; ++i)
    {
        if (face.mIndices[i] >= face.mNumVertices)
        {
            LL_WARNS("MESHSKININFO") << "Face has invalid index." << LL_ENDL;
            return false;
        }
    }

    if (face.mNumIndices % 3 != 0 || face.mNumIndices == 0)
    {
        LL_WARNS("MESHSKININFO") << "Face has invalid number of indices." << LL_ENDL;
        return false;
    }

    /*const LLVector4a scale(0.5f);

    for (U32 i = 0; i < face.mNumIndices; i+=3)
    {
        U16 idx1 = face.mIndices[i];
        U16 idx2 = face.mIndices[i+1];
        U16 idx3 = face.mIndices[i+2];

        LLVector4a v1; v1.setMul(face.mPositions[idx1], scale);
        LLVector4a v2; v2.setMul(face.mPositions[idx2], scale);
        LLVector4a v3; v3.setMul(face.mPositions[idx3], scale);

        if (ll_is_degenerate(v1,v2,v3))
        {
            llwarns << "Degenerate face found!" << LL_ENDL;
            return false;
        }
    }*/

    return true;
}

bool validate_model(const LLModel* mdl)
{
    if (mdl->getNumVolumeFaces() == 0)
    {
        LL_WARNS("MESHSKININFO") << "Model has no faces!" << LL_ENDL;
        return false;
    }

    for (S32 i = 0; i < mdl->getNumVolumeFaces(); ++i)
    {
        if (mdl->getVolumeFace(i).mNumVertices == 0)
        {
            LL_WARNS("MESHSKININFO") << "Face has no vertices." << LL_ENDL;
            return false;
        }

        if (mdl->getVolumeFace(i).mNumIndices == 0)
        {
            LL_WARNS("MESHSKININFO") << "Face has no indices." << LL_ENDL;
            return false;
        }

        if (!validate_face(mdl->getVolumeFace(i)))
        {
            return false;
        }
    }

    return true;
}

LLModelInstance::LLModelInstance(LLSD& data)
    : LLModelInstanceBase()
{
    mLocalMeshID = data["mesh_id"].asInteger();
    mLabel = data["label"].asString();
    mTransform.setValue(data["transform"]);

    for (U32 i = 0; i < data["material"].size(); ++i)
    {
        LLImportMaterial mat(data["material"][i]);
        mMaterial[mat.mBinding] = mat;
    }
}


LLSD LLModelInstance::asLLSD()
{
    LLSD ret;

    ret["mesh_id"] = mModel->mLocalID;
    ret["label"] = mLabel;
    ret["transform"] = mTransform.getValue();

    U32 i = 0;
    for (std::map<std::string, LLImportMaterial>::iterator iter = mMaterial.begin(); iter != mMaterial.end(); ++iter)
    {
        ret["material"][i++] = iter->second.asLLSD();
    }

    return ret;
}


LLImportMaterial::~LLImportMaterial()
{
}

LLImportMaterial::LLImportMaterial(LLSD& data)
{
    mDiffuseMapFilename = data["diffuse"]["filename"].asString();
    mDiffuseMapLabel = data["diffuse"]["label"].asString();
    mDiffuseColor.setValue(data["diffuse"]["color"]);
    mFullbright = data["fullbright"].asBoolean();
    mBinding = data["binding"].asString();
}


LLSD LLImportMaterial::asLLSD()
{
    LLSD ret;

    ret["diffuse"]["filename"] = mDiffuseMapFilename;
    ret["diffuse"]["label"] = mDiffuseMapLabel;
    ret["diffuse"]["color"] = mDiffuseColor.getValue();
    ret["fullbright"] = mFullbright;
    ret["binding"] = mBinding;

    return ret;
}

bool LLImportMaterial::operator<(const LLImportMaterial &rhs) const
{

    if (mDiffuseMapID != rhs.mDiffuseMapID)
    {
        return mDiffuseMapID < rhs.mDiffuseMapID;
    }

    if (mDiffuseMapFilename != rhs.mDiffuseMapFilename)
    {
        return mDiffuseMapFilename < rhs.mDiffuseMapFilename;
    }

    if (mDiffuseMapLabel != rhs.mDiffuseMapLabel)
    {
        return mDiffuseMapLabel < rhs.mDiffuseMapLabel;
    }

    if (mDiffuseColor != rhs.mDiffuseColor)
    {
        return mDiffuseColor < rhs.mDiffuseColor;
    }

    if (mBinding != rhs.mBinding)
    {
        return mBinding < rhs.mBinding;
    }

    return mFullbright < rhs.mFullbright;
}
<|MERGE_RESOLUTION|>--- conflicted
+++ resolved
@@ -93,31 +93,15 @@
 
 void LLModel::offsetMesh(const LLVector3& pivotPoint)
 {
-<<<<<<< HEAD
-	LLVector4a pivot(pivotPoint[VX], pivotPoint[VY], pivotPoint[VZ]);
-
-	for (LLVolumeFace& face : mVolumeFaces)
-	{
-		for (U32 i = 0; i < face.mNumVertices; ++i)
-		{
-			face.mPositions[i].add(pivot);
-		}
-	}
-=======
-    LLVector4a pivot( pivotPoint[VX], pivotPoint[VY], pivotPoint[VZ] );
-
-    for (std::vector<LLVolumeFace>::iterator faceIt = mVolumeFaces.begin(); faceIt != mVolumeFaces.end(); )
-    {
-        std::vector<LLVolumeFace>:: iterator currentFaceIt = faceIt++;
-        LLVolumeFace& face = *currentFaceIt;
-        LLVector4a *pos = (LLVector4a*) face.mPositions;
-
-        for (U32 i=0; i<face.mNumVertices; ++i )
-        {
-            pos[i].add( pivot );
-        }
-    }
->>>>>>> bb3c36f5
+    LLVector4a pivot(pivotPoint[VX], pivotPoint[VY], pivotPoint[VZ]);
+
+    for (LLVolumeFace& face : mVolumeFaces)
+    {
+        for (U32 i = 0; i < face.mNumVertices; ++i)
+        {
+            face.mPositions[i].add(pivot);
+        }
+    }
 }
 
 void LLModel::remapVolumeFaces()
