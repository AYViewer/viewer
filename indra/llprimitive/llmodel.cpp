--- conflicted
+++ resolved
@@ -97,15 +97,7 @@
 
     for (LLVolumeFace& face : mVolumeFaces)
     {
-<<<<<<< HEAD
-        std::vector<LLVolumeFace>:: iterator currentFaceIt = faceIt++;
-        LLVolumeFace& face = *currentFaceIt;
-        LLVector4a *pos = (LLVector4a*) face.mPositions;
-
-        for (S32 i=0; i<face.mNumVertices; ++i )
-=======
-        for (U32 i = 0; i < face.mNumVertices; ++i)
->>>>>>> a65bc46b
+        for (S32 i = 0; i < face.mNumVertices; ++i)
         {
             face.mPositions[i].add(pivot);
         }
