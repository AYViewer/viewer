--- conflicted
+++ resolved
@@ -1,2886 +1,2599 @@
-/**
- * @file lldaeloader.cpp
- * @brief LLDAELoader class implementation
- *
- * $LicenseInfo:firstyear=2013&license=viewerlgpl$
- * Second Life Viewer Source Code
- * Copyright (C) 2013, Linden Research, Inc.
- *
- * This library is free software; you can redistribute it and/or
- * modify it under the terms of the GNU Lesser General Public
- * License as published by the Free Software Foundation;
- * version 2.1 of the License only.
- *
- * This library is distributed in the hope that it will be useful,
- * but WITHOUT ANY WARRANTY; without even the implied warranty of
- * MERCHANTABILITY or FITNESS FOR A PARTICULAR PURPOSE.  See the GNU
- * Lesser General Public License for more details.
- *
- * You should have received a copy of the GNU Lesser General Public
- * License along with this library; if not, write to the Free Software
- * Foundation, Inc., 51 Franklin Street, Fifth Floor, Boston, MA  02110-1301  USA
- *
- * Linden Research, Inc., 945 Battery Street, San Francisco, CA  94111  USA
- * $/LicenseInfo$
- */
-
-#if LL_MSVC
-#pragma warning (disable : 4263)
-#pragma warning (disable : 4264)
-#endif
-#include "dae.h"
-#include "dom/domAsset.h"
-#include "dom/domBind_material.h"
-#include "dom/domCOLLADA.h"
-#include "dom/domConstants.h"
-#include "dom/domController.h"
-#include "dom/domEffect.h"
-#include "dom/domGeometry.h"
-#include "dom/domInstance_geometry.h"
-#include "dom/domInstance_material.h"
-#include "dom/domInstance_node.h"
-#include "dom/domInstance_effect.h"
-#include "dom/domMaterial.h"
-#include "dom/domMatrix.h"
-#include "dom/domNode.h"
-#include "dom/domProfile_COMMON.h"
-#include "dom/domRotate.h"
-#include "dom/domScale.h"
-#include "dom/domTranslate.h"
-#include "dom/domVisual_scene.h"
-#if LL_MSVC
-#pragma warning (default : 4263)
-#pragma warning (default : 4264)
-#endif
-
-#include "lldaeloader.h"
-#include "llsdserialize.h"
-#include "lljoint.h"
-
-#include "glh/glh_linear.h"
-#include "llmatrix4a.h"
-
-#include <boost/regex.hpp>
-#include <boost/algorithm/string/replace.hpp>
-
-std::string colladaVersion[VERSIONTYPE_COUNT+1] =
-{
-    "1.4.0",
-    "1.4.1",
-    "Unsupported"
-};
-
-static const std::string lod_suffix[LLModel::NUM_LODS] =
-{
-    "_LOD0",
-    "_LOD1",
-    "_LOD2",
-    "",
-    "_PHYS",
-};
-
-const U32 LIMIT_MATERIALS_OUTPUT = 12;
-
-bool get_dom_sources(const domInputLocalOffset_Array& inputs, S32& pos_offset, S32& tc_offset, S32& norm_offset, S32 &idx_stride,
-    domSource* &pos_source, domSource* &tc_source, domSource* &norm_source)
-{
-    idx_stride = 0;
-
-    for (U32 j = 0; j < inputs.getCount(); ++j)
-    {
-        idx_stride = llmax((S32) inputs[j]->getOffset(), idx_stride);
-
-        if (strcmp(COMMON_PROFILE_INPUT_VERTEX, inputs[j]->getSemantic()) == 0)
-        { //found vertex array
-            const domURIFragmentType& uri = inputs[j]->getSource();
-            daeElementRef elem = uri.getElement();
-            domVertices* vertices = (domVertices*) elem.cast();
-            if ( !vertices )
-            {
-                return false;
-            }
-
-            domInputLocal_Array& v_inp = vertices->getInput_array();
-
-
-            for (U32 k = 0; k < v_inp.getCount(); ++k)
-            {
-                if (strcmp(COMMON_PROFILE_INPUT_POSITION, v_inp[k]->getSemantic()) == 0)
-                {
-                    pos_offset = inputs[j]->getOffset();
-
-                    const domURIFragmentType& uri = v_inp[k]->getSource();
-                    daeElementRef elem = uri.getElement();
-                    pos_source = (domSource*) elem.cast();
-                }
-
-                if (strcmp(COMMON_PROFILE_INPUT_NORMAL, v_inp[k]->getSemantic()) == 0)
-                {
-                    norm_offset = inputs[j]->getOffset();
-
-                    const domURIFragmentType& uri = v_inp[k]->getSource();
-                    daeElementRef elem = uri.getElement();
-                    norm_source = (domSource*) elem.cast();
-                }
-            }
-        }
-
-        if (strcmp(COMMON_PROFILE_INPUT_NORMAL, inputs[j]->getSemantic()) == 0)
-        {
-            //found normal array for this triangle list
-            norm_offset = inputs[j]->getOffset();
-            const domURIFragmentType& uri = inputs[j]->getSource();
-            daeElementRef elem = uri.getElement();
-            norm_source = (domSource*) elem.cast();
-        }
-        else if (strcmp(COMMON_PROFILE_INPUT_TEXCOORD, inputs[j]->getSemantic()) == 0)
-        { //found texCoords
-            tc_offset = inputs[j]->getOffset();
-            const domURIFragmentType& uri = inputs[j]->getSource();
-            daeElementRef elem = uri.getElement();
-            tc_source = (domSource*) elem.cast();
-        }
-    }
-
-    idx_stride += 1;
-
-    return true;
-}
-
-LLModel::EModelStatus load_face_from_dom_triangles(
-    std::vector<LLVolumeFace>& face_list,
-    std::vector<std::string>& materials,
-    domTrianglesRef& tri,
-    LLSD& log_msg)
-{
-    LLVolumeFace face;
-    std::vector<LLVolumeFace::VertexData> verts;
-    std::vector<U16> indices;
-
-    const domInputLocalOffset_Array& inputs = tri->getInput_array();
-
-    S32 pos_offset = -1;
-    S32 tc_offset = -1;
-    S32 norm_offset = -1;
-
-    domSource* pos_source = NULL;
-    domSource* tc_source = NULL;
-    domSource* norm_source = NULL;
-
-    S32 idx_stride = 0;
-
-    if ( !get_dom_sources(inputs, pos_offset, tc_offset, norm_offset, idx_stride, pos_source, tc_source, norm_source))
-    {
-        LLSD args;
-        args["Message"] = "ParsingErrorBadElement";
-        log_msg.append(args);
-        return LLModel::BAD_ELEMENT;
-    }
-
-    if (!pos_source || !pos_source->getFloat_array())
-    {
-        LL_WARNS() << "Unable to process mesh without position data; invalid model;  invalid model." << LL_ENDL;
-        LLSD args;
-        args["Message"] = "ParsingErrorPositionInvalidModel";
-        log_msg.append(args);
-        return LLModel::BAD_ELEMENT;
-    }
-
-    domPRef p = tri->getP();
-    domListOfUInts& idx = p->getValue();
-
-    domListOfFloats  dummy ;
-    domListOfFloats& v = pos_source ? pos_source->getFloat_array()->getValue() : dummy ;
-    domListOfFloats& tc = tc_source ? tc_source->getFloat_array()->getValue() : dummy ;
-    domListOfFloats& n = norm_source ? norm_source->getFloat_array()->getValue() : dummy ;
-
-    if (pos_source)
-    {
-        if(v.getCount() == 0)
-        {
-            return LLModel::BAD_ELEMENT;
-        }
-        // VFExtents change
-        face.mExtents[0].set(v[0], v[1], v[2]);
-        face.mExtents[1].set(v[0], v[1], v[2]);
-    }
-
-    LLVolumeFace::VertexMapData::PointMap point_map;
-
-    if (idx_stride <= 0
-        || (pos_source && pos_offset >= idx_stride)
-        || (tc_source && tc_offset >= idx_stride)
-        || (norm_source && norm_offset >= idx_stride))
-    {
-        // Looks like these offsets should fit inside idx_stride
-        // Might be good idea to also check idx.getCount()%idx_stride != 0
-        LL_WARNS() << "Invalid pos_offset " << pos_offset <<  ", tc_offset " << tc_offset << " or norm_offset " << norm_offset << LL_ENDL;
-        return LLModel::BAD_ELEMENT;
-    }
-<<<<<<< HEAD
-	
-	for (U32 i = 0; i < idx.getCount(); i += idx_stride)
-	{
-		LLVolumeFace::VertexData cv;
-		if (pos_source)
-		{
-			cv.setPosition(LLVector4a(v[idx[i+pos_offset]*3+0],
-								v[idx[i+pos_offset]*3+1],
-								v[idx[i+pos_offset]*3+2]));
-		}
-
-		if (tc_source)
-		{
-			cv.mTexCoord.setVec(tc[idx[i+tc_offset]*2+0],
-								tc[idx[i+tc_offset]*2+1]);
-		}
-		
-		if (norm_source)
-		{
-			cv.setNormal(LLVector4a(n[idx[i+norm_offset]*3+0],
-								n[idx[i+norm_offset]*3+1],
-								n[idx[i+norm_offset]*3+2]));
-		}
-		
-		bool found = false;
-			
-		LLVolumeFace::VertexMapData::PointMap::iterator point_iter;
-		point_iter = point_map.find(LLVector3(cv.getPosition().getF32ptr()));
-		
-		if (point_iter != point_map.end())
-		{
-			for (U32 j = 0; j < point_iter->second.size(); ++j)
-			{
-				// We have a matching loc
-				//
-				if ((point_iter->second)[j] == cv)
-				{
-					U16 shared_index	= (point_iter->second)[j].mIndex;
-
-					// Don't share verts within the same tri, degenerate
-					//
-=======
-
-    for (U32 i = 0; i < idx.getCount(); i += idx_stride)
-    {
-        LLVolumeFace::VertexData cv;
-        if (pos_source)
-        {
-            cv.setPosition(LLVector4a(v[idx[i+pos_offset]*3+0],
-                                v[idx[i+pos_offset]*3+1],
-                                v[idx[i+pos_offset]*3+2]));
-        }
-
-        if (tc_source)
-        {
-            cv.mTexCoord.setVec(tc[idx[i+tc_offset]*2+0],
-                                tc[idx[i+tc_offset]*2+1]);
-        }
-
-        if (norm_source)
-        {
-            cv.setNormal(LLVector4a(n[idx[i+norm_offset]*3+0],
-                                n[idx[i+norm_offset]*3+1],
-                                n[idx[i+norm_offset]*3+2]));
-        }
-
-        BOOL found = FALSE;
-
-        LLVolumeFace::VertexMapData::PointMap::iterator point_iter;
-        point_iter = point_map.find(LLVector3(cv.getPosition().getF32ptr()));
-
-        if (point_iter != point_map.end())
-        {
-            for (U32 j = 0; j < point_iter->second.size(); ++j)
-            {
-                // We have a matching loc
-                //
-                if ((point_iter->second)[j] == cv)
-                {
-                    U16 shared_index    = (point_iter->second)[j].mIndex;
-
-                    // Don't share verts within the same tri, degenerate
-                    //
->>>>>>> e1623bb2
-                    U32 indx_size = indices.size();
-                    U32 verts_new_tri = indx_size % 3;
-                    if ((verts_new_tri < 1 || indices[indx_size - 1] != shared_index)
-                        && (verts_new_tri < 2 || indices[indx_size - 2] != shared_index))
-                    {
-                        found = true;
-                        indices.push_back(shared_index);
-                    }
-                    break;
-                }
-            }
-        }
-
-        if (!found)
-        {
-            // VFExtents change
-            update_min_max(face.mExtents[0], face.mExtents[1], cv.getPosition());
-            verts.push_back(cv);
-            if (verts.size() >= 65535)
-            {
-                //llerrs << "Attempted to write model exceeding 16-bit index buffer limitation." << LL_ENDL;
-                return LLModel::VERTEX_NUMBER_OVERFLOW ;
-            }
-            U16 index = (U16) (verts.size()-1);
-            indices.push_back(index);
-
-            LLVolumeFace::VertexMapData d;
-            d.setPosition(cv.getPosition());
-            d.mTexCoord = cv.mTexCoord;
-            d.setNormal(cv.getNormal());
-            d.mIndex = index;
-            if (point_iter != point_map.end())
-            {
-                point_iter->second.push_back(d);
-            }
-            else
-            {
-                point_map[LLVector3(d.getPosition().getF32ptr())].push_back(d);
-            }
-        }
-
-        if (indices.size()%3 == 0 && verts.size() >= 65532)
-        {
-            std::string material;
-
-            if (tri->getMaterial())
-            {
-                material = std::string(tri->getMaterial());
-            }
-
-            materials.push_back(material);
-            face_list.push_back(face);
-            face_list.rbegin()->fillFromLegacyData(verts, indices);
-            LLVolumeFace& new_face = *face_list.rbegin();
-            if (!norm_source)
-            {
-                //ll_aligned_free_16(new_face.mNormals);
-                new_face.mNormals = NULL;
-            }
-
-            if (!tc_source)
-            {
-                //ll_aligned_free_16(new_face.mTexCoords);
-                new_face.mTexCoords = NULL;
-            }
-
-            face = LLVolumeFace();
-            // VFExtents change
-            face.mExtents[0].set(v[0], v[1], v[2]);
-            face.mExtents[1].set(v[0], v[1], v[2]);
-
-            verts.clear();
-            indices.clear();
-            point_map.clear();
-        }
-    }
-
-    if (!verts.empty())
-    {
-        std::string material;
-
-        if (tri->getMaterial())
-        {
-            material = std::string(tri->getMaterial());
-        }
-
-        materials.push_back(material);
-        face_list.push_back(face);
-
-        face_list.rbegin()->fillFromLegacyData(verts, indices);
-        LLVolumeFace& new_face = *face_list.rbegin();
-        if (!norm_source)
-        {
-            //ll_aligned_free_16(new_face.mNormals);
-            new_face.mNormals = NULL;
-        }
-
-        if (!tc_source)
-        {
-            //ll_aligned_free_16(new_face.mTexCoords);
-            new_face.mTexCoords = NULL;
-        }
-    }
-
-    return LLModel::NO_ERRORS ;
-}
-
-LLModel::EModelStatus load_face_from_dom_polylist(
-    std::vector<LLVolumeFace>& face_list,
-    std::vector<std::string>& materials,
-    domPolylistRef& poly,
-    LLSD& log_msg)
-{
-    domPRef p = poly->getP();
-    domListOfUInts& idx = p->getValue();
-
-    if (idx.getCount() == 0)
-    {
-        return LLModel::NO_ERRORS ;
-    }
-
-    const domInputLocalOffset_Array& inputs = poly->getInput_array();
-
-
-    domListOfUInts& vcount = poly->getVcount()->getValue();
-
-    S32 pos_offset = -1;
-    S32 tc_offset = -1;
-    S32 norm_offset = -1;
-
-    domSource* pos_source = NULL;
-    domSource* tc_source = NULL;
-    domSource* norm_source = NULL;
-
-    S32 idx_stride = 0;
-
-    if (!get_dom_sources(inputs, pos_offset, tc_offset, norm_offset, idx_stride, pos_source, tc_source, norm_source))
-    {
-        LL_WARNS() << "Bad element." << LL_ENDL;
-        LLSD args;
-        args["Message"] = "ParsingErrorBadElement";
-        log_msg.append(args);
-        return LLModel::BAD_ELEMENT;
-    }
-
-    LLVolumeFace face;
-
-    std::vector<U16> indices;
-    std::vector<LLVolumeFace::VertexData> verts;
-
-    domListOfFloats v;
-    domListOfFloats tc;
-    domListOfFloats n;
-
-    if (pos_source)
-    {
-        v = pos_source->getFloat_array()->getValue();
-        // VFExtents change
-        face.mExtents[0].set(v[0], v[1], v[2]);
-        face.mExtents[1].set(v[0], v[1], v[2]);
-    }
-
-    if (tc_source)
-    {
-        tc = tc_source->getFloat_array()->getValue();
-    }
-
-    if (norm_source)
-    {
-        n = norm_source->getFloat_array()->getValue();
-    }
-
-    LLVolumeFace::VertexMapData::PointMap point_map;
-
-    U32 cur_idx = 0;
-    bool log_tc_msg = true;
-    for (U32 i = 0; i < vcount.getCount(); ++i)
-    { //for each polygon
-        U32 first_index = 0;
-        U32 last_index = 0;
-        for (U32 j = 0; j < vcount[i]; ++j)
-        { //for each vertex
-
-            LLVolumeFace::VertexData cv;
-
-            if (pos_source)
-            {
-                cv.getPosition().set(v[idx[cur_idx+pos_offset]*3+0],
-                                    v[idx[cur_idx+pos_offset]*3+1],
-                                    v[idx[cur_idx+pos_offset]*3+2]);
-                if (!cv.getPosition().isFinite3())
-                {
-                    LL_WARNS() << "Found NaN while loading position data from DAE-Model, invalid model." << LL_ENDL;
-                    LLSD args;
-                    args["Message"] = "PositionNaN";
-                    log_msg.append(args);
-                    return LLModel::BAD_ELEMENT;
-                }
-            }
-
-            if (tc_source)
-            {
-                U64 idx_x = idx[cur_idx + tc_offset] * 2 + 0;
-                U64 idx_y = idx[cur_idx + tc_offset] * 2 + 1;
-
-                if (idx_y < tc.getCount())
-                {
-                    cv.mTexCoord.setVec(tc[idx_x], tc[idx_y]);
-                }
-                else if (log_tc_msg)
-                {
-                    log_tc_msg = false;
-                    LL_WARNS() << "Texture coordinates data is not complete." << LL_ENDL;
-                    LLSD args;
-                    args["Message"] = "IncompleteTC";
-                    log_msg.append(args);
-                }
-            }
-
-            if (norm_source)
-            {
-                cv.getNormal().set(n[idx[cur_idx+norm_offset]*3+0],
-                                    n[idx[cur_idx+norm_offset]*3+1],
-                                    n[idx[cur_idx+norm_offset]*3+2]);
-
-                if (!cv.getNormal().isFinite3())
-                {
-                    LL_WARNS() << "Found NaN while loading normals from DAE-Model, invalid model." << LL_ENDL;
-                    LLSD args;
-                    args["Message"] = "NormalsNaN";
-                    log_msg.append(args);
-
-<<<<<<< HEAD
-					return LLModel::BAD_ELEMENT;
-				}
-			}
-			
-			cur_idx += idx_stride;
-			
-			bool found = false;
-				
-			LLVolumeFace::VertexMapData::PointMap::iterator point_iter;
-			LLVector3 pos3(cv.getPosition().getF32ptr());
-			point_iter = point_map.find(pos3);
-			
-			if (point_iter != point_map.end())
-			{
-				for (U32 k = 0; k < point_iter->second.size(); ++k)
-				{
-					if ((point_iter->second)[k] == cv)
-					{
-						found = true;
-						U32 index = (point_iter->second)[k].mIndex;
-						if (j == 0)
-						{
-							first_index = index;
-						}
-						else if (j == 1)
-						{
-							last_index = index;
-						}
-						else
-						{
-							// if these are the same, we have a very, very skinny triangle (coincident verts on one or more edges)
-							//
-							llassert((first_index != last_index) && (last_index != index) && (first_index != index));
-							indices.push_back(first_index);
-							indices.push_back(last_index);
-							indices.push_back(index);
-							last_index = index;
-						}
-
-						break;
-					}
-				}
-			}
-
-			if (!found)
-			{
-				// VFExtents change
-				update_min_max(face.mExtents[0], face.mExtents[1], cv.getPosition());
-				verts.push_back(cv);
-				if (verts.size() >= 65535)
-				{
-					//llerrs << "Attempted to write model exceeding 16-bit index buffer limitation." << LL_ENDL;
-					return LLModel::VERTEX_NUMBER_OVERFLOW ;
-				}
-				U16 index = (U16) (verts.size()-1);
-			
-				if (j == 0)
-				{
-					first_index = index;
-				}
-				else if (j == 1)
-				{
-					last_index = index;
-				}
-				else
-				{
-					// detect very skinny degenerate triangles with collapsed edges
-					//
-					llassert((first_index != last_index) && (last_index != index) && (first_index != index));
-					indices.push_back(first_index);
-					indices.push_back(last_index);
-					indices.push_back(index);
-					last_index = index;
-				}	
-
-				LLVolumeFace::VertexMapData d;
-				d.setPosition(cv.getPosition());
-				d.mTexCoord = cv.mTexCoord;
-				d.setNormal(cv.getNormal());
-				d.mIndex = index;
-				if (point_iter != point_map.end())
-				{
-					point_iter->second.push_back(d);
-				}
-				else
-				{
-					point_map[pos3].push_back(d);
-				}
-			}
-
-			if (indices.size()%3 == 0 && indices.size() >= 65532)
-			{
-				std::string material;
-
-				if (poly->getMaterial())
-				{
-					material = std::string(poly->getMaterial());
-				}
-
-				materials.push_back(material);
-				face_list.push_back(face);
-				face_list.rbegin()->fillFromLegacyData(verts, indices);
-				LLVolumeFace& new_face = *face_list.rbegin();
-				if (!norm_source)
-				{
-					//ll_aligned_free_16(new_face.mNormals);
-					new_face.mNormals = NULL;
-				}
-
-				if (!tc_source)
-				{
-					//ll_aligned_free_16(new_face.mTexCoords);
-					new_face.mTexCoords = NULL;
-				}
-
-				face = LLVolumeFace();
-				// VFExtents change
-				face.mExtents[0].set(v[0], v[1], v[2]);
-				face.mExtents[1].set(v[0], v[1], v[2]);
-				verts.clear();
-				indices.clear();
-				point_map.clear();
-			}
-		}
-	}
-
-	if (!verts.empty())
-	{
-		std::string material;
-
-		if (poly->getMaterial())
-		{
-			material = std::string(poly->getMaterial());
-		}
-	
-		materials.push_back(material);
-		face_list.push_back(face);
-		face_list.rbegin()->fillFromLegacyData(verts, indices);
-
-		LLVolumeFace& new_face = *face_list.rbegin();
-		if (!norm_source)
-		{
-			//ll_aligned_free_16(new_face.mNormals);
-			new_face.mNormals = NULL;
-		}
-
-		if (!tc_source)
-		{
-			//ll_aligned_free_16(new_face.mTexCoords);
-			new_face.mTexCoords = NULL;
-		}
-	}
-
-	return LLModel::NO_ERRORS ;
-=======
-                    return LLModel::BAD_ELEMENT;
-                }
-            }
-
-            cur_idx += idx_stride;
-
-            BOOL found = FALSE;
-
-            LLVolumeFace::VertexMapData::PointMap::iterator point_iter;
-            LLVector3 pos3(cv.getPosition().getF32ptr());
-            point_iter = point_map.find(pos3);
-
-            if (point_iter != point_map.end())
-            {
-                for (U32 k = 0; k < point_iter->second.size(); ++k)
-                {
-                    if ((point_iter->second)[k] == cv)
-                    {
-                        found = TRUE;
-                        U32 index = (point_iter->second)[k].mIndex;
-                        if (j == 0)
-                        {
-                            first_index = index;
-                        }
-                        else if (j == 1)
-                        {
-                            last_index = index;
-                        }
-                        else
-                        {
-                            // if these are the same, we have a very, very skinny triangle (coincident verts on one or more edges)
-                            //
-                            llassert((first_index != last_index) && (last_index != index) && (first_index != index));
-                            indices.push_back(first_index);
-                            indices.push_back(last_index);
-                            indices.push_back(index);
-                            last_index = index;
-                        }
-
-                        break;
-                    }
-                }
-            }
-
-            if (!found)
-            {
-                // VFExtents change
-                update_min_max(face.mExtents[0], face.mExtents[1], cv.getPosition());
-                verts.push_back(cv);
-                if (verts.size() >= 65535)
-                {
-                    //llerrs << "Attempted to write model exceeding 16-bit index buffer limitation." << LL_ENDL;
-                    return LLModel::VERTEX_NUMBER_OVERFLOW ;
-                }
-                U16 index = (U16) (verts.size()-1);
-
-                if (j == 0)
-                {
-                    first_index = index;
-                }
-                else if (j == 1)
-                {
-                    last_index = index;
-                }
-                else
-                {
-                    // detect very skinny degenerate triangles with collapsed edges
-                    //
-                    llassert((first_index != last_index) && (last_index != index) && (first_index != index));
-                    indices.push_back(first_index);
-                    indices.push_back(last_index);
-                    indices.push_back(index);
-                    last_index = index;
-                }
-
-                LLVolumeFace::VertexMapData d;
-                d.setPosition(cv.getPosition());
-                d.mTexCoord = cv.mTexCoord;
-                d.setNormal(cv.getNormal());
-                d.mIndex = index;
-                if (point_iter != point_map.end())
-                {
-                    point_iter->second.push_back(d);
-                }
-                else
-                {
-                    point_map[pos3].push_back(d);
-                }
-            }
-
-            if (indices.size()%3 == 0 && indices.size() >= 65532)
-            {
-                std::string material;
-
-                if (poly->getMaterial())
-                {
-                    material = std::string(poly->getMaterial());
-                }
-
-                materials.push_back(material);
-                face_list.push_back(face);
-                face_list.rbegin()->fillFromLegacyData(verts, indices);
-                LLVolumeFace& new_face = *face_list.rbegin();
-                if (!norm_source)
-                {
-                    //ll_aligned_free_16(new_face.mNormals);
-                    new_face.mNormals = NULL;
-                }
-
-                if (!tc_source)
-                {
-                    //ll_aligned_free_16(new_face.mTexCoords);
-                    new_face.mTexCoords = NULL;
-                }
-
-                face = LLVolumeFace();
-                // VFExtents change
-                face.mExtents[0].set(v[0], v[1], v[2]);
-                face.mExtents[1].set(v[0], v[1], v[2]);
-                verts.clear();
-                indices.clear();
-                point_map.clear();
-            }
-        }
-    }
-
-    if (!verts.empty())
-    {
-        std::string material;
-
-        if (poly->getMaterial())
-        {
-            material = std::string(poly->getMaterial());
-        }
-
-        materials.push_back(material);
-        face_list.push_back(face);
-        face_list.rbegin()->fillFromLegacyData(verts, indices);
-
-        LLVolumeFace& new_face = *face_list.rbegin();
-        if (!norm_source)
-        {
-            //ll_aligned_free_16(new_face.mNormals);
-            new_face.mNormals = NULL;
-        }
-
-        if (!tc_source)
-        {
-            //ll_aligned_free_16(new_face.mTexCoords);
-            new_face.mTexCoords = NULL;
-        }
-    }
-
-    return LLModel::NO_ERRORS ;
->>>>>>> e1623bb2
-}
-
-LLModel::EModelStatus load_face_from_dom_polygons(std::vector<LLVolumeFace>& face_list, std::vector<std::string>& materials, domPolygonsRef& poly)
-{
-    LLVolumeFace face;
-    std::vector<U16> indices;
-    std::vector<LLVolumeFace::VertexData> verts;
-
-    const domInputLocalOffset_Array& inputs = poly->getInput_array();
-
-    S32 v_offset = -1;
-    S32 n_offset = -1;
-    S32 t_offset = -1;
-
-    domListOfFloats* v = NULL;
-    domListOfFloats* n = NULL;
-    domListOfFloats* t = NULL;
-
-    U32 stride = 0;
-    for (U32 i = 0; i < inputs.getCount(); ++i)
-    {
-        stride = llmax((U32) inputs[i]->getOffset()+1, stride);
-
-        if (strcmp(COMMON_PROFILE_INPUT_VERTEX, inputs[i]->getSemantic()) == 0)
-        { //found vertex array
-            v_offset = inputs[i]->getOffset();
-
-            const domURIFragmentType& uri = inputs[i]->getSource();
-            daeElementRef elem = uri.getElement();
-            domVertices* vertices = (domVertices*) elem.cast();
-            if (!vertices)
-            {
-                return LLModel::BAD_ELEMENT;
-            }
-            domInputLocal_Array& v_inp = vertices->getInput_array();
-
-            for (U32 k = 0; k < v_inp.getCount(); ++k)
-            {
-                if (strcmp(COMMON_PROFILE_INPUT_POSITION, v_inp[k]->getSemantic()) == 0)
-                {
-                    const domURIFragmentType& uri = v_inp[k]->getSource();
-                    daeElementRef elem = uri.getElement();
-                    domSource* src = (domSource*) elem.cast();
-                    if (!src)
-                    {
-                        return LLModel::BAD_ELEMENT;
-                    }
-                    v = &(src->getFloat_array()->getValue());
-                }
-            }
-        }
-        else if (strcmp(COMMON_PROFILE_INPUT_NORMAL, inputs[i]->getSemantic()) == 0)
-        {
-            n_offset = inputs[i]->getOffset();
-            //found normal array for this triangle list
-            const domURIFragmentType& uri = inputs[i]->getSource();
-            daeElementRef elem = uri.getElement();
-            domSource* src = (domSource*) elem.cast();
-            if (!src)
-            {
-                return LLModel::BAD_ELEMENT;
-            }
-            n = &(src->getFloat_array()->getValue());
-        }
-        else if (strcmp(COMMON_PROFILE_INPUT_TEXCOORD, inputs[i]->getSemantic()) == 0 && inputs[i]->getSet() == 0)
-        { //found texCoords
-            t_offset = inputs[i]->getOffset();
-            const domURIFragmentType& uri = inputs[i]->getSource();
-            daeElementRef elem = uri.getElement();
-            domSource* src = (domSource*) elem.cast();
-            if (!src)
-            {
-                return LLModel::BAD_ELEMENT;
-            }
-            t = &(src->getFloat_array()->getValue());
-        }
-    }
-
-    domP_Array& ps = poly->getP_array();
-
-    //make a triangle list in <verts>
-    for (U32 i = 0; i < ps.getCount(); ++i)
-    { //for each polygon
-        domListOfUInts& idx = ps[i]->getValue();
-        for (U32 j = 0; j < idx.getCount()/stride; ++j)
-        { //for each vertex
-            if (j > 2)
-            {
-                U32 size = verts.size();
-                LLVolumeFace::VertexData v0 = verts[size-3];
-                LLVolumeFace::VertexData v1 = verts[size-1];
-
-                verts.push_back(v0);
-                verts.push_back(v1);
-            }
-
-            LLVolumeFace::VertexData vert;
-
-
-            if (v)
-            {
-                U32 v_idx = idx[j*stride+v_offset]*3;
-                v_idx = llclamp(v_idx, (U32) 0, (U32) v->getCount());
-                vert.getPosition().set(v->get(v_idx),
-                                v->get(v_idx+1),
-                                v->get(v_idx+2));
-            }
-
-            //bounds check n and t lookups because some FBX to DAE converters
-            //use negative indices and empty arrays to indicate data does not exist
-            //for a particular channel
-            if (n && n->getCount() > 0)
-            {
-                U32 n_idx = idx[j*stride+n_offset]*3;
-                n_idx = llclamp(n_idx, (U32) 0, (U32) n->getCount());
-                vert.getNormal().set(n->get(n_idx),
-                                n->get(n_idx+1),
-                                n->get(n_idx+2));
-            }
-            else
-            {
-                vert.getNormal().clear();
-            }
-
-
-            if (t && t->getCount() > 0)
-            {
-                U32 t_idx = idx[j*stride+t_offset]*2;
-                t_idx = llclamp(t_idx, (U32) 0, (U32) t->getCount());
-                vert.mTexCoord.setVec(t->get(t_idx),
-                                t->get(t_idx+1));
-            }
-            else
-            {
-                vert.mTexCoord.clear();
-            }
-
-
-            verts.push_back(vert);
-        }
-    }
-
-    if (verts.empty())
-    {
-        return LLModel::NO_ERRORS;
-    }
-    // VFExtents change
-    face.mExtents[0] = verts[0].getPosition();
-    face.mExtents[1] = verts[0].getPosition();
-
-    //create a map of unique vertices to indices
-    std::map<LLVolumeFace::VertexData, U32> vert_idx;
-
-    U32 cur_idx = 0;
-    for (U32 i = 0; i < verts.size(); ++i)
-    {
-        std::map<LLVolumeFace::VertexData, U32>::iterator iter = vert_idx.find(verts[i]);
-        if (iter == vert_idx.end())
-        {
-            vert_idx[verts[i]] = cur_idx++;
-        }
-    }
-
-    // Viewer can only fit U16 vertices, shouldn't we do some checks here and return overflow if result has more?
-    llassert(vert_idx.size() < U16_MAX);
-
-    //build vertex array from map
-    std::vector<LLVolumeFace::VertexData> new_verts;
-    new_verts.resize(vert_idx.size());
-
-    for (std::map<LLVolumeFace::VertexData, U32>::iterator iter = vert_idx.begin(); iter != vert_idx.end(); ++iter)
-    {
-        new_verts[iter->second] = iter->first;
-        // VFExtents change
-        update_min_max(face.mExtents[0], face.mExtents[1], iter->first.getPosition());
-    }
-
-    //build index array from map
-    indices.resize(verts.size());
-
-    for (U32 i = 0; i < verts.size(); ++i)
-    {
-        indices[i] = vert_idx[verts[i]];
-        if (i % 3 != 0) // assumes GL_TRIANGLES, compare 0-1, 1-2, 3-4, 4-5 but not 2-3 or 5-6
-        {
-            // A faulty degenerate triangle detection (triangle with 0 area),
-            // probably should be a warning and not an assert
-            llassert(!i || (indices[i-1] != indices[i]));
-        }
-    }
-
-    // DEBUG just build an expanded triangle list
-    /*for (U32 i = 0; i < verts.size(); ++i)
-    {
-        indices.push_back((U16) i);
-        update_min_max(face.mExtents[0], face.mExtents[1], verts[i].getPosition());
-    }*/
-
-    if (!new_verts.empty())
-    {
-        std::string material;
-
-        if (poly->getMaterial())
-        {
-            material = std::string(poly->getMaterial());
-        }
-
-        materials.push_back(material);
-        face_list.push_back(face);
-        face_list.rbegin()->fillFromLegacyData(new_verts, indices);
-
-        LLVolumeFace& new_face = *face_list.rbegin();
-        if (!n)
-        {
-            //ll_aligned_free_16(new_face.mNormals);
-            new_face.mNormals = NULL;
-        }
-
-        if (!t)
-        {
-            //ll_aligned_free_16(new_face.mTexCoords);
-            new_face.mTexCoords = NULL;
-        }
-    }
-
-    return LLModel::NO_ERRORS ;
-}
-
-//-----------------------------------------------------------------------------
-// LLDAELoader
-//-----------------------------------------------------------------------------
-LLDAELoader::LLDAELoader(
-    std::string         filename,
-    S32                 lod,
-    load_callback_t     load_cb,
-    joint_lookup_func_t joint_lookup_func,
-    texture_load_func_t texture_load_func,
-    state_callback_t    state_cb,
-    void*               opaque_userdata,
-    JointTransformMap&  jointTransformMap,
-    JointNameSet&       jointsFromNodes,
-    std::map<std::string, std::string>&     jointAliasMap,
-    U32                 maxJointsPerMesh,
-    U32                 modelLimit,
-    bool                preprocess)
-: LLModelLoader(
-        filename,
-        lod,
-        load_cb,
-        joint_lookup_func,
-        texture_load_func,
-        state_cb,
-        opaque_userdata,
-        jointTransformMap,
-        jointsFromNodes,
-        jointAliasMap,
-        maxJointsPerMesh),
-  mGeneratedModelLimit(modelLimit),
-  mPreprocessDAE(preprocess)
-{
-}
-
-LLDAELoader::~LLDAELoader()
-{
-}
-
-struct ModelSort
-{
-    bool operator()(const LLPointer< LLModel >& lhs, const LLPointer< LLModel >& rhs)
-    {
-        if (lhs->mSubmodelID < rhs->mSubmodelID)
-        {
-            return true;
-        }
-        return LLStringUtil::compareInsensitive(lhs->mLabel, rhs->mLabel) < 0;
-    }
-};
-
-bool LLDAELoader::OpenFile(const std::string& filename)
-{
-    setLoadState( READING_FILE );
-
-    //no suitable slm exists, load from the .dae file
-
-    // Collada expects file and folder names to be escaped
-    // Note: cdom::nativePathToUri()
-    const char* allowed =
-        "ABCDEFGHIJKLMNOPQRSTUVWXYZ"
-        "abcdefghijklmnopqrstuvwxyz"
-        "0123456789"
-        "%-._~:\"|\\/";
-    std::string uri_filename = LLURI::escape(filename, allowed);
-
-    DAE dae;
-    domCOLLADA* dom;
-    if (mPreprocessDAE)
-    {
-        dom = dae.openFromMemory(uri_filename, preprocessDAE(filename).c_str());
-    }
-    else
-    {
-        LL_INFOS() << "Skipping dae preprocessing" << LL_ENDL;
-        dom = dae.open(uri_filename);
-    }
-
-    if (!dom)
-    {
-        LL_INFOS() <<" Error with dae - traditionally indicates a corrupt file."<<LL_ENDL;
-        LLSD args;
-        args["Message"] = "ParsingErrorCorrupt";
-        mWarningsArray.append(args);
-        setLoadState( ERROR_PARSING );
-        return false;
-    }
-    //Dom version
-    daeString domVersion = dae.getDomVersion();
-    std::string sldom(domVersion);
-    LL_INFOS()<<"Collada Importer Version: "<<sldom<<LL_ENDL;
-    //Dae version
-    domVersionType docVersion = dom->getVersion();
-    //0=1.4
-    //1=1.4.1
-    //2=Currently unsupported, however may work
-    if (docVersion > 1 )
-    {
-        docVersion = VERSIONTYPE_COUNT;
-    }
-    LL_INFOS()<<"Dae version "<<colladaVersion[docVersion]<<LL_ENDL;
-
-
-    daeDatabase* db = dae.getDatabase();
-
-    daeInt count = db->getElementCount(NULL, COLLADA_TYPE_MESH);
-
-    daeDocument* doc = dae.getDoc(uri_filename);
-    if (!doc)
-    {
-        LL_WARNS() << "can't find internal doc" << LL_ENDL;
-        LLSD args;
-        args["Message"] = "ParsingErrorNoDoc";
-        mWarningsArray.append(args);
-        return false;
-    }
-
-    daeElement* root = doc->getDomRoot();
-    if (!root)
-    {
-        LL_WARNS() << "document has no root" << LL_ENDL;
-        LLSD args;
-        args["Message"] = "ParsingErrorNoRoot";
-        mWarningsArray.append(args);
-        return false;
-    }
-
-    //Verify some basic properties of the dae
-    //1. Basic validity check on controller
-    U32 controllerCount = (int) db->getElementCount( NULL, "controller" );
-    bool result = false;
-    for ( int i=0; i<controllerCount; ++i )
-    {
-        domController* pController = NULL;
-        db->getElement( (daeElement**) &pController, i , NULL, "controller" );
-        result = verifyController( pController );
-        if (!result)
-        {
-            LL_INFOS() << "Could not verify controller" << LL_ENDL;
-            LLSD args;
-            args["Message"] = "ParsingErrorBadElement";
-            mWarningsArray.append(args);
-            setLoadState( ERROR_PARSING );
-            return true;
-        }
-    }
-
-
-    //get unit scale
-    mTransform.setIdentity();
-
-    domAsset::domUnit* unit = daeSafeCast<domAsset::domUnit>(root->getDescendant(daeElement::matchType(domAsset::domUnit::ID())));
-
-    if (unit)
-    {
-        F32 meter = unit->getMeter();
-        mTransform.mMatrix[0][0] = meter;
-        mTransform.mMatrix[1][1] = meter;
-        mTransform.mMatrix[2][2] = meter;
-    }
-
-    //get up axis rotation
-    LLMatrix4 rotation;
-
-    domUpAxisType up = UPAXISTYPE_Y_UP;  // default is Y_UP
-    domAsset::domUp_axis* up_axis =
-    daeSafeCast<domAsset::domUp_axis>(root->getDescendant(daeElement::matchType(domAsset::domUp_axis::ID())));
-
-    if (up_axis)
-    {
-        up = up_axis->getValue();
-    }
-
-    if (up == UPAXISTYPE_X_UP)
-    {
-        rotation.initRotation(0.0f, 90.0f * DEG_TO_RAD, 0.0f);
-    }
-    else if (up == UPAXISTYPE_Y_UP)
-    {
-        rotation.initRotation(90.0f * DEG_TO_RAD, 0.0f, 0.0f);
-    }
-
-    rotation *= mTransform;
-    mTransform = rotation;
-
-    mTransform.condition();
-
-    U32 submodel_limit = count > 0 ? mGeneratedModelLimit/count : 0;
-    for (daeInt idx = 0; idx < count; ++idx)
-    { //build map of domEntities to LLModel
-        domMesh* mesh = NULL;
-        db->getElement((daeElement**) &mesh, idx, NULL, COLLADA_TYPE_MESH);
-
-        if (mesh)
-        {
-
-            std::vector<LLModel*> models;
-
-            loadModelsFromDomMesh(mesh, models, submodel_limit);
-
-            std::vector<LLModel*>::iterator i;
-            i = models.begin();
-            while (i != models.end())
-            {
-                LLModel* mdl = *i;
-                if(mdl->getStatus() != LLModel::NO_ERRORS)
-                {
-                    setLoadState(ERROR_MODEL + mdl->getStatus()) ;
-                    return false; //abort
-                }
-
-                if (mdl && validate_model(mdl))
-                {
-                    mModelList.push_back(mdl);
-                    mModelsMap[mesh].push_back(mdl);
-                }
-                i++;
-            }
-        }
-    }
-
-    std::sort(mModelList.begin(), mModelList.end(), ModelSort());
-
-    model_list::iterator model_iter = mModelList.begin();
-    while (model_iter != mModelList.end())
-    {
-        LLModel* mdl = *model_iter;
-        U32 material_count = mdl->mMaterialList.size();
-        LL_INFOS() << "Importing " << mdl->mLabel << " model with " << material_count << " material references" << LL_ENDL;
-        std::vector<std::string>::iterator mat_iter = mdl->mMaterialList.begin();
-        std::vector<std::string>::iterator end_iter = material_count > LIMIT_MATERIALS_OUTPUT
-                                                        ? mat_iter + LIMIT_MATERIALS_OUTPUT
-                                                        : mdl->mMaterialList.end();
-        while (mat_iter != end_iter)
-        {
-            LL_INFOS() << mdl->mLabel << " references " << (*mat_iter) << LL_ENDL;
-            mat_iter++;
-        }
-        model_iter++;
-    }
-
-    count = db->getElementCount(NULL, COLLADA_TYPE_SKIN);
-    for (daeInt idx = 0; idx < count; ++idx)
-    { //add skinned meshes as instances
-        domSkin* skin = NULL;
-        db->getElement((daeElement**) &skin, idx, NULL, COLLADA_TYPE_SKIN);
-
-        if (skin)
-        {
-            domGeometry* geom = daeSafeCast<domGeometry>(skin->getSource().getElement());
-
-            if (geom)
-            {
-                domMesh* mesh = geom->getMesh();
-                if (mesh)
-                {
-                    std::vector< LLPointer< LLModel > >::iterator i = mModelsMap[mesh].begin();
-                    while (i != mModelsMap[mesh].end())
-                    {
-                        LLPointer<LLModel> mdl = *i;
-                        LLDAELoader::processDomModel(mdl, &dae, root, mesh, skin);
-                        i++;
-                    }
-                }
-            }
-        }
-    }
-
-    LL_INFOS()<< "Collada skins processed: " << count <<LL_ENDL;
-
-    daeElement* scene = root->getDescendant("visual_scene");
-
-    if (!scene)
-    {
-        LL_WARNS() << "document has no visual_scene" << LL_ENDL;
-        LLSD args;
-        args["Message"] = "ParsingErrorNoScene";
-        mWarningsArray.append(args);
-        setLoadState( ERROR_PARSING );
-        return true;
-    }
-
-    setLoadState( DONE );
-
-    bool badElement = false;
-
-    processElement( scene, badElement, &dae);
-
-    if ( badElement )
-    {
-        LL_INFOS()<<"Scene could not be parsed"<<LL_ENDL;
-        LLSD args;
-        args["Message"] = "ParsingErrorCantParseScene";
-        mWarningsArray.append(args);
-        setLoadState( ERROR_PARSING );
-    }
-
-    return true;
-}
-
-std::string LLDAELoader::preprocessDAE(std::string filename)
-{
-    // Open a DAE file for some preprocessing (like removing space characters in IDs), see MAINT-5678
-    llifstream inFile;
-    inFile.open(filename.c_str(), std::ios_base::in);
-    std::stringstream strStream;
-    strStream << inFile.rdbuf();
-    std::string buffer = strStream.str();
-
-    LL_INFOS() << "Preprocessing dae file to remove spaces from the names, ids, etc." << LL_ENDL;
-
-    try
-    {
-        boost::regex re("\"[\\w\\.@#$-]*(\\s[\\w\\.@#$-]*)+\"");
-        boost::sregex_iterator next(buffer.begin(), buffer.end(), re);
-        boost::sregex_iterator end;
-        while (next != end)
-        {
-            boost::smatch match = *next;
-            std::string s = match.str();
-            LL_INFOS() << s << " found" << LL_ENDL;
-            boost::replace_all(s, " ", "_");
-            LL_INFOS() << "Replacing with " << s << LL_ENDL;
-            boost::replace_all(buffer, match.str(), s);
-            next++;
-        }
-    }
-    catch (boost::regex_error &)
-    {
-        LL_INFOS() << "Regex error" << LL_ENDL;
-    }
-
-    return buffer;
-}
-
-void LLDAELoader::processDomModel(LLModel* model, DAE* dae, daeElement* root, domMesh* mesh, domSkin* skin)
-{
-    llassert(model && dae && mesh && skin);
-
-    if (model)
-    {
-        LLVector3 mesh_scale_vector;
-        LLVector3 mesh_translation_vector;
-        model->getNormalizedScaleTranslation(mesh_scale_vector, mesh_translation_vector);
-
-        LLMatrix4 normalized_transformation;
-        normalized_transformation.setTranslation(mesh_translation_vector);
-
-        LLMatrix4 mesh_scale;
-        mesh_scale.initScale(mesh_scale_vector);
-        mesh_scale *= normalized_transformation;
-        normalized_transformation = mesh_scale;
-
-        glh::matrix4f inv_mat((F32*) normalized_transformation.mMatrix);
-        inv_mat = inv_mat.inverse();
-        LLMatrix4 inverse_normalized_transformation(inv_mat.m);
-
-        domSkin::domBind_shape_matrix* bind_mat = skin->getBind_shape_matrix();
-
-        if (bind_mat)
-        { //get bind shape matrix
-            domFloat4x4& dom_value = bind_mat->getValue();
-
-            LLMeshSkinInfo& skin_info = model->mSkinInfo;
-
-            LLMatrix4 mat;
-            for (int i = 0; i < 4; i++)
-            {
-                for(int j = 0; j < 4; j++)
-                {
-                    mat.mMatrix[i][j] = dom_value[i + j*4];
-                }
-            }
-
-            skin_info.mBindShapeMatrix.loadu(mat);
-
-            LLMatrix4a trans(normalized_transformation);
-            matMul(trans, skin_info.mBindShapeMatrix, skin_info.mBindShapeMatrix);
-        }
-
-
-        //Some collada setup for accessing the skeleton
-        U32 skeleton_count = dae->getDatabase()->getElementCount( NULL, "skeleton" );
-        std::vector<domInstance_controller::domSkeleton*> skeletons;
-        for (S32 i=0; i<skeleton_count; i++)
-        {
-            daeElement* pElement = 0;
-            dae->getDatabase()->getElement( &pElement, i, 0, "skeleton" );
-
-            //Try to get at the skeletal instance controller
-            domInstance_controller::domSkeleton* pSkeleton = daeSafeCast<domInstance_controller::domSkeleton>( pElement );
-            daeElement* pSkeletonRootNode = NULL;
-            if (pSkeleton)
-            {
-                pSkeletonRootNode = pSkeleton->getValue().getElement();
-            }
-            if (pSkeleton && pSkeletonRootNode)
-            {
-                skeletons.push_back(pSkeleton);
-            }
-        }
-        bool missingSkeletonOrScene = false;
-
-        //If no skeleton, do a breadth-first search to get at specific joints
-        if ( skeletons.size() == 0 )
-        {
-            daeElement* pScene = root->getDescendant("visual_scene");
-            if ( !pScene )
-            {
-                LL_WARNS()<<"No visual scene - unable to parse bone offsets "<<LL_ENDL;
-                missingSkeletonOrScene = true;
-            }
-            else
-            {
-                //Get the children at this level
-                daeTArray< daeSmartRef<daeElement> > children = pScene->getChildren();
-                S32 childCount = children.getCount();
-
-                //Process any children that are joints
-                //Not all children are joints, some could be ambient lights, cameras, geometry etc..
-                for (S32 i = 0; i < childCount; ++i)
-                {
-                    domNode* pNode = daeSafeCast<domNode>(children[i]);
-                    if (pNode)
-                    {
-                        processJointNode( pNode, mJointList );
-                    }
-                }
-            }
-        }
-        else
-            //Has one or more skeletons
-            for (std::vector<domInstance_controller::domSkeleton*>::iterator skel_it = skeletons.begin();
-                 skel_it != skeletons.end(); ++skel_it)
-            {
-                domInstance_controller::domSkeleton* pSkeleton = *skel_it;
-                //Get the root node of the skeleton
-                daeElement* pSkeletonRootNode = pSkeleton->getValue().getElement();
-                if ( pSkeletonRootNode )
-                {
-                    //Once we have the root node - start acccessing it's joint components
-                    const int jointCnt = mJointMap.size();
-                    JointMap :: const_iterator jointIt = mJointMap.begin();
-
-                    //Loop over all the possible joints within the .dae - using the allowed joint list in the ctor.
-                    for ( int i=0; i<jointCnt; ++i, ++jointIt )
-                    {
-                        //Build a joint for the resolver to work with
-                        char str[64]={0};
-                        sprintf(str,"./%s",(*jointIt).first.c_str() );
-                        //LL_WARNS()<<"Joint "<< str <<LL_ENDL;
-
-                        //Setup the resolver
-                        daeSIDResolver resolver( pSkeletonRootNode, str );
-
-                        //Look for the joint
-                        domNode* pJoint = daeSafeCast<domNode>( resolver.getElement() );
-                        if ( pJoint )
-                        {
-                            // FIXME this has a lot of overlap with processJointNode(), would be nice to refactor.
-
-                            //Pull out the translate id and store it in the jointTranslations map
-                            daeSIDResolver jointResolverA( pJoint, "./translate" );
-                            domTranslate* pTranslateA = daeSafeCast<domTranslate>( jointResolverA.getElement() );
-                            daeSIDResolver jointResolverB( pJoint, "./location" );
-                            domTranslate* pTranslateB = daeSafeCast<domTranslate>( jointResolverB.getElement() );
-
-                            LLMatrix4 workingTransform;
-
-                            //Translation via SID
-                            if ( pTranslateA )
-                            {
-                                extractTranslation( pTranslateA, workingTransform );
-                            }
-                            else
-                            {
-                                if ( pTranslateB )
-                                {
-                                    extractTranslation( pTranslateB, workingTransform );
-                                }
-                                else
-                                {
-                                    //Translation via child from element
-                                    daeElement* pTranslateElement = getChildFromElement( pJoint, "translate" );
-                                    if ( pTranslateElement && pTranslateElement->typeID() != domTranslate::ID() )
-                                    {
-                                        LL_WARNS()<< "The found element is not a translate node" <<LL_ENDL;
-                                        missingSkeletonOrScene = true;
-                                    }
-                                    else
-                                        if ( pTranslateElement )
-                                        {
-                                            extractTranslationViaElement( pTranslateElement, workingTransform );
-                                        }
-                                        else
-                                        {
-                                            extractTranslationViaSID( pJoint, workingTransform );
-                                        }
-
-                                }
-                            }
-
-                            //Store the joint transform w/respect to its name.
-                            mJointList[(*jointIt).second.c_str()] = workingTransform;
-                        }
-                    }
-
-                    //If anything failed in regards to extracting the skeleton, joints or translation id,
-                    //mention it
-                    if ( missingSkeletonOrScene  )
-                    {
-                        LL_WARNS()<< "Partial jointmap found in asset - did you mean to just have a partial map?" << LL_ENDL;
-                    }
-                }//got skeleton?
-            }
-
-
-        domSkin::domJoints* joints = skin->getJoints();
-
-        domInputLocal_Array& joint_input = joints->getInput_array();
-
-        for (size_t i = 0; i < joint_input.getCount(); ++i)
-        {
-            domInputLocal* input = joint_input.get(i);
-            xsNMTOKEN semantic = input->getSemantic();
-
-            if (strcmp(semantic, COMMON_PROFILE_INPUT_JOINT) == 0)
-            { //found joint source, fill model->mJointMap and model->mSkinInfo.mJointNames
-                daeElement* elem = input->getSource().getElement();
-
-                domSource* source = daeSafeCast<domSource>(elem);
-                if (source)
-                {
-
-
-                    domName_array* names_source = source->getName_array();
-
-                    if (names_source)
-                    {
-                        domListOfNames &names = names_source->getValue();
-
-                        for (size_t j = 0; j < names.getCount(); ++j)
-                        {
-                            std::string name(names.get(j));
-                            if (mJointMap.find(name) != mJointMap.end())
-                            {
-                                name = mJointMap[name];
-                            }
-                            model->mSkinInfo.mJointNames.push_back(name);
-                            model->mSkinInfo.mJointNums.push_back(-1);
-                        }
-                    }
-                    else
-                    {
-                        domIDREF_array* names_source = source->getIDREF_array();
-                        if (names_source)
-                        {
-                            xsIDREFS& names = names_source->getValue();
-
-                            for (size_t j = 0; j < names.getCount(); ++j)
-                            {
-                                std::string name(names.get(j).getID());
-                                if (mJointMap.find(name) != mJointMap.end())
-                                {
-                                    name = mJointMap[name];
-                                }
-                                model->mSkinInfo.mJointNames.push_back(name);
-                                model->mSkinInfo.mJointNums.push_back(-1);
-                            }
-                        }
-                    }
-                }
-            }
-            else if (strcmp(semantic, COMMON_PROFILE_INPUT_INV_BIND_MATRIX) == 0)
-            { //found inv_bind_matrix array, fill model->mInvBindMatrix
-                domSource* source = daeSafeCast<domSource>(input->getSource().getElement());
-                if (source)
-                {
-                    domFloat_array* t = source->getFloat_array();
-                    if (t)
-                    {
-                        domListOfFloats& transform = t->getValue();
-                        S32 count = transform.getCount()/16;
-
-                        for (S32 k = 0; k < count; ++k)
-                        {
-                            LLMatrix4 mat;
-
-                            for (int i = 0; i < 4; i++)
-                            {
-                                for(int j = 0; j < 4; j++)
-                                {
-                                    mat.mMatrix[i][j] = transform[k*16 + i + j*4];
-                                }
-                            }
-                            model->mSkinInfo.mInvBindMatrix.push_back(LLMatrix4a(mat));
-                        }
-                    }
-                }
-            }
-        }
-
-        //Now that we've parsed the joint array, let's determine if we have a full rig
-        //(which means we have all the joint sthat are required for an avatar versus
-        //a skinned asset attached to a node in a file that contains an entire skeleton,
-        //but does not use the skeleton).
-        buildJointToNodeMappingFromScene( root );
-        critiqueRigForUploadApplicability( model->mSkinInfo.mJointNames );
-
-        if ( !missingSkeletonOrScene )
-        {
-            // FIXME: mesh_id is used to determine which mesh gets to
-            // set the joint offset, in the event of a conflict. Since
-            // we don't know the mesh id yet, we can't guarantee that
-            // joint offsets will be applied with the same priority as
-            // in the uploaded model. If the file contains multiple
-            // meshes with conflicting joint offsets, preview may be
-            // incorrect.
-            LLUUID fake_mesh_id;
-            fake_mesh_id.generate();
-
-            //Set the joint translations on the avatar
-            JointMap :: const_iterator masterJointIt = mJointMap.begin();
-            JointMap :: const_iterator masterJointItEnd = mJointMap.end();
-            for (;masterJointIt!=masterJointItEnd;++masterJointIt )
-            {
-                std::string lookingForJoint = (*masterJointIt).first.c_str();
-
-                if ( mJointList.find( lookingForJoint ) != mJointList.end() )
-                {
-                    //LL_INFOS()<<"joint "<<lookingForJoint.c_str()<<LL_ENDL;
-                    LLMatrix4 jointTransform = mJointList[lookingForJoint];
-                    LLJoint* pJoint = mJointLookupFunc(lookingForJoint,mOpaqueData);
-                    if ( pJoint )
-                    {
-                        const LLVector3& joint_pos = jointTransform.getTranslation();
-                        if (pJoint->aboveJointPosThreshold(joint_pos))
-                        {
-                            bool override_changed; // not used
-                            pJoint->addAttachmentPosOverride(joint_pos, fake_mesh_id, "", override_changed);
-                            if (model->mSkinInfo.mLockScaleIfJointPosition)
-                            {
-                                pJoint->addAttachmentScaleOverride(pJoint->getDefaultScale(), fake_mesh_id, "");
-                            }
-                        }
-                    }
-                    else
-                    {
-                        //Most likely an error in the asset.
-                        LL_WARNS()<<"Tried to apply joint position from .dae, but it did not exist in the avatar rig." << LL_ENDL;
-                    }
-                }
-            }
-        } //missingSkeletonOrScene
-
-        //We need to construct the alternate bind matrix (which contains the new joint positions)
-        //in the same order as they were stored in the joint buffer. The joints associated
-        //with the skeleton are not stored in the same order as they are in the exported joint buffer.
-        //This remaps the skeletal joints to be in the same order as the joints stored in the model.
-        std::vector<std::string> :: const_iterator jointIt  = model->mSkinInfo.mJointNames.begin();
-        const int jointCnt = model->mSkinInfo.mJointNames.size();
-        for ( int i=0; i<jointCnt; ++i, ++jointIt )
-        {
-            std::string lookingForJoint = (*jointIt).c_str();
-            //Look for the joint xform that we extracted from the skeleton, using the jointIt as the key
-            //and store it in the alternate bind matrix
-            if (mJointMap.find(lookingForJoint) != mJointMap.end()
-                && model->mSkinInfo.mInvBindMatrix.size() > i)
-            {
-                LLMatrix4 newInverse = LLMatrix4(model->mSkinInfo.mInvBindMatrix[i].getF32ptr());
-                newInverse.setTranslation( mJointList[lookingForJoint].getTranslation() );
-                model->mSkinInfo.mAlternateBindMatrix.push_back( LLMatrix4a(newInverse) );
-            }
-            else
-            {
-                LL_DEBUGS("Mesh")<<"Possibly misnamed/missing joint [" <<lookingForJoint.c_str()<<"] "<<LL_ENDL;
-            }
-        }
-
-        U32 bind_count = model->mSkinInfo.mAlternateBindMatrix.size();
-        if (bind_count > 0 && bind_count != jointCnt)
-        {
-            LL_WARNS("Mesh") << "Model " << model->mLabel << " has invalid joint bind matrix list." << LL_ENDL;
-        }
-
-        //grab raw position array
-
-        domVertices* verts = mesh->getVertices();
-        if (verts)
-        {
-            domInputLocal_Array& inputs = verts->getInput_array();
-            for (size_t i = 0; i < inputs.getCount() && model->mPosition.empty(); ++i)
-            {
-                if (strcmp(inputs[i]->getSemantic(), COMMON_PROFILE_INPUT_POSITION) == 0)
-                {
-                    domSource* pos_source = daeSafeCast<domSource>(inputs[i]->getSource().getElement());
-                    if (pos_source)
-                    {
-                        domFloat_array* pos_array = pos_source->getFloat_array();
-                        if (pos_array)
-                        {
-                            domListOfFloats& pos = pos_array->getValue();
-
-                            for (size_t j = 0; j < pos.getCount(); j += 3)
-                            {
-                                if (pos.getCount() <= j+2)
-                                {
-                                    LL_ERRS() << "Invalid position array size." << LL_ENDL;
-                                }
-
-                                LLVector3 v(pos[j], pos[j+1], pos[j+2]);
-
-                                //transform from COLLADA space to volume space
-                                v = v * inverse_normalized_transformation;
-
-                                model->mPosition.push_back(v);
-                            }
-                        }
-                    }
-                }
-            }
-        }
-
-        //grab skin weights array
-        domSkin::domVertex_weights* weights = skin->getVertex_weights();
-        if (weights)
-        {
-            domInputLocalOffset_Array& inputs = weights->getInput_array();
-            domFloat_array* vertex_weights = NULL;
-            for (size_t i = 0; i < inputs.getCount(); ++i)
-            {
-                if (strcmp(inputs[i]->getSemantic(), COMMON_PROFILE_INPUT_WEIGHT) == 0)
-                {
-                    domSource* weight_source = daeSafeCast<domSource>(inputs[i]->getSource().getElement());
-                    if (weight_source)
-                    {
-                        vertex_weights = weight_source->getFloat_array();
-                    }
-                }
-            }
-
-            if (vertex_weights)
-            {
-                domListOfFloats& w = vertex_weights->getValue();
-                domListOfUInts& vcount = weights->getVcount()->getValue();
-                domListOfInts& v = weights->getV()->getValue();
-
-                U32 c_idx = 0;
-                for (size_t vc_idx = 0; vc_idx < vcount.getCount(); ++vc_idx)
-                { //for each vertex
-                    daeUInt count = vcount[vc_idx];
-
-                    //create list of weights that influence this vertex
-                    LLModel::weight_list weight_list;
-
-                    for (daeUInt i = 0; i < count; ++i)
-                    { //for each weight
-                        daeInt joint_idx = v[c_idx++];
-                        daeInt weight_idx = v[c_idx++];
-
-                        if (joint_idx == -1)
-                        {
-                            //ignore bindings to bind_shape_matrix
-                            continue;
-                        }
-
-                        F32 weight_value = w[weight_idx];
-
-                        weight_list.push_back(LLModel::JointWeight(joint_idx, weight_value));
-                    }
-
-                    //sort by joint weight
-                    std::sort(weight_list.begin(), weight_list.end(), LLModel::CompareWeightGreater());
-
-                    std::vector<LLModel::JointWeight> wght;
-
-                    F32 total = 0.f;
-
-                    for (U32 i = 0; i < llmin((U32) 4, (U32) weight_list.size()); ++i)
-                    { //take up to 4 most significant weights
-                        if (weight_list[i].mWeight > 0.f)
-                        {
-                            wght.push_back( weight_list[i] );
-                            total += weight_list[i].mWeight;
-                        }
-                    }
-
-                    F32 scale = 1.f/total;
-                    if (scale != 1.f)
-                    { //normalize weights
-                        for (U32 i = 0; i < wght.size(); ++i)
-                        {
-                            wght[i].mWeight *= scale;
-                        }
-                    }
-
-                    model->mSkinWeights[model->mPosition[vc_idx]] = wght;
-                }
-            }
-
-        }
-
-        //add instance to scene for this model
-
-        LLMatrix4 transformation;
-        transformation.initScale(mesh_scale_vector);
-        transformation.setTranslation(mesh_translation_vector);
-        transformation *= mTransform;
-
-        std::map<std::string, LLImportMaterial> materials;
-        for (U32 i = 0; i < model->mMaterialList.size(); ++i)
-        {
-            materials[model->mMaterialList[i]] = LLImportMaterial();
-        }
-        mScene[transformation].push_back(LLModelInstance(model, model->mLabel, transformation, materials));
-        stretch_extents(model, transformation, mExtents[0], mExtents[1], mFirstTransform);
-    }
-}
-
-//-----------------------------------------------------------------------------
-// buildJointToNodeMappingFromScene()
-//-----------------------------------------------------------------------------
-void LLDAELoader::buildJointToNodeMappingFromScene( daeElement* pRoot )
-{
-    daeElement* pScene = pRoot->getDescendant("visual_scene");
-    if ( pScene )
-    {
-        daeTArray< daeSmartRef<daeElement> > children = pScene->getChildren();
-        S32 childCount = children.getCount();
-        for (S32 i = 0; i < childCount; ++i)
-        {
-            domNode* pNode = daeSafeCast<domNode>(children[i]);
-            processJointToNodeMapping( pNode );
-        }
-    }
-}
-//-----------------------------------------------------------------------------
-// processJointToNodeMapping()
-//-----------------------------------------------------------------------------
-void LLDAELoader::processJointToNodeMapping( domNode* pNode )
-{
-    if ( isNodeAJoint( pNode ) )
-    {
-        //1.Store the parent
-        std::string nodeName = pNode->getName();
-        if ( !nodeName.empty() )
-        {
-            mJointsFromNode.push_front( pNode->getName() );
-        }
-        //2. Handle the kiddo's
-        processChildJoints( pNode );
-    }
-    else
-    {
-        //Determine if the're any children wrt to this failed node.
-        //This occurs when an armature is exported and ends up being what essentially amounts to
-        //as the root for the visual_scene
-        if ( pNode )
-        {
-            processChildJoints( pNode );
-        }
-        else
-        {
-            LL_INFOS()<<"Node is NULL"<<LL_ENDL;
-        }
-
-    }
-}
-//-----------------------------------------------------------------------------
-// processChildJoint()
-//-----------------------------------------------------------------------------
-void LLDAELoader::processChildJoints( domNode* pParentNode )
-{
-    daeTArray< daeSmartRef<daeElement> > childOfChild = pParentNode->getChildren();
-    S32 childOfChildCount = childOfChild.getCount();
-    for (S32 i = 0; i < childOfChildCount; ++i)
-    {
-        domNode* pChildNode = daeSafeCast<domNode>( childOfChild[i] );
-        if ( pChildNode )
-        {
-            processJointToNodeMapping( pChildNode );
-        }
-    }
-}
-
-//-----------------------------------------------------------------------------
-// isNodeAJoint()
-//-----------------------------------------------------------------------------
-bool LLDAELoader::isNodeAJoint( domNode* pNode )
-{
-    if ( !pNode || !pNode->getName() )
-    {
-        LL_INFOS()<<"Created node is NULL or invalid"<<LL_ENDL;
-        return false;
-    }
-
-    return LLModelLoader::isNodeAJoint(pNode->getName());
-}
-//-----------------------------------------------------------------------------
-// verifyCount
-//-----------------------------------------------------------------------------
-bool LLDAELoader::verifyCount( int expected, int result )
-{
-    if ( expected != result )
-    {
-        LL_INFOS()<< "Error: (expected/got)"<<expected<<"/"<<result<<"verts"<<LL_ENDL;
-        return false;
-    }
-    return true;
-}
-//-----------------------------------------------------------------------------
-// verifyController
-//-----------------------------------------------------------------------------
-bool LLDAELoader::verifyController( domController* pController )
-{
-
-    bool result = true;
-
-    domSkin* pSkin = pController->getSkin();
-
-    if ( pSkin )
-    {
-        xsAnyURI & uri = pSkin->getSource();
-        domElement* pElement = uri.getElement();
-
-        if ( !pElement )
-        {
-            LL_INFOS()<<"Can't resolve skin source"<<LL_ENDL;
-            return false;
-        }
-
-        daeString type_str = pElement->getTypeName();
-        if ( stricmp(type_str, "geometry") == 0 )
-        {
-            //Skin is reference directly by geometry and get the vertex count from skin
-            domSkin::domVertex_weights* pVertexWeights = pSkin->getVertex_weights();
-            U32 vertexWeightsCount = pVertexWeights->getCount();
-            domGeometry* pGeometry = (domGeometry*) (domElement*) uri.getElement();
-            domMesh* pMesh = pGeometry->getMesh();
-
-            if ( pMesh )
-            {
-                //Get vertex count from geometry
-                domVertices* pVertices = pMesh->getVertices();
-                if ( !pVertices )
-                {
-                    LL_INFOS()<<"No vertices!"<<LL_ENDL;
-                    return false;
-                }
-
-                if ( pVertices )
-                {
-                    xsAnyURI src = pVertices->getInput_array()[0]->getSource();
-                    domSource* pSource = (domSource*) (domElement*) src.getElement();
-                    U32 verticesCount = pSource->getTechnique_common()->getAccessor()->getCount();
-                    result = verifyCount( verticesCount, vertexWeightsCount );
-                    if ( !result )
-                    {
-                        return result;
-                    }
-                }
-            }
-
-            U32 vcountCount = (U32) pVertexWeights->getVcount()->getValue().getCount();
-            result = verifyCount( vcountCount, vertexWeightsCount );
-            if ( !result )
-            {
-                return result;
-            }
-
-            domInputLocalOffset_Array& inputs = pVertexWeights->getInput_array();
-            U32 sum = 0;
-            for (size_t i=0; i<vcountCount; i++)
-            {
-                sum += pVertexWeights->getVcount()->getValue()[i];
-            }
-            result = verifyCount( sum * inputs.getCount(), (domInt) pVertexWeights->getV()->getValue().getCount() );
-        }
-    }
-
-    return result;
-}
-
-//-----------------------------------------------------------------------------
-// extractTranslation()
-//-----------------------------------------------------------------------------
-void LLDAELoader::extractTranslation( domTranslate* pTranslate, LLMatrix4& transform )
-{
-    domFloat3 jointTrans = pTranslate->getValue();
-    LLVector3 singleJointTranslation( jointTrans[0], jointTrans[1], jointTrans[2] );
-    transform.setTranslation( singleJointTranslation );
-}
-//-----------------------------------------------------------------------------
-// extractTranslationViaElement()
-//-----------------------------------------------------------------------------
-void LLDAELoader::extractTranslationViaElement( daeElement* pTranslateElement, LLMatrix4& transform )
-{
-    if ( pTranslateElement )
-    {
-        domTranslate* pTranslateChild = static_cast<domTranslate*>( pTranslateElement );
-        domFloat3 translateChild = pTranslateChild->getValue();
-        LLVector3 singleJointTranslation( translateChild[0], translateChild[1], translateChild[2] );
-        transform.setTranslation( singleJointTranslation );
-    }
-}
-//-----------------------------------------------------------------------------
-// extractTranslationViaSID()
-//-----------------------------------------------------------------------------
-void LLDAELoader::extractTranslationViaSID( daeElement* pElement, LLMatrix4& transform )
-{
-    if ( pElement )
-    {
-        daeSIDResolver resolver( pElement, "./transform" );
-        domMatrix* pMatrix = daeSafeCast<domMatrix>( resolver.getElement() );
-        //We are only extracting out the translational component atm
-        LLMatrix4 workingTransform;
-        if ( pMatrix )
-        {
-            domFloat4x4 domArray = pMatrix->getValue();
-            for ( int i = 0; i < 4; i++ )
-            {
-                for( int j = 0; j < 4; j++ )
-                {
-                    workingTransform.mMatrix[i][j] = domArray[i + j*4];
-                }
-            }
-            LLVector3 trans = workingTransform.getTranslation();
-            transform.setTranslation( trans );
-        }
-    }
-    else
-    {
-        LL_WARNS()<<"Element is nonexistent - empty/unsupported node."<<LL_ENDL;
-    }
-}
-//-----------------------------------------------------------------------------
-// processJointNode()
-//-----------------------------------------------------------------------------
-void LLDAELoader::processJointNode( domNode* pNode, JointTransformMap& jointTransforms )
-{
-    if (pNode->getName() == NULL)
-    {
-        LL_WARNS() << "nameless node, can't process" << LL_ENDL;
-        return;
-    }
-
-    //LL_WARNS()<<"ProcessJointNode# Node:" <<pNode->getName()<<LL_ENDL;
-
-    //1. handle the incoming node - extract out translation via SID or element
-    if (isNodeAJoint(pNode))
-    {
-        LLMatrix4 workingTransform;
-
-        //Pull out the translate id and store it in the jointTranslations map
-        daeSIDResolver jointResolverA(pNode, "./translate");
-        domTranslate* pTranslateA = daeSafeCast<domTranslate>(jointResolverA.getElement());
-        daeSIDResolver jointResolverB(pNode, "./location");
-        domTranslate* pTranslateB = daeSafeCast<domTranslate>(jointResolverB.getElement());
-
-        //Translation via SID was successful
-        if (pTranslateA)
-        {
-            extractTranslation(pTranslateA, workingTransform);
-        }
-        else
-            if (pTranslateB)
-            {
-                extractTranslation(pTranslateB, workingTransform);
-            }
-            else
-            {
-                //Translation via child from element
-                daeElement* pTranslateElement = getChildFromElement(pNode, "translate");
-                if (!pTranslateElement || pTranslateElement->typeID() != domTranslate::ID())
-                {
-                    //LL_WARNS()<< "The found element is not a translate node" <<LL_ENDL;
-                    daeSIDResolver jointResolver(pNode, "./matrix");
-                    domMatrix* pMatrix = daeSafeCast<domMatrix>(jointResolver.getElement());
-                    if (pMatrix)
-                    {
-                        //LL_INFOS()<<"A matrix SID was however found!"<<LL_ENDL;
-                        domFloat4x4 domArray = pMatrix->getValue();
-                        for (int i = 0; i < 4; i++)
-                        {
-                            for (int j = 0; j < 4; j++)
-                            {
-                                workingTransform.mMatrix[i][j] = domArray[i + j * 4];
-                            }
-                        }
-                    }
-                    else
-                    {
-                        LL_WARNS() << "The found element is not translate or matrix node - most likely a corrupt export!" << LL_ENDL;
-                    }
-                }
-                else
-                {
-                    extractTranslationViaElement(pTranslateElement, workingTransform);
-                }
-            }
-
-        //Store the working transform relative to the nodes name.
-        jointTransforms[pNode->getName()] = workingTransform;
-    }
-
-    //2. handle the nodes children
-
-    //Gather and handle the incoming nodes children
-    daeTArray< daeSmartRef<daeElement> > childOfChild = pNode->getChildren();
-    S32 childOfChildCount = childOfChild.getCount();
-
-    for (S32 i = 0; i < childOfChildCount; ++i)
-    {
-        domNode* pChildNode = daeSafeCast<domNode>( childOfChild[i] );
-        if ( pChildNode )
-        {
-            processJointNode( pChildNode, jointTransforms );
-        }
-    }
-}
-//-----------------------------------------------------------------------------
-// getChildFromElement()
-//-----------------------------------------------------------------------------
-daeElement* LLDAELoader::getChildFromElement( daeElement* pElement, std::string const & name )
-{
-    daeElement* pChildOfElement = pElement->getChild( name.c_str() );
-    if ( pChildOfElement )
-    {
-        return pChildOfElement;
-    }
-    LL_DEBUGS("Mesh")<< "Could not find a child [" << name << "] for the element: \"" << pElement->getAttribute("id") << "\"" << LL_ENDL;
-    return NULL;
-}
-
-void LLDAELoader::processElement( daeElement* element, bool& badElement, DAE* dae)
-{
-    LLMatrix4 saved_transform;
-    bool pushed_mat = false;
-
-    domNode* node = daeSafeCast<domNode>(element);
-    if (node)
-    {
-        pushed_mat = true;
-        saved_transform = mTransform;
-    }
-
-    domTranslate* translate = daeSafeCast<domTranslate>(element);
-    if (translate)
-    {
-        domFloat3 dom_value = translate->getValue();
-
-        LLMatrix4 translation;
-        translation.setTranslation(LLVector3(dom_value[0], dom_value[1], dom_value[2]));
-
-        translation *= mTransform;
-        mTransform = translation;
-        mTransform.condition();
-    }
-
-    domRotate* rotate = daeSafeCast<domRotate>(element);
-    if (rotate)
-    {
-        domFloat4 dom_value = rotate->getValue();
-
-        LLMatrix4 rotation;
-        rotation.initRotTrans(dom_value[3] * DEG_TO_RAD, LLVector3(dom_value[0], dom_value[1], dom_value[2]), LLVector3(0, 0, 0));
-
-        rotation *= mTransform;
-        mTransform = rotation;
-        mTransform.condition();
-    }
-
-    domScale* scale = daeSafeCast<domScale>(element);
-    if (scale)
-    {
-        domFloat3 dom_value = scale->getValue();
-
-
-        LLVector3 scale_vector = LLVector3(dom_value[0], dom_value[1], dom_value[2]);
-        scale_vector.abs(); // Set all values positive, since we don't currently support mirrored meshes
-        LLMatrix4 scaling;
-        scaling.initScale(scale_vector);
-
-        scaling *= mTransform;
-        mTransform = scaling;
-        mTransform.condition();
-    }
-
-    domMatrix* matrix = daeSafeCast<domMatrix>(element);
-    if (matrix)
-    {
-        domFloat4x4 dom_value = matrix->getValue();
-
-        LLMatrix4 matrix_transform;
-
-        for (int i = 0; i < 4; i++)
-        {
-            for(int j = 0; j < 4; j++)
-            {
-                matrix_transform.mMatrix[i][j] = dom_value[i + j*4];
-            }
-        }
-
-        matrix_transform *= mTransform;
-        mTransform = matrix_transform;
-        mTransform.condition();
-    }
-
-    domInstance_geometry* instance_geo = daeSafeCast<domInstance_geometry>(element);
-    if (instance_geo)
-    {
-        domGeometry* geo = daeSafeCast<domGeometry>(instance_geo->getUrl().getElement());
-        if (geo)
-        {
-            domMesh* mesh = daeSafeCast<domMesh>(geo->getDescendant(daeElement::matchType(domMesh::ID())));
-            if (mesh)
-            {
-
-                std::vector< LLPointer< LLModel > >::iterator i = mModelsMap[mesh].begin();
-                while (i != mModelsMap[mesh].end())
-                {
-                    LLModel* model = *i;
-
-                    LLMatrix4 transformation = mTransform;
-
-                    if (mTransform.determinant() < 0)
-                    { //negative scales are not supported
-                        LL_INFOS() << "Negative scale detected, unsupported transform.  domInstance_geometry: " << getElementLabel(instance_geo) << LL_ENDL;
-                        LLSD args;
-                        args["Message"] = "NegativeScaleTrans";
-                        args["LABEL"] = getElementLabel(instance_geo);
-                        mWarningsArray.append(args);
-
-                        badElement = true;
-                    }
-
-                    LLModelLoader::material_map materials = getMaterials(model, instance_geo, dae);
-
-                    // adjust the transformation to compensate for mesh normalization
-                    LLVector3 mesh_scale_vector;
-                    LLVector3 mesh_translation_vector;
-                    model->getNormalizedScaleTranslation(mesh_scale_vector, mesh_translation_vector);
-
-                    LLMatrix4 mesh_translation;
-                    mesh_translation.setTranslation(mesh_translation_vector);
-                    mesh_translation *= transformation;
-                    transformation = mesh_translation;
-
-                    LLMatrix4 mesh_scale;
-                    mesh_scale.initScale(mesh_scale_vector);
-                    mesh_scale *= transformation;
-                    transformation = mesh_scale;
-
-                    if (transformation.determinant() < 0)
-                    { //negative scales are not supported
-                        LL_INFOS() << "Negative scale detected, unsupported post-normalization transform.  domInstance_geometry: " << getElementLabel(instance_geo) << LL_ENDL;
-                        LLSD args;
-                        args["Message"] = "NegativeScaleNormTrans";
-                        args["LABEL"] = getElementLabel(instance_geo);
-                        mWarningsArray.append(args);
-                        badElement = true;
-                    }
-
-                    std::string label;
-
-                    if (model->mLabel.empty())
-                    {
-                        label = getLodlessLabel(instance_geo);
-
-                        llassert(!label.empty());
-
-                        if (model->mSubmodelID)
-                        {
-                            label += (char)((int)'a' + model->mSubmodelID);
-                        }
-
-                        model->mLabel = label + lod_suffix[mLod];
-                    }
-                    else
-                    {
-                        // Don't change model's name if possible, it will play havoc with scenes that already use said model.
-                        size_t ext_pos = getSuffixPosition(model->mLabel);
-                        if (ext_pos != -1)
-                        {
-                            label = model->mLabel.substr(0, ext_pos);
-                        }
-                        else
-                        {
-                            label = model->mLabel;
-                        }
-                    }
-
-                    mScene[transformation].push_back(LLModelInstance(model, label, transformation, materials));
-                    stretch_extents(model, transformation, mExtents[0], mExtents[1], mFirstTransform);
-                    i++;
-                }
-            }
-        }
-        else
-        {
-            LL_INFOS()<<"Unable to resolve geometry URL."<<LL_ENDL;
-            LLSD args;
-            args["Message"] = "CantResolveGeometryUrl";
-            mWarningsArray.append(args);
-            badElement = true;
-        }
-
-    }
-
-    domInstance_node* instance_node = daeSafeCast<domInstance_node>(element);
-    if (instance_node)
-    {
-        daeElement* instance = instance_node->getUrl().getElement();
-        if (instance)
-        {
-            processElement(instance,badElement, dae);
-        }
-    }
-
-    //process children
-    daeTArray< daeSmartRef<daeElement> > children = element->getChildren();
-    int childCount = children.getCount();
-    for (S32 i = 0; i < childCount; i++)
-    {
-        processElement(children[i],badElement, dae);
-    }
-
-    if (pushed_mat)
-    { //this element was a node, restore transform before processiing siblings
-        mTransform = saved_transform;
-    }
-}
-
-std::map<std::string, LLImportMaterial> LLDAELoader::getMaterials(LLModel* model, domInstance_geometry* instance_geo, DAE* dae)
-{
-    std::map<std::string, LLImportMaterial> materials;
-    for (int i = 0; i < model->mMaterialList.size(); i++)
-    {
-        LLImportMaterial import_material;
-
-        domInstance_material* instance_mat = NULL;
-
-        domBind_material::domTechnique_common* technique =
-        daeSafeCast<domBind_material::domTechnique_common>(instance_geo->getDescendant(daeElement::matchType(domBind_material::domTechnique_common::ID())));
-
-        if (technique)
-        {
-            daeTArray< daeSmartRef<domInstance_material> > inst_materials = technique->getChildrenByType<domInstance_material>();
-            for (int j = 0; j < inst_materials.getCount(); j++)
-            {
-                std::string symbol(inst_materials[j]->getSymbol());
-
-                if (symbol == model->mMaterialList[i]) // found the binding
-                {
-                    instance_mat = inst_materials[j];
-                    break;
-                }
-            }
-        }
-
-        if (instance_mat)
-        {
-            domMaterial* material = daeSafeCast<domMaterial>(instance_mat->getTarget().getElement());
-            if (material)
-            {
-                domInstance_effect* instance_effect =
-                daeSafeCast<domInstance_effect>(material->getDescendant(daeElement::matchType(domInstance_effect::ID())));
-                if (instance_effect)
-                {
-                    domEffect* effect = daeSafeCast<domEffect>(instance_effect->getUrl().getElement());
-                    if (effect)
-                    {
-                        domProfile_COMMON* profile =
-                        daeSafeCast<domProfile_COMMON>(effect->getDescendant(daeElement::matchType(domProfile_COMMON::ID())));
-                        if (profile)
-                        {
-                            import_material = profileToMaterial(profile, dae);
-                        }
-                    }
-                }
-            }
-        }
-
-        import_material.mBinding = model->mMaterialList[i];
-        materials[model->mMaterialList[i]] = import_material;
-    }
-
-    return materials;
-}
-
-LLImportMaterial LLDAELoader::profileToMaterial(domProfile_COMMON* material, DAE* dae)
-{
-<<<<<<< HEAD
-	LLImportMaterial mat;
-	mat.mFullbright = false;
-
-	daeElement* diffuse = material->getDescendant("diffuse");
-	if (diffuse)
-	{
-		domCommon_color_or_texture_type_complexType::domTexture* texture =
-		daeSafeCast<domCommon_color_or_texture_type_complexType::domTexture>(diffuse->getDescendant("texture"));
-		if (texture)
-		{
-			domCommon_newparam_type_Array newparams = material->getNewparam_array();
-			if (newparams.getCount())
-			{
-
-				for (S32 i = 0; i < newparams.getCount(); i++)
-				{
-					domFx_surface_common* surface = newparams[i]->getSurface();
-					if (surface)
-					{
-						domFx_surface_init_common* init = surface->getFx_surface_init_common();
-						if (init)
-						{
-							domFx_surface_init_from_common_Array init_from = init->getInit_from_array();
-
-							if (init_from.getCount() > i)
-							{
-								domImage* image = daeSafeCast<domImage>(init_from[i]->getValue().getElement());
-								if (image)
-								{
-									// we only support init_from now - embedded data will come later
-									domImage::domInit_from* init = image->getInit_from();
-									if (init)
-									{									
-										mat.mDiffuseMapFilename = cdom::uriToNativePath(init->getValue().str());
-										mat.mDiffuseMapLabel = getElementLabel(material);
-									}
-								}
-							}
-						}
-					}
-				}
-			}
-			else if (texture->getTexture())
-			{
-				domImage* image = NULL;
-				dae->getDatabase()->getElement((daeElement**) &image, 0, texture->getTexture(), COLLADA_TYPE_IMAGE);
-				if (image)
-				{
-					// we only support init_from now - embedded data will come later
-					domImage::domInit_from* init = image->getInit_from();
-					if (init)
-					{
-						std::string image_path_value = cdom::uriToNativePath(init->getValue().str());
-=======
-    LLImportMaterial mat;
-    mat.mFullbright = FALSE;
-
-    daeElement* diffuse = material->getDescendant("diffuse");
-    if (diffuse)
-    {
-        domCommon_color_or_texture_type_complexType::domTexture* texture =
-        daeSafeCast<domCommon_color_or_texture_type_complexType::domTexture>(diffuse->getDescendant("texture"));
-        if (texture)
-        {
-            domCommon_newparam_type_Array newparams = material->getNewparam_array();
-            if (newparams.getCount())
-            {
-
-                for (S32 i = 0; i < newparams.getCount(); i++)
-                {
-                    domFx_surface_common* surface = newparams[i]->getSurface();
-                    if (surface)
-                    {
-                        domFx_surface_init_common* init = surface->getFx_surface_init_common();
-                        if (init)
-                        {
-                            domFx_surface_init_from_common_Array init_from = init->getInit_from_array();
-
-                            if (init_from.getCount() > i)
-                            {
-                                domImage* image = daeSafeCast<domImage>(init_from[i]->getValue().getElement());
-                                if (image)
-                                {
-                                    // we only support init_from now - embedded data will come later
-                                    domImage::domInit_from* init = image->getInit_from();
-                                    if (init)
-                                    {
-                                        mat.mDiffuseMapFilename = cdom::uriToNativePath(init->getValue().str());
-                                        mat.mDiffuseMapLabel = getElementLabel(material);
-                                    }
-                                }
-                            }
-                        }
-                    }
-                }
-            }
-            else if (texture->getTexture())
-            {
-                domImage* image = NULL;
-                dae->getDatabase()->getElement((daeElement**) &image, 0, texture->getTexture(), COLLADA_TYPE_IMAGE);
-                if (image)
-                {
-                    // we only support init_from now - embedded data will come later
-                    domImage::domInit_from* init = image->getInit_from();
-                    if (init)
-                    {
-                        std::string image_path_value = cdom::uriToNativePath(init->getValue().str());
->>>>>>> e1623bb2
-
-#if LL_WINDOWS
-                        // Work-around DOM tendency to resort to UNC names which are only confusing for downstream...
-                        //
-                        std::string::iterator i = image_path_value.begin();
-                        while (*i == '\\')
-                            i++;
-                        mat.mDiffuseMapFilename.assign(i, image_path_value.end());
-#else
-                        mat.mDiffuseMapFilename = image_path_value;
-#endif
-<<<<<<< HEAD
-						mat.mDiffuseMapLabel = getElementLabel(material);
-					}
-				}
-			}
-		}
-
-		domCommon_color_or_texture_type_complexType::domColor* color =
-		daeSafeCast<domCommon_color_or_texture_type_complexType::domColor>(diffuse->getDescendant("color"));
-		if (color)
-		{
-			domFx_color_common domfx_color = color->getValue();
-			LLColor4 value = LLColor4(domfx_color[0], domfx_color[1], domfx_color[2], domfx_color[3]);
-			mat.mDiffuseColor = value;
-		}
-	}
-
-	daeElement* emission = material->getDescendant("emission");
-	if (emission)
-	{
-		LLColor4 emission_color = getDaeColor(emission);
-		if (((emission_color[0] + emission_color[1] + emission_color[2]) / 3.0) > 0.25)
-		{
-			mat.mFullbright = true;
-		}
-	}
-
-	return mat;
-=======
-                        mat.mDiffuseMapLabel = getElementLabel(material);
-                    }
-                }
-            }
-        }
-
-        domCommon_color_or_texture_type_complexType::domColor* color =
-        daeSafeCast<domCommon_color_or_texture_type_complexType::domColor>(diffuse->getDescendant("color"));
-        if (color)
-        {
-            domFx_color_common domfx_color = color->getValue();
-            LLColor4 value = LLColor4(domfx_color[0], domfx_color[1], domfx_color[2], domfx_color[3]);
-            mat.mDiffuseColor = value;
-        }
-    }
-
-    daeElement* emission = material->getDescendant("emission");
-    if (emission)
-    {
-        LLColor4 emission_color = getDaeColor(emission);
-        if (((emission_color[0] + emission_color[1] + emission_color[2]) / 3.0) > 0.25)
-        {
-            mat.mFullbright = TRUE;
-        }
-    }
-
-    return mat;
->>>>>>> e1623bb2
-}
-
-// try to get a decent label for this element
-std::string LLDAELoader::getElementLabel(daeElement *element)
-{
-    // if we have a name attribute, use it
-    std::string name = element->getAttribute("name");
-    if (name.length())
-    {
-        return name;
-    }
-
-    // if we have an ID attribute, use it
-    if (element->getID())
-    {
-        return std::string(element->getID());
-    }
-
-    // if we have a parent, use it
-    daeElement* parent = element->getParent();
-    std::string index_string;
-    if (parent)
-    {
-        // retrieve index to distinguish items inside same parent
-        size_t ind = 0;
-        parent->getChildren().find(element, ind);
-
-        if (ind > 0)
-        {
-            index_string = "_" + std::to_string(ind);
-        }
-
-        // if parent has a name or ID, use it
-        std::string name = parent->getAttribute("name");
-        if (!name.length())
-        {
-            name = std::string(parent->getID());
-        }
-
-        if (name.length())
-        {
-            // make sure that index won't mix up with pre-named lod extensions
-            size_t ext_pos = getSuffixPosition(name);
-
-            if (ext_pos == -1)
-            {
-                return name + index_string;
-            }
-            else
-            {
-                return name.insert(ext_pos, index_string);
-            }
-        }
-    }
-
-    // try to use our type
-    daeString element_name = element->getElementName();
-    if (element_name)
-    {
-        return std::string(element_name) + index_string;
-    }
-
-    // if all else fails, use "object"
-    return std::string("object") + index_string;
-}
-
-// static
-size_t LLDAELoader::getSuffixPosition(std::string label)
-{
-    if ((label.find("_LOD") != -1) || (label.find("_PHYS") != -1))
-    {
-        return label.rfind('_');
-    }
-    return -1;
-}
-
-// static
-std::string LLDAELoader::getLodlessLabel(daeElement *element)
-{
-    std::string label = getElementLabel(element);
-    size_t ext_pos = getSuffixPosition(label);
-    if (ext_pos != -1)
-    {
-        return label.substr(0, ext_pos);
-    }
-    return label;
-}
-
-LLColor4 LLDAELoader::getDaeColor(daeElement* element)
-{
-    LLColor4 value;
-    domCommon_color_or_texture_type_complexType::domColor* color =
-    daeSafeCast<domCommon_color_or_texture_type_complexType::domColor>(element->getDescendant("color"));
-    if (color)
-    {
-        domFx_color_common domfx_color = color->getValue();
-        value = LLColor4(domfx_color[0], domfx_color[1], domfx_color[2], domfx_color[3]);
-    }
-
-    return value;
-}
-
-bool LLDAELoader::addVolumeFacesFromDomMesh(LLModel* pModel,domMesh* mesh, LLSD& log_msg)
-{
-    LLModel::EModelStatus status = LLModel::NO_ERRORS;
-    domTriangles_Array& tris = mesh->getTriangles_array();
-
-    for (U32 i = 0; i < tris.getCount(); ++i)
-    {
-        domTrianglesRef& tri = tris.get(i);
-
-        status = load_face_from_dom_triangles(pModel->getVolumeFaces(), pModel->getMaterialList(), tri, log_msg);
-        pModel->mStatus = status;
-        if(status != LLModel::NO_ERRORS)
-        {
-            pModel->ClearFacesAndMaterials();
-            return false;
-        }
-    }
-
-    domPolylist_Array& polys = mesh->getPolylist_array();
-    for (U32 i = 0; i < polys.getCount(); ++i)
-    {
-        domPolylistRef& poly = polys.get(i);
-        status = load_face_from_dom_polylist(pModel->getVolumeFaces(), pModel->getMaterialList(), poly, log_msg);
-
-        if(status != LLModel::NO_ERRORS)
-        {
-            pModel->ClearFacesAndMaterials();
-            return false;
-        }
-    }
-
-    domPolygons_Array& polygons = mesh->getPolygons_array();
-
-    for (U32 i = 0; i < polygons.getCount(); ++i)
-    {
-        domPolygonsRef& poly = polygons.get(i);
-
-        status = load_face_from_dom_polygons(pModel->getVolumeFaces(), pModel->getMaterialList(), poly);
-
-        if(status != LLModel::NO_ERRORS)
-        {
-            pModel->ClearFacesAndMaterials();
-            return false;
-        }
-    }
-
-    return (status == LLModel::NO_ERRORS);
-}
-
-//static diff version supports creating multiple models when material counts spill
-// over the 8 face server-side limit
-//
-bool LLDAELoader::loadModelsFromDomMesh(domMesh* mesh, std::vector<LLModel*>& models_out, U32 submodel_limit)
-{
-
-    LLVolumeParams volume_params;
-    volume_params.setType(LL_PCODE_PROFILE_SQUARE, LL_PCODE_PATH_LINE);
-
-    models_out.clear();
-
-    LLModel* ret = new LLModel(volume_params, 0.f);
-
-    std::string model_name = getLodlessLabel(mesh);
-    ret->mLabel = model_name + lod_suffix[mLod];
-
-    llassert(!ret->mLabel.empty());
-
-    // Like a monkey, ready to be shot into space
-    //
-    ret->ClearFacesAndMaterials();
-
-    // Get the whole set of volume faces
-    //
-    addVolumeFacesFromDomMesh(ret, mesh, mWarningsArray);
-
-    U32 volume_faces = ret->getNumVolumeFaces();
-
-    // Side-steps all manner of issues when splitting models
-    // and matching lower LOD materials to base models
-    //
-    ret->sortVolumeFacesByMaterialName();
-
-    bool normalized = false;
-
-    int submodelID = 0;
-
-    // remove all faces that definitely won't fit into one model and submodel limit
-    U32 face_limit = (submodel_limit + 1) * LL_SCULPT_MESH_MAX_FACES;
-    if (face_limit < volume_faces)
-    {
-        ret->setNumVolumeFaces(face_limit);
-    }
-
-    LLVolume::face_list_t remainder;
-    do
-    {
-        // Insure we do this once with the whole gang and not per-model
-        //
-        if (!normalized && !mNoNormalize)
-        {
-            normalized = true;
-            ret->normalizeVolumeFaces();
-        }
-
-        ret->trimVolumeFacesToSize(LL_SCULPT_MESH_MAX_FACES, &remainder);
-
-        // remove unused/redundant vertices after normalizing
-        if (!mNoOptimize)
-        {
-            ret->remapVolumeFaces();
-        }
-
-        volume_faces = remainder.size();
-
-        models_out.push_back(ret);
-
-        // If we have left-over volume faces, create another model
-        // to absorb them...
-        //
-        if (volume_faces)
-        {
-            LLModel* next = new LLModel(volume_params, 0.f);
-            next->mSubmodelID = ++submodelID;
-            next->mLabel = model_name + (char)((int)'a' + next->mSubmodelID) + lod_suffix[mLod];
-            next->getVolumeFaces() = remainder;
-            next->mNormalizedScale = ret->mNormalizedScale;
-            next->mNormalizedTranslation = ret->mNormalizedTranslation;
-
-            if ( ret->mMaterialList.size() > LL_SCULPT_MESH_MAX_FACES)
-            {
-                next->mMaterialList.assign(ret->mMaterialList.begin() + LL_SCULPT_MESH_MAX_FACES, ret->mMaterialList.end());
-            }
-            ret = next;
-        }
-
-        remainder.clear();
-
-    } while (volume_faces);
-
-    return true;
-}+/**
+ * @file lldaeloader.cpp
+ * @brief LLDAELoader class implementation
+ *
+ * $LicenseInfo:firstyear=2013&license=viewerlgpl$
+ * Second Life Viewer Source Code
+ * Copyright (C) 2013, Linden Research, Inc.
+ *
+ * This library is free software; you can redistribute it and/or
+ * modify it under the terms of the GNU Lesser General Public
+ * License as published by the Free Software Foundation;
+ * version 2.1 of the License only.
+ *
+ * This library is distributed in the hope that it will be useful,
+ * but WITHOUT ANY WARRANTY; without even the implied warranty of
+ * MERCHANTABILITY or FITNESS FOR A PARTICULAR PURPOSE.  See the GNU
+ * Lesser General Public License for more details.
+ *
+ * You should have received a copy of the GNU Lesser General Public
+ * License along with this library; if not, write to the Free Software
+ * Foundation, Inc., 51 Franklin Street, Fifth Floor, Boston, MA  02110-1301  USA
+ *
+ * Linden Research, Inc., 945 Battery Street, San Francisco, CA  94111  USA
+ * $/LicenseInfo$
+ */
+
+#if LL_MSVC
+#pragma warning (disable : 4263)
+#pragma warning (disable : 4264)
+#endif
+#include "dae.h"
+#include "dom/domAsset.h"
+#include "dom/domBind_material.h"
+#include "dom/domCOLLADA.h"
+#include "dom/domConstants.h"
+#include "dom/domController.h"
+#include "dom/domEffect.h"
+#include "dom/domGeometry.h"
+#include "dom/domInstance_geometry.h"
+#include "dom/domInstance_material.h"
+#include "dom/domInstance_node.h"
+#include "dom/domInstance_effect.h"
+#include "dom/domMaterial.h"
+#include "dom/domMatrix.h"
+#include "dom/domNode.h"
+#include "dom/domProfile_COMMON.h"
+#include "dom/domRotate.h"
+#include "dom/domScale.h"
+#include "dom/domTranslate.h"
+#include "dom/domVisual_scene.h"
+#if LL_MSVC
+#pragma warning (default : 4263)
+#pragma warning (default : 4264)
+#endif
+
+#include "lldaeloader.h"
+#include "llsdserialize.h"
+#include "lljoint.h"
+
+#include "glh/glh_linear.h"
+#include "llmatrix4a.h"
+
+#include <boost/regex.hpp>
+#include <boost/algorithm/string/replace.hpp>
+
+std::string colladaVersion[VERSIONTYPE_COUNT+1] =
+{
+    "1.4.0",
+    "1.4.1",
+    "Unsupported"
+};
+
+static const std::string lod_suffix[LLModel::NUM_LODS] =
+{
+    "_LOD0",
+    "_LOD1",
+    "_LOD2",
+    "",
+    "_PHYS",
+};
+
+const U32 LIMIT_MATERIALS_OUTPUT = 12;
+
+bool get_dom_sources(const domInputLocalOffset_Array& inputs, S32& pos_offset, S32& tc_offset, S32& norm_offset, S32 &idx_stride,
+    domSource* &pos_source, domSource* &tc_source, domSource* &norm_source)
+{
+    idx_stride = 0;
+
+    for (U32 j = 0; j < inputs.getCount(); ++j)
+    {
+        idx_stride = llmax((S32) inputs[j]->getOffset(), idx_stride);
+
+        if (strcmp(COMMON_PROFILE_INPUT_VERTEX, inputs[j]->getSemantic()) == 0)
+        { //found vertex array
+            const domURIFragmentType& uri = inputs[j]->getSource();
+            daeElementRef elem = uri.getElement();
+            domVertices* vertices = (domVertices*) elem.cast();
+            if ( !vertices )
+            {
+                return false;
+            }
+
+            domInputLocal_Array& v_inp = vertices->getInput_array();
+
+
+            for (U32 k = 0; k < v_inp.getCount(); ++k)
+            {
+                if (strcmp(COMMON_PROFILE_INPUT_POSITION, v_inp[k]->getSemantic()) == 0)
+                {
+                    pos_offset = inputs[j]->getOffset();
+
+                    const domURIFragmentType& uri = v_inp[k]->getSource();
+                    daeElementRef elem = uri.getElement();
+                    pos_source = (domSource*) elem.cast();
+                }
+
+                if (strcmp(COMMON_PROFILE_INPUT_NORMAL, v_inp[k]->getSemantic()) == 0)
+                {
+                    norm_offset = inputs[j]->getOffset();
+
+                    const domURIFragmentType& uri = v_inp[k]->getSource();
+                    daeElementRef elem = uri.getElement();
+                    norm_source = (domSource*) elem.cast();
+                }
+            }
+        }
+
+        if (strcmp(COMMON_PROFILE_INPUT_NORMAL, inputs[j]->getSemantic()) == 0)
+        {
+            //found normal array for this triangle list
+            norm_offset = inputs[j]->getOffset();
+            const domURIFragmentType& uri = inputs[j]->getSource();
+            daeElementRef elem = uri.getElement();
+            norm_source = (domSource*) elem.cast();
+        }
+        else if (strcmp(COMMON_PROFILE_INPUT_TEXCOORD, inputs[j]->getSemantic()) == 0)
+        { //found texCoords
+            tc_offset = inputs[j]->getOffset();
+            const domURIFragmentType& uri = inputs[j]->getSource();
+            daeElementRef elem = uri.getElement();
+            tc_source = (domSource*) elem.cast();
+        }
+    }
+
+    idx_stride += 1;
+
+    return true;
+}
+
+LLModel::EModelStatus load_face_from_dom_triangles(
+    std::vector<LLVolumeFace>& face_list,
+    std::vector<std::string>& materials,
+    domTrianglesRef& tri,
+    LLSD& log_msg)
+{
+    LLVolumeFace face;
+    std::vector<LLVolumeFace::VertexData> verts;
+    std::vector<U16> indices;
+
+    const domInputLocalOffset_Array& inputs = tri->getInput_array();
+
+    S32 pos_offset = -1;
+    S32 tc_offset = -1;
+    S32 norm_offset = -1;
+
+    domSource* pos_source = NULL;
+    domSource* tc_source = NULL;
+    domSource* norm_source = NULL;
+
+    S32 idx_stride = 0;
+
+    if ( !get_dom_sources(inputs, pos_offset, tc_offset, norm_offset, idx_stride, pos_source, tc_source, norm_source))
+    {
+        LLSD args;
+        args["Message"] = "ParsingErrorBadElement";
+        log_msg.append(args);
+        return LLModel::BAD_ELEMENT;
+    }
+
+    if (!pos_source || !pos_source->getFloat_array())
+    {
+        LL_WARNS() << "Unable to process mesh without position data; invalid model;  invalid model." << LL_ENDL;
+        LLSD args;
+        args["Message"] = "ParsingErrorPositionInvalidModel";
+        log_msg.append(args);
+        return LLModel::BAD_ELEMENT;
+    }
+
+    domPRef p = tri->getP();
+    domListOfUInts& idx = p->getValue();
+
+    domListOfFloats  dummy ;
+    domListOfFloats& v = pos_source ? pos_source->getFloat_array()->getValue() : dummy ;
+    domListOfFloats& tc = tc_source ? tc_source->getFloat_array()->getValue() : dummy ;
+    domListOfFloats& n = norm_source ? norm_source->getFloat_array()->getValue() : dummy ;
+
+    if (pos_source)
+    {
+        if(v.getCount() == 0)
+        {
+            return LLModel::BAD_ELEMENT;
+        }
+        // VFExtents change
+        face.mExtents[0].set(v[0], v[1], v[2]);
+        face.mExtents[1].set(v[0], v[1], v[2]);
+    }
+
+    LLVolumeFace::VertexMapData::PointMap point_map;
+
+    if (idx_stride <= 0
+        || (pos_source && pos_offset >= idx_stride)
+        || (tc_source && tc_offset >= idx_stride)
+        || (norm_source && norm_offset >= idx_stride))
+    {
+        // Looks like these offsets should fit inside idx_stride
+        // Might be good idea to also check idx.getCount()%idx_stride != 0
+        LL_WARNS() << "Invalid pos_offset " << pos_offset <<  ", tc_offset " << tc_offset << " or norm_offset " << norm_offset << LL_ENDL;
+        return LLModel::BAD_ELEMENT;
+    }
+
+    for (U32 i = 0; i < idx.getCount(); i += idx_stride)
+    {
+        LLVolumeFace::VertexData cv;
+        if (pos_source)
+        {
+            cv.setPosition(LLVector4a(v[idx[i+pos_offset]*3+0],
+                                v[idx[i+pos_offset]*3+1],
+                                v[idx[i+pos_offset]*3+2]));
+        }
+
+        if (tc_source)
+        {
+            cv.mTexCoord.setVec(tc[idx[i+tc_offset]*2+0],
+                                tc[idx[i+tc_offset]*2+1]);
+        }
+
+        if (norm_source)
+        {
+            cv.setNormal(LLVector4a(n[idx[i+norm_offset]*3+0],
+                                n[idx[i+norm_offset]*3+1],
+                                n[idx[i+norm_offset]*3+2]));
+        }
+
+        bool found = false;
+
+        LLVolumeFace::VertexMapData::PointMap::iterator point_iter;
+        point_iter = point_map.find(LLVector3(cv.getPosition().getF32ptr()));
+
+        if (point_iter != point_map.end())
+        {
+            for (U32 j = 0; j < point_iter->second.size(); ++j)
+            {
+                // We have a matching loc
+                //
+                if ((point_iter->second)[j] == cv)
+                {
+                    U16 shared_index    = (point_iter->second)[j].mIndex;
+
+                    // Don't share verts within the same tri, degenerate
+                    //
+                    U32 indx_size = indices.size();
+                    U32 verts_new_tri = indx_size % 3;
+                    if ((verts_new_tri < 1 || indices[indx_size - 1] != shared_index)
+                        && (verts_new_tri < 2 || indices[indx_size - 2] != shared_index))
+                    {
+                        found = true;
+                        indices.push_back(shared_index);
+                    }
+                    break;
+                }
+            }
+        }
+
+        if (!found)
+        {
+            // VFExtents change
+            update_min_max(face.mExtents[0], face.mExtents[1], cv.getPosition());
+            verts.push_back(cv);
+            if (verts.size() >= 65535)
+            {
+                //llerrs << "Attempted to write model exceeding 16-bit index buffer limitation." << LL_ENDL;
+                return LLModel::VERTEX_NUMBER_OVERFLOW ;
+            }
+            U16 index = (U16) (verts.size()-1);
+            indices.push_back(index);
+
+            LLVolumeFace::VertexMapData d;
+            d.setPosition(cv.getPosition());
+            d.mTexCoord = cv.mTexCoord;
+            d.setNormal(cv.getNormal());
+            d.mIndex = index;
+            if (point_iter != point_map.end())
+            {
+                point_iter->second.push_back(d);
+            }
+            else
+            {
+                point_map[LLVector3(d.getPosition().getF32ptr())].push_back(d);
+            }
+        }
+
+        if (indices.size()%3 == 0 && verts.size() >= 65532)
+        {
+            std::string material;
+
+            if (tri->getMaterial())
+            {
+                material = std::string(tri->getMaterial());
+            }
+
+            materials.push_back(material);
+            face_list.push_back(face);
+            face_list.rbegin()->fillFromLegacyData(verts, indices);
+            LLVolumeFace& new_face = *face_list.rbegin();
+            if (!norm_source)
+            {
+                //ll_aligned_free_16(new_face.mNormals);
+                new_face.mNormals = NULL;
+            }
+
+            if (!tc_source)
+            {
+                //ll_aligned_free_16(new_face.mTexCoords);
+                new_face.mTexCoords = NULL;
+            }
+
+            face = LLVolumeFace();
+            // VFExtents change
+            face.mExtents[0].set(v[0], v[1], v[2]);
+            face.mExtents[1].set(v[0], v[1], v[2]);
+
+            verts.clear();
+            indices.clear();
+            point_map.clear();
+        }
+    }
+
+    if (!verts.empty())
+    {
+        std::string material;
+
+        if (tri->getMaterial())
+        {
+            material = std::string(tri->getMaterial());
+        }
+
+        materials.push_back(material);
+        face_list.push_back(face);
+
+        face_list.rbegin()->fillFromLegacyData(verts, indices);
+        LLVolumeFace& new_face = *face_list.rbegin();
+        if (!norm_source)
+        {
+            //ll_aligned_free_16(new_face.mNormals);
+            new_face.mNormals = NULL;
+        }
+
+        if (!tc_source)
+        {
+            //ll_aligned_free_16(new_face.mTexCoords);
+            new_face.mTexCoords = NULL;
+        }
+    }
+
+    return LLModel::NO_ERRORS ;
+}
+
+LLModel::EModelStatus load_face_from_dom_polylist(
+    std::vector<LLVolumeFace>& face_list,
+    std::vector<std::string>& materials,
+    domPolylistRef& poly,
+    LLSD& log_msg)
+{
+    domPRef p = poly->getP();
+    domListOfUInts& idx = p->getValue();
+
+    if (idx.getCount() == 0)
+    {
+        return LLModel::NO_ERRORS ;
+    }
+
+    const domInputLocalOffset_Array& inputs = poly->getInput_array();
+
+
+    domListOfUInts& vcount = poly->getVcount()->getValue();
+
+    S32 pos_offset = -1;
+    S32 tc_offset = -1;
+    S32 norm_offset = -1;
+
+    domSource* pos_source = NULL;
+    domSource* tc_source = NULL;
+    domSource* norm_source = NULL;
+
+    S32 idx_stride = 0;
+
+    if (!get_dom_sources(inputs, pos_offset, tc_offset, norm_offset, idx_stride, pos_source, tc_source, norm_source))
+    {
+        LL_WARNS() << "Bad element." << LL_ENDL;
+        LLSD args;
+        args["Message"] = "ParsingErrorBadElement";
+        log_msg.append(args);
+        return LLModel::BAD_ELEMENT;
+    }
+
+    LLVolumeFace face;
+
+    std::vector<U16> indices;
+    std::vector<LLVolumeFace::VertexData> verts;
+
+    domListOfFloats v;
+    domListOfFloats tc;
+    domListOfFloats n;
+
+    if (pos_source)
+    {
+        v = pos_source->getFloat_array()->getValue();
+        // VFExtents change
+        face.mExtents[0].set(v[0], v[1], v[2]);
+        face.mExtents[1].set(v[0], v[1], v[2]);
+    }
+
+    if (tc_source)
+    {
+        tc = tc_source->getFloat_array()->getValue();
+    }
+
+    if (norm_source)
+    {
+        n = norm_source->getFloat_array()->getValue();
+    }
+
+    LLVolumeFace::VertexMapData::PointMap point_map;
+
+    U32 cur_idx = 0;
+    bool log_tc_msg = true;
+    for (U32 i = 0; i < vcount.getCount(); ++i)
+    { //for each polygon
+        U32 first_index = 0;
+        U32 last_index = 0;
+        for (U32 j = 0; j < vcount[i]; ++j)
+        { //for each vertex
+
+            LLVolumeFace::VertexData cv;
+
+            if (pos_source)
+            {
+                cv.getPosition().set(v[idx[cur_idx+pos_offset]*3+0],
+                                    v[idx[cur_idx+pos_offset]*3+1],
+                                    v[idx[cur_idx+pos_offset]*3+2]);
+                if (!cv.getPosition().isFinite3())
+                {
+                    LL_WARNS() << "Found NaN while loading position data from DAE-Model, invalid model." << LL_ENDL;
+                    LLSD args;
+                    args["Message"] = "PositionNaN";
+                    log_msg.append(args);
+                    return LLModel::BAD_ELEMENT;
+                }
+            }
+
+            if (tc_source)
+            {
+                U64 idx_x = idx[cur_idx + tc_offset] * 2 + 0;
+                U64 idx_y = idx[cur_idx + tc_offset] * 2 + 1;
+
+                if (idx_y < tc.getCount())
+                {
+                    cv.mTexCoord.setVec(tc[idx_x], tc[idx_y]);
+                }
+                else if (log_tc_msg)
+                {
+                    log_tc_msg = false;
+                    LL_WARNS() << "Texture coordinates data is not complete." << LL_ENDL;
+                    LLSD args;
+                    args["Message"] = "IncompleteTC";
+                    log_msg.append(args);
+                }
+            }
+
+            if (norm_source)
+            {
+                cv.getNormal().set(n[idx[cur_idx+norm_offset]*3+0],
+                                    n[idx[cur_idx+norm_offset]*3+1],
+                                    n[idx[cur_idx+norm_offset]*3+2]);
+
+                if (!cv.getNormal().isFinite3())
+                {
+                    LL_WARNS() << "Found NaN while loading normals from DAE-Model, invalid model." << LL_ENDL;
+                    LLSD args;
+                    args["Message"] = "NormalsNaN";
+                    log_msg.append(args);
+
+                    return LLModel::BAD_ELEMENT;
+                }
+            }
+
+            cur_idx += idx_stride;
+
+            bool found = false;
+
+            LLVolumeFace::VertexMapData::PointMap::iterator point_iter;
+            LLVector3 pos3(cv.getPosition().getF32ptr());
+            point_iter = point_map.find(pos3);
+
+            if (point_iter != point_map.end())
+            {
+                for (U32 k = 0; k < point_iter->second.size(); ++k)
+                {
+                    if ((point_iter->second)[k] == cv)
+                    {
+                        found = true;
+                        U32 index = (point_iter->second)[k].mIndex;
+                        if (j == 0)
+                        {
+                            first_index = index;
+                        }
+                        else if (j == 1)
+                        {
+                            last_index = index;
+                        }
+                        else
+                        {
+                            // if these are the same, we have a very, very skinny triangle (coincident verts on one or more edges)
+                            //
+                            llassert((first_index != last_index) && (last_index != index) && (first_index != index));
+                            indices.push_back(first_index);
+                            indices.push_back(last_index);
+                            indices.push_back(index);
+                            last_index = index;
+                        }
+
+                        break;
+                    }
+                }
+            }
+
+            if (!found)
+            {
+                // VFExtents change
+                update_min_max(face.mExtents[0], face.mExtents[1], cv.getPosition());
+                verts.push_back(cv);
+                if (verts.size() >= 65535)
+                {
+                    //llerrs << "Attempted to write model exceeding 16-bit index buffer limitation." << LL_ENDL;
+                    return LLModel::VERTEX_NUMBER_OVERFLOW ;
+                }
+                U16 index = (U16) (verts.size()-1);
+
+                if (j == 0)
+                {
+                    first_index = index;
+                }
+                else if (j == 1)
+                {
+                    last_index = index;
+                }
+                else
+                {
+                    // detect very skinny degenerate triangles with collapsed edges
+                    //
+                    llassert((first_index != last_index) && (last_index != index) && (first_index != index));
+                    indices.push_back(first_index);
+                    indices.push_back(last_index);
+                    indices.push_back(index);
+                    last_index = index;
+                }
+
+                LLVolumeFace::VertexMapData d;
+                d.setPosition(cv.getPosition());
+                d.mTexCoord = cv.mTexCoord;
+                d.setNormal(cv.getNormal());
+                d.mIndex = index;
+                if (point_iter != point_map.end())
+                {
+                    point_iter->second.push_back(d);
+                }
+                else
+                {
+                    point_map[pos3].push_back(d);
+                }
+            }
+
+            if (indices.size()%3 == 0 && indices.size() >= 65532)
+            {
+                std::string material;
+
+                if (poly->getMaterial())
+                {
+                    material = std::string(poly->getMaterial());
+                }
+
+                materials.push_back(material);
+                face_list.push_back(face);
+                face_list.rbegin()->fillFromLegacyData(verts, indices);
+                LLVolumeFace& new_face = *face_list.rbegin();
+                if (!norm_source)
+                {
+                    //ll_aligned_free_16(new_face.mNormals);
+                    new_face.mNormals = NULL;
+                }
+
+                if (!tc_source)
+                {
+                    //ll_aligned_free_16(new_face.mTexCoords);
+                    new_face.mTexCoords = NULL;
+                }
+
+                face = LLVolumeFace();
+                // VFExtents change
+                face.mExtents[0].set(v[0], v[1], v[2]);
+                face.mExtents[1].set(v[0], v[1], v[2]);
+                verts.clear();
+                indices.clear();
+                point_map.clear();
+            }
+        }
+    }
+
+    if (!verts.empty())
+    {
+        std::string material;
+
+        if (poly->getMaterial())
+        {
+            material = std::string(poly->getMaterial());
+        }
+
+        materials.push_back(material);
+        face_list.push_back(face);
+        face_list.rbegin()->fillFromLegacyData(verts, indices);
+
+        LLVolumeFace& new_face = *face_list.rbegin();
+        if (!norm_source)
+        {
+            //ll_aligned_free_16(new_face.mNormals);
+            new_face.mNormals = NULL;
+        }
+
+        if (!tc_source)
+        {
+            //ll_aligned_free_16(new_face.mTexCoords);
+            new_face.mTexCoords = NULL;
+        }
+    }
+
+    return LLModel::NO_ERRORS ;
+}
+
+LLModel::EModelStatus load_face_from_dom_polygons(std::vector<LLVolumeFace>& face_list, std::vector<std::string>& materials, domPolygonsRef& poly)
+{
+    LLVolumeFace face;
+    std::vector<U16> indices;
+    std::vector<LLVolumeFace::VertexData> verts;
+
+    const domInputLocalOffset_Array& inputs = poly->getInput_array();
+
+    S32 v_offset = -1;
+    S32 n_offset = -1;
+    S32 t_offset = -1;
+
+    domListOfFloats* v = NULL;
+    domListOfFloats* n = NULL;
+    domListOfFloats* t = NULL;
+
+    U32 stride = 0;
+    for (U32 i = 0; i < inputs.getCount(); ++i)
+    {
+        stride = llmax((U32) inputs[i]->getOffset()+1, stride);
+
+        if (strcmp(COMMON_PROFILE_INPUT_VERTEX, inputs[i]->getSemantic()) == 0)
+        { //found vertex array
+            v_offset = inputs[i]->getOffset();
+
+            const domURIFragmentType& uri = inputs[i]->getSource();
+            daeElementRef elem = uri.getElement();
+            domVertices* vertices = (domVertices*) elem.cast();
+            if (!vertices)
+            {
+                return LLModel::BAD_ELEMENT;
+            }
+            domInputLocal_Array& v_inp = vertices->getInput_array();
+
+            for (U32 k = 0; k < v_inp.getCount(); ++k)
+            {
+                if (strcmp(COMMON_PROFILE_INPUT_POSITION, v_inp[k]->getSemantic()) == 0)
+                {
+                    const domURIFragmentType& uri = v_inp[k]->getSource();
+                    daeElementRef elem = uri.getElement();
+                    domSource* src = (domSource*) elem.cast();
+                    if (!src)
+                    {
+                        return LLModel::BAD_ELEMENT;
+                    }
+                    v = &(src->getFloat_array()->getValue());
+                }
+            }
+        }
+        else if (strcmp(COMMON_PROFILE_INPUT_NORMAL, inputs[i]->getSemantic()) == 0)
+        {
+            n_offset = inputs[i]->getOffset();
+            //found normal array for this triangle list
+            const domURIFragmentType& uri = inputs[i]->getSource();
+            daeElementRef elem = uri.getElement();
+            domSource* src = (domSource*) elem.cast();
+            if (!src)
+            {
+                return LLModel::BAD_ELEMENT;
+            }
+            n = &(src->getFloat_array()->getValue());
+        }
+        else if (strcmp(COMMON_PROFILE_INPUT_TEXCOORD, inputs[i]->getSemantic()) == 0 && inputs[i]->getSet() == 0)
+        { //found texCoords
+            t_offset = inputs[i]->getOffset();
+            const domURIFragmentType& uri = inputs[i]->getSource();
+            daeElementRef elem = uri.getElement();
+            domSource* src = (domSource*) elem.cast();
+            if (!src)
+            {
+                return LLModel::BAD_ELEMENT;
+            }
+            t = &(src->getFloat_array()->getValue());
+        }
+    }
+
+    domP_Array& ps = poly->getP_array();
+
+    //make a triangle list in <verts>
+    for (U32 i = 0; i < ps.getCount(); ++i)
+    { //for each polygon
+        domListOfUInts& idx = ps[i]->getValue();
+        for (U32 j = 0; j < idx.getCount()/stride; ++j)
+        { //for each vertex
+            if (j > 2)
+            {
+                U32 size = verts.size();
+                LLVolumeFace::VertexData v0 = verts[size-3];
+                LLVolumeFace::VertexData v1 = verts[size-1];
+
+                verts.push_back(v0);
+                verts.push_back(v1);
+            }
+
+            LLVolumeFace::VertexData vert;
+
+
+            if (v)
+            {
+                U32 v_idx = idx[j*stride+v_offset]*3;
+                v_idx = llclamp(v_idx, (U32) 0, (U32) v->getCount());
+                vert.getPosition().set(v->get(v_idx),
+                                v->get(v_idx+1),
+                                v->get(v_idx+2));
+            }
+
+            //bounds check n and t lookups because some FBX to DAE converters
+            //use negative indices and empty arrays to indicate data does not exist
+            //for a particular channel
+            if (n && n->getCount() > 0)
+            {
+                U32 n_idx = idx[j*stride+n_offset]*3;
+                n_idx = llclamp(n_idx, (U32) 0, (U32) n->getCount());
+                vert.getNormal().set(n->get(n_idx),
+                                n->get(n_idx+1),
+                                n->get(n_idx+2));
+            }
+            else
+            {
+                vert.getNormal().clear();
+            }
+
+
+            if (t && t->getCount() > 0)
+            {
+                U32 t_idx = idx[j*stride+t_offset]*2;
+                t_idx = llclamp(t_idx, (U32) 0, (U32) t->getCount());
+                vert.mTexCoord.setVec(t->get(t_idx),
+                                t->get(t_idx+1));
+            }
+            else
+            {
+                vert.mTexCoord.clear();
+            }
+
+
+            verts.push_back(vert);
+        }
+    }
+
+    if (verts.empty())
+    {
+        return LLModel::NO_ERRORS;
+    }
+    // VFExtents change
+    face.mExtents[0] = verts[0].getPosition();
+    face.mExtents[1] = verts[0].getPosition();
+
+    //create a map of unique vertices to indices
+    std::map<LLVolumeFace::VertexData, U32> vert_idx;
+
+    U32 cur_idx = 0;
+    for (U32 i = 0; i < verts.size(); ++i)
+    {
+        std::map<LLVolumeFace::VertexData, U32>::iterator iter = vert_idx.find(verts[i]);
+        if (iter == vert_idx.end())
+        {
+            vert_idx[verts[i]] = cur_idx++;
+        }
+    }
+
+    // Viewer can only fit U16 vertices, shouldn't we do some checks here and return overflow if result has more?
+    llassert(vert_idx.size() < U16_MAX);
+
+    //build vertex array from map
+    std::vector<LLVolumeFace::VertexData> new_verts;
+    new_verts.resize(vert_idx.size());
+
+    for (std::map<LLVolumeFace::VertexData, U32>::iterator iter = vert_idx.begin(); iter != vert_idx.end(); ++iter)
+    {
+        new_verts[iter->second] = iter->first;
+        // VFExtents change
+        update_min_max(face.mExtents[0], face.mExtents[1], iter->first.getPosition());
+    }
+
+    //build index array from map
+    indices.resize(verts.size());
+
+    for (U32 i = 0; i < verts.size(); ++i)
+    {
+        indices[i] = vert_idx[verts[i]];
+        if (i % 3 != 0) // assumes GL_TRIANGLES, compare 0-1, 1-2, 3-4, 4-5 but not 2-3 or 5-6
+        {
+            // A faulty degenerate triangle detection (triangle with 0 area),
+            // probably should be a warning and not an assert
+            llassert(!i || (indices[i-1] != indices[i]));
+        }
+    }
+
+    // DEBUG just build an expanded triangle list
+    /*for (U32 i = 0; i < verts.size(); ++i)
+    {
+        indices.push_back((U16) i);
+        update_min_max(face.mExtents[0], face.mExtents[1], verts[i].getPosition());
+    }*/
+
+    if (!new_verts.empty())
+    {
+        std::string material;
+
+        if (poly->getMaterial())
+        {
+            material = std::string(poly->getMaterial());
+        }
+
+        materials.push_back(material);
+        face_list.push_back(face);
+        face_list.rbegin()->fillFromLegacyData(new_verts, indices);
+
+        LLVolumeFace& new_face = *face_list.rbegin();
+        if (!n)
+        {
+            //ll_aligned_free_16(new_face.mNormals);
+            new_face.mNormals = NULL;
+        }
+
+        if (!t)
+        {
+            //ll_aligned_free_16(new_face.mTexCoords);
+            new_face.mTexCoords = NULL;
+        }
+    }
+
+    return LLModel::NO_ERRORS ;
+}
+
+//-----------------------------------------------------------------------------
+// LLDAELoader
+//-----------------------------------------------------------------------------
+LLDAELoader::LLDAELoader(
+    std::string         filename,
+    S32                 lod,
+    load_callback_t     load_cb,
+    joint_lookup_func_t joint_lookup_func,
+    texture_load_func_t texture_load_func,
+    state_callback_t    state_cb,
+    void*               opaque_userdata,
+    JointTransformMap&  jointTransformMap,
+    JointNameSet&       jointsFromNodes,
+    std::map<std::string, std::string>&     jointAliasMap,
+    U32                 maxJointsPerMesh,
+    U32                 modelLimit,
+    bool                preprocess)
+: LLModelLoader(
+        filename,
+        lod,
+        load_cb,
+        joint_lookup_func,
+        texture_load_func,
+        state_cb,
+        opaque_userdata,
+        jointTransformMap,
+        jointsFromNodes,
+        jointAliasMap,
+        maxJointsPerMesh),
+  mGeneratedModelLimit(modelLimit),
+  mPreprocessDAE(preprocess)
+{
+}
+
+LLDAELoader::~LLDAELoader()
+{
+}
+
+struct ModelSort
+{
+    bool operator()(const LLPointer< LLModel >& lhs, const LLPointer< LLModel >& rhs)
+    {
+        if (lhs->mSubmodelID < rhs->mSubmodelID)
+        {
+            return true;
+        }
+        return LLStringUtil::compareInsensitive(lhs->mLabel, rhs->mLabel) < 0;
+    }
+};
+
+bool LLDAELoader::OpenFile(const std::string& filename)
+{
+    setLoadState( READING_FILE );
+
+    //no suitable slm exists, load from the .dae file
+
+    // Collada expects file and folder names to be escaped
+    // Note: cdom::nativePathToUri()
+    const char* allowed =
+        "ABCDEFGHIJKLMNOPQRSTUVWXYZ"
+        "abcdefghijklmnopqrstuvwxyz"
+        "0123456789"
+        "%-._~:\"|\\/";
+    std::string uri_filename = LLURI::escape(filename, allowed);
+
+    DAE dae;
+    domCOLLADA* dom;
+    if (mPreprocessDAE)
+    {
+        dom = dae.openFromMemory(uri_filename, preprocessDAE(filename).c_str());
+    }
+    else
+    {
+        LL_INFOS() << "Skipping dae preprocessing" << LL_ENDL;
+        dom = dae.open(uri_filename);
+    }
+
+    if (!dom)
+    {
+        LL_INFOS() <<" Error with dae - traditionally indicates a corrupt file."<<LL_ENDL;
+        LLSD args;
+        args["Message"] = "ParsingErrorCorrupt";
+        mWarningsArray.append(args);
+        setLoadState( ERROR_PARSING );
+        return false;
+    }
+    //Dom version
+    daeString domVersion = dae.getDomVersion();
+    std::string sldom(domVersion);
+    LL_INFOS()<<"Collada Importer Version: "<<sldom<<LL_ENDL;
+    //Dae version
+    domVersionType docVersion = dom->getVersion();
+    //0=1.4
+    //1=1.4.1
+    //2=Currently unsupported, however may work
+    if (docVersion > 1 )
+    {
+        docVersion = VERSIONTYPE_COUNT;
+    }
+    LL_INFOS()<<"Dae version "<<colladaVersion[docVersion]<<LL_ENDL;
+
+
+    daeDatabase* db = dae.getDatabase();
+
+    daeInt count = db->getElementCount(NULL, COLLADA_TYPE_MESH);
+
+    daeDocument* doc = dae.getDoc(uri_filename);
+    if (!doc)
+    {
+        LL_WARNS() << "can't find internal doc" << LL_ENDL;
+        LLSD args;
+        args["Message"] = "ParsingErrorNoDoc";
+        mWarningsArray.append(args);
+        return false;
+    }
+
+    daeElement* root = doc->getDomRoot();
+    if (!root)
+    {
+        LL_WARNS() << "document has no root" << LL_ENDL;
+        LLSD args;
+        args["Message"] = "ParsingErrorNoRoot";
+        mWarningsArray.append(args);
+        return false;
+    }
+
+    //Verify some basic properties of the dae
+    //1. Basic validity check on controller
+    U32 controllerCount = (int) db->getElementCount( NULL, "controller" );
+    bool result = false;
+    for ( int i=0; i<controllerCount; ++i )
+    {
+        domController* pController = NULL;
+        db->getElement( (daeElement**) &pController, i , NULL, "controller" );
+        result = verifyController( pController );
+        if (!result)
+        {
+            LL_INFOS() << "Could not verify controller" << LL_ENDL;
+            LLSD args;
+            args["Message"] = "ParsingErrorBadElement";
+            mWarningsArray.append(args);
+            setLoadState( ERROR_PARSING );
+            return true;
+        }
+    }
+
+
+    //get unit scale
+    mTransform.setIdentity();
+
+    domAsset::domUnit* unit = daeSafeCast<domAsset::domUnit>(root->getDescendant(daeElement::matchType(domAsset::domUnit::ID())));
+
+    if (unit)
+    {
+        F32 meter = unit->getMeter();
+        mTransform.mMatrix[0][0] = meter;
+        mTransform.mMatrix[1][1] = meter;
+        mTransform.mMatrix[2][2] = meter;
+    }
+
+    //get up axis rotation
+    LLMatrix4 rotation;
+
+    domUpAxisType up = UPAXISTYPE_Y_UP;  // default is Y_UP
+    domAsset::domUp_axis* up_axis =
+    daeSafeCast<domAsset::domUp_axis>(root->getDescendant(daeElement::matchType(domAsset::domUp_axis::ID())));
+
+    if (up_axis)
+    {
+        up = up_axis->getValue();
+    }
+
+    if (up == UPAXISTYPE_X_UP)
+    {
+        rotation.initRotation(0.0f, 90.0f * DEG_TO_RAD, 0.0f);
+    }
+    else if (up == UPAXISTYPE_Y_UP)
+    {
+        rotation.initRotation(90.0f * DEG_TO_RAD, 0.0f, 0.0f);
+    }
+
+    rotation *= mTransform;
+    mTransform = rotation;
+
+    mTransform.condition();
+
+    U32 submodel_limit = count > 0 ? mGeneratedModelLimit/count : 0;
+    for (daeInt idx = 0; idx < count; ++idx)
+    { //build map of domEntities to LLModel
+        domMesh* mesh = NULL;
+        db->getElement((daeElement**) &mesh, idx, NULL, COLLADA_TYPE_MESH);
+
+        if (mesh)
+        {
+
+            std::vector<LLModel*> models;
+
+            loadModelsFromDomMesh(mesh, models, submodel_limit);
+
+            std::vector<LLModel*>::iterator i;
+            i = models.begin();
+            while (i != models.end())
+            {
+                LLModel* mdl = *i;
+                if(mdl->getStatus() != LLModel::NO_ERRORS)
+                {
+                    setLoadState(ERROR_MODEL + mdl->getStatus()) ;
+                    return false; //abort
+                }
+
+                if (mdl && validate_model(mdl))
+                {
+                    mModelList.push_back(mdl);
+                    mModelsMap[mesh].push_back(mdl);
+                }
+                i++;
+            }
+        }
+    }
+
+    std::sort(mModelList.begin(), mModelList.end(), ModelSort());
+
+    model_list::iterator model_iter = mModelList.begin();
+    while (model_iter != mModelList.end())
+    {
+        LLModel* mdl = *model_iter;
+        U32 material_count = mdl->mMaterialList.size();
+        LL_INFOS() << "Importing " << mdl->mLabel << " model with " << material_count << " material references" << LL_ENDL;
+        std::vector<std::string>::iterator mat_iter = mdl->mMaterialList.begin();
+        std::vector<std::string>::iterator end_iter = material_count > LIMIT_MATERIALS_OUTPUT
+                                                        ? mat_iter + LIMIT_MATERIALS_OUTPUT
+                                                        : mdl->mMaterialList.end();
+        while (mat_iter != end_iter)
+        {
+            LL_INFOS() << mdl->mLabel << " references " << (*mat_iter) << LL_ENDL;
+            mat_iter++;
+        }
+        model_iter++;
+    }
+
+    count = db->getElementCount(NULL, COLLADA_TYPE_SKIN);
+    for (daeInt idx = 0; idx < count; ++idx)
+    { //add skinned meshes as instances
+        domSkin* skin = NULL;
+        db->getElement((daeElement**) &skin, idx, NULL, COLLADA_TYPE_SKIN);
+
+        if (skin)
+        {
+            domGeometry* geom = daeSafeCast<domGeometry>(skin->getSource().getElement());
+
+            if (geom)
+            {
+                domMesh* mesh = geom->getMesh();
+                if (mesh)
+                {
+                    std::vector< LLPointer< LLModel > >::iterator i = mModelsMap[mesh].begin();
+                    while (i != mModelsMap[mesh].end())
+                    {
+                        LLPointer<LLModel> mdl = *i;
+                        LLDAELoader::processDomModel(mdl, &dae, root, mesh, skin);
+                        i++;
+                    }
+                }
+            }
+        }
+    }
+
+    LL_INFOS()<< "Collada skins processed: " << count <<LL_ENDL;
+
+    daeElement* scene = root->getDescendant("visual_scene");
+
+    if (!scene)
+    {
+        LL_WARNS() << "document has no visual_scene" << LL_ENDL;
+        LLSD args;
+        args["Message"] = "ParsingErrorNoScene";
+        mWarningsArray.append(args);
+        setLoadState( ERROR_PARSING );
+        return true;
+    }
+
+    setLoadState( DONE );
+
+    bool badElement = false;
+
+    processElement( scene, badElement, &dae);
+
+    if ( badElement )
+    {
+        LL_INFOS()<<"Scene could not be parsed"<<LL_ENDL;
+        LLSD args;
+        args["Message"] = "ParsingErrorCantParseScene";
+        mWarningsArray.append(args);
+        setLoadState( ERROR_PARSING );
+    }
+
+    return true;
+}
+
+std::string LLDAELoader::preprocessDAE(std::string filename)
+{
+    // Open a DAE file for some preprocessing (like removing space characters in IDs), see MAINT-5678
+    llifstream inFile;
+    inFile.open(filename.c_str(), std::ios_base::in);
+    std::stringstream strStream;
+    strStream << inFile.rdbuf();
+    std::string buffer = strStream.str();
+
+    LL_INFOS() << "Preprocessing dae file to remove spaces from the names, ids, etc." << LL_ENDL;
+
+    try
+    {
+        boost::regex re("\"[\\w\\.@#$-]*(\\s[\\w\\.@#$-]*)+\"");
+        boost::sregex_iterator next(buffer.begin(), buffer.end(), re);
+        boost::sregex_iterator end;
+        while (next != end)
+        {
+            boost::smatch match = *next;
+            std::string s = match.str();
+            LL_INFOS() << s << " found" << LL_ENDL;
+            boost::replace_all(s, " ", "_");
+            LL_INFOS() << "Replacing with " << s << LL_ENDL;
+            boost::replace_all(buffer, match.str(), s);
+            next++;
+        }
+    }
+    catch (boost::regex_error &)
+    {
+        LL_INFOS() << "Regex error" << LL_ENDL;
+    }
+
+    return buffer;
+}
+
+void LLDAELoader::processDomModel(LLModel* model, DAE* dae, daeElement* root, domMesh* mesh, domSkin* skin)
+{
+    llassert(model && dae && mesh && skin);
+
+    if (model)
+    {
+        LLVector3 mesh_scale_vector;
+        LLVector3 mesh_translation_vector;
+        model->getNormalizedScaleTranslation(mesh_scale_vector, mesh_translation_vector);
+
+        LLMatrix4 normalized_transformation;
+        normalized_transformation.setTranslation(mesh_translation_vector);
+
+        LLMatrix4 mesh_scale;
+        mesh_scale.initScale(mesh_scale_vector);
+        mesh_scale *= normalized_transformation;
+        normalized_transformation = mesh_scale;
+
+        glh::matrix4f inv_mat((F32*) normalized_transformation.mMatrix);
+        inv_mat = inv_mat.inverse();
+        LLMatrix4 inverse_normalized_transformation(inv_mat.m);
+
+        domSkin::domBind_shape_matrix* bind_mat = skin->getBind_shape_matrix();
+
+        if (bind_mat)
+        { //get bind shape matrix
+            domFloat4x4& dom_value = bind_mat->getValue();
+
+            LLMeshSkinInfo& skin_info = model->mSkinInfo;
+
+            LLMatrix4 mat;
+            for (int i = 0; i < 4; i++)
+            {
+                for(int j = 0; j < 4; j++)
+                {
+                    mat.mMatrix[i][j] = dom_value[i + j*4];
+                }
+            }
+
+            skin_info.mBindShapeMatrix.loadu(mat);
+
+            LLMatrix4a trans(normalized_transformation);
+            matMul(trans, skin_info.mBindShapeMatrix, skin_info.mBindShapeMatrix);
+        }
+
+
+        //Some collada setup for accessing the skeleton
+        U32 skeleton_count = dae->getDatabase()->getElementCount( NULL, "skeleton" );
+        std::vector<domInstance_controller::domSkeleton*> skeletons;
+        for (S32 i=0; i<skeleton_count; i++)
+        {
+            daeElement* pElement = 0;
+            dae->getDatabase()->getElement( &pElement, i, 0, "skeleton" );
+
+            //Try to get at the skeletal instance controller
+            domInstance_controller::domSkeleton* pSkeleton = daeSafeCast<domInstance_controller::domSkeleton>( pElement );
+            daeElement* pSkeletonRootNode = NULL;
+            if (pSkeleton)
+            {
+                pSkeletonRootNode = pSkeleton->getValue().getElement();
+            }
+            if (pSkeleton && pSkeletonRootNode)
+            {
+                skeletons.push_back(pSkeleton);
+            }
+        }
+        bool missingSkeletonOrScene = false;
+
+        //If no skeleton, do a breadth-first search to get at specific joints
+        if ( skeletons.size() == 0 )
+        {
+            daeElement* pScene = root->getDescendant("visual_scene");
+            if ( !pScene )
+            {
+                LL_WARNS()<<"No visual scene - unable to parse bone offsets "<<LL_ENDL;
+                missingSkeletonOrScene = true;
+            }
+            else
+            {
+                //Get the children at this level
+                daeTArray< daeSmartRef<daeElement> > children = pScene->getChildren();
+                S32 childCount = children.getCount();
+
+                //Process any children that are joints
+                //Not all children are joints, some could be ambient lights, cameras, geometry etc..
+                for (S32 i = 0; i < childCount; ++i)
+                {
+                    domNode* pNode = daeSafeCast<domNode>(children[i]);
+                    if (pNode)
+                    {
+                        processJointNode( pNode, mJointList );
+                    }
+                }
+            }
+        }
+        else
+            //Has one or more skeletons
+            for (std::vector<domInstance_controller::domSkeleton*>::iterator skel_it = skeletons.begin();
+                 skel_it != skeletons.end(); ++skel_it)
+            {
+                domInstance_controller::domSkeleton* pSkeleton = *skel_it;
+                //Get the root node of the skeleton
+                daeElement* pSkeletonRootNode = pSkeleton->getValue().getElement();
+                if ( pSkeletonRootNode )
+                {
+                    //Once we have the root node - start acccessing it's joint components
+                    const int jointCnt = mJointMap.size();
+                    JointMap :: const_iterator jointIt = mJointMap.begin();
+
+                    //Loop over all the possible joints within the .dae - using the allowed joint list in the ctor.
+                    for ( int i=0; i<jointCnt; ++i, ++jointIt )
+                    {
+                        //Build a joint for the resolver to work with
+                        char str[64]={0};
+                        sprintf(str,"./%s",(*jointIt).first.c_str() );
+                        //LL_WARNS()<<"Joint "<< str <<LL_ENDL;
+
+                        //Setup the resolver
+                        daeSIDResolver resolver( pSkeletonRootNode, str );
+
+                        //Look for the joint
+                        domNode* pJoint = daeSafeCast<domNode>( resolver.getElement() );
+                        if ( pJoint )
+                        {
+                            // FIXME this has a lot of overlap with processJointNode(), would be nice to refactor.
+
+                            //Pull out the translate id and store it in the jointTranslations map
+                            daeSIDResolver jointResolverA( pJoint, "./translate" );
+                            domTranslate* pTranslateA = daeSafeCast<domTranslate>( jointResolverA.getElement() );
+                            daeSIDResolver jointResolverB( pJoint, "./location" );
+                            domTranslate* pTranslateB = daeSafeCast<domTranslate>( jointResolverB.getElement() );
+
+                            LLMatrix4 workingTransform;
+
+                            //Translation via SID
+                            if ( pTranslateA )
+                            {
+                                extractTranslation( pTranslateA, workingTransform );
+                            }
+                            else
+                            {
+                                if ( pTranslateB )
+                                {
+                                    extractTranslation( pTranslateB, workingTransform );
+                                }
+                                else
+                                {
+                                    //Translation via child from element
+                                    daeElement* pTranslateElement = getChildFromElement( pJoint, "translate" );
+                                    if ( pTranslateElement && pTranslateElement->typeID() != domTranslate::ID() )
+                                    {
+                                        LL_WARNS()<< "The found element is not a translate node" <<LL_ENDL;
+                                        missingSkeletonOrScene = true;
+                                    }
+                                    else
+                                        if ( pTranslateElement )
+                                        {
+                                            extractTranslationViaElement( pTranslateElement, workingTransform );
+                                        }
+                                        else
+                                        {
+                                            extractTranslationViaSID( pJoint, workingTransform );
+                                        }
+
+                                }
+                            }
+
+                            //Store the joint transform w/respect to its name.
+                            mJointList[(*jointIt).second.c_str()] = workingTransform;
+                        }
+                    }
+
+                    //If anything failed in regards to extracting the skeleton, joints or translation id,
+                    //mention it
+                    if ( missingSkeletonOrScene  )
+                    {
+                        LL_WARNS()<< "Partial jointmap found in asset - did you mean to just have a partial map?" << LL_ENDL;
+                    }
+                }//got skeleton?
+            }
+
+
+        domSkin::domJoints* joints = skin->getJoints();
+
+        domInputLocal_Array& joint_input = joints->getInput_array();
+
+        for (size_t i = 0; i < joint_input.getCount(); ++i)
+        {
+            domInputLocal* input = joint_input.get(i);
+            xsNMTOKEN semantic = input->getSemantic();
+
+            if (strcmp(semantic, COMMON_PROFILE_INPUT_JOINT) == 0)
+            { //found joint source, fill model->mJointMap and model->mSkinInfo.mJointNames
+                daeElement* elem = input->getSource().getElement();
+
+                domSource* source = daeSafeCast<domSource>(elem);
+                if (source)
+                {
+
+
+                    domName_array* names_source = source->getName_array();
+
+                    if (names_source)
+                    {
+                        domListOfNames &names = names_source->getValue();
+
+                        for (size_t j = 0; j < names.getCount(); ++j)
+                        {
+                            std::string name(names.get(j));
+                            if (mJointMap.find(name) != mJointMap.end())
+                            {
+                                name = mJointMap[name];
+                            }
+                            model->mSkinInfo.mJointNames.push_back(name);
+                            model->mSkinInfo.mJointNums.push_back(-1);
+                        }
+                    }
+                    else
+                    {
+                        domIDREF_array* names_source = source->getIDREF_array();
+                        if (names_source)
+                        {
+                            xsIDREFS& names = names_source->getValue();
+
+                            for (size_t j = 0; j < names.getCount(); ++j)
+                            {
+                                std::string name(names.get(j).getID());
+                                if (mJointMap.find(name) != mJointMap.end())
+                                {
+                                    name = mJointMap[name];
+                                }
+                                model->mSkinInfo.mJointNames.push_back(name);
+                                model->mSkinInfo.mJointNums.push_back(-1);
+                            }
+                        }
+                    }
+                }
+            }
+            else if (strcmp(semantic, COMMON_PROFILE_INPUT_INV_BIND_MATRIX) == 0)
+            { //found inv_bind_matrix array, fill model->mInvBindMatrix
+                domSource* source = daeSafeCast<domSource>(input->getSource().getElement());
+                if (source)
+                {
+                    domFloat_array* t = source->getFloat_array();
+                    if (t)
+                    {
+                        domListOfFloats& transform = t->getValue();
+                        S32 count = transform.getCount()/16;
+
+                        for (S32 k = 0; k < count; ++k)
+                        {
+                            LLMatrix4 mat;
+
+                            for (int i = 0; i < 4; i++)
+                            {
+                                for(int j = 0; j < 4; j++)
+                                {
+                                    mat.mMatrix[i][j] = transform[k*16 + i + j*4];
+                                }
+                            }
+                            model->mSkinInfo.mInvBindMatrix.push_back(LLMatrix4a(mat));
+                        }
+                    }
+                }
+            }
+        }
+
+        //Now that we've parsed the joint array, let's determine if we have a full rig
+        //(which means we have all the joint sthat are required for an avatar versus
+        //a skinned asset attached to a node in a file that contains an entire skeleton,
+        //but does not use the skeleton).
+        buildJointToNodeMappingFromScene( root );
+        critiqueRigForUploadApplicability( model->mSkinInfo.mJointNames );
+
+        if ( !missingSkeletonOrScene )
+        {
+            // FIXME: mesh_id is used to determine which mesh gets to
+            // set the joint offset, in the event of a conflict. Since
+            // we don't know the mesh id yet, we can't guarantee that
+            // joint offsets will be applied with the same priority as
+            // in the uploaded model. If the file contains multiple
+            // meshes with conflicting joint offsets, preview may be
+            // incorrect.
+            LLUUID fake_mesh_id;
+            fake_mesh_id.generate();
+
+            //Set the joint translations on the avatar
+            JointMap :: const_iterator masterJointIt = mJointMap.begin();
+            JointMap :: const_iterator masterJointItEnd = mJointMap.end();
+            for (;masterJointIt!=masterJointItEnd;++masterJointIt )
+            {
+                std::string lookingForJoint = (*masterJointIt).first.c_str();
+
+                if ( mJointList.find( lookingForJoint ) != mJointList.end() )
+                {
+                    //LL_INFOS()<<"joint "<<lookingForJoint.c_str()<<LL_ENDL;
+                    LLMatrix4 jointTransform = mJointList[lookingForJoint];
+                    LLJoint* pJoint = mJointLookupFunc(lookingForJoint,mOpaqueData);
+                    if ( pJoint )
+                    {
+                        const LLVector3& joint_pos = jointTransform.getTranslation();
+                        if (pJoint->aboveJointPosThreshold(joint_pos))
+                        {
+                            bool override_changed; // not used
+                            pJoint->addAttachmentPosOverride(joint_pos, fake_mesh_id, "", override_changed);
+                            if (model->mSkinInfo.mLockScaleIfJointPosition)
+                            {
+                                pJoint->addAttachmentScaleOverride(pJoint->getDefaultScale(), fake_mesh_id, "");
+                            }
+                        }
+                    }
+                    else
+                    {
+                        //Most likely an error in the asset.
+                        LL_WARNS()<<"Tried to apply joint position from .dae, but it did not exist in the avatar rig." << LL_ENDL;
+                    }
+                }
+            }
+        } //missingSkeletonOrScene
+
+        //We need to construct the alternate bind matrix (which contains the new joint positions)
+        //in the same order as they were stored in the joint buffer. The joints associated
+        //with the skeleton are not stored in the same order as they are in the exported joint buffer.
+        //This remaps the skeletal joints to be in the same order as the joints stored in the model.
+        std::vector<std::string> :: const_iterator jointIt  = model->mSkinInfo.mJointNames.begin();
+        const int jointCnt = model->mSkinInfo.mJointNames.size();
+        for ( int i=0; i<jointCnt; ++i, ++jointIt )
+        {
+            std::string lookingForJoint = (*jointIt).c_str();
+            //Look for the joint xform that we extracted from the skeleton, using the jointIt as the key
+            //and store it in the alternate bind matrix
+            if (mJointMap.find(lookingForJoint) != mJointMap.end()
+                && model->mSkinInfo.mInvBindMatrix.size() > i)
+            {
+                LLMatrix4 newInverse = LLMatrix4(model->mSkinInfo.mInvBindMatrix[i].getF32ptr());
+                newInverse.setTranslation( mJointList[lookingForJoint].getTranslation() );
+                model->mSkinInfo.mAlternateBindMatrix.push_back( LLMatrix4a(newInverse) );
+            }
+            else
+            {
+                LL_DEBUGS("Mesh")<<"Possibly misnamed/missing joint [" <<lookingForJoint.c_str()<<"] "<<LL_ENDL;
+            }
+        }
+
+        U32 bind_count = model->mSkinInfo.mAlternateBindMatrix.size();
+        if (bind_count > 0 && bind_count != jointCnt)
+        {
+            LL_WARNS("Mesh") << "Model " << model->mLabel << " has invalid joint bind matrix list." << LL_ENDL;
+        }
+
+        //grab raw position array
+
+        domVertices* verts = mesh->getVertices();
+        if (verts)
+        {
+            domInputLocal_Array& inputs = verts->getInput_array();
+            for (size_t i = 0; i < inputs.getCount() && model->mPosition.empty(); ++i)
+            {
+                if (strcmp(inputs[i]->getSemantic(), COMMON_PROFILE_INPUT_POSITION) == 0)
+                {
+                    domSource* pos_source = daeSafeCast<domSource>(inputs[i]->getSource().getElement());
+                    if (pos_source)
+                    {
+                        domFloat_array* pos_array = pos_source->getFloat_array();
+                        if (pos_array)
+                        {
+                            domListOfFloats& pos = pos_array->getValue();
+
+                            for (size_t j = 0; j < pos.getCount(); j += 3)
+                            {
+                                if (pos.getCount() <= j+2)
+                                {
+                                    LL_ERRS() << "Invalid position array size." << LL_ENDL;
+                                }
+
+                                LLVector3 v(pos[j], pos[j+1], pos[j+2]);
+
+                                //transform from COLLADA space to volume space
+                                v = v * inverse_normalized_transformation;
+
+                                model->mPosition.push_back(v);
+                            }
+                        }
+                    }
+                }
+            }
+        }
+
+        //grab skin weights array
+        domSkin::domVertex_weights* weights = skin->getVertex_weights();
+        if (weights)
+        {
+            domInputLocalOffset_Array& inputs = weights->getInput_array();
+            domFloat_array* vertex_weights = NULL;
+            for (size_t i = 0; i < inputs.getCount(); ++i)
+            {
+                if (strcmp(inputs[i]->getSemantic(), COMMON_PROFILE_INPUT_WEIGHT) == 0)
+                {
+                    domSource* weight_source = daeSafeCast<domSource>(inputs[i]->getSource().getElement());
+                    if (weight_source)
+                    {
+                        vertex_weights = weight_source->getFloat_array();
+                    }
+                }
+            }
+
+            if (vertex_weights)
+            {
+                domListOfFloats& w = vertex_weights->getValue();
+                domListOfUInts& vcount = weights->getVcount()->getValue();
+                domListOfInts& v = weights->getV()->getValue();
+
+                U32 c_idx = 0;
+                for (size_t vc_idx = 0; vc_idx < vcount.getCount(); ++vc_idx)
+                { //for each vertex
+                    daeUInt count = vcount[vc_idx];
+
+                    //create list of weights that influence this vertex
+                    LLModel::weight_list weight_list;
+
+                    for (daeUInt i = 0; i < count; ++i)
+                    { //for each weight
+                        daeInt joint_idx = v[c_idx++];
+                        daeInt weight_idx = v[c_idx++];
+
+                        if (joint_idx == -1)
+                        {
+                            //ignore bindings to bind_shape_matrix
+                            continue;
+                        }
+
+                        F32 weight_value = w[weight_idx];
+
+                        weight_list.push_back(LLModel::JointWeight(joint_idx, weight_value));
+                    }
+
+                    //sort by joint weight
+                    std::sort(weight_list.begin(), weight_list.end(), LLModel::CompareWeightGreater());
+
+                    std::vector<LLModel::JointWeight> wght;
+
+                    F32 total = 0.f;
+
+                    for (U32 i = 0; i < llmin((U32) 4, (U32) weight_list.size()); ++i)
+                    { //take up to 4 most significant weights
+                        if (weight_list[i].mWeight > 0.f)
+                        {
+                            wght.push_back( weight_list[i] );
+                            total += weight_list[i].mWeight;
+                        }
+                    }
+
+                    F32 scale = 1.f/total;
+                    if (scale != 1.f)
+                    { //normalize weights
+                        for (U32 i = 0; i < wght.size(); ++i)
+                        {
+                            wght[i].mWeight *= scale;
+                        }
+                    }
+
+                    model->mSkinWeights[model->mPosition[vc_idx]] = wght;
+                }
+            }
+
+        }
+
+        //add instance to scene for this model
+
+        LLMatrix4 transformation;
+        transformation.initScale(mesh_scale_vector);
+        transformation.setTranslation(mesh_translation_vector);
+        transformation *= mTransform;
+
+        std::map<std::string, LLImportMaterial> materials;
+        for (U32 i = 0; i < model->mMaterialList.size(); ++i)
+        {
+            materials[model->mMaterialList[i]] = LLImportMaterial();
+        }
+        mScene[transformation].push_back(LLModelInstance(model, model->mLabel, transformation, materials));
+        stretch_extents(model, transformation, mExtents[0], mExtents[1], mFirstTransform);
+    }
+}
+
+//-----------------------------------------------------------------------------
+// buildJointToNodeMappingFromScene()
+//-----------------------------------------------------------------------------
+void LLDAELoader::buildJointToNodeMappingFromScene( daeElement* pRoot )
+{
+    daeElement* pScene = pRoot->getDescendant("visual_scene");
+    if ( pScene )
+    {
+        daeTArray< daeSmartRef<daeElement> > children = pScene->getChildren();
+        S32 childCount = children.getCount();
+        for (S32 i = 0; i < childCount; ++i)
+        {
+            domNode* pNode = daeSafeCast<domNode>(children[i]);
+            processJointToNodeMapping( pNode );
+        }
+    }
+}
+//-----------------------------------------------------------------------------
+// processJointToNodeMapping()
+//-----------------------------------------------------------------------------
+void LLDAELoader::processJointToNodeMapping( domNode* pNode )
+{
+    if ( isNodeAJoint( pNode ) )
+    {
+        //1.Store the parent
+        std::string nodeName = pNode->getName();
+        if ( !nodeName.empty() )
+        {
+            mJointsFromNode.push_front( pNode->getName() );
+        }
+        //2. Handle the kiddo's
+        processChildJoints( pNode );
+    }
+    else
+    {
+        //Determine if the're any children wrt to this failed node.
+        //This occurs when an armature is exported and ends up being what essentially amounts to
+        //as the root for the visual_scene
+        if ( pNode )
+        {
+            processChildJoints( pNode );
+        }
+        else
+        {
+            LL_INFOS()<<"Node is NULL"<<LL_ENDL;
+        }
+
+    }
+}
+//-----------------------------------------------------------------------------
+// processChildJoint()
+//-----------------------------------------------------------------------------
+void LLDAELoader::processChildJoints( domNode* pParentNode )
+{
+    daeTArray< daeSmartRef<daeElement> > childOfChild = pParentNode->getChildren();
+    S32 childOfChildCount = childOfChild.getCount();
+    for (S32 i = 0; i < childOfChildCount; ++i)
+    {
+        domNode* pChildNode = daeSafeCast<domNode>( childOfChild[i] );
+        if ( pChildNode )
+        {
+            processJointToNodeMapping( pChildNode );
+        }
+    }
+}
+
+//-----------------------------------------------------------------------------
+// isNodeAJoint()
+//-----------------------------------------------------------------------------
+bool LLDAELoader::isNodeAJoint( domNode* pNode )
+{
+    if ( !pNode || !pNode->getName() )
+    {
+        LL_INFOS()<<"Created node is NULL or invalid"<<LL_ENDL;
+        return false;
+    }
+
+    return LLModelLoader::isNodeAJoint(pNode->getName());
+}
+//-----------------------------------------------------------------------------
+// verifyCount
+//-----------------------------------------------------------------------------
+bool LLDAELoader::verifyCount( int expected, int result )
+{
+    if ( expected != result )
+    {
+        LL_INFOS()<< "Error: (expected/got)"<<expected<<"/"<<result<<"verts"<<LL_ENDL;
+        return false;
+    }
+    return true;
+}
+//-----------------------------------------------------------------------------
+// verifyController
+//-----------------------------------------------------------------------------
+bool LLDAELoader::verifyController( domController* pController )
+{
+
+    bool result = true;
+
+    domSkin* pSkin = pController->getSkin();
+
+    if ( pSkin )
+    {
+        xsAnyURI & uri = pSkin->getSource();
+        domElement* pElement = uri.getElement();
+
+        if ( !pElement )
+        {
+            LL_INFOS()<<"Can't resolve skin source"<<LL_ENDL;
+            return false;
+        }
+
+        daeString type_str = pElement->getTypeName();
+        if ( stricmp(type_str, "geometry") == 0 )
+        {
+            //Skin is reference directly by geometry and get the vertex count from skin
+            domSkin::domVertex_weights* pVertexWeights = pSkin->getVertex_weights();
+            U32 vertexWeightsCount = pVertexWeights->getCount();
+            domGeometry* pGeometry = (domGeometry*) (domElement*) uri.getElement();
+            domMesh* pMesh = pGeometry->getMesh();
+
+            if ( pMesh )
+            {
+                //Get vertex count from geometry
+                domVertices* pVertices = pMesh->getVertices();
+                if ( !pVertices )
+                {
+                    LL_INFOS()<<"No vertices!"<<LL_ENDL;
+                    return false;
+                }
+
+                if ( pVertices )
+                {
+                    xsAnyURI src = pVertices->getInput_array()[0]->getSource();
+                    domSource* pSource = (domSource*) (domElement*) src.getElement();
+                    U32 verticesCount = pSource->getTechnique_common()->getAccessor()->getCount();
+                    result = verifyCount( verticesCount, vertexWeightsCount );
+                    if ( !result )
+                    {
+                        return result;
+                    }
+                }
+            }
+
+            U32 vcountCount = (U32) pVertexWeights->getVcount()->getValue().getCount();
+            result = verifyCount( vcountCount, vertexWeightsCount );
+            if ( !result )
+            {
+                return result;
+            }
+
+            domInputLocalOffset_Array& inputs = pVertexWeights->getInput_array();
+            U32 sum = 0;
+            for (size_t i=0; i<vcountCount; i++)
+            {
+                sum += pVertexWeights->getVcount()->getValue()[i];
+            }
+            result = verifyCount( sum * inputs.getCount(), (domInt) pVertexWeights->getV()->getValue().getCount() );
+        }
+    }
+
+    return result;
+}
+
+//-----------------------------------------------------------------------------
+// extractTranslation()
+//-----------------------------------------------------------------------------
+void LLDAELoader::extractTranslation( domTranslate* pTranslate, LLMatrix4& transform )
+{
+    domFloat3 jointTrans = pTranslate->getValue();
+    LLVector3 singleJointTranslation( jointTrans[0], jointTrans[1], jointTrans[2] );
+    transform.setTranslation( singleJointTranslation );
+}
+//-----------------------------------------------------------------------------
+// extractTranslationViaElement()
+//-----------------------------------------------------------------------------
+void LLDAELoader::extractTranslationViaElement( daeElement* pTranslateElement, LLMatrix4& transform )
+{
+    if ( pTranslateElement )
+    {
+        domTranslate* pTranslateChild = static_cast<domTranslate*>( pTranslateElement );
+        domFloat3 translateChild = pTranslateChild->getValue();
+        LLVector3 singleJointTranslation( translateChild[0], translateChild[1], translateChild[2] );
+        transform.setTranslation( singleJointTranslation );
+    }
+}
+//-----------------------------------------------------------------------------
+// extractTranslationViaSID()
+//-----------------------------------------------------------------------------
+void LLDAELoader::extractTranslationViaSID( daeElement* pElement, LLMatrix4& transform )
+{
+    if ( pElement )
+    {
+        daeSIDResolver resolver( pElement, "./transform" );
+        domMatrix* pMatrix = daeSafeCast<domMatrix>( resolver.getElement() );
+        //We are only extracting out the translational component atm
+        LLMatrix4 workingTransform;
+        if ( pMatrix )
+        {
+            domFloat4x4 domArray = pMatrix->getValue();
+            for ( int i = 0; i < 4; i++ )
+            {
+                for( int j = 0; j < 4; j++ )
+                {
+                    workingTransform.mMatrix[i][j] = domArray[i + j*4];
+                }
+            }
+            LLVector3 trans = workingTransform.getTranslation();
+            transform.setTranslation( trans );
+        }
+    }
+    else
+    {
+        LL_WARNS()<<"Element is nonexistent - empty/unsupported node."<<LL_ENDL;
+    }
+}
+//-----------------------------------------------------------------------------
+// processJointNode()
+//-----------------------------------------------------------------------------
+void LLDAELoader::processJointNode( domNode* pNode, JointTransformMap& jointTransforms )
+{
+    if (pNode->getName() == NULL)
+    {
+        LL_WARNS() << "nameless node, can't process" << LL_ENDL;
+        return;
+    }
+
+    //LL_WARNS()<<"ProcessJointNode# Node:" <<pNode->getName()<<LL_ENDL;
+
+    //1. handle the incoming node - extract out translation via SID or element
+    if (isNodeAJoint(pNode))
+    {
+        LLMatrix4 workingTransform;
+
+        //Pull out the translate id and store it in the jointTranslations map
+        daeSIDResolver jointResolverA(pNode, "./translate");
+        domTranslate* pTranslateA = daeSafeCast<domTranslate>(jointResolverA.getElement());
+        daeSIDResolver jointResolverB(pNode, "./location");
+        domTranslate* pTranslateB = daeSafeCast<domTranslate>(jointResolverB.getElement());
+
+        //Translation via SID was successful
+        if (pTranslateA)
+        {
+            extractTranslation(pTranslateA, workingTransform);
+        }
+        else
+            if (pTranslateB)
+            {
+                extractTranslation(pTranslateB, workingTransform);
+            }
+            else
+            {
+                //Translation via child from element
+                daeElement* pTranslateElement = getChildFromElement(pNode, "translate");
+                if (!pTranslateElement || pTranslateElement->typeID() != domTranslate::ID())
+                {
+                    //LL_WARNS()<< "The found element is not a translate node" <<LL_ENDL;
+                    daeSIDResolver jointResolver(pNode, "./matrix");
+                    domMatrix* pMatrix = daeSafeCast<domMatrix>(jointResolver.getElement());
+                    if (pMatrix)
+                    {
+                        //LL_INFOS()<<"A matrix SID was however found!"<<LL_ENDL;
+                        domFloat4x4 domArray = pMatrix->getValue();
+                        for (int i = 0; i < 4; i++)
+                        {
+                            for (int j = 0; j < 4; j++)
+                            {
+                                workingTransform.mMatrix[i][j] = domArray[i + j * 4];
+                            }
+                        }
+                    }
+                    else
+                    {
+                        LL_WARNS() << "The found element is not translate or matrix node - most likely a corrupt export!" << LL_ENDL;
+                    }
+                }
+                else
+                {
+                    extractTranslationViaElement(pTranslateElement, workingTransform);
+                }
+            }
+
+        //Store the working transform relative to the nodes name.
+        jointTransforms[pNode->getName()] = workingTransform;
+    }
+
+    //2. handle the nodes children
+
+    //Gather and handle the incoming nodes children
+    daeTArray< daeSmartRef<daeElement> > childOfChild = pNode->getChildren();
+    S32 childOfChildCount = childOfChild.getCount();
+
+    for (S32 i = 0; i < childOfChildCount; ++i)
+    {
+        domNode* pChildNode = daeSafeCast<domNode>( childOfChild[i] );
+        if ( pChildNode )
+        {
+            processJointNode( pChildNode, jointTransforms );
+        }
+    }
+}
+//-----------------------------------------------------------------------------
+// getChildFromElement()
+//-----------------------------------------------------------------------------
+daeElement* LLDAELoader::getChildFromElement( daeElement* pElement, std::string const & name )
+{
+    daeElement* pChildOfElement = pElement->getChild( name.c_str() );
+    if ( pChildOfElement )
+    {
+        return pChildOfElement;
+    }
+    LL_DEBUGS("Mesh")<< "Could not find a child [" << name << "] for the element: \"" << pElement->getAttribute("id") << "\"" << LL_ENDL;
+    return NULL;
+}
+
+void LLDAELoader::processElement( daeElement* element, bool& badElement, DAE* dae)
+{
+    LLMatrix4 saved_transform;
+    bool pushed_mat = false;
+
+    domNode* node = daeSafeCast<domNode>(element);
+    if (node)
+    {
+        pushed_mat = true;
+        saved_transform = mTransform;
+    }
+
+    domTranslate* translate = daeSafeCast<domTranslate>(element);
+    if (translate)
+    {
+        domFloat3 dom_value = translate->getValue();
+
+        LLMatrix4 translation;
+        translation.setTranslation(LLVector3(dom_value[0], dom_value[1], dom_value[2]));
+
+        translation *= mTransform;
+        mTransform = translation;
+        mTransform.condition();
+    }
+
+    domRotate* rotate = daeSafeCast<domRotate>(element);
+    if (rotate)
+    {
+        domFloat4 dom_value = rotate->getValue();
+
+        LLMatrix4 rotation;
+        rotation.initRotTrans(dom_value[3] * DEG_TO_RAD, LLVector3(dom_value[0], dom_value[1], dom_value[2]), LLVector3(0, 0, 0));
+
+        rotation *= mTransform;
+        mTransform = rotation;
+        mTransform.condition();
+    }
+
+    domScale* scale = daeSafeCast<domScale>(element);
+    if (scale)
+    {
+        domFloat3 dom_value = scale->getValue();
+
+
+        LLVector3 scale_vector = LLVector3(dom_value[0], dom_value[1], dom_value[2]);
+        scale_vector.abs(); // Set all values positive, since we don't currently support mirrored meshes
+        LLMatrix4 scaling;
+        scaling.initScale(scale_vector);
+
+        scaling *= mTransform;
+        mTransform = scaling;
+        mTransform.condition();
+    }
+
+    domMatrix* matrix = daeSafeCast<domMatrix>(element);
+    if (matrix)
+    {
+        domFloat4x4 dom_value = matrix->getValue();
+
+        LLMatrix4 matrix_transform;
+
+        for (int i = 0; i < 4; i++)
+        {
+            for(int j = 0; j < 4; j++)
+            {
+                matrix_transform.mMatrix[i][j] = dom_value[i + j*4];
+            }
+        }
+
+        matrix_transform *= mTransform;
+        mTransform = matrix_transform;
+        mTransform.condition();
+    }
+
+    domInstance_geometry* instance_geo = daeSafeCast<domInstance_geometry>(element);
+    if (instance_geo)
+    {
+        domGeometry* geo = daeSafeCast<domGeometry>(instance_geo->getUrl().getElement());
+        if (geo)
+        {
+            domMesh* mesh = daeSafeCast<domMesh>(geo->getDescendant(daeElement::matchType(domMesh::ID())));
+            if (mesh)
+            {
+
+                std::vector< LLPointer< LLModel > >::iterator i = mModelsMap[mesh].begin();
+                while (i != mModelsMap[mesh].end())
+                {
+                    LLModel* model = *i;
+
+                    LLMatrix4 transformation = mTransform;
+
+                    if (mTransform.determinant() < 0)
+                    { //negative scales are not supported
+                        LL_INFOS() << "Negative scale detected, unsupported transform.  domInstance_geometry: " << getElementLabel(instance_geo) << LL_ENDL;
+                        LLSD args;
+                        args["Message"] = "NegativeScaleTrans";
+                        args["LABEL"] = getElementLabel(instance_geo);
+                        mWarningsArray.append(args);
+
+                        badElement = true;
+                    }
+
+                    LLModelLoader::material_map materials = getMaterials(model, instance_geo, dae);
+
+                    // adjust the transformation to compensate for mesh normalization
+                    LLVector3 mesh_scale_vector;
+                    LLVector3 mesh_translation_vector;
+                    model->getNormalizedScaleTranslation(mesh_scale_vector, mesh_translation_vector);
+
+                    LLMatrix4 mesh_translation;
+                    mesh_translation.setTranslation(mesh_translation_vector);
+                    mesh_translation *= transformation;
+                    transformation = mesh_translation;
+
+                    LLMatrix4 mesh_scale;
+                    mesh_scale.initScale(mesh_scale_vector);
+                    mesh_scale *= transformation;
+                    transformation = mesh_scale;
+
+                    if (transformation.determinant() < 0)
+                    { //negative scales are not supported
+                        LL_INFOS() << "Negative scale detected, unsupported post-normalization transform.  domInstance_geometry: " << getElementLabel(instance_geo) << LL_ENDL;
+                        LLSD args;
+                        args["Message"] = "NegativeScaleNormTrans";
+                        args["LABEL"] = getElementLabel(instance_geo);
+                        mWarningsArray.append(args);
+                        badElement = true;
+                    }
+
+                    std::string label;
+
+                    if (model->mLabel.empty())
+                    {
+                        label = getLodlessLabel(instance_geo);
+
+                        llassert(!label.empty());
+
+                        if (model->mSubmodelID)
+                        {
+                            label += (char)((int)'a' + model->mSubmodelID);
+                        }
+
+                        model->mLabel = label + lod_suffix[mLod];
+                    }
+                    else
+                    {
+                        // Don't change model's name if possible, it will play havoc with scenes that already use said model.
+                        size_t ext_pos = getSuffixPosition(model->mLabel);
+                        if (ext_pos != -1)
+                        {
+                            label = model->mLabel.substr(0, ext_pos);
+                        }
+                        else
+                        {
+                            label = model->mLabel;
+                        }
+                    }
+
+                    mScene[transformation].push_back(LLModelInstance(model, label, transformation, materials));
+                    stretch_extents(model, transformation, mExtents[0], mExtents[1], mFirstTransform);
+                    i++;
+                }
+            }
+        }
+        else
+        {
+            LL_INFOS()<<"Unable to resolve geometry URL."<<LL_ENDL;
+            LLSD args;
+            args["Message"] = "CantResolveGeometryUrl";
+            mWarningsArray.append(args);
+            badElement = true;
+        }
+
+    }
+
+    domInstance_node* instance_node = daeSafeCast<domInstance_node>(element);
+    if (instance_node)
+    {
+        daeElement* instance = instance_node->getUrl().getElement();
+        if (instance)
+        {
+            processElement(instance,badElement, dae);
+        }
+    }
+
+    //process children
+    daeTArray< daeSmartRef<daeElement> > children = element->getChildren();
+    int childCount = children.getCount();
+    for (S32 i = 0; i < childCount; i++)
+    {
+        processElement(children[i],badElement, dae);
+    }
+
+    if (pushed_mat)
+    { //this element was a node, restore transform before processiing siblings
+        mTransform = saved_transform;
+    }
+}
+
+std::map<std::string, LLImportMaterial> LLDAELoader::getMaterials(LLModel* model, domInstance_geometry* instance_geo, DAE* dae)
+{
+    std::map<std::string, LLImportMaterial> materials;
+    for (int i = 0; i < model->mMaterialList.size(); i++)
+    {
+        LLImportMaterial import_material;
+
+        domInstance_material* instance_mat = NULL;
+
+        domBind_material::domTechnique_common* technique =
+        daeSafeCast<domBind_material::domTechnique_common>(instance_geo->getDescendant(daeElement::matchType(domBind_material::domTechnique_common::ID())));
+
+        if (technique)
+        {
+            daeTArray< daeSmartRef<domInstance_material> > inst_materials = technique->getChildrenByType<domInstance_material>();
+            for (int j = 0; j < inst_materials.getCount(); j++)
+            {
+                std::string symbol(inst_materials[j]->getSymbol());
+
+                if (symbol == model->mMaterialList[i]) // found the binding
+                {
+                    instance_mat = inst_materials[j];
+                    break;
+                }
+            }
+        }
+
+        if (instance_mat)
+        {
+            domMaterial* material = daeSafeCast<domMaterial>(instance_mat->getTarget().getElement());
+            if (material)
+            {
+                domInstance_effect* instance_effect =
+                daeSafeCast<domInstance_effect>(material->getDescendant(daeElement::matchType(domInstance_effect::ID())));
+                if (instance_effect)
+                {
+                    domEffect* effect = daeSafeCast<domEffect>(instance_effect->getUrl().getElement());
+                    if (effect)
+                    {
+                        domProfile_COMMON* profile =
+                        daeSafeCast<domProfile_COMMON>(effect->getDescendant(daeElement::matchType(domProfile_COMMON::ID())));
+                        if (profile)
+                        {
+                            import_material = profileToMaterial(profile, dae);
+                        }
+                    }
+                }
+            }
+        }
+
+        import_material.mBinding = model->mMaterialList[i];
+        materials[model->mMaterialList[i]] = import_material;
+    }
+
+    return materials;
+}
+
+LLImportMaterial LLDAELoader::profileToMaterial(domProfile_COMMON* material, DAE* dae)
+{
+    LLImportMaterial mat;
+    mat.mFullbright = false;
+
+    daeElement* diffuse = material->getDescendant("diffuse");
+    if (diffuse)
+    {
+        domCommon_color_or_texture_type_complexType::domTexture* texture =
+        daeSafeCast<domCommon_color_or_texture_type_complexType::domTexture>(diffuse->getDescendant("texture"));
+        if (texture)
+        {
+            domCommon_newparam_type_Array newparams = material->getNewparam_array();
+            if (newparams.getCount())
+            {
+
+                for (S32 i = 0; i < newparams.getCount(); i++)
+                {
+                    domFx_surface_common* surface = newparams[i]->getSurface();
+                    if (surface)
+                    {
+                        domFx_surface_init_common* init = surface->getFx_surface_init_common();
+                        if (init)
+                        {
+                            domFx_surface_init_from_common_Array init_from = init->getInit_from_array();
+
+                            if (init_from.getCount() > i)
+                            {
+                                domImage* image = daeSafeCast<domImage>(init_from[i]->getValue().getElement());
+                                if (image)
+                                {
+                                    // we only support init_from now - embedded data will come later
+                                    domImage::domInit_from* init = image->getInit_from();
+                                    if (init)
+                                    {
+                                        mat.mDiffuseMapFilename = cdom::uriToNativePath(init->getValue().str());
+                                        mat.mDiffuseMapLabel = getElementLabel(material);
+                                    }
+                                }
+                            }
+                        }
+                    }
+                }
+            }
+            else if (texture->getTexture())
+            {
+                domImage* image = NULL;
+                dae->getDatabase()->getElement((daeElement**) &image, 0, texture->getTexture(), COLLADA_TYPE_IMAGE);
+                if (image)
+                {
+                    // we only support init_from now - embedded data will come later
+                    domImage::domInit_from* init = image->getInit_from();
+                    if (init)
+                    {
+                        std::string image_path_value = cdom::uriToNativePath(init->getValue().str());
+
+#if LL_WINDOWS
+                        // Work-around DOM tendency to resort to UNC names which are only confusing for downstream...
+                        //
+                        std::string::iterator i = image_path_value.begin();
+                        while (*i == '\\')
+                            i++;
+                        mat.mDiffuseMapFilename.assign(i, image_path_value.end());
+#else
+                        mat.mDiffuseMapFilename = image_path_value;
+#endif
+                        mat.mDiffuseMapLabel = getElementLabel(material);
+                    }
+                }
+            }
+        }
+
+        domCommon_color_or_texture_type_complexType::domColor* color =
+        daeSafeCast<domCommon_color_or_texture_type_complexType::domColor>(diffuse->getDescendant("color"));
+        if (color)
+        {
+            domFx_color_common domfx_color = color->getValue();
+            LLColor4 value = LLColor4(domfx_color[0], domfx_color[1], domfx_color[2], domfx_color[3]);
+            mat.mDiffuseColor = value;
+        }
+    }
+
+    daeElement* emission = material->getDescendant("emission");
+    if (emission)
+    {
+        LLColor4 emission_color = getDaeColor(emission);
+        if (((emission_color[0] + emission_color[1] + emission_color[2]) / 3.0) > 0.25)
+        {
+            mat.mFullbright = true;
+        }
+    }
+
+    return mat;
+}
+
+// try to get a decent label for this element
+std::string LLDAELoader::getElementLabel(daeElement *element)
+{
+    // if we have a name attribute, use it
+    std::string name = element->getAttribute("name");
+    if (name.length())
+    {
+        return name;
+    }
+
+    // if we have an ID attribute, use it
+    if (element->getID())
+    {
+        return std::string(element->getID());
+    }
+
+    // if we have a parent, use it
+    daeElement* parent = element->getParent();
+    std::string index_string;
+    if (parent)
+    {
+        // retrieve index to distinguish items inside same parent
+        size_t ind = 0;
+        parent->getChildren().find(element, ind);
+
+        if (ind > 0)
+        {
+            index_string = "_" + std::to_string(ind);
+        }
+
+        // if parent has a name or ID, use it
+        std::string name = parent->getAttribute("name");
+        if (!name.length())
+        {
+            name = std::string(parent->getID());
+        }
+
+        if (name.length())
+        {
+            // make sure that index won't mix up with pre-named lod extensions
+            size_t ext_pos = getSuffixPosition(name);
+
+            if (ext_pos == -1)
+            {
+                return name + index_string;
+            }
+            else
+            {
+                return name.insert(ext_pos, index_string);
+            }
+        }
+    }
+
+    // try to use our type
+    daeString element_name = element->getElementName();
+    if (element_name)
+    {
+        return std::string(element_name) + index_string;
+    }
+
+    // if all else fails, use "object"
+    return std::string("object") + index_string;
+}
+
+// static
+size_t LLDAELoader::getSuffixPosition(std::string label)
+{
+    if ((label.find("_LOD") != -1) || (label.find("_PHYS") != -1))
+    {
+        return label.rfind('_');
+    }
+    return -1;
+}
+
+// static
+std::string LLDAELoader::getLodlessLabel(daeElement *element)
+{
+    std::string label = getElementLabel(element);
+    size_t ext_pos = getSuffixPosition(label);
+    if (ext_pos != -1)
+    {
+        return label.substr(0, ext_pos);
+    }
+    return label;
+}
+
+LLColor4 LLDAELoader::getDaeColor(daeElement* element)
+{
+    LLColor4 value;
+    domCommon_color_or_texture_type_complexType::domColor* color =
+    daeSafeCast<domCommon_color_or_texture_type_complexType::domColor>(element->getDescendant("color"));
+    if (color)
+    {
+        domFx_color_common domfx_color = color->getValue();
+        value = LLColor4(domfx_color[0], domfx_color[1], domfx_color[2], domfx_color[3]);
+    }
+
+    return value;
+}
+
+bool LLDAELoader::addVolumeFacesFromDomMesh(LLModel* pModel,domMesh* mesh, LLSD& log_msg)
+{
+    LLModel::EModelStatus status = LLModel::NO_ERRORS;
+    domTriangles_Array& tris = mesh->getTriangles_array();
+
+    for (U32 i = 0; i < tris.getCount(); ++i)
+    {
+        domTrianglesRef& tri = tris.get(i);
+
+        status = load_face_from_dom_triangles(pModel->getVolumeFaces(), pModel->getMaterialList(), tri, log_msg);
+        pModel->mStatus = status;
+        if(status != LLModel::NO_ERRORS)
+        {
+            pModel->ClearFacesAndMaterials();
+            return false;
+        }
+    }
+
+    domPolylist_Array& polys = mesh->getPolylist_array();
+    for (U32 i = 0; i < polys.getCount(); ++i)
+    {
+        domPolylistRef& poly = polys.get(i);
+        status = load_face_from_dom_polylist(pModel->getVolumeFaces(), pModel->getMaterialList(), poly, log_msg);
+
+        if(status != LLModel::NO_ERRORS)
+        {
+            pModel->ClearFacesAndMaterials();
+            return false;
+        }
+    }
+
+    domPolygons_Array& polygons = mesh->getPolygons_array();
+
+    for (U32 i = 0; i < polygons.getCount(); ++i)
+    {
+        domPolygonsRef& poly = polygons.get(i);
+
+        status = load_face_from_dom_polygons(pModel->getVolumeFaces(), pModel->getMaterialList(), poly);
+
+        if(status != LLModel::NO_ERRORS)
+        {
+            pModel->ClearFacesAndMaterials();
+            return false;
+        }
+    }
+
+    return (status == LLModel::NO_ERRORS);
+}
+
+//static diff version supports creating multiple models when material counts spill
+// over the 8 face server-side limit
+//
+bool LLDAELoader::loadModelsFromDomMesh(domMesh* mesh, std::vector<LLModel*>& models_out, U32 submodel_limit)
+{
+
+    LLVolumeParams volume_params;
+    volume_params.setType(LL_PCODE_PROFILE_SQUARE, LL_PCODE_PATH_LINE);
+
+    models_out.clear();
+
+    LLModel* ret = new LLModel(volume_params, 0.f);
+
+    std::string model_name = getLodlessLabel(mesh);
+    ret->mLabel = model_name + lod_suffix[mLod];
+
+    llassert(!ret->mLabel.empty());
+
+    // Like a monkey, ready to be shot into space
+    //
+    ret->ClearFacesAndMaterials();
+
+    // Get the whole set of volume faces
+    //
+    addVolumeFacesFromDomMesh(ret, mesh, mWarningsArray);
+
+    U32 volume_faces = ret->getNumVolumeFaces();
+
+    // Side-steps all manner of issues when splitting models
+    // and matching lower LOD materials to base models
+    //
+    ret->sortVolumeFacesByMaterialName();
+
+    bool normalized = false;
+
+    int submodelID = 0;
+
+    // remove all faces that definitely won't fit into one model and submodel limit
+    U32 face_limit = (submodel_limit + 1) * LL_SCULPT_MESH_MAX_FACES;
+    if (face_limit < volume_faces)
+    {
+        ret->setNumVolumeFaces(face_limit);
+    }
+
+    LLVolume::face_list_t remainder;
+    do
+    {
+        // Insure we do this once with the whole gang and not per-model
+        //
+        if (!normalized && !mNoNormalize)
+        {
+            normalized = true;
+            ret->normalizeVolumeFaces();
+        }
+
+        ret->trimVolumeFacesToSize(LL_SCULPT_MESH_MAX_FACES, &remainder);
+
+        // remove unused/redundant vertices after normalizing
+        if (!mNoOptimize)
+        {
+            ret->remapVolumeFaces();
+        }
+
+        volume_faces = remainder.size();
+
+        models_out.push_back(ret);
+
+        // If we have left-over volume faces, create another model
+        // to absorb them...
+        //
+        if (volume_faces)
+        {
+            LLModel* next = new LLModel(volume_params, 0.f);
+            next->mSubmodelID = ++submodelID;
+            next->mLabel = model_name + (char)((int)'a' + next->mSubmodelID) + lod_suffix[mLod];
+            next->getVolumeFaces() = remainder;
+            next->mNormalizedScale = ret->mNormalizedScale;
+            next->mNormalizedTranslation = ret->mNormalizedTranslation;
+
+            if ( ret->mMaterialList.size() > LL_SCULPT_MESH_MAX_FACES)
+            {
+                next->mMaterialList.assign(ret->mMaterialList.begin() + LL_SCULPT_MESH_MAX_FACES, ret->mMaterialList.end());
+            }
+            ret = next;
+        }
+
+        remainder.clear();
+
+    } while (volume_faces);
+
+    return true;
+}