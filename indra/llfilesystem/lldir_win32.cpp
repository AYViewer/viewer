--- conflicted
+++ resolved
@@ -1,539 +1,455 @@
-/**
- * @file lldir_win32.cpp
- * @brief Implementation of directory utilities for windows
- *
- * $LicenseInfo:firstyear=2002&license=viewerlgpl$
- * Second Life Viewer Source Code
- * Copyright (C) 2010, Linden Research, Inc.
- *
- * This library is free software; you can redistribute it and/or
- * modify it under the terms of the GNU Lesser General Public
- * License as published by the Free Software Foundation;
- * version 2.1 of the License only.
- *
- * This library is distributed in the hope that it will be useful,
- * but WITHOUT ANY WARRANTY; without even the implied warranty of
- * MERCHANTABILITY or FITNESS FOR A PARTICULAR PURPOSE.  See the GNU
- * Lesser General Public License for more details.
- *
- * You should have received a copy of the GNU Lesser General Public
- * License along with this library; if not, write to the Free Software
- * Foundation, Inc., 51 Franklin Street, Fifth Floor, Boston, MA  02110-1301  USA
- *
- * Linden Research, Inc., 945 Battery Street, San Francisco, CA  94111  USA
- * $/LicenseInfo$
- */
-
-#if LL_WINDOWS
-
-#include "linden_common.h"
-
-#include "lldir_win32.h"
-#include "llerror.h"
-#include "llstring.h"
-#include "stringize.h"
-#include "llfile.h"
-#include <shlobj.h>
-#include <fstream>
-
-#include <direct.h>
-#include <errno.h>
-#include <sys/types.h>
-#include <sys/stat.h>
-
-// Utility stuff to get versions of the sh
-#define PACKVERSION(major,minor) MAKELONG(minor,major)
-DWORD GetDllVersion(LPCTSTR lpszDllName);
-
-namespace
-{ // anonymous
-    enum class prst { INIT, OPEN, SKIP };
-    prst state{ prst::INIT };
-
-    // This is called so early that we can't count on static objects being
-    // properly constructed yet, so declare a pointer instead of an instance.
-    std::ofstream* prelogf = nullptr;
-
-    void prelog(const std::string& message)
-    {
-        std::optional<std::string> prelog_name;
-
-        switch (state)
-        {
-        case prst::INIT:
-            // assume we failed, until we succeed
-            state = prst::SKIP;
-
-            prelog_name = LLStringUtil::getoptenv("PRELOG");
-            if (! prelog_name)
-                // no PRELOG variable set, carry on
-                return;
-            prelogf = new llofstream(*prelog_name, std::ios_base::app);
-            if (! (prelogf && prelogf->is_open()))
-                // can't complain to anybody; how?
-                return;
-            // got the log file open, cool!
-            state = prst::OPEN;
-            (*prelogf) << "========================================================================"
-                       << std::endl;
-            // fall through, don't break
-            [[fallthrough]];
-
-        case prst::OPEN:
-            (*prelogf) << message << std::endl;
-            break;
-
-        case prst::SKIP:
-            // either PRELOG isn't set, or we failed to open that pathname
-            break;
-        }
-    }
-} // anonymous namespace
-
-#define PRELOG(expression) prelog(STRINGIZE(expression))
-
-LLDir_Win32::LLDir_Win32()
-{
-    // set this first: used by append() and add() methods
-    mDirDelimiter = "\\";
-
-    WCHAR w_str[MAX_PATH];
-    // Application Data is where user settings go. We rely on $APPDATA being
-    // correct.
-    auto APPDATA = LLStringUtil::getoptenv("APPDATA");
-    if (APPDATA)
-    {
-        mOSUserDir = *APPDATA;
-    }
-    PRELOG("APPDATA='" << mOSUserDir << "'");
-    // On Windows, we could have received a plain-ASCII pathname in which
-    // non-ASCII characters have been munged to '?', or the pathname could
-    // have been badly encoded and decoded such that we now have garbage
-    // instead of a valid path. Check that mOSUserDir actually exists.
-    if (mOSUserDir.empty() || ! fileExists(mOSUserDir))
-    {
-        PRELOG("APPDATA does not exist");
-        //HRESULT okay = SHGetFolderPath(NULL, CSIDL_APPDATA, NULL, 0, w_str);
-        wchar_t *pwstr = NULL;
-        HRESULT okay = SHGetKnownFolderPath(FOLDERID_RoamingAppData, 0, NULL, &pwstr);
-        PRELOG("SHGetKnownFolderPath(FOLDERID_RoamingAppData) returned " << okay);
-        if (SUCCEEDED(okay) && pwstr)
-        {
-            // But of course, only update mOSUserDir if SHGetKnownFolderPath() works.
-            mOSUserDir = ll_convert_wide_to_string(pwstr);
-            // Not only that: update our environment so that child processes
-            // will see a reasonable value as well.
-            _wputenv_s(L"APPDATA", pwstr);
-            // SHGetKnownFolderPath() contract requires us to free pwstr
-            CoTaskMemFree(pwstr);
-            PRELOG("mOSUserDir='" << mOSUserDir << "'");
-        }
-    }
-
-    // We want cache files to go on the local disk, even if the
-    // user is on a network with a "roaming profile".
-    //
-    // On Vista this is:
-    //   C:\Users\James\AppData\Local
-    //
-    // We used to store the cache in AppData\Roaming, and the installer
-    // cleans up that version on upgrade.  JC
-    auto LOCALAPPDATA = LLStringUtil::getoptenv("LOCALAPPDATA");
-    if (LOCALAPPDATA)
-    {
-        mOSCacheDir = *LOCALAPPDATA;
-    }
-    PRELOG("LOCALAPPDATA='" << mOSCacheDir << "'");
-    // Windows really does not deal well with pathnames containing non-ASCII
-    // characters. See above remarks about APPDATA.
-    if (mOSCacheDir.empty() || ! fileExists(mOSCacheDir))
-    {
-        PRELOG("LOCALAPPDATA does not exist");
-        //HRESULT okay = SHGetFolderPath(NULL, CSIDL_LOCAL_APPDATA, NULL, 0, w_str);
-        wchar_t *pwstr = NULL;
-        HRESULT okay = SHGetKnownFolderPath(FOLDERID_LocalAppData, 0, NULL, &pwstr);
-        PRELOG("SHGetKnownFolderPath(FOLDERID_LocalAppData) returned " << okay);
-        if (SUCCEEDED(okay) && pwstr)
-        {
-            // But of course, only update mOSCacheDir if SHGetKnownFolderPath() works.
-            mOSCacheDir = ll_convert_wide_to_string(pwstr);
-            // Update our environment so that child processes will see a
-            // reasonable value as well.
-            _wputenv_s(L"LOCALAPPDATA", pwstr);
-            // SHGetKnownFolderPath() contract requires us to free pwstr
-            CoTaskMemFree(pwstr);
-            PRELOG("mOSCacheDir='" << mOSCacheDir << "'");
-        }
-    }
-
-    if (GetTempPath(MAX_PATH, w_str))
-    {
-        if (wcslen(w_str))  /* Flawfinder: ignore */
-        {
-            w_str[wcslen(w_str)-1] = '\0'; /* Flawfinder: ignore */ // remove trailing slash
-        }
-        mTempDir = utf16str_to_utf8str(llutf16string(w_str));
-
-        if (mOSUserDir.empty())
-        {
-            mOSUserDir = mTempDir;
-        }
-
-        if (mOSCacheDir.empty())
-        {
-            mOSCacheDir = mTempDir;
-        }
-    }
-    else
-    {
-        mTempDir = mOSUserDir;
-    }
-
-/*==========================================================================*|
-    // Now that we've got mOSUserDir, one way or another, let's see how we did
-    // with our environment variables.
-    {
-        auto report = [this](std::ostream& out){
-            out << "mOSUserDir  = '" << mOSUserDir  << "'\n"
-                << "mOSCacheDir = '" << mOSCacheDir << "'\n"
-                << "mTempDir    = '" << mTempDir    << "'" << std::endl;
-        };
-        int res = LLFile::mkdir(mOSUserDir);
-        if (res == -1)
-        {
-            // If we couldn't even create the directory, just blurt to stderr
-            report(std::cerr);
-        }
-        else
-        {
-            // successfully created logdir, plunk a log file there
-            std::string logfilename(add(mOSUserDir, "lldir.log"));
-            std::ofstream logfile(logfilename.c_str());
-            if (! logfile.is_open())
-            {
-                report(std::cerr);
-            }
-            else
-            {
-                report(logfile);
-            }
-        }
-    }
-|*==========================================================================*/
-
-<<<<<<< HEAD
-//	fprintf(stderr, "mTempDir = <%s>",mTempDir);
-
-	// Set working directory, for LLDir::getWorkingDir()
-	GetCurrentDirectory(MAX_PATH, w_str);
-	mWorkingDir = utf16str_to_utf8str(llutf16string(w_str));
-
-	// Set the executable directory
-	S32 size = GetModuleFileName(NULL, w_str, MAX_PATH);
-	if (size)
-	{
-		w_str[size] = '\0';
-		mExecutablePathAndName = utf16str_to_utf8str(llutf16string(w_str));
-		S32 path_end = mExecutablePathAndName.find_last_of('\\');
-		if (path_end != std::string::npos)
-		{
-			mExecutableDir = mExecutablePathAndName.substr(0, path_end);
-			mExecutableFilename = mExecutablePathAndName.substr(path_end+1, std::string::npos);
-		}
-		else
-		{
-			mExecutableFilename = mExecutablePathAndName;
-		}
-
-	}
-	else
-	{
-		fprintf(stderr, "Couldn't get APP path, assuming current directory!");
-		mExecutableDir = mWorkingDir;
-		// Assume it's the current directory
-	}
-
-	// mAppRODataDir = ".";	
-
-	// Determine the location of the App-Read-Only-Data
-	// Try the working directory then the exe's dir.
-	mAppRODataDir = mWorkingDir;
-
-
-//	if (mExecutableDir.find("indra") == std::string::npos)
-	
-	// *NOTE:Mani - It is a mistake to put viewer specific code in
-	// the LLDir implementation. The references to 'skins' and 
-	// 'llplugin' need to go somewhere else.
-	// alas... this also gets called during static initialization 
-	// time due to the construction of gDirUtil in lldir.cpp.
-	if(! LLFile::isdir(add(mAppRODataDir, "skins")))
-	{
-		// What? No skins in the working dir?
-		// Try the executable's directory.
-		mAppRODataDir = mExecutableDir;
-	}
-
-//	LL_INFOS() << "mAppRODataDir = " << mAppRODataDir << LL_ENDL;
-
-	mSkinBaseDir = add(mAppRODataDir, "skins");
-
-	// Build the default cache directory
-	mDefaultCacheDir = buildSLOSCacheDir();
-	
-	// Make sure it exists
-	int res = LLFile::mkdir(mDefaultCacheDir);
-	if (res == -1)
-	{
-		LL_WARNS() << "Couldn't create LL_PATH_CACHE dir " << mDefaultCacheDir << LL_ENDL;
-	}
-
-	mLLPluginDir = add(mExecutableDir, "llplugin");
-=======
-//  fprintf(stderr, "mTempDir = <%s>",mTempDir);
-
-    // Set working directory, for LLDir::getWorkingDir()
-    GetCurrentDirectory(MAX_PATH, w_str);
-    mWorkingDir = utf16str_to_utf8str(llutf16string(w_str));
-
-    // Set the executable directory
-    S32 size = GetModuleFileName(NULL, w_str, MAX_PATH);
-    if (size)
-    {
-        w_str[size] = '\0';
-        mExecutablePathAndName = utf16str_to_utf8str(llutf16string(w_str));
-        S32 path_end = mExecutablePathAndName.find_last_of('\\');
-        if (path_end != std::string::npos)
-        {
-            mExecutableDir = mExecutablePathAndName.substr(0, path_end);
-            mExecutableFilename = mExecutablePathAndName.substr(path_end+1, std::string::npos);
-        }
-        else
-        {
-            mExecutableFilename = mExecutablePathAndName;
-        }
-
-    }
-    else
-    {
-        fprintf(stderr, "Couldn't get APP path, assuming current directory!");
-        mExecutableDir = mWorkingDir;
-        // Assume it's the current directory
-    }
-
-    // mAppRODataDir = ".";
-
-    // Determine the location of the App-Read-Only-Data
-    // Try the working directory then the exe's dir.
-    mAppRODataDir = mWorkingDir;
-
-
-//  if (mExecutableDir.find("indra") == std::string::npos)
-
-    // *NOTE:Mani - It is a mistake to put viewer specific code in
-    // the LLDir implementation. The references to 'skins' and
-    // 'llplugin' need to go somewhere else.
-    // alas... this also gets called during static initialization
-    // time due to the construction of gDirUtil in lldir.cpp.
-    if(! LLFile::isdir(add(mAppRODataDir, "skins")))
-    {
-        // What? No skins in the working dir?
-        // Try the executable's directory.
-        mAppRODataDir = mExecutableDir;
-    }
-
-//  LL_INFOS() << "mAppRODataDir = " << mAppRODataDir << LL_ENDL;
-
-    mSkinBaseDir = add(mAppRODataDir, "skins");
-
-    // Build the default cache directory
-    mDefaultCacheDir = buildSLOSCacheDir();
-
-    // Make sure it exists
-    int res = LLFile::mkdir(mDefaultCacheDir);
-    if (res == -1)
-    {
-        LL_WARNS() << "Couldn't create LL_PATH_CACHE dir " << mDefaultCacheDir << LL_ENDL;
-    }
-
-    mLLPluginDir = add(mExecutableDir, "llplugin");
->>>>>>> e1623bb2
-}
-
-LLDir_Win32::~LLDir_Win32()
-{
-}
-
-// Implementation
-
-void LLDir_Win32::initAppDirs(const std::string &app_name,
-                              const std::string& app_read_only_data_dir)
-{
-    // Allow override so test apps can read newview directory
-    if (!app_read_only_data_dir.empty())
-    {
-        mAppRODataDir = app_read_only_data_dir;
-        mSkinBaseDir = add(mAppRODataDir, "skins");
-    }
-    mAppName = app_name;
-    mOSUserAppDir = add(mOSUserDir, app_name);
-
-    int res = LLFile::mkdir(mOSUserAppDir);
-    if (res == -1)
-    {
-        LL_WARNS() << "Couldn't create app user dir " << mOSUserAppDir << LL_ENDL;
-        LL_WARNS() << "Default to base dir" << mOSUserDir << LL_ENDL;
-        mOSUserAppDir = mOSUserDir;
-    }
-    //dumpCurrentDirectories();
-
-    res = LLFile::mkdir(getExpandedFilename(LL_PATH_LOGS,""));
-    if (res == -1)
-    {
-        LL_WARNS() << "Couldn't create LL_PATH_LOGS dir " << getExpandedFilename(LL_PATH_LOGS,"") << LL_ENDL;
-    }
-
-    res = LLFile::mkdir(getExpandedFilename(LL_PATH_USER_SETTINGS,""));
-    if (res == -1)
-    {
-        LL_WARNS() << "Couldn't create LL_PATH_USER_SETTINGS dir " << getExpandedFilename(LL_PATH_USER_SETTINGS,"") << LL_ENDL;
-    }
-
-    res = LLFile::mkdir(getExpandedFilename(LL_PATH_CACHE,""));
-    if (res == -1)
-    {
-        LL_WARNS() << "Couldn't create LL_PATH_CACHE dir " << getExpandedFilename(LL_PATH_CACHE,"") << LL_ENDL;
-    }
-
-    mCAFile = getExpandedFilename( LL_PATH_EXECUTABLE, "ca-bundle.crt" );
-}
-
-U32 LLDir_Win32::countFilesInDir(const std::string &dirname, const std::string &mask)
-{
-    HANDLE count_search_h;
-    U32 file_count;
-
-    file_count = 0;
-
-    WIN32_FIND_DATA FileData;
-
-    llutf16string pathname = utf8str_to_utf16str(dirname);
-    pathname += utf8str_to_utf16str(mask);
-
-    if ((count_search_h = FindFirstFile(pathname.c_str(), &FileData)) != INVALID_HANDLE_VALUE)
-    {
-        file_count++;
-
-        while (FindNextFile(count_search_h, &FileData))
-        {
-            file_count++;
-        }
-
-        FindClose(count_search_h);
-    }
-
-    return (file_count);
-}
-
-std::string LLDir_Win32::getCurPath()
-{
-    WCHAR w_str[MAX_PATH];
-    GetCurrentDirectory(MAX_PATH, w_str);
-
-    return utf16str_to_utf8str(llutf16string(w_str));
-}
-
-
-bool LLDir_Win32::fileExists(const std::string &filename) const
-{
-<<<<<<< HEAD
-	llstat stat_data;
-	// Check the age of the file
-	// Now, we see if the files we've gathered are recent...
-	int res = LLFile::stat(filename, &stat_data);
-	if (!res)
-	{
-		return true;
-	}
-	else
-	{
-		return false;
-	}
-=======
-    llstat stat_data;
-    // Check the age of the file
-    // Now, we see if the files we've gathered are recent...
-    int res = LLFile::stat(filename, &stat_data);
-    if (!res)
-    {
-        return TRUE;
-    }
-    else
-    {
-        return FALSE;
-    }
->>>>>>> e1623bb2
-}
-
-
-/*virtual*/ std::string LLDir_Win32::getLLPluginLauncher()
-{
-    return gDirUtilp->getExecutableDir() + gDirUtilp->getDirDelimiter() +
-        "SLPlugin.exe";
-}
-
-/*virtual*/ std::string LLDir_Win32::getLLPluginFilename(std::string base_name)
-{
-    return gDirUtilp->getLLPluginDir() + gDirUtilp->getDirDelimiter() +
-        base_name + ".dll";
-}
-
-
-#if 0
-// Utility function to get version number of a DLL
-
-#define PACKVERSION(major,minor) MAKELONG(minor,major)
-
-DWORD GetDllVersion(LPCTSTR lpszDllName)
-{
-
-    HINSTANCE hinstDll;
-    DWORD dwVersion = 0;
-
-    hinstDll = LoadLibrary(lpszDllName);    /* Flawfinder: ignore */
-
-    if(hinstDll)
-    {
-        DLLGETVERSIONPROC pDllGetVersion;
-
-        pDllGetVersion = (DLLGETVERSIONPROC) GetProcAddress(hinstDll, "DllGetVersion");
-
-/*Because some DLLs might not implement this function, you
-  must test for it explicitly. Depending on the particular
-  DLL, the lack of a DllGetVersion function can be a useful
-  indicator of the version.
-*/
-        if(pDllGetVersion)
-        {
-            DLLVERSIONINFO dvi;
-            HRESULT hr;
-
-            ZeroMemory(&dvi, sizeof(dvi));
-            dvi.cbSize = sizeof(dvi);
-
-            hr = (*pDllGetVersion)(&dvi);
-
-            if(SUCCEEDED(hr))
-            {
-                dwVersion = PACKVERSION(dvi.dwMajorVersion, dvi.dwMinorVersion);
-            }
-        }
-
-        FreeLibrary(hinstDll);
-    }
-    return dwVersion;
-}
-#endif
-
-#endif
-
+/**
+ * @file lldir_win32.cpp
+ * @brief Implementation of directory utilities for windows
+ *
+ * $LicenseInfo:firstyear=2002&license=viewerlgpl$
+ * Second Life Viewer Source Code
+ * Copyright (C) 2010, Linden Research, Inc.
+ *
+ * This library is free software; you can redistribute it and/or
+ * modify it under the terms of the GNU Lesser General Public
+ * License as published by the Free Software Foundation;
+ * version 2.1 of the License only.
+ *
+ * This library is distributed in the hope that it will be useful,
+ * but WITHOUT ANY WARRANTY; without even the implied warranty of
+ * MERCHANTABILITY or FITNESS FOR A PARTICULAR PURPOSE.  See the GNU
+ * Lesser General Public License for more details.
+ *
+ * You should have received a copy of the GNU Lesser General Public
+ * License along with this library; if not, write to the Free Software
+ * Foundation, Inc., 51 Franklin Street, Fifth Floor, Boston, MA  02110-1301  USA
+ *
+ * Linden Research, Inc., 945 Battery Street, San Francisco, CA  94111  USA
+ * $/LicenseInfo$
+ */
+
+#if LL_WINDOWS
+
+#include "linden_common.h"
+
+#include "lldir_win32.h"
+#include "llerror.h"
+#include "llstring.h"
+#include "stringize.h"
+#include "llfile.h"
+#include <shlobj.h>
+#include <fstream>
+
+#include <direct.h>
+#include <errno.h>
+#include <sys/types.h>
+#include <sys/stat.h>
+
+// Utility stuff to get versions of the sh
+#define PACKVERSION(major,minor) MAKELONG(minor,major)
+DWORD GetDllVersion(LPCTSTR lpszDllName);
+
+namespace
+{ // anonymous
+    enum class prst { INIT, OPEN, SKIP };
+    prst state{ prst::INIT };
+
+    // This is called so early that we can't count on static objects being
+    // properly constructed yet, so declare a pointer instead of an instance.
+    std::ofstream* prelogf = nullptr;
+
+    void prelog(const std::string& message)
+    {
+        std::optional<std::string> prelog_name;
+
+        switch (state)
+        {
+        case prst::INIT:
+            // assume we failed, until we succeed
+            state = prst::SKIP;
+
+            prelog_name = LLStringUtil::getoptenv("PRELOG");
+            if (! prelog_name)
+                // no PRELOG variable set, carry on
+                return;
+            prelogf = new llofstream(*prelog_name, std::ios_base::app);
+            if (! (prelogf && prelogf->is_open()))
+                // can't complain to anybody; how?
+                return;
+            // got the log file open, cool!
+            state = prst::OPEN;
+            (*prelogf) << "========================================================================"
+                       << std::endl;
+            // fall through, don't break
+            [[fallthrough]];
+
+        case prst::OPEN:
+            (*prelogf) << message << std::endl;
+            break;
+
+        case prst::SKIP:
+            // either PRELOG isn't set, or we failed to open that pathname
+            break;
+        }
+    }
+} // anonymous namespace
+
+#define PRELOG(expression) prelog(STRINGIZE(expression))
+
+LLDir_Win32::LLDir_Win32()
+{
+    // set this first: used by append() and add() methods
+    mDirDelimiter = "\\";
+
+    WCHAR w_str[MAX_PATH];
+    // Application Data is where user settings go. We rely on $APPDATA being
+    // correct.
+    auto APPDATA = LLStringUtil::getoptenv("APPDATA");
+    if (APPDATA)
+    {
+        mOSUserDir = *APPDATA;
+    }
+    PRELOG("APPDATA='" << mOSUserDir << "'");
+    // On Windows, we could have received a plain-ASCII pathname in which
+    // non-ASCII characters have been munged to '?', or the pathname could
+    // have been badly encoded and decoded such that we now have garbage
+    // instead of a valid path. Check that mOSUserDir actually exists.
+    if (mOSUserDir.empty() || ! fileExists(mOSUserDir))
+    {
+        PRELOG("APPDATA does not exist");
+        //HRESULT okay = SHGetFolderPath(NULL, CSIDL_APPDATA, NULL, 0, w_str);
+        wchar_t *pwstr = NULL;
+        HRESULT okay = SHGetKnownFolderPath(FOLDERID_RoamingAppData, 0, NULL, &pwstr);
+        PRELOG("SHGetKnownFolderPath(FOLDERID_RoamingAppData) returned " << okay);
+        if (SUCCEEDED(okay) && pwstr)
+        {
+            // But of course, only update mOSUserDir if SHGetKnownFolderPath() works.
+            mOSUserDir = ll_convert_wide_to_string(pwstr);
+            // Not only that: update our environment so that child processes
+            // will see a reasonable value as well.
+            _wputenv_s(L"APPDATA", pwstr);
+            // SHGetKnownFolderPath() contract requires us to free pwstr
+            CoTaskMemFree(pwstr);
+            PRELOG("mOSUserDir='" << mOSUserDir << "'");
+        }
+    }
+
+    // We want cache files to go on the local disk, even if the
+    // user is on a network with a "roaming profile".
+    //
+    // On Vista this is:
+    //   C:\Users\James\AppData\Local
+    //
+    // We used to store the cache in AppData\Roaming, and the installer
+    // cleans up that version on upgrade.  JC
+    auto LOCALAPPDATA = LLStringUtil::getoptenv("LOCALAPPDATA");
+    if (LOCALAPPDATA)
+    {
+        mOSCacheDir = *LOCALAPPDATA;
+    }
+    PRELOG("LOCALAPPDATA='" << mOSCacheDir << "'");
+    // Windows really does not deal well with pathnames containing non-ASCII
+    // characters. See above remarks about APPDATA.
+    if (mOSCacheDir.empty() || ! fileExists(mOSCacheDir))
+    {
+        PRELOG("LOCALAPPDATA does not exist");
+        //HRESULT okay = SHGetFolderPath(NULL, CSIDL_LOCAL_APPDATA, NULL, 0, w_str);
+        wchar_t *pwstr = NULL;
+        HRESULT okay = SHGetKnownFolderPath(FOLDERID_LocalAppData, 0, NULL, &pwstr);
+        PRELOG("SHGetKnownFolderPath(FOLDERID_LocalAppData) returned " << okay);
+        if (SUCCEEDED(okay) && pwstr)
+        {
+            // But of course, only update mOSCacheDir if SHGetKnownFolderPath() works.
+            mOSCacheDir = ll_convert_wide_to_string(pwstr);
+            // Update our environment so that child processes will see a
+            // reasonable value as well.
+            _wputenv_s(L"LOCALAPPDATA", pwstr);
+            // SHGetKnownFolderPath() contract requires us to free pwstr
+            CoTaskMemFree(pwstr);
+            PRELOG("mOSCacheDir='" << mOSCacheDir << "'");
+        }
+    }
+
+    if (GetTempPath(MAX_PATH, w_str))
+    {
+        if (wcslen(w_str))  /* Flawfinder: ignore */
+        {
+            w_str[wcslen(w_str)-1] = '\0'; /* Flawfinder: ignore */ // remove trailing slash
+        }
+        mTempDir = utf16str_to_utf8str(llutf16string(w_str));
+
+        if (mOSUserDir.empty())
+        {
+            mOSUserDir = mTempDir;
+        }
+
+        if (mOSCacheDir.empty())
+        {
+            mOSCacheDir = mTempDir;
+        }
+    }
+    else
+    {
+        mTempDir = mOSUserDir;
+    }
+
+/*==========================================================================*|
+    // Now that we've got mOSUserDir, one way or another, let's see how we did
+    // with our environment variables.
+    {
+        auto report = [this](std::ostream& out){
+            out << "mOSUserDir  = '" << mOSUserDir  << "'\n"
+                << "mOSCacheDir = '" << mOSCacheDir << "'\n"
+                << "mTempDir    = '" << mTempDir    << "'" << std::endl;
+        };
+        int res = LLFile::mkdir(mOSUserDir);
+        if (res == -1)
+        {
+            // If we couldn't even create the directory, just blurt to stderr
+            report(std::cerr);
+        }
+        else
+        {
+            // successfully created logdir, plunk a log file there
+            std::string logfilename(add(mOSUserDir, "lldir.log"));
+            std::ofstream logfile(logfilename.c_str());
+            if (! logfile.is_open())
+            {
+                report(std::cerr);
+            }
+            else
+            {
+                report(logfile);
+            }
+        }
+    }
+|*==========================================================================*/
+
+//  fprintf(stderr, "mTempDir = <%s>",mTempDir);
+
+    // Set working directory, for LLDir::getWorkingDir()
+    GetCurrentDirectory(MAX_PATH, w_str);
+    mWorkingDir = utf16str_to_utf8str(llutf16string(w_str));
+
+    // Set the executable directory
+    S32 size = GetModuleFileName(NULL, w_str, MAX_PATH);
+    if (size)
+    {
+        w_str[size] = '\0';
+        mExecutablePathAndName = utf16str_to_utf8str(llutf16string(w_str));
+        S32 path_end = mExecutablePathAndName.find_last_of('\\');
+        if (path_end != std::string::npos)
+        {
+            mExecutableDir = mExecutablePathAndName.substr(0, path_end);
+            mExecutableFilename = mExecutablePathAndName.substr(path_end+1, std::string::npos);
+        }
+        else
+        {
+            mExecutableFilename = mExecutablePathAndName;
+        }
+
+    }
+    else
+    {
+        fprintf(stderr, "Couldn't get APP path, assuming current directory!");
+        mExecutableDir = mWorkingDir;
+        // Assume it's the current directory
+    }
+
+    // mAppRODataDir = ".";
+
+    // Determine the location of the App-Read-Only-Data
+    // Try the working directory then the exe's dir.
+    mAppRODataDir = mWorkingDir;
+
+
+//  if (mExecutableDir.find("indra") == std::string::npos)
+
+    // *NOTE:Mani - It is a mistake to put viewer specific code in
+    // the LLDir implementation. The references to 'skins' and
+    // 'llplugin' need to go somewhere else.
+    // alas... this also gets called during static initialization
+    // time due to the construction of gDirUtil in lldir.cpp.
+    if(! LLFile::isdir(add(mAppRODataDir, "skins")))
+    {
+        // What? No skins in the working dir?
+        // Try the executable's directory.
+        mAppRODataDir = mExecutableDir;
+    }
+
+//  LL_INFOS() << "mAppRODataDir = " << mAppRODataDir << LL_ENDL;
+
+    mSkinBaseDir = add(mAppRODataDir, "skins");
+
+    // Build the default cache directory
+    mDefaultCacheDir = buildSLOSCacheDir();
+
+    // Make sure it exists
+    int res = LLFile::mkdir(mDefaultCacheDir);
+    if (res == -1)
+    {
+        LL_WARNS() << "Couldn't create LL_PATH_CACHE dir " << mDefaultCacheDir << LL_ENDL;
+    }
+
+    mLLPluginDir = add(mExecutableDir, "llplugin");
+}
+
+LLDir_Win32::~LLDir_Win32()
+{
+}
+
+// Implementation
+
+void LLDir_Win32::initAppDirs(const std::string &app_name,
+                              const std::string& app_read_only_data_dir)
+{
+    // Allow override so test apps can read newview directory
+    if (!app_read_only_data_dir.empty())
+    {
+        mAppRODataDir = app_read_only_data_dir;
+        mSkinBaseDir = add(mAppRODataDir, "skins");
+    }
+    mAppName = app_name;
+    mOSUserAppDir = add(mOSUserDir, app_name);
+
+    int res = LLFile::mkdir(mOSUserAppDir);
+    if (res == -1)
+    {
+        LL_WARNS() << "Couldn't create app user dir " << mOSUserAppDir << LL_ENDL;
+        LL_WARNS() << "Default to base dir" << mOSUserDir << LL_ENDL;
+        mOSUserAppDir = mOSUserDir;
+    }
+    //dumpCurrentDirectories();
+
+    res = LLFile::mkdir(getExpandedFilename(LL_PATH_LOGS,""));
+    if (res == -1)
+    {
+        LL_WARNS() << "Couldn't create LL_PATH_LOGS dir " << getExpandedFilename(LL_PATH_LOGS,"") << LL_ENDL;
+    }
+
+    res = LLFile::mkdir(getExpandedFilename(LL_PATH_USER_SETTINGS,""));
+    if (res == -1)
+    {
+        LL_WARNS() << "Couldn't create LL_PATH_USER_SETTINGS dir " << getExpandedFilename(LL_PATH_USER_SETTINGS,"") << LL_ENDL;
+    }
+
+    res = LLFile::mkdir(getExpandedFilename(LL_PATH_CACHE,""));
+    if (res == -1)
+    {
+        LL_WARNS() << "Couldn't create LL_PATH_CACHE dir " << getExpandedFilename(LL_PATH_CACHE,"") << LL_ENDL;
+    }
+
+    mCAFile = getExpandedFilename( LL_PATH_EXECUTABLE, "ca-bundle.crt" );
+}
+
+U32 LLDir_Win32::countFilesInDir(const std::string &dirname, const std::string &mask)
+{
+    HANDLE count_search_h;
+    U32 file_count;
+
+    file_count = 0;
+
+    WIN32_FIND_DATA FileData;
+
+    llutf16string pathname = utf8str_to_utf16str(dirname);
+    pathname += utf8str_to_utf16str(mask);
+
+    if ((count_search_h = FindFirstFile(pathname.c_str(), &FileData)) != INVALID_HANDLE_VALUE)
+    {
+        file_count++;
+
+        while (FindNextFile(count_search_h, &FileData))
+        {
+            file_count++;
+        }
+
+        FindClose(count_search_h);
+    }
+
+    return (file_count);
+}
+
+std::string LLDir_Win32::getCurPath()
+{
+    WCHAR w_str[MAX_PATH];
+    GetCurrentDirectory(MAX_PATH, w_str);
+
+    return utf16str_to_utf8str(llutf16string(w_str));
+}
+
+
+bool LLDir_Win32::fileExists(const std::string &filename) const
+{
+    llstat stat_data;
+    // Check the age of the file
+    // Now, we see if the files we've gathered are recent...
+    int res = LLFile::stat(filename, &stat_data);
+    if (!res)
+    {
+        return true;
+    }
+    else
+    {
+        return false;
+    }
+}
+
+
+/*virtual*/ std::string LLDir_Win32::getLLPluginLauncher()
+{
+    return gDirUtilp->getExecutableDir() + gDirUtilp->getDirDelimiter() +
+        "SLPlugin.exe";
+}
+
+/*virtual*/ std::string LLDir_Win32::getLLPluginFilename(std::string base_name)
+{
+    return gDirUtilp->getLLPluginDir() + gDirUtilp->getDirDelimiter() +
+        base_name + ".dll";
+}
+
+
+#if 0
+// Utility function to get version number of a DLL
+
+#define PACKVERSION(major,minor) MAKELONG(minor,major)
+
+DWORD GetDllVersion(LPCTSTR lpszDllName)
+{
+
+    HINSTANCE hinstDll;
+    DWORD dwVersion = 0;
+
+    hinstDll = LoadLibrary(lpszDllName);    /* Flawfinder: ignore */
+
+    if(hinstDll)
+    {
+        DLLGETVERSIONPROC pDllGetVersion;
+
+        pDllGetVersion = (DLLGETVERSIONPROC) GetProcAddress(hinstDll, "DllGetVersion");
+
+/*Because some DLLs might not implement this function, you
+  must test for it explicitly. Depending on the particular
+  DLL, the lack of a DllGetVersion function can be a useful
+  indicator of the version.
+*/
+        if(pDllGetVersion)
+        {
+            DLLVERSIONINFO dvi;
+            HRESULT hr;
+
+            ZeroMemory(&dvi, sizeof(dvi));
+            dvi.cbSize = sizeof(dvi);
+
+            hr = (*pDllGetVersion)(&dvi);
+
+            if(SUCCEEDED(hr))
+            {
+                dwVersion = PACKVERSION(dvi.dwMajorVersion, dvi.dwMinorVersion);
+            }
+        }
+
+        FreeLibrary(hinstDll);
+    }
+    return dwVersion;
+}
+#endif
+
+#endif
+
+