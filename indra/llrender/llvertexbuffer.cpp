--- conflicted
+++ resolved
@@ -38,13 +38,6 @@
 #include "llglslshader.h"
 #include "llmemory.h"
 
-<<<<<<< HEAD
-=======
-#if LL_DARWIN
-#define LL_VBO_POOLING 1
-#else
-#endif
->>>>>>> 9298b1ab
 //Next Highest Power Of Two
 //helper function, returns first number > v that is a power of 2, or v if v is already a power of 2
 U32 nhpo2(U32 v)
@@ -150,7 +143,6 @@
 	if (gGLManager.mInited)
 	{
 		LLVertexBuffer::unbind();
-<<<<<<< HEAD
 
 		glBindBufferARB(mType, name);
 		glBufferDataARB(mType, 0, NULL, mUsage);
@@ -162,20 +154,7 @@
 		glBindBufferARB(mType, 0);
 	}
 }
-=======
-
-		glBindBufferARB(mType, name);
-		glBufferDataARB(mType, 0, NULL, mUsage);
-
-		llassert(std::find(mGLNamePool.begin(), mGLNamePool.end(), name) == mGLNamePool.end());
-
-		mGLNamePool.push_back(name);
-
-		glBindBufferARB(mType, 0);
-	}
-}
-
->>>>>>> 9298b1ab
+
 
 LLVBOPool::LLVBOPool(U32 vboUsage, U32 vboType)
 : mUsage(vboUsage), mType(vboType)
@@ -184,16 +163,6 @@
 	std::fill(mMissCount.begin(), mMissCount.end(), 0);
 }
 
-<<<<<<< HEAD
-LLVBOPool::LLVBOPool(U32 vboUsage, U32 vboType)
-: mUsage(vboUsage), mType(vboType)
-{
-	mMissCount.resize(LL_VBO_POOL_SEED_COUNT);
-	std::fill(mMissCount.begin(), mMissCount.end(), 0);
-}
-
-=======
->>>>>>> 9298b1ab
 volatile U8* LLVBOPool::allocate(U32& name, U32 size, bool for_seed)
 {
 	llassert(vbo_block_size(size) == size);
@@ -317,8 +286,10 @@
 				allocate(dummy_name, size, true);
 			}
 		}
-	}
-}
+		}
+	}
+}
+
 
 
 void LLVBOPool::cleanup()
