/** 
 * @file llvertexbuffer.cpp
 * @brief LLVertexBuffer implementation
 *
 * $LicenseInfo:firstyear=2003&license=viewerlgpl$
 * Second Life Viewer Source Code
 * Copyright (C) 2010, Linden Research, Inc.
 * 
 * This library is free software; you can redistribute it and/or
 * modify it under the terms of the GNU Lesser General Public
 * License as published by the Free Software Foundation;
 * version 2.1 of the License only.
 * 
 * This library is distributed in the hope that it will be useful,
 * but WITHOUT ANY WARRANTY; without even the implied warranty of
 * MERCHANTABILITY or FITNESS FOR A PARTICULAR PURPOSE.  See the GNU
 * Lesser General Public License for more details.
 * 
 * You should have received a copy of the GNU Lesser General Public
 * License along with this library; if not, write to the Free Software
 * Foundation, Inc., 51 Franklin Street, Fifth Floor, Boston, MA  02110-1301  USA
 * 
 * Linden Research, Inc., 945 Battery Street, San Francisco, CA  94111  USA
 * $/LicenseInfo$
 */

#include "linden_common.h"

#include "llfasttimer.h"
#include "llsys.h"
#include "llvertexbuffer.h"
// #include "llrender.h"
#include "llglheaders.h"
#include "llrender.h"
#include "llvector4a.h"
#include "llshadermgr.h"
#include "llglslshader.h"
#include "llmemory.h"

//Next Highest Power Of Two
//helper function, returns first number > v that is a power of 2, or v if v is already a power of 2
U32 nhpo2(U32 v)
{
	U32 r = 1;
	while (r < v) {
		r *= 2;
	}
	return r;
}

//which power of 2 is i?
//assumes i is a power of 2 > 0
U32 wpo2(U32 i)
{
	llassert(i > 0);
	llassert(nhpo2(i) == i);

	U32 r = 0;

	while (i >>= 1) ++r;

	return r;
}

struct CompareMappedRegion
{
    bool operator()(const LLVertexBuffer::MappedRegion& lhs, const LLVertexBuffer::MappedRegion& rhs)
    {
        return lhs.mStart < rhs.mStart;
    }
};

#define ENABLE_GL_WORK_QUEUE 0

#if ENABLE_GL_WORK_QUEUE

#define THREAD_COUNT 1

//============================================================================

// High performance WorkQueue for usage in real-time rendering work
class GLWorkQueue
{
public:
    using Work = std::function<void()>;

    GLWorkQueue();

    void post(const Work& value);

    size_t size();

    bool done();

    // Get the next element from the queue
    Work pop();

    void runOne();

    bool runPending();

    void runUntilClose();

    void close();

    bool isClosed();

    void syncGL();

private:
    std::mutex mMutex;
    std::condition_variable mCondition;
    std::queue<Work> mQueue;
    bool mClosed = false;
};

GLWorkQueue::GLWorkQueue()
{

}

void GLWorkQueue::syncGL()
{
    /*if (mSync)
    {
        std::lock_guard<std::mutex> lock(mMutex);
        glWaitSync(mSync, 0, GL_TIMEOUT_IGNORED);
        mSync = 0;
    }*/
}

size_t GLWorkQueue::size()
{
    LL_PROFILE_ZONE_SCOPED_CATEGORY_THREAD;
    std::lock_guard<std::mutex> lock(mMutex);
    return mQueue.size();
}

bool GLWorkQueue::done()
{
    return size() == 0 && isClosed();
}

void GLWorkQueue::post(const GLWorkQueue::Work& value)
{
    LL_PROFILE_ZONE_SCOPED_CATEGORY_THREAD;
    {
        std::lock_guard<std::mutex> lock(mMutex);
        mQueue.push(std::move(value));
    }

    mCondition.notify_one();
}

// Get the next element from the queue
GLWorkQueue::Work GLWorkQueue::pop()
{
    LL_PROFILE_ZONE_SCOPED_CATEGORY_THREAD;
    // Lock the mutex
    {
        std::unique_lock<std::mutex> lock(mMutex);

        // Wait for a new element to become available or for the queue to close
        {
            mCondition.wait(lock, [=] { return !mQueue.empty() || mClosed; });
        }
    }

    Work ret;

    {
        std::lock_guard<std::mutex> lock(mMutex);

        // Get the next element from the queue
        if (mQueue.size() > 0)
        {
            ret = mQueue.front();
            mQueue.pop();
        }
        else
        {
            ret = []() {};
        }
    }

    return ret;
}

void GLWorkQueue::runOne()
{
    LL_PROFILE_ZONE_SCOPED_CATEGORY_THREAD;
    Work w = pop();
    w();
    //mSync = glFenceSync(GL_SYNC_GPU_COMMANDS_COMPLETE, 0);
}

void GLWorkQueue::runUntilClose()
{
    while (!isClosed())
    {
        runOne();
    }
}

void GLWorkQueue::close()
{
    LL_PROFILE_ZONE_SCOPED_CATEGORY_THREAD;
    {
        std::lock_guard<std::mutex> lock(mMutex);
        mClosed = true;
    }

    mCondition.notify_all();
}

bool GLWorkQueue::isClosed()
{
    LL_PROFILE_ZONE_SCOPED_CATEGORY_THREAD;
    std::lock_guard<std::mutex> lock(mMutex);
    return mClosed;
}

#include "llwindow.h"

class LLGLWorkerThread : public LLThread
{
public:
    LLGLWorkerThread(const std::string& name, GLWorkQueue* queue, LLWindow* window)
        : LLThread(name)
    {
        mWindow = window;
        mContext = mWindow->createSharedContext();
        mQueue = queue;
    }

    void run() override
    {
        mWindow->makeContextCurrent(mContext);
        gGL.init(false);
        mQueue->runUntilClose();
        gGL.shutdown();
        mWindow->destroySharedContext(mContext);
    }

    GLWorkQueue* mQueue;
    LLWindow* mWindow;
    void* mContext = nullptr;
};


static LLGLWorkerThread* sVBOThread[THREAD_COUNT];
static GLWorkQueue* sQueue = nullptr;

#endif

//============================================================================
// Pool of reusable VertexBuffer state

// batch calls to glGenBuffers
static GLuint gen_buffer()
{
    LL_PROFILE_ZONE_SCOPED_CATEGORY_VERTEX;

    GLuint ret = 0;
    constexpr U32 pool_size = 4096;

    thread_local static GLuint sNamePool[pool_size];
    thread_local static U32 sIndex = 0;

    if (sIndex == 0)
    {
        LL_PROFILE_ZONE_NAMED_CATEGORY_VERTEX("gen buffer");
        sIndex = pool_size;
        if (!gGLManager.mIsAMD)
        {
            glGenBuffers(pool_size, sNamePool);
        }
        else
        { // work around for AMD driver bug
            for (U32 i = 0; i < pool_size; ++i)
            {
                glGenBuffers(1, sNamePool + i);
            }
        }
    }

    ret = sNamePool[--sIndex];
    return ret;
}

#define ANALYZE_VBO_POOL 0

class LLVBOPool
{
public:
    typedef std::chrono::steady_clock::time_point Time;

    struct Entry
    {
        U8* mData;
        GLuint mGLName;
        Time mAge;
    };

    ~LLVBOPool()
    {
        clear();
    }

    typedef std::unordered_map<U32, std::list<Entry>> Pool;

    Pool mVBOPool;
    Pool mIBOPool;

    U32 mTouchCount = 0;

    U64 mDistributed = 0;
    U64 mAllocated = 0;
    U64 mReserved = 0;
    U32 mMisses = 0;
    U32 mHits = 0;

    U64 getVramBytesUsed()
    {
        return mAllocated + mReserved;
    }

    // increase the size to some common value (e.g. a power of two) to increase hit rate
    void adjustSize(U32& size)
    {
        // size = nhpo2(size);  // (193/303)/580 MB (distributed/allocated)/reserved in VBO Pool. Overhead: 66 percent. Hit rate: 77 percent

        //(245/276)/385 MB (distributed/allocated)/reserved in VBO Pool. Overhead: 57 percent. Hit rate: 69 percent
        //(187/209)/397 MB (distributed/allocated)/reserved in VBO Pool. Overhead: 112 percent. Hit rate: 76 percent
        U32 block_size = llmax(nhpo2(size) / 8, (U32) 16);
        size += block_size - (size % block_size);
    }

    void allocate(GLenum type, U32 size, GLuint& name, U8*& data)
    {
        LL_PROFILE_ZONE_SCOPED_CATEGORY_VERTEX;
        llassert(type == GL_ARRAY_BUFFER || type == GL_ELEMENT_ARRAY_BUFFER);
        llassert(name == 0); // non zero name indicates a gl name that wasn't freed
        llassert(data == nullptr);  // non null data indicates a buffer that wasn't freed
        llassert(size >= 2);  // any buffer size smaller than a single index is nonsensical

        mDistributed += size;
        adjustSize(size);
        mAllocated += size;

        auto& pool = type == GL_ELEMENT_ARRAY_BUFFER ? mIBOPool : mVBOPool;

        Pool::iterator iter = pool.find(size);
        if (iter == pool.end())
        { // cache miss, allocate a new buffer
            LL_PROFILE_ZONE_NAMED_CATEGORY_VERTEX("vbo pool miss");
            LL_PROFILE_GPU_ZONE("vbo alloc");

            mMisses++;
            name = gen_buffer();
            glBindBuffer(type, name);
            glBufferData(type, size, nullptr, GL_DYNAMIC_DRAW);
            if (type == GL_ELEMENT_ARRAY_BUFFER)
            {
                LLVertexBuffer::sGLRenderIndices = name;
            }
            else
            {
                LLVertexBuffer::sGLRenderBuffer = name;
            }

            data = (U8*)ll_aligned_malloc_16(size);
        }
        else
        {
            mHits++;
            llassert(mReserved >= size); // assert if accounting gets messed up
            mReserved -= size;

            std::list<Entry>& entries = iter->second;
            Entry& entry = entries.back();
            name = entry.mGLName;
            data = entry.mData;
            
            entries.pop_back();
            if (entries.empty())
            {
                pool.erase(iter);
            }
        }

        clean();
    }

    void free(GLenum type, U32 size, GLuint name, U8* data)
    {
        LL_PROFILE_ZONE_SCOPED_CATEGORY_VERTEX;
        llassert(type == GL_ARRAY_BUFFER || type == GL_ELEMENT_ARRAY_BUFFER);
        llassert(size >= 2);
        llassert(name != 0);
        llassert(data != nullptr);

        clean();

        llassert(mDistributed >= size);
        mDistributed -= size;
        adjustSize(size);
        llassert(mAllocated >= size);
        mAllocated -= size;
        mReserved += size;

        auto& pool = type == GL_ELEMENT_ARRAY_BUFFER ? mIBOPool : mVBOPool;

        Pool::iterator iter = pool.find(size);

        if (iter == pool.end())
        {
            std::list<Entry> newlist;
            newlist.push_front({ data, name, std::chrono::steady_clock::now() });
            pool[size] = newlist;
        }
        else
        {
            iter->second.push_front({ data, name, std::chrono::steady_clock::now() });
        }

    }

    // clean periodically (clean gets called for every alloc/free)
    void clean()
    {
        mTouchCount++;
        if (mTouchCount < 1024) // clean every 1k touches
        {
            return;
        }
        mTouchCount = 0;

        LL_PROFILE_ZONE_SCOPED_CATEGORY_VERTEX;

        std::unordered_map<U32, std::list<Entry>>* pools[] = { &mVBOPool, &mIBOPool };

        using namespace std::chrono_literals;

        Time cutoff = std::chrono::steady_clock::now() - 5s;

        for (auto* pool : pools)
        {
            for (Pool::iterator iter = pool->begin(); iter != pool->end(); )
            {
                auto& entries = iter->second;

                while (!entries.empty() && entries.back().mAge < cutoff)
                {
                    LL_PROFILE_ZONE_NAMED_CATEGORY_VERTEX("vbo cache timeout");
                    auto& entry = entries.back();
                    ll_aligned_free_16(entry.mData);
                    glDeleteBuffers(1, &entry.mGLName);
                    llassert(mReserved >= iter->first);
                    mReserved -= iter->first;
                    entries.pop_back();

                }

                if (entries.empty())
                {
                    iter = pool->erase(iter);
                }
                else
                {
                    ++iter;
                }
            }
        }

#if 0
        LL_INFOS() << llformat("(%d/%d)/%d MB (distributed/allocated)/total in VBO Pool. Overhead: %d percent. Hit rate: %d percent", 
            mDistributed / 1000000, 
            mAllocated / 1000000, 
            (mAllocated + mReserved) / 1000000, // total bytes
            ((mAllocated+mReserved-mDistributed)*100)/llmax(mDistributed, (U64) 1), // overhead percent
            (mHits*100)/llmax(mMisses+mHits, (U32)1)) // hit rate percent
            << LL_ENDL;
#endif
    }

    void clear()
    {
        for (auto& entries : mIBOPool)
        {
            for (auto& entry : entries.second)
            {
                ll_aligned_free_16(entry.mData);
                glDeleteBuffers(1, &entry.mGLName);
            }
        }

        for (auto& entries : mVBOPool)
        {
            for (auto& entry : entries.second)
            {
                ll_aligned_free_16(entry.mData);
                glDeleteBuffers(1, &entry.mGLName);
            }
        }

        mReserved = 0;

        mIBOPool.clear();
        mVBOPool.clear();
    }


};

static LLVBOPool* sVBOPool = nullptr;

//static
U64 LLVertexBuffer::getBytesAllocated()
{
    return sVBOPool ? sVBOPool->getVramBytesUsed() : 0;
}

//============================================================================
// 
//static
U32 LLVertexBuffer::sGLRenderBuffer = 0;
U32 LLVertexBuffer::sGLRenderIndices = 0;
U32 LLVertexBuffer::sLastMask = 0;
U32 LLVertexBuffer::sVertexCount = 0;


//NOTE: each component must be AT LEAST 4 bytes in size to avoid a performance penalty on AMD hardware
const U32 LLVertexBuffer::sTypeSize[LLVertexBuffer::TYPE_MAX] =
{
	sizeof(LLVector4), // TYPE_VERTEX,
	sizeof(LLVector4), // TYPE_NORMAL,
	sizeof(LLVector2), // TYPE_TEXCOORD0,
	sizeof(LLVector2), // TYPE_TEXCOORD1,
	sizeof(LLVector2), // TYPE_TEXCOORD2,
	sizeof(LLVector2), // TYPE_TEXCOORD3,
	sizeof(LLColor4U), // TYPE_COLOR,
	sizeof(LLColor4U), // TYPE_EMISSIVE, only alpha is used currently
	sizeof(LLVector4), // TYPE_TANGENT,
	sizeof(F32),	   // TYPE_WEIGHT,
	sizeof(LLVector4), // TYPE_WEIGHT4,
	sizeof(LLVector4), // TYPE_CLOTHWEIGHT,
	sizeof(LLVector4), // TYPE_TEXTURE_INDEX (actually exists as position.w), no extra data, but stride is 16 bytes
};

static const std::string vb_type_name[] =
{
	"TYPE_VERTEX",
	"TYPE_NORMAL",
	"TYPE_TEXCOORD0",
	"TYPE_TEXCOORD1",
	"TYPE_TEXCOORD2",
	"TYPE_TEXCOORD3",
	"TYPE_COLOR",
	"TYPE_EMISSIVE",
	"TYPE_TANGENT",
	"TYPE_WEIGHT",
	"TYPE_WEIGHT4",
	"TYPE_CLOTHWEIGHT",
	"TYPE_TEXTURE_INDEX",
	"TYPE_MAX",
	"TYPE_INDEX",	
};

const U32 LLVertexBuffer::sGLMode[LLRender::NUM_MODES] =
{
	GL_TRIANGLES,
	GL_TRIANGLE_STRIP,
	GL_TRIANGLE_FAN,
	GL_POINTS,
	GL_LINES,
	GL_LINE_STRIP,
	GL_QUADS,
	GL_LINE_LOOP,
};

//static
void LLVertexBuffer::setupClientArrays(U32 data_mask)
{
    if (sLastMask != data_mask)
    {
        for (U32 i = 0; i < TYPE_MAX; ++i)
        {
            S32 loc = i;

            U32 mask = 1 << i;

            if (sLastMask & (1 << i))
            { //was enabled
                if (!(data_mask & mask))
                { //needs to be disabled
                    glDisableVertexAttribArray(loc);
                }
            }
            else
            {	//was disabled
                if (data_mask & mask)
                { //needs to be enabled
                    glEnableVertexAttribArray(loc);
                }
            }
        }
    }

    sLastMask = data_mask;
}

//static
void LLVertexBuffer::drawArrays(U32 mode, const std::vector<LLVector3>& pos)
{
    LL_PROFILE_ZONE_SCOPED_CATEGORY_VERTEX;
    gGL.begin(mode);
    for (auto& v : pos)
    {
        gGL.vertex3fv(v.mV);
    }
    gGL.end();
    gGL.flush();
}

//static
void LLVertexBuffer::drawElements(U32 mode, const LLVector4a* pos, const LLVector2* tc, U32 num_indices, const U16* indicesp)
{
    LL_PROFILE_ZONE_SCOPED_CATEGORY_VERTEX;
	llassert(LLGLSLShader::sCurBoundShaderPtr != NULL);

	gGL.syncMatrices();

	U32 mask = LLVertexBuffer::MAP_VERTEX;
	if (tc)
	{
		mask = mask | LLVertexBuffer::MAP_TEXCOORD0;
	}

	unbind();
	
    gGL.begin(mode);

    if (tc != nullptr)
    {
        for (int i = 0; i < num_indices; ++i)
        {
            U16 idx = indicesp[i];
            gGL.texCoord2fv(tc[idx].mV);
            gGL.vertex3fv(pos[idx].getF32ptr());
        }
    }
    else
    {
        for (int i = 0; i < num_indices; ++i)
        {
            U16 idx = indicesp[i];
            gGL.vertex3fv(pos[idx].getF32ptr());
        }
}
    gGL.end();
    gGL.flush();
}

bool LLVertexBuffer::validateRange(U32 start, U32 end, U32 count, U32 indices_offset) const
{
    if (!gDebugGL)
    {
        return true;
    }

    llassert(start < (U32)mNumVerts);
    llassert(end < (U32)mNumVerts);

	if (start >= (U32) mNumVerts ||
	    end >= (U32) mNumVerts)
	{
		LL_ERRS() << "Bad vertex buffer draw range: [" << start << ", " << end << "] vs " << mNumVerts << LL_ENDL;
	}

	llassert(mNumIndices >= 0);

	if (indices_offset >= (U32) mNumIndices ||
	    indices_offset + count > (U32) mNumIndices)
	{
		LL_ERRS() << "Bad index buffer draw range: [" << indices_offset << ", " << indices_offset+count << "]" << LL_ENDL;
	}

	{
		U16* idx = (U16*) mMappedIndexData+indices_offset;
		for (U32 i = 0; i < count; ++i)
		{
            llassert(idx[i] >= start);
            llassert(idx[i] <= end);

			if (idx[i] < start || idx[i] > end)
			{
				LL_ERRS() << "Index out of range: " << idx[i] << " not in [" << start << ", " << end << "]" << LL_ENDL;
			}
		}

		LLGLSLShader* shader = LLGLSLShader::sCurBoundShaderPtr;

		if (shader && shader->mFeatures.mIndexedTextureChannels > 1)
		{
			LLVector4a* v = (LLVector4a*) mMappedData;
			
			for (U32 i = start; i < end; i++)
			{
                U32 idx = (U32) (v[i][3]+0.25f);
				if (idx >= shader->mFeatures.mIndexedTextureChannels)
				{
					LL_ERRS() << "Bad texture index found in vertex data stream." << LL_ENDL;
				}
			}
		}
	}

    return true;
}

#ifdef LL_PROFILER_ENABLE_RENDER_DOC
void LLVertexBuffer::setLabel(const char* label) {
	LL_LABEL_OBJECT_GL(GL_BUFFER, mGLBuffer, strlen(label), label);
}
#endif

void LLVertexBuffer::drawRange(U32 mode, U32 start, U32 end, U32 count, U32 indices_offset) const
{
    llassert(validateRange(start, end, count, indices_offset));
    llassert(mGLBuffer == sGLRenderBuffer);
    llassert(mGLIndices == sGLRenderIndices);
    gGL.syncMatrices();
    glDrawRangeElements(sGLMode[mode], start, end, count, GL_UNSIGNED_SHORT,
        (GLvoid*) (indices_offset * sizeof(U16)));
}

void LLVertexBuffer::draw(U32 mode, U32 count, U32 indices_offset) const
{
    drawRange(mode, 0, mNumVerts-1, count, indices_offset);
}


void LLVertexBuffer::drawArrays(U32 mode, U32 first, U32 count) const
{
    llassert(first + count <= mNumVerts);
    llassert(mGLBuffer == sGLRenderBuffer);
    llassert(mGLIndices == sGLRenderIndices);
    
    gGL.syncMatrices();
    glDrawArrays(sGLMode[mode], first, count);
}

//static
void LLVertexBuffer::initClass(LLWindow* window)
{
    llassert(sVBOPool == nullptr);
    sVBOPool = new LLVBOPool();

#if ENABLE_GL_WORK_QUEUE
    sQueue = new GLWorkQueue();

    for (int i = 0; i < THREAD_COUNT; ++i)
    {
        sVBOThread[i] = new LLGLWorkerThread("VBO Worker", sQueue, window);
        sVBOThread[i]->start();
    }
#endif
}

//static 
void LLVertexBuffer::unbind()
{
    glBindBuffer(GL_ARRAY_BUFFER, 0);
	glBindBuffer(GL_ELEMENT_ARRAY_BUFFER, 0);

	sGLRenderBuffer = 0;
	sGLRenderIndices = 0;
}

//static
void LLVertexBuffer::cleanupClass()
{
	unbind();
	
    delete sVBOPool;
    sVBOPool = nullptr;

#if ENABLE_GL_WORK_QUEUE
    sQueue->close();
    for (int i = 0; i < THREAD_COUNT; ++i)
    {
        sVBOThread[i]->shutdown();
        delete sVBOThread[i];
        sVBOThread[i] = nullptr;
    }

    delete sQueue;
    sQueue = nullptr;
#endif
}

//----------------------------------------------------------------------------

LLVertexBuffer::LLVertexBuffer(U32 typemask) 
:	LLRefCount(),
	mTypeMask(typemask)
{
	//zero out offsets
	for (U32 i = 0; i < TYPE_MAX; i++)
	{
		mOffsets[i] = 0;
	}
}

//static
U32 LLVertexBuffer::calcOffsets(const U32& typemask, U32* offsets, U32 num_vertices)
{
    U32 offset = 0;
	for (U32 i=0; i<TYPE_TEXTURE_INDEX; i++)
	{
		U32 mask = 1<<i;
		if (typemask & mask)
		{
			if (offsets && LLVertexBuffer::sTypeSize[i])
			{
				offsets[i] = offset;
				offset += LLVertexBuffer::sTypeSize[i]*num_vertices;
				offset = (offset + 0xF) & ~0xF;
			}
		}
	}

	offsets[TYPE_TEXTURE_INDEX] = offsets[TYPE_VERTEX] + 12;
	
	return offset;
}

//static 
U32 LLVertexBuffer::calcVertexSize(const U32& typemask)
{
    U32 size = 0;
	for (U32 i = 0; i < TYPE_TEXTURE_INDEX; i++)
	{
		U32 mask = 1<<i;
		if (typemask & mask)
		{
			size += LLVertexBuffer::sTypeSize[i];
		}
	}

	return size;
}

// protected, use unref()
//virtual
LLVertexBuffer::~LLVertexBuffer()
{
	destroyGLBuffer();
	destroyGLIndices();

	if (mMappedData)
	{
		LL_ERRS() << "Failed to clear vertex buffer's vertices" << LL_ENDL;
	}
	if (mMappedIndexData)
	{
		LL_ERRS() << "Failed to clear vertex buffer's indices" << LL_ENDL;
	}
};

//----------------------------------------------------------------------------

void LLVertexBuffer::genBuffer(U32 size)
{
    LL_PROFILE_ZONE_SCOPED_CATEGORY_VERTEX;
    llassert(sVBOPool);

    if (sVBOPool)
    {
        llassert(mSize == 0);
        llassert(mGLBuffer == 0);
        llassert(mMappedData == nullptr);

        mSize = size;
        sVBOPool->allocate(GL_ARRAY_BUFFER, mSize, mGLBuffer, mMappedData);
    }
}

void LLVertexBuffer::genIndices(U32 size)
{
    LL_PROFILE_ZONE_SCOPED_CATEGORY_VERTEX;
    llassert(sVBOPool);

    if (sVBOPool)
    {
        llassert(mIndicesSize == 0);
        llassert(mGLIndices == 0);
        llassert(mMappedIndexData == nullptr);
        mIndicesSize = size;
        sVBOPool->allocate(GL_ELEMENT_ARRAY_BUFFER, mIndicesSize, mGLIndices, mMappedIndexData);
    }
}

bool LLVertexBuffer::createGLBuffer(U32 size)
{
	if (mGLBuffer || mMappedData)
	{
		destroyGLBuffer();
	}

	if (size == 0)
	{
		return true;
	}

	bool success = true;

	genBuffer(size);
	
	if (!mMappedData)
	{
		success = false;
	}
	return success;
}

bool LLVertexBuffer::createGLIndices(U32 size)
{
	if (mGLIndices)
	{
		destroyGLIndices();
	}
	
	if (size == 0)
	{
		return true;
	}

	bool success = true;

	genIndices(size);
	
	if (!mMappedIndexData)
	{
		success = false;
	}
	return success;
}

void LLVertexBuffer::destroyGLBuffer()
{
	if (mGLBuffer || mMappedData)
	{
        LL_PROFILE_ZONE_SCOPED_CATEGORY_VERTEX;
        //llassert(sVBOPool);
        if (sVBOPool)
        {
            sVBOPool->free(GL_ARRAY_BUFFER, mSize, mGLBuffer, mMappedData);
        }

        mSize = 0;
        mGLBuffer = 0;
        mMappedData = nullptr;
	}
}

void LLVertexBuffer::destroyGLIndices()
{
	if (mGLIndices || mMappedIndexData)
	{
        LL_PROFILE_ZONE_SCOPED_CATEGORY_VERTEX;
        //llassert(sVBOPool);
        if (sVBOPool)
        {
            sVBOPool->free(GL_ELEMENT_ARRAY_BUFFER, mIndicesSize, mGLIndices, mMappedIndexData);
        }

        mIndicesSize = 0;
        mGLIndices = 0;
        mMappedIndexData = nullptr;
	}
}

bool LLVertexBuffer::updateNumVerts(U32 nverts)
{
	llassert(nverts >= 0);

	bool success = true;

	if (nverts > 65536)
	{
		LL_WARNS() << "Vertex buffer overflow!" << LL_ENDL;
		nverts = 65536;
	}

	U32 needed_size = calcOffsets(mTypeMask, mOffsets, nverts);

    if (needed_size != mSize)
    {
        success &= createGLBuffer(needed_size);
    }

    llassert(mSize == needed_size);
	mNumVerts = nverts;
	return success;
}

bool LLVertexBuffer::updateNumIndices(U32 nindices)
{
	llassert(nindices >= 0);

	bool success = true;

	U32 needed_size = sizeof(U16) * nindices;

	if (needed_size != mIndicesSize)
	{
		success &= createGLIndices(needed_size);
	}

    llassert(mIndicesSize == needed_size);
	mNumIndices = nindices;
	return success;
}

bool LLVertexBuffer::allocateBuffer(U32 nverts, U32 nindices)
{
	if (nverts < 0 || nindices < 0 ||
		nverts > 65536)
	{
		LL_ERRS() << "Bad vertex buffer allocation: " << nverts << " : " << nindices << LL_ENDL;
	}

	bool success = true;

	success &= updateNumVerts(nverts);
	success &= updateNumIndices(nindices);
	
	return success;
}

//----------------------------------------------------------------------------

// if no gap between region and given range exists, expand region to cover given range and return true
// otherwise return false
bool expand_region(LLVertexBuffer::MappedRegion& region, U32 start, U32 end)
{
	
	if (end < region.mStart ||
		start > region.mEnd)
	{ //gap exists, do not merge
		return false;
	}

    region.mStart = llmin(region.mStart, start);
    region.mEnd = llmax(region.mEnd, end);

	return true;
}


// Map for data access
U8* LLVertexBuffer::mapVertexBuffer(LLVertexBuffer::AttributeType type, U32 index, S32 count)
{
    LL_PROFILE_ZONE_SCOPED_CATEGORY_VERTEX;
	
    if (count == -1)
    {
        count = mNumVerts - index;
    }

    U32 start = mOffsets[type] + sTypeSize[type] * index;
    U32 end = start + sTypeSize[type] * count-1;

	bool flagged = false;
	// flag region as mapped
	for (U32 i = 0; i < mMappedVertexRegions.size(); ++i)
	{
		MappedRegion& region = mMappedVertexRegions[i];
        if (expand_region(region, start, end))
        {
            flagged = true;
            break;
        }
	}

	if (!flagged)
	{
		//didn't expand an existing region, make a new one
        mMappedVertexRegions.push_back({ start, end });
	}
	
    return mMappedData+mOffsets[type]+sTypeSize[type]*index;
}


U8* LLVertexBuffer::mapIndexBuffer(U32 index, S32 count)
{
    LL_PROFILE_ZONE_SCOPED_CATEGORY_VERTEX;
	
	if (count == -1)
	{
		count = mNumIndices-index;
	}

    U32 start = sizeof(U16) * index;
    U32 end = start + sizeof(U16) * count-1;

    bool flagged = false;
    // flag region as mapped
    for (U32 i = 0; i < mMappedIndexRegions.size(); ++i)
    {
        MappedRegion& region = mMappedIndexRegions[i];
        if (expand_region(region, start, end))
        {
            flagged = true;
            break;
        }
    }

    if (!flagged)
    {
        //didn't expand an existing region, make a new one
        mMappedIndexRegions.push_back({ start, end });
    }

    return mMappedIndexData + sizeof(U16)*index;
}

// flush the given byte range
//  target -- "targret" parameter for glBufferSubData
//  start -- first byte to copy
//  end -- last byte to copy (NOT last byte + 1)
//  data -- mMappedData or mMappedIndexData
static void flush_vbo(GLenum target, U32 start, U32 end, void* data)
{
    if (end != 0)
    {
        LL_PROFILE_ZONE_NAMED_CATEGORY_VERTEX("glBufferSubData");
        LL_PROFILE_ZONE_NUM(start);
        LL_PROFILE_ZONE_NUM(end);
        LL_PROFILE_ZONE_NUM(end-start);

        constexpr U32 block_size = 8192;

        for (U32 i = start; i <= end; i += block_size)
        {
            LL_PROFILE_ZONE_NAMED_CATEGORY_VERTEX("glBufferSubData block");
            //LL_PROFILE_GPU_ZONE("glBufferSubData");
            U32 tend = llmin(i + block_size, end);
            U32 size = tend - i + 1;
            glBufferSubData(target, i, size, (U8*) data + (i-start));
        }
    }
}

void LLVertexBuffer::unmapBuffer()
{
    struct SortMappedRegion
    {
        bool operator()(const MappedRegion& lhs, const MappedRegion& rhs)
        {
            return lhs.mStart < rhs.mStart;
        }
    };

	if (!mMappedVertexRegions.empty())
	{
        LL_PROFILE_ZONE_NAMED_CATEGORY_VERTEX("unmapBuffer - vertex");
        if (sGLRenderBuffer != mGLBuffer)
        {
            glBindBuffer(GL_ARRAY_BUFFER, mGLBuffer);
            sGLRenderBuffer = mGLBuffer;
        }
            
        U32 start = 0;
        U32 end = 0;

        std::sort(mMappedVertexRegions.begin(), mMappedVertexRegions.end(), SortMappedRegion());

		for (U32 i = 0; i < mMappedVertexRegions.size(); ++i)
		{
			const MappedRegion& region = mMappedVertexRegions[i];
            if (region.mStart == end + 1)
            {
                end = region.mEnd;
            }
            else
            {
                flush_vbo(GL_ARRAY_BUFFER, start, end, (U8*)mMappedData + start);
                start = region.mStart;
                end = region.mEnd;
            }
		}

        flush_vbo(GL_ARRAY_BUFFER, start, end, (U8*)mMappedData + start);

		mMappedVertexRegions.clear();
	}
	
	if (!mMappedIndexRegions.empty())
	{
        LL_PROFILE_ZONE_NAMED_CATEGORY_VERTEX("unmapBuffer - index");

        if (mGLIndices != sGLRenderIndices)
        {
            glBindBuffer(GL_ELEMENT_ARRAY_BUFFER, mGLIndices);
            sGLRenderIndices = mGLIndices;
        }
        U32 start = 0;
        U32 end = 0;

        std::sort(mMappedIndexRegions.begin(), mMappedIndexRegions.end(), SortMappedRegion());

        for (U32 i = 0; i < mMappedIndexRegions.size(); ++i)
        {
            const MappedRegion& region = mMappedIndexRegions[i];
            if (region.mStart == end + 1)
            {
                end = region.mEnd;
            }
            else
            {
                flush_vbo(GL_ELEMENT_ARRAY_BUFFER, start, end, (U8*)mMappedIndexData + start);
                start = region.mStart;
                end = region.mEnd;
            }
        }

        flush_vbo(GL_ELEMENT_ARRAY_BUFFER, start, end, (U8*)mMappedIndexData + start);

		mMappedIndexRegions.clear();
	}
}

//----------------------------------------------------------------------------

template <class T,LLVertexBuffer::AttributeType type> struct VertexBufferStrider
{
	typedef LLStrider<T> strider_t;
	static bool get(LLVertexBuffer& vbo, 
					strider_t& strider, 
					S32 index, S32 count)
	{
		if (type == LLVertexBuffer::TYPE_INDEX)
		{
			U8* ptr = vbo.mapIndexBuffer(index, count);

			if (ptr == NULL)
			{
				LL_WARNS() << "mapIndexBuffer failed!" << LL_ENDL;
				return false;
			}

			strider = (T*)ptr;
			strider.setStride(0);
			return true;
		}
		else if (vbo.hasDataType(type))
		{
            U32 stride = LLVertexBuffer::sTypeSize[type];

			U8* ptr = vbo.mapVertexBuffer(type, index, count);

			if (ptr == NULL)
			{
				LL_WARNS() << "mapVertexBuffer failed!" << LL_ENDL;
				return false;
			}

			strider = (T*)ptr;
			strider.setStride(stride);
			return true;
		}
		else
		{
			LL_ERRS() << "VertexBufferStrider could not find valid vertex data." << LL_ENDL;
		}
		return false;
	}
};

bool LLVertexBuffer::getVertexStrider(LLStrider<LLVector3>& strider, U32 index, S32 count)
{
	return VertexBufferStrider<LLVector3,TYPE_VERTEX>::get(*this, strider, index, count);
}
bool LLVertexBuffer::getVertexStrider(LLStrider<LLVector4a>& strider, U32 index, S32 count)
{
	return VertexBufferStrider<LLVector4a,TYPE_VERTEX>::get(*this, strider, index, count);
}
bool LLVertexBuffer::getIndexStrider(LLStrider<U16>& strider, U32 index, S32 count)
{
	return VertexBufferStrider<U16,TYPE_INDEX>::get(*this, strider, index, count);
}
bool LLVertexBuffer::getTexCoord0Strider(LLStrider<LLVector2>& strider, U32 index, S32 count)
{
	return VertexBufferStrider<LLVector2,TYPE_TEXCOORD0>::get(*this, strider, index, count);
}
bool LLVertexBuffer::getTexCoord1Strider(LLStrider<LLVector2>& strider, U32 index, S32 count)
{
	return VertexBufferStrider<LLVector2,TYPE_TEXCOORD1>::get(*this, strider, index, count);
}
bool LLVertexBuffer::getTexCoord2Strider(LLStrider<LLVector2>& strider, U32 index, S32 count)
{
	return VertexBufferStrider<LLVector2,TYPE_TEXCOORD2>::get(*this, strider, index, count);
}
bool LLVertexBuffer::getNormalStrider(LLStrider<LLVector3>& strider, U32 index, S32 count)
{
	return VertexBufferStrider<LLVector3,TYPE_NORMAL>::get(*this, strider, index, count);
}
bool LLVertexBuffer::getTangentStrider(LLStrider<LLVector3>& strider, U32 index, S32 count)
{
	return VertexBufferStrider<LLVector3,TYPE_TANGENT>::get(*this, strider, index, count);
}
bool LLVertexBuffer::getTangentStrider(LLStrider<LLVector4a>& strider, U32 index, S32 count)
{
	return VertexBufferStrider<LLVector4a,TYPE_TANGENT>::get(*this, strider, index, count);
}
bool LLVertexBuffer::getColorStrider(LLStrider<LLColor4U>& strider, U32 index, S32 count)
{
	return VertexBufferStrider<LLColor4U,TYPE_COLOR>::get(*this, strider, index, count);
}
bool LLVertexBuffer::getEmissiveStrider(LLStrider<LLColor4U>& strider, U32 index, S32 count)
{
	return VertexBufferStrider<LLColor4U,TYPE_EMISSIVE>::get(*this, strider, index, count);
}
bool LLVertexBuffer::getWeightStrider(LLStrider<F32>& strider, U32 index, S32 count)
{
	return VertexBufferStrider<F32,TYPE_WEIGHT>::get(*this, strider, index, count);
}

bool LLVertexBuffer::getWeight4Strider(LLStrider<LLVector4>& strider, U32 index, S32 count)
{
	return VertexBufferStrider<LLVector4,TYPE_WEIGHT4>::get(*this, strider, index, count);
}

bool LLVertexBuffer::getClothWeightStrider(LLStrider<LLVector4>& strider, U32 index, S32 count)
{
	return VertexBufferStrider<LLVector4,TYPE_CLOTHWEIGHT>::get(*this, strider, index, count);
}

//----------------------------------------------------------------------------


// Set for rendering
void LLVertexBuffer::setBuffer()
{
    // no data may be pending
    llassert(mMappedVertexRegions.empty());
    llassert(mMappedIndexRegions.empty());

    // a shader must be bound
    llassert(LLGLSLShader::sCurBoundShaderPtr);

    U32 data_mask = LLGLSLShader::sCurBoundShaderPtr->mAttributeMask;

    // this Vertex Buffer must provide all necessary attributes for currently bound shader
<<<<<<< HEAD
    //llassert((data_mask & mTypeMask) == data_mask);
=======
    llassert_msg((data_mask & mTypeMask) == data_mask,
        "Attribute mask mismatch! mTypeMask should be a superset of data_mask.  data_mask: 0x" 
                << std::hex << data_mask << " mTypeMask: 0x" << mTypeMask << " Missing: 0x" << (data_mask & ~mTypeMask) <<  std::dec);
>>>>>>> 0e178e12

    if (sGLRenderBuffer != mGLBuffer)
    {
        glBindBuffer(GL_ARRAY_BUFFER, mGLBuffer);
        sGLRenderBuffer = mGLBuffer;

        setupVertexBuffer();
    }
    else if (sLastMask != data_mask)
    {
        setupVertexBuffer();
        sLastMask = data_mask;
    }
    
    if (mGLIndices != sGLRenderIndices)
    {
        glBindBuffer(GL_ELEMENT_ARRAY_BUFFER, mGLIndices);
        sGLRenderIndices = mGLIndices;
    }
}


// virtual (default)
void LLVertexBuffer::setupVertexBuffer()
{
    U8* base = nullptr;

    U32 data_mask = LLGLSLShader::sCurBoundShaderPtr->mAttributeMask;

    if (data_mask & MAP_NORMAL)
    {
        AttributeType loc = TYPE_NORMAL;
        void* ptr = (void*)(base + mOffsets[TYPE_NORMAL]);
        glVertexAttribPointer(loc, 3, GL_FLOAT, GL_FALSE, LLVertexBuffer::sTypeSize[TYPE_NORMAL], ptr);
    }
    if (data_mask & MAP_TEXCOORD3)
    {
        AttributeType loc = TYPE_TEXCOORD3;
        void* ptr = (void*)(base + mOffsets[TYPE_TEXCOORD3]);
        glVertexAttribPointer(loc, 2, GL_FLOAT, GL_FALSE, LLVertexBuffer::sTypeSize[TYPE_TEXCOORD3], ptr);
    }
    if (data_mask & MAP_TEXCOORD2)
    {
        AttributeType loc = TYPE_TEXCOORD2;
        void* ptr = (void*)(base + mOffsets[TYPE_TEXCOORD2]);
        glVertexAttribPointer(loc, 2, GL_FLOAT, GL_FALSE, LLVertexBuffer::sTypeSize[TYPE_TEXCOORD2], ptr);
    }
    if (data_mask & MAP_TEXCOORD1)
    {
        AttributeType loc = TYPE_TEXCOORD1;
        void* ptr = (void*)(base + mOffsets[TYPE_TEXCOORD1]);
        glVertexAttribPointer(loc, 2, GL_FLOAT, GL_FALSE, LLVertexBuffer::sTypeSize[TYPE_TEXCOORD1], ptr);
    }
    if (data_mask & MAP_TANGENT)
    {
        AttributeType loc = TYPE_TANGENT;
        void* ptr = (void*)(base + mOffsets[TYPE_TANGENT]);
        glVertexAttribPointer(loc, 4, GL_FLOAT, GL_FALSE, LLVertexBuffer::sTypeSize[TYPE_TANGENT], ptr);
    }
    if (data_mask & MAP_TEXCOORD0)
    {
        AttributeType loc = TYPE_TEXCOORD0;
        void* ptr = (void*)(base + mOffsets[TYPE_TEXCOORD0]);
        glVertexAttribPointer(loc, 2, GL_FLOAT, GL_FALSE, LLVertexBuffer::sTypeSize[TYPE_TEXCOORD0], ptr);
    }
    if (data_mask & MAP_COLOR)
    {
        AttributeType loc = TYPE_COLOR;
        //bind emissive instead of color pointer if emissive is present
        void* ptr = (data_mask & MAP_EMISSIVE) ? (void*)(base + mOffsets[TYPE_EMISSIVE]) : (void*)(base + mOffsets[TYPE_COLOR]);
        glVertexAttribPointer(loc, 4, GL_UNSIGNED_BYTE, GL_TRUE, LLVertexBuffer::sTypeSize[TYPE_COLOR], ptr);
    }
    if (data_mask & MAP_EMISSIVE)
    {
        AttributeType loc = TYPE_EMISSIVE;
        void* ptr = (void*)(base + mOffsets[TYPE_EMISSIVE]);
        glVertexAttribPointer(loc, 4, GL_UNSIGNED_BYTE, GL_TRUE, LLVertexBuffer::sTypeSize[TYPE_EMISSIVE], ptr);

        if (!(data_mask & MAP_COLOR))
        { //map emissive to color channel when color is not also being bound to avoid unnecessary shader swaps
            loc = TYPE_COLOR;
            glVertexAttribPointer(loc, 4, GL_UNSIGNED_BYTE, GL_TRUE, LLVertexBuffer::sTypeSize[TYPE_EMISSIVE], ptr);
        }
    }
    if (data_mask & MAP_WEIGHT)
    {
        AttributeType loc = TYPE_WEIGHT;
        void* ptr = (void*)(base + mOffsets[TYPE_WEIGHT]);
        glVertexAttribPointer(loc, 1, GL_FLOAT, GL_FALSE, LLVertexBuffer::sTypeSize[TYPE_WEIGHT], ptr);
    }
    if (data_mask & MAP_WEIGHT4)
    {
        AttributeType loc = TYPE_WEIGHT4;
        void* ptr = (void*)(base + mOffsets[TYPE_WEIGHT4]);
        glVertexAttribPointer(loc, 4, GL_FLOAT, GL_FALSE, LLVertexBuffer::sTypeSize[TYPE_WEIGHT4], ptr);
    }
    if (data_mask & MAP_CLOTHWEIGHT)
    {
        AttributeType loc = TYPE_CLOTHWEIGHT;
        void* ptr = (void*)(base + mOffsets[TYPE_CLOTHWEIGHT]);
        glVertexAttribPointer(loc, 4, GL_FLOAT, GL_TRUE, LLVertexBuffer::sTypeSize[TYPE_CLOTHWEIGHT], ptr);
    }
    if (data_mask & MAP_TEXTURE_INDEX)
    {
        AttributeType loc = TYPE_TEXTURE_INDEX;
        void* ptr = (void*)(base + mOffsets[TYPE_VERTEX] + 12);
        glVertexAttribIPointer(loc, 1, GL_UNSIGNED_INT, LLVertexBuffer::sTypeSize[TYPE_VERTEX], ptr);
    }
    if (data_mask & MAP_VERTEX)
    {
        AttributeType loc = TYPE_VERTEX;
        void* ptr = (void*)(base + mOffsets[TYPE_VERTEX]);
        glVertexAttribPointer(loc, 3, GL_FLOAT, GL_FALSE, LLVertexBuffer::sTypeSize[TYPE_VERTEX], ptr);
    }
}

void LLVertexBuffer::setPositionData(const LLVector4a* data)
{
    llassert(sGLRenderBuffer == mGLBuffer);
    flush_vbo(GL_ARRAY_BUFFER, 0, sizeof(LLVector4a) * getNumVerts()-1, (U8*) data);
}

void LLVertexBuffer::setTexCoordData(const LLVector2* data)
{
    llassert(sGLRenderBuffer == mGLBuffer);
    flush_vbo(GL_ARRAY_BUFFER, mOffsets[TYPE_TEXCOORD0], mOffsets[TYPE_TEXCOORD0] + sTypeSize[TYPE_TEXCOORD0] * getNumVerts() - 1, (U8*)data);
}

void LLVertexBuffer::setColorData(const LLColor4U* data)
{
    llassert(sGLRenderBuffer == mGLBuffer);
    flush_vbo(GL_ARRAY_BUFFER, mOffsets[TYPE_COLOR], mOffsets[TYPE_COLOR] + sTypeSize[TYPE_COLOR] * getNumVerts() - 1, (U8*) data);
}

<|MERGE_RESOLUTION|>--- conflicted
+++ resolved
@@ -1356,13 +1356,9 @@
     U32 data_mask = LLGLSLShader::sCurBoundShaderPtr->mAttributeMask;
 
     // this Vertex Buffer must provide all necessary attributes for currently bound shader
-<<<<<<< HEAD
-    //llassert((data_mask & mTypeMask) == data_mask);
-=======
     llassert_msg((data_mask & mTypeMask) == data_mask,
         "Attribute mask mismatch! mTypeMask should be a superset of data_mask.  data_mask: 0x" 
                 << std::hex << data_mask << " mTypeMask: 0x" << mTypeMask << " Missing: 0x" << (data_mask & ~mTypeMask) <<  std::dec);
->>>>>>> 0e178e12
 
     if (sGLRenderBuffer != mGLBuffer)
     {
