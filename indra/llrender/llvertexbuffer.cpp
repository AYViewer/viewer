/** 
 * @file llvertexbuffer.cpp
 * @brief LLVertexBuffer implementation
 *
 * $LicenseInfo:firstyear=2003&license=viewerlgpl$
 * Second Life Viewer Source Code
 * Copyright (C) 2010, Linden Research, Inc.
 * 
 * This library is free software; you can redistribute it and/or
 * modify it under the terms of the GNU Lesser General Public
 * License as published by the Free Software Foundation;
 * version 2.1 of the License only.
 * 
 * This library is distributed in the hope that it will be useful,
 * but WITHOUT ANY WARRANTY; without even the implied warranty of
 * MERCHANTABILITY or FITNESS FOR A PARTICULAR PURPOSE.  See the GNU
 * Lesser General Public License for more details.
 * 
 * You should have received a copy of the GNU Lesser General Public
 * License along with this library; if not, write to the Free Software
 * Foundation, Inc., 51 Franklin Street, Fifth Floor, Boston, MA  02110-1301  USA
 * 
 * Linden Research, Inc., 945 Battery Street, San Francisco, CA  94111  USA
 * $/LicenseInfo$
 */

#include "linden_common.h"

#include "llfasttimer.h"
#include "llsys.h"
#include "llvertexbuffer.h"
// #include "llrender.h"
#include "llglheaders.h"
#include "llrender.h"
#include "llvector4a.h"
#include "llshadermgr.h"
#include "llglslshader.h"
#include "llmemory.h"

//Next Highest Power Of Two
//helper function, returns first number > v that is a power of 2, or v if v is already a power of 2
U32 nhpo2(U32 v)
{
	U32 r = 1;
	while (r < v) {
		r *= 2;
	}
	return r;
}

//which power of 2 is i?
//assumes i is a power of 2 > 0
U32 wpo2(U32 i)
{
	llassert(i > 0);
	llassert(nhpo2(i) == i);

	U32 r = 0;

	while (i >>= 1) ++r;

	return r;
}


const U32 LL_VBO_BLOCK_SIZE = 2048;
const U32 LL_VBO_POOL_MAX_SEED_SIZE = 256*1024;

U32 vbo_block_size(U32 size)
{ //what block size will fit size?
	U32 mod = size % LL_VBO_BLOCK_SIZE;
	return mod == 0 ? size : size + (LL_VBO_BLOCK_SIZE-mod);
}

U32 vbo_block_index(U32 size)
{
    U32 blocks = vbo_block_size(size)/LL_VBO_BLOCK_SIZE;   // block count reqd
    llassert(blocks > 0);
    return blocks - 1;  // Adj index, i.e. single-block allocations are at index 0, etc
}

const U32 LL_VBO_POOL_SEED_COUNT = vbo_block_index(LL_VBO_POOL_MAX_SEED_SIZE) + 1;


//============================================================================

//static
LLVBOPool LLVertexBuffer::sStreamVBOPool(GL_STREAM_DRAW, GL_ARRAY_BUFFER);
LLVBOPool LLVertexBuffer::sDynamicVBOPool(GL_DYNAMIC_DRAW, GL_ARRAY_BUFFER);
LLVBOPool LLVertexBuffer::sDynamicCopyVBOPool(GL_DYNAMIC_COPY, GL_ARRAY_BUFFER);
LLVBOPool LLVertexBuffer::sStreamIBOPool(GL_STREAM_DRAW, GL_ELEMENT_ARRAY_BUFFER);
LLVBOPool LLVertexBuffer::sDynamicIBOPool(GL_DYNAMIC_DRAW, GL_ELEMENT_ARRAY_BUFFER);

U32 LLVBOPool::sBytesPooled = 0;
U32 LLVBOPool::sIndexBytesPooled = 0;
U32 LLVBOPool::sNameIdx = 0;
U32 LLVBOPool::sNamePool[1024];

std::list<U32> LLVertexBuffer::sAvailableVAOName;
U32 LLVertexBuffer::sCurVAOName = 1;

U32 LLVertexBuffer::sAllocatedIndexBytes = 0;
U32 LLVertexBuffer::sIndexCount = 0;

U32 LLVertexBuffer::sBindCount = 0;
U32 LLVertexBuffer::sSetCount = 0;
S32 LLVertexBuffer::sCount = 0;
S32 LLVertexBuffer::sGLCount = 0;
S32 LLVertexBuffer::sMappedCount = 0;
bool LLVertexBuffer::sDisableVBOMapping = false;
bool LLVertexBuffer::sEnableVBOs = true;
U32 LLVertexBuffer::sGLRenderBuffer = 0;
U32 LLVertexBuffer::sGLRenderArray = 0;
U32 LLVertexBuffer::sGLRenderIndices = 0;
U32 LLVertexBuffer::sLastMask = 0;
bool LLVertexBuffer::sVBOActive = false;
bool LLVertexBuffer::sIBOActive = false;
U32 LLVertexBuffer::sAllocatedBytes = 0;
U32 LLVertexBuffer::sVertexCount = 0;
bool LLVertexBuffer::sMapped = false;
bool LLVertexBuffer::sUseStreamDraw = true;
bool LLVertexBuffer::sUseVAO = false;
bool LLVertexBuffer::sPreferStreamDraw = false;

U32 LLVBOPool::genBuffer()
{
	LL_PROFILE_ZONE_SCOPED_CATEGORY_VERTEX

	if (sNameIdx == 0)
	{
		glGenBuffers(1024, sNamePool);
		sNameIdx = 1024;
	}
	
	return sNamePool[--sNameIdx];
}

void LLVBOPool::deleteBuffer(U32 name)
{
	LL_PROFILE_ZONE_SCOPED_CATEGORY_VERTEX
	if (gGLManager.mInited)
	{
		LLVertexBuffer::unbind();

		glBindBuffer(mType, name);
		glBufferData(mType, 0, NULL, mUsage);
		glBindBuffer(mType, 0);

		glDeleteBuffers(1, &name);
	}
}


LLVBOPool::LLVBOPool(U32 vboUsage, U32 vboType)
: mUsage(vboUsage), mType(vboType), mMissCountDirty(true)
{
    mFreeList.resize(LL_VBO_POOL_SEED_COUNT);
	mMissCount.resize(LL_VBO_POOL_SEED_COUNT);
	std::fill(mMissCount.begin(), mMissCount.end(), 0);
}

U8* LLVBOPool::allocate(U32& name, U32 size, bool for_seed)
{
	LL_PROFILE_ZONE_SCOPED_CATEGORY_VERTEX
	llassert(vbo_block_size(size) == size);
	
	U8* ret = NULL;

	U32 i = vbo_block_index(size);

	if (mFreeList.size() <= i)
	{
		mFreeList.resize(i+1);
	}

	if (mFreeList[i].empty() || for_seed)
	{
		//make a new buffer
		name = genBuffer();

		glBindBuffer(mType, name);

		if (!for_seed && i < LL_VBO_POOL_SEED_COUNT)
		{ //record this miss
			mMissCount[i]++;	
            mMissCountDirty = true;  // signal to ::seedPool()
		}

		if (mType == GL_ARRAY_BUFFER)
		{
			LLVertexBuffer::sAllocatedBytes += size;
		}
		else
		{
			LLVertexBuffer::sAllocatedIndexBytes += size;
		}

		if (LLVertexBuffer::sDisableVBOMapping || mUsage != GL_DYNAMIC_DRAW)
		{
			glBufferData(mType, size, 0, mUsage);
			if (mUsage != GL_DYNAMIC_COPY)
			{ //data will be provided by application
				ret = (U8*) ll_aligned_malloc<64>(size);
				if (!ret)
				{
                    LL_ERRS()
                        << "Failed to allocate " << size << " bytes for LLVBOPool buffer " << name << "." << LL_NEWLINE
                        << "Free list size: "
                        << mFreeList.size()  // this happens if we are out of memory so a solution might be to clear some from freelist
							  << " Allocated Bytes: " << LLVertexBuffer::sAllocatedBytes
                        << " Allocated Index Bytes: " << LLVertexBuffer::sAllocatedIndexBytes << " Pooled Bytes: " << sBytesPooled
                        << " Pooled Index Bytes: " << sIndexBytesPooled << LL_ENDL;
				}
			}
		}
		else
		{ //always use a true hint of static draw when allocating non-client-backed buffers
			glBufferData(mType, size, 0, GL_STATIC_DRAW);
		}

		glBindBuffer(mType, 0);

		if (for_seed)
		{ //put into pool for future use
			llassert(mFreeList.size() > i);

			Record rec;
			rec.mGLName = name;
			rec.mClientData = ret;
	
			if (mType == GL_ARRAY_BUFFER)
			{
				sBytesPooled += size;
			}
			else
			{
				sIndexBytesPooled += size;
			}
			mFreeList[i].push_back(rec);
            mMissCountDirty = true;  // signal to ::seedPool()
		}
	}
	else
	{
		name = mFreeList[i].front().mGLName;
		ret = mFreeList[i].front().mClientData;

		if (mType == GL_ARRAY_BUFFER)
		{
			sBytesPooled -= size;
		}
		else
		{
			sIndexBytesPooled -= size;
		}

		mFreeList[i].pop_front();
        mMissCountDirty = true;  // signal to ::seedPool()
	}

	return ret;
}

void LLVBOPool::release(U32 name, U8* buffer, U32 size)
{
	llassert(vbo_block_size(size) == size);

	deleteBuffer(name);
	ll_aligned_free_fallback((U8*) buffer);

	if (mType == GL_ARRAY_BUFFER)
	{
		LLVertexBuffer::sAllocatedBytes -= size;
	}
	else
	{
		LLVertexBuffer::sAllocatedIndexBytes -= size;
	}
}

void LLVBOPool::seedPool()
{
	LL_PROFILE_ZONE_SCOPED_CATEGORY_VERTEX
    if (mMissCountDirty)
    {
	U32 dummy_name = 0;
        U32 size       = LL_VBO_BLOCK_SIZE;

	for (U32 i = 0; i < LL_VBO_POOL_SEED_COUNT; i++)
	{
		if (mMissCount[i] > mFreeList[i].size())
		{ 
			S32 count = mMissCount[i] - mFreeList[i].size();
			for (U32 j = 0; j < count; ++j)
			{
				allocate(dummy_name, size, true);
			}
		}
            size += LL_VBO_BLOCK_SIZE;
        }
        mMissCountDirty = false;
	}
}

void LLVBOPool::cleanup()
{
	U32 size = LL_VBO_BLOCK_SIZE;

	for (U32 i = 0; i < mFreeList.size(); ++i)
	{
		record_list_t& l = mFreeList[i];

		while (!l.empty())
		{
			Record& r = l.front();

			deleteBuffer(r.mGLName);
			
			if (r.mClientData)
			{
				ll_aligned_free<64>((void*) r.mClientData);
			}

			l.pop_front();

			if (mType == GL_ARRAY_BUFFER)
			{
				sBytesPooled -= size;
				LLVertexBuffer::sAllocatedBytes -= size;
			}
			else
			{
				sIndexBytesPooled -= size;
				LLVertexBuffer::sAllocatedIndexBytes -= size;
			}
		}

		size += LL_VBO_BLOCK_SIZE;
	}

	//reset miss counts
	std::fill(mMissCount.begin(), mMissCount.end(), 0);
}


//NOTE: each component must be AT LEAST 4 bytes in size to avoid a performance penalty on AMD hardware
const S32 LLVertexBuffer::sTypeSize[LLVertexBuffer::TYPE_MAX] =
{
	sizeof(LLVector4), // TYPE_VERTEX,
	sizeof(LLVector4), // TYPE_NORMAL,
	sizeof(LLVector2), // TYPE_TEXCOORD0,
	sizeof(LLVector2), // TYPE_TEXCOORD1,
	sizeof(LLVector2), // TYPE_TEXCOORD2,
	sizeof(LLVector2), // TYPE_TEXCOORD3,
	sizeof(LLColor4U), // TYPE_COLOR,
	sizeof(LLColor4U), // TYPE_EMISSIVE, only alpha is used currently
	sizeof(LLVector4), // TYPE_TANGENT,
	sizeof(F32),	   // TYPE_WEIGHT,
	sizeof(LLVector4), // TYPE_WEIGHT4,
	sizeof(LLVector4), // TYPE_CLOTHWEIGHT,
	sizeof(LLVector4), // TYPE_TEXTURE_INDEX (actually exists as position.w), no extra data, but stride is 16 bytes
};

static const std::string vb_type_name[] =
{
	"TYPE_VERTEX",
	"TYPE_NORMAL",
	"TYPE_TEXCOORD0",
	"TYPE_TEXCOORD1",
	"TYPE_TEXCOORD2",
	"TYPE_TEXCOORD3",
	"TYPE_COLOR",
	"TYPE_EMISSIVE",
	"TYPE_TANGENT",
	"TYPE_WEIGHT",
	"TYPE_WEIGHT4",
	"TYPE_CLOTHWEIGHT",
	"TYPE_TEXTURE_INDEX",
	"TYPE_MAX",
	"TYPE_INDEX",	
};

const U32 LLVertexBuffer::sGLMode[LLRender::NUM_MODES] =
{
	GL_TRIANGLES,
	GL_TRIANGLE_STRIP,
	GL_TRIANGLE_FAN,
	GL_POINTS,
	GL_LINES,
	GL_LINE_STRIP,
	GL_QUADS,
	GL_LINE_LOOP,
};

//static
U32 LLVertexBuffer::getVAOName()
{
	U32 ret = 0;

	if (!sAvailableVAOName.empty())
	{
		ret = sAvailableVAOName.front();
		sAvailableVAOName.pop_front();
	}
	else
	{
#ifdef GL_ARB_vertex_array_object
		glGenVertexArrays(1, &ret);
#endif
	}

	return ret;		
}

//static
void LLVertexBuffer::releaseVAOName(U32 name)
{
	sAvailableVAOName.push_back(name);
}


//static
void LLVertexBuffer::seedPools()
{
	LL_PROFILE_ZONE_SCOPED_CATEGORY_VERTEX
	sStreamVBOPool.seedPool();
	sDynamicVBOPool.seedPool();
	sDynamicCopyVBOPool.seedPool();
	sStreamIBOPool.seedPool();
	sDynamicIBOPool.seedPool();
}

//static
void LLVertexBuffer::setupClientArrays(U32 data_mask)
{
	if (sLastMask != data_mask)
	{

		if (gGLManager.mGLSLVersionMajor < 2 && gGLManager.mGLSLVersionMinor < 30)
		{
			//make sure texture index is disabled
			data_mask = data_mask & ~MAP_TEXTURE_INDEX;
		}

			for (U32 i = 0; i < TYPE_MAX; ++i)
			{
				S32 loc = i;
										
				U32 mask = 1 << i;

<<<<<<< HEAD
			if (sLastMask & (1 << i))
			{ //was enabled
				if (!(data_mask & mask))
				{ //needs to be disabled
					glDisableVertexAttribArray(loc);
				}
			}
			else 
			{	//was disabled
				if (data_mask & mask)
				{ //needs to be enabled
					glEnableVertexAttribArray(loc);
=======
				if (sLastMask & (1 << i))
				{ //was enabled
					if (!(data_mask & mask))
					{ //needs to be disabled
						glDisableVertexAttribArrayARB(loc);
					}
				}
				else 
				{	//was disabled
					if (data_mask & mask)
					{ //needs to be enabled
						glEnableVertexAttribArrayARB(loc);
					}
>>>>>>> 0b188ac0
				}
			}
				
		sLastMask = data_mask;
	}
}

//static
void LLVertexBuffer::drawArrays(U32 mode, const std::vector<LLVector3>& pos)
{
    LL_PROFILE_ZONE_SCOPED_CATEGORY_VERTEX;
    gGL.begin(mode);
    for (auto& v : pos)
	{
        gGL.vertex3fv(v.mV);
	}
    gGL.end();
    gGL.flush();
		}

//static
void LLVertexBuffer::drawElements(U32 mode, const LLVector4a* pos, const LLVector2* tc, S32 num_indices, const U16* indicesp)
{
    LL_PROFILE_ZONE_SCOPED_CATEGORY_VERTEX;
	llassert(LLGLSLShader::sCurBoundShaderPtr != NULL);

	gGL.syncMatrices();

	U32 mask = LLVertexBuffer::MAP_VERTEX;
	if (tc)
	{
		mask = mask | LLVertexBuffer::MAP_TEXCOORD0;
	}

	unbind();
	
    gGL.begin(mode);

    if (tc != nullptr)
	{
        for (int i = 0; i < num_indices; ++i)
		{
            U16 idx = indicesp[i];
            gGL.texCoord2fv(tc[idx].mV);
            gGL.vertex3fv(pos[idx].getF32ptr());
		}
	}
	else
	{
        for (int i = 0; i < num_indices; ++i)
        {
            U16 idx = indicesp[i];
            gGL.vertex3fv(pos[idx].getF32ptr());
	}
}
    gGL.end();
    gGL.flush();
}

void LLVertexBuffer::validateRange(U32 start, U32 end, U32 count, U32 indices_offset) const
{
    llassert(start < (U32)mNumVerts);
    llassert(end < (U32)mNumVerts);

	if (start >= (U32) mNumVerts ||
	    end >= (U32) mNumVerts)
	{
		LL_ERRS() << "Bad vertex buffer draw range: [" << start << ", " << end << "] vs " << mNumVerts << LL_ENDL;
	}

	llassert(mNumIndices >= 0);

	if (indices_offset >= (U32) mNumIndices ||
	    indices_offset + count > (U32) mNumIndices)
	{
		LL_ERRS() << "Bad index buffer draw range: [" << indices_offset << ", " << indices_offset+count << "]" << LL_ENDL;
	}

	if (gDebugGL && !useVBOs())
	{
		U16* idx = ((U16*) getIndicesPointer())+indices_offset;
		for (U32 i = 0; i < count; ++i)
		{
            llassert(idx[i] >= start);
            llassert(idx[i] <= end);

			if (idx[i] < start || idx[i] > end)
			{
				LL_ERRS() << "Index out of range: " << idx[i] << " not in [" << start << ", " << end << "]" << LL_ENDL;
			}
		}

		LLGLSLShader* shader = LLGLSLShader::sCurBoundShaderPtr;

		if (shader && shader->mFeatures.mIndexedTextureChannels > 1)
		{
			LLStrider<LLVector4a> v;
			//hack to get non-const reference
			LLVertexBuffer* vb = (LLVertexBuffer*) this;
			vb->getVertexStrider(v);

			for (U32 i = start; i < end; i++)
			{
				S32 idx = (S32) (v[i][3]+0.25f);
                llassert(idx >= 0);
				if (idx < 0 || idx >= shader->mFeatures.mIndexedTextureChannels)
				{
					LL_ERRS() << "Bad texture index found in vertex data stream." << LL_ENDL;
				}
			}
		}
	}
}

#ifdef LL_PROFILER_ENABLE_RENDER_DOC
void LLVertexBuffer::setLabel(const char* label) {
	LL_LABEL_OBJECT_GL(GL_BUFFER, mGLBuffer, strlen(label), label);
}
#endif

void LLVertexBuffer::drawRange(U32 mode, U32 start, U32 end, U32 count, U32 indices_offset) const
{
	validateRange(start, end, count, indices_offset);
	mMappable = false;
	gGL.syncMatrices();

	llassert(mNumVerts >= 0);
	llassert(LLGLSLShader::sCurBoundShaderPtr != NULL);

	if (mGLArray)
	{
		if (mGLArray != sGLRenderArray)
		{
			LL_ERRS() << "Wrong vertex array bound." << LL_ENDL;
		}
	}
	else
	{
		if (mGLIndices != sGLRenderIndices)
		{
			LL_ERRS() << "Wrong index buffer bound." << LL_ENDL;
		}

		if (mGLBuffer != sGLRenderBuffer)
		{
			LL_ERRS() << "Wrong vertex buffer bound." << LL_ENDL;
		}
	}

	if (gDebugGL && !mGLArray && useVBOs())
	{
		GLint elem = 0;
		glGetIntegerv(GL_ELEMENT_ARRAY_BUFFER_BINDING_ARB, &elem);

		if (elem != mGLIndices)
		{
			LL_ERRS() << "Wrong index buffer bound!" << LL_ENDL;
		}
	}

	if (mode >= LLRender::NUM_MODES)
	{
		LL_ERRS() << "Invalid draw mode: " << mode << LL_ENDL;
		return;
	}

	U16* idx = ((U16*) getIndicesPointer())+indices_offset;

	stop_glerror();
	LLGLSLShader::startProfile();
	glDrawRangeElements(sGLMode[mode], start, end, count, GL_UNSIGNED_SHORT, 
		idx);
	LLGLSLShader::stopProfile(count, mode);
	stop_glerror();

	

	placeFence();
}

void LLVertexBuffer::drawRangeFast(U32 mode, U32 start, U32 end, U32 count, U32 indices_offset) const
{
    mMappable = false;
    gGL.syncMatrices();

    U16* idx = ((U16*)getIndicesPointer()) + indices_offset;

        glDrawRangeElements(sGLMode[mode], start, end, count, GL_UNSIGNED_SHORT,
            idx);
}

void LLVertexBuffer::draw(U32 mode, U32 count, U32 indices_offset) const
{
	llassert(LLGLSLShader::sCurBoundShaderPtr != NULL);
	mMappable = false;
	gGL.syncMatrices();

	llassert(mNumIndices >= 0);
	if (indices_offset >= (U32) mNumIndices ||
	    indices_offset + count > (U32) mNumIndices)
	{
		LL_ERRS() << "Bad index buffer draw range: [" << indices_offset << ", " << indices_offset+count << "]" << LL_ENDL;
	}

	if (mGLArray)
	{
		if (mGLArray != sGLRenderArray)
		{
			LL_ERRS() << "Wrong vertex array bound." << LL_ENDL;
		}
	}
	else
	{
		if (mGLIndices != sGLRenderIndices)
		{
			LL_ERRS() << "Wrong index buffer bound." << LL_ENDL;
		}

		if (mGLBuffer != sGLRenderBuffer)
		{
			LL_ERRS() << "Wrong vertex buffer bound." << LL_ENDL;
		}
	}

	if (mode >= LLRender::NUM_MODES)
	{
		LL_ERRS() << "Invalid draw mode: " << mode << LL_ENDL;
		return;
	}

	stop_glerror();
	LLGLSLShader::startProfile();
    glDrawElements(sGLMode[mode], count, GL_UNSIGNED_SHORT,
		((U16*) getIndicesPointer()) + indices_offset);
	LLGLSLShader::stopProfile(count, mode);
	stop_glerror();
	placeFence();
}


void LLVertexBuffer::drawArrays(U32 mode, U32 first, U32 count) const
{
    LL_PROFILE_ZONE_SCOPED_CATEGORY_VERTEX;
    llassert(LLGLSLShader::sCurBoundShaderPtr != NULL);
	mMappable = false;
	gGL.syncMatrices();
	
#ifndef LL_RELEASE_FOR_DOWNLOAD
	llassert(mNumVerts >= 0);
	if (first >= (U32) mNumVerts ||
	    first + count > (U32) mNumVerts)
	{
		LL_ERRS() << "Bad vertex buffer draw range: [" << first << ", " << first+count << "]" << LL_ENDL;
	}

	if (mGLArray)
	{
		if (mGLArray != sGLRenderArray)
		{
			LL_ERRS() << "Wrong vertex array bound." << LL_ENDL;
		}
	}
	else
	{
		if (mGLBuffer != sGLRenderBuffer || useVBOs() != sVBOActive)
		{
			LL_ERRS() << "Wrong vertex buffer bound." << LL_ENDL;
		}
	}

	if (mode >= LLRender::NUM_MODES)
	{
		LL_ERRS() << "Invalid draw mode: " << mode << LL_ENDL;
		return;
	}
#endif

    LLGLSLShader::startProfile();
<<<<<<< HEAD
    {
            glDrawArrays(sGLMode[mode], first, count);
=======
	{
        LL_PROFILER_GPU_ZONEC("gl.DrawArrays", 0xFF4040)
		glDrawArrays(sGLMode[mode], first, count);
>>>>>>> 0b188ac0
    }
		LLGLSLShader::stopProfile(count, mode);

	stop_glerror();
	placeFence();
}

//static
void LLVertexBuffer::initClass(bool use_vbo, bool no_vbo_mapping)
{
    sEnableVBOs = use_vbo;
	sDisableVBOMapping = sEnableVBOs && no_vbo_mapping;
}

//static 
void LLVertexBuffer::unbind()
{
	if (sGLRenderArray)
	{
		glBindVertexArray(0);
		sGLRenderArray = 0;
		sGLRenderIndices = 0;
		sIBOActive = false;
	}

	if (sVBOActive)
	{
		glBindBuffer(GL_ARRAY_BUFFER, 0);
		sVBOActive = false;
	}
	if (sIBOActive)
	{
		glBindBuffer(GL_ELEMENT_ARRAY_BUFFER, 0);
		sIBOActive = false;
	}

	sGLRenderBuffer = 0;
	sGLRenderIndices = 0;

	setupClientArrays(0);
}

//static
void LLVertexBuffer::cleanupClass()
{
	unbind();
	
	sStreamIBOPool.cleanup();
	sDynamicIBOPool.cleanup();
	sStreamVBOPool.cleanup();
	sDynamicVBOPool.cleanup();
	sDynamicCopyVBOPool.cleanup();

    llassert(0 == LLVBOPool::sBytesPooled);
    llassert(0 == LLVBOPool::sIndexBytesPooled);
    llassert(0 == sAllocatedBytes);
    llassert(0 == sAllocatedIndexBytes);
}

//----------------------------------------------------------------------------

S32 LLVertexBuffer::determineUsage(S32 usage)
{
	S32 ret_usage = usage;

	if (!sEnableVBOs)
	{
		ret_usage = 0;
	}
	
	if (ret_usage == GL_STREAM_DRAW && !sUseStreamDraw)
	{
		ret_usage = 0;
	}
	
	if (ret_usage == GL_DYNAMIC_DRAW && sPreferStreamDraw)
	{
		ret_usage = GL_STREAM_DRAW;
	}
	
	if (ret_usage == 0 && LLRender::sGLCoreProfile)
	{ //MUST use VBOs for all rendering
		ret_usage = GL_STREAM_DRAW;
	}
	
	if (ret_usage && ret_usage != GL_STREAM_DRAW)
	{ //only stream_draw and dynamic_draw are supported when using VBOs, dynamic draw is the default
		if (ret_usage != GL_DYNAMIC_COPY)
		{
		    if (sDisableVBOMapping)
		    { //always use stream draw if VBO mapping is disabled
			    ret_usage = GL_STREAM_DRAW;
		    }
		    else
		    {
			    ret_usage = GL_DYNAMIC_DRAW;
		    }
	    }
	}
	
	return ret_usage;
}

LLVertexBuffer::LLVertexBuffer(U32 typemask, S32 usage) 
:	LLRefCount(),

	mNumVerts(0),
	mNumIndices(0),
	mAlignedOffset(0),
	mAlignedIndexOffset(0),
	mSize(0),
	mIndicesSize(0),
	mTypeMask(typemask),
	mUsage(LLVertexBuffer::determineUsage(usage)),
	mGLBuffer(0),
	mGLIndices(0),
	mGLArray(0),
	mMappedData(NULL),
	mMappedIndexData(NULL),
	mMappedDataUsingVBOs(false),
	mMappedIndexDataUsingVBOs(false),
	mVertexLocked(false),
	mIndexLocked(false),
	mFinal(false),
	mEmpty(true),
	mMappable(false),
	mFence(NULL)
{
	mMappable = (mUsage == GL_DYNAMIC_DRAW && !sDisableVBOMapping);

	//zero out offsets
	for (U32 i = 0; i < TYPE_MAX; i++)
	{
		mOffsets[i] = 0;
	}

	sCount++;
}

//static
S32 LLVertexBuffer::calcOffsets(const U32& typemask, S32* offsets, S32 num_vertices)
{
	S32 offset = 0;
	for (S32 i=0; i<TYPE_TEXTURE_INDEX; i++)
	{
		U32 mask = 1<<i;
		if (typemask & mask)
		{
			if (offsets && LLVertexBuffer::sTypeSize[i])
			{
				offsets[i] = offset;
				offset += LLVertexBuffer::sTypeSize[i]*num_vertices;
				offset = (offset + 0xF) & ~0xF;
			}
		}
	}

	offsets[TYPE_TEXTURE_INDEX] = offsets[TYPE_VERTEX] + 12;
	
	return offset+16;
}

//static 
S32 LLVertexBuffer::calcVertexSize(const U32& typemask)
{
	S32 size = 0;
	for (S32 i = 0; i < TYPE_TEXTURE_INDEX; i++)
	{
		U32 mask = 1<<i;
		if (typemask & mask)
		{
			size += LLVertexBuffer::sTypeSize[i];
		}
	}

	return size;
}

S32 LLVertexBuffer::getSize() const
{
	return mSize;
}

// protected, use unref()
//virtual
LLVertexBuffer::~LLVertexBuffer()
{
	destroyGLBuffer();
	destroyGLIndices();

	if (mGLArray)
	{
		releaseVAOName(mGLArray);
	}

	sCount--;

	if (mFence)
	{
		// Sanity check. We have weird crashes in this destructor (on delete). Yet mFence is disabled.
		// TODO: mFence was added in scope of SH-2038, but was never enabled, consider removing mFence.
		LL_ERRS() << "LLVertexBuffer destruction failed" << LL_ENDL;
		delete mFence;
		mFence = NULL;
	}

	sVertexCount -= mNumVerts;
	sIndexCount -= mNumIndices;

	if (mMappedData)
	{
		LL_ERRS() << "Failed to clear vertex buffer's vertices" << LL_ENDL;
	}
	if (mMappedIndexData)
	{
		LL_ERRS() << "Failed to clear vertex buffer's indices" << LL_ENDL;
	}
};

void LLVertexBuffer::placeFence() const
{
	/*if (!mFence && useVBOs())
	{
	    mFence = new LLGLSyncFence();
	}

	if (mFence)
	{
		mFence->placeFence();
	}*/
}

void LLVertexBuffer::waitFence() const
{
	/*if (mFence)
	{
		mFence->wait();
	}*/
}

//----------------------------------------------------------------------------

void LLVertexBuffer::genBuffer(U32 size)
{
	mSize = vbo_block_size(size);

	if (mUsage == GL_STREAM_DRAW)
	{
		mMappedData = sStreamVBOPool.allocate(mGLBuffer, mSize);
	}
	else if (mUsage == GL_DYNAMIC_DRAW)
	{
		mMappedData = sDynamicVBOPool.allocate(mGLBuffer, mSize);
	}
	else
	{
		mMappedData = sDynamicCopyVBOPool.allocate(mGLBuffer, mSize);
	}
	
	
	sGLCount++;
}

void LLVertexBuffer::genIndices(U32 size)
{
	mIndicesSize = vbo_block_size(size);

	if (mUsage == GL_STREAM_DRAW)
	{
		mMappedIndexData = sStreamIBOPool.allocate(mGLIndices, mIndicesSize);
	}
	else
	{
		mMappedIndexData = sDynamicIBOPool.allocate(mGLIndices, mIndicesSize);
	}
	
	sGLCount++;
}

void LLVertexBuffer::releaseBuffer()
{
	if (mUsage == GL_STREAM_DRAW)
	{
		sStreamVBOPool.release(mGLBuffer, mMappedData, mSize);
	}
	else
	{
		sDynamicVBOPool.release(mGLBuffer, mMappedData, mSize);
	}
	
	mGLBuffer = 0;
	mMappedData = NULL;

	sGLCount--;
}

void LLVertexBuffer::releaseIndices()
{
	if (mUsage == GL_STREAM_DRAW)
	{
		sStreamIBOPool.release(mGLIndices, mMappedIndexData, mIndicesSize);
	}
	else
	{
		sDynamicIBOPool.release(mGLIndices, mMappedIndexData, mIndicesSize);
	}

	mGLIndices = 0;
	mMappedIndexData = NULL;
	
	sGLCount--;
}

bool LLVertexBuffer::createGLBuffer(U32 size)
{
	if (mGLBuffer || mMappedData)
	{
		destroyGLBuffer();
	}

	if (size == 0)
	{
		return true;
	}

	bool success = true;

	mEmpty = true;

	mMappedDataUsingVBOs = useVBOs();
	
	if (mMappedDataUsingVBOs)
	{
		genBuffer(size);
	}
	else
	{
		static int gl_buffer_idx = 0;
		mGLBuffer = ++gl_buffer_idx;

		mMappedData = (U8*)ll_aligned_malloc_16(size);
		mSize = size;
	}

	if (!mMappedData)
	{
		success = false;
	}
	return success;
}

bool LLVertexBuffer::createGLIndices(U32 size)
{
	if (mGLIndices)
	{
		destroyGLIndices();
	}
	
	if (size == 0)
	{
		return true;
	}

	bool success = true;

	mEmpty = true;

	//pad by 16 bytes for aligned copies
	size += 16;

	mMappedIndexDataUsingVBOs = useVBOs();

	if (mMappedIndexDataUsingVBOs)
	{
		//pad by another 16 bytes for VBO pointer adjustment
		size += 16;
		genIndices(size);
	}
	else
	{
		mMappedIndexData = (U8*)ll_aligned_malloc_16(size);
		static int gl_buffer_idx = 0;
		mGLIndices = ++gl_buffer_idx;
		mIndicesSize = size;
	}

	if (!mMappedIndexData)
	{
		success = false;
	}
	return success;
}

void LLVertexBuffer::destroyGLBuffer()
{
	if (mGLBuffer || mMappedData)
	{
		if (mMappedDataUsingVBOs)
		{
			releaseBuffer();
		}
		else
		{
			ll_aligned_free_16((void*)mMappedData);
			mMappedData = NULL;
			mEmpty = true;
		}
	}
	
	mGLBuffer = 0;
	//unbind();
}

void LLVertexBuffer::destroyGLIndices()
{
	if (mGLIndices || mMappedIndexData)
	{
		if (mMappedIndexDataUsingVBOs)
		{
			releaseIndices();
		}
		else
		{
			ll_aligned_free_16((void*)mMappedIndexData);
			mMappedIndexData = NULL;
			mEmpty = true;
		}
	}

	mGLIndices = 0;
	//unbind();
}

bool LLVertexBuffer::updateNumVerts(S32 nverts)
{
	llassert(nverts >= 0);

	bool success = true;

	if (nverts > 65536)
	{
		LL_WARNS() << "Vertex buffer overflow!" << LL_ENDL;
		nverts = 65536;
	}

	U32 needed_size = calcOffsets(mTypeMask, mOffsets, nverts);

	if (needed_size > mSize || needed_size <= mSize/2)
	{
		success &= createGLBuffer(needed_size);
	}

	sVertexCount -= mNumVerts;
	mNumVerts = nverts;
	sVertexCount += mNumVerts;

	return success;
}

bool LLVertexBuffer::updateNumIndices(S32 nindices)
{
	llassert(nindices >= 0);

	bool success = true;

	U32 needed_size = sizeof(U16) * nindices;

	if (needed_size > mIndicesSize || needed_size <= mIndicesSize/2)
	{
		success &= createGLIndices(needed_size);
	}

	sIndexCount -= mNumIndices;
	mNumIndices = nindices;
	sIndexCount += mNumIndices;

	return success;
}

bool LLVertexBuffer::allocateBuffer(S32 nverts, S32 nindices, bool create)
{
	stop_glerror();

	if (nverts < 0 || nindices < 0 ||
		nverts > 65536)
	{
		LL_ERRS() << "Bad vertex buffer allocation: " << nverts << " : " << nindices << LL_ENDL;
	}

	bool success = true;

	success &= updateNumVerts(nverts);
	success &= updateNumIndices(nindices);
	
	if (create && (nverts || nindices))
	{
		//actually allocate space for the vertex buffer if using VBO mapping
		flush(); //unmap

		if (useVBOs() && sUseVAO)
		{
			mGLArray = getVAOName();
			setupVertexArray();
		}
	}

	return success;
}

void LLVertexBuffer::setupVertexArray()
{
	if (!mGLArray)
	{
		return;
	}

    LL_PROFILE_ZONE_SCOPED_CATEGORY_VERTEX;
	glBindVertexArray(mGLArray);
	sGLRenderArray = mGLArray;

	static const U32 attrib_size[] = 
	{
		3, //TYPE_VERTEX,
		3, //TYPE_NORMAL,
		2, //TYPE_TEXCOORD0,
		2, //TYPE_TEXCOORD1,
		2, //TYPE_TEXCOORD2,
		2, //TYPE_TEXCOORD3,
		4, //TYPE_COLOR,
		4, //TYPE_EMISSIVE,
		4, //TYPE_TANGENT,
		1, //TYPE_WEIGHT,
		4, //TYPE_WEIGHT4,
		4, //TYPE_CLOTHWEIGHT,
		1, //TYPE_TEXTURE_INDEX
	};

	static const U32 attrib_type[] =
	{
		GL_FLOAT, //TYPE_VERTEX,
		GL_FLOAT, //TYPE_NORMAL,
		GL_FLOAT, //TYPE_TEXCOORD0,
		GL_FLOAT, //TYPE_TEXCOORD1,
		GL_FLOAT, //TYPE_TEXCOORD2,
		GL_FLOAT, //TYPE_TEXCOORD3,
		GL_UNSIGNED_BYTE, //TYPE_COLOR,
		GL_UNSIGNED_BYTE, //TYPE_EMISSIVE,
		GL_FLOAT,   //TYPE_TANGENT,
		GL_FLOAT, //TYPE_WEIGHT,
		GL_FLOAT, //TYPE_WEIGHT4,
		GL_FLOAT, //TYPE_CLOTHWEIGHT,
		GL_UNSIGNED_INT, //TYPE_TEXTURE_INDEX
	};

	static const bool attrib_integer[] =
	{
		false, //TYPE_VERTEX,
		false, //TYPE_NORMAL,
		false, //TYPE_TEXCOORD0,
		false, //TYPE_TEXCOORD1,
		false, //TYPE_TEXCOORD2,
		false, //TYPE_TEXCOORD3,
		false, //TYPE_COLOR,
		false, //TYPE_EMISSIVE,
		false, //TYPE_TANGENT,
		false, //TYPE_WEIGHT,
		false, //TYPE_WEIGHT4,
		false, //TYPE_CLOTHWEIGHT,
		true, //TYPE_TEXTURE_INDEX
	};

	static const U32 attrib_normalized[] =
	{
		GL_FALSE, //TYPE_VERTEX,
		GL_FALSE, //TYPE_NORMAL,
		GL_FALSE, //TYPE_TEXCOORD0,
		GL_FALSE, //TYPE_TEXCOORD1,
		GL_FALSE, //TYPE_TEXCOORD2,
		GL_FALSE, //TYPE_TEXCOORD3,
		GL_TRUE, //TYPE_COLOR,
		GL_TRUE, //TYPE_EMISSIVE,
		GL_FALSE,   //TYPE_TANGENT,
		GL_FALSE, //TYPE_WEIGHT,
		GL_FALSE, //TYPE_WEIGHT4,
		GL_FALSE, //TYPE_CLOTHWEIGHT,
		GL_FALSE, //TYPE_TEXTURE_INDEX
	};

	bindGLBuffer(true);
	bindGLIndices(true);

	for (U32 i = 0; i < TYPE_MAX; ++i)
	{
		if (mTypeMask & (1 << i))
		{
			glEnableVertexAttribArray(i);

			if (attrib_integer[i])
			{
				//glVertexattribIPointer requires GLSL 1.30 or later
				if (gGLManager.mGLSLVersionMajor > 1 || gGLManager.mGLSLVersionMinor >= 30)
				{
					// nat 2018-10-24: VS 2017 also notices the issue
					// described below, and warns even with reinterpret_cast.
					// Cast via intptr_t to make it painfully obvious to the
					// compiler that we're doing this intentionally.
					glVertexAttribIPointer(i, attrib_size[i], attrib_type[i], sTypeSize[i],
										   reinterpret_cast<const GLvoid*>(intptr_t(mOffsets[i])));
				}
			}
			else
			{
				// nat 2016-12-16: With 64-bit clang compile, the compiler
				// produces an error if we simply cast mOffsets[i] -- an S32
				// -- to (GLvoid *), the type of the parameter. It correctly
				// points out that there's no way an S32 could fit a real
				// pointer value. Ruslan asserts that in this case the last
				// param is interpreted as an array data offset within the VBO
				// rather than as an actual pointer, so it's okay.
				glVertexAttribPointer(i, attrib_size[i], attrib_type[i],
										 attrib_normalized[i], sTypeSize[i],
										 reinterpret_cast<GLvoid*>(intptr_t(mOffsets[i]))); 
			}
		}
		else
		{
			glDisableVertexAttribArray(i);
		}
	}

	//draw a dummy triangle to set index array pointer
	//glDrawElements(GL_TRIANGLES, 0, GL_UNSIGNED_SHORT, NULL);

	unbind();
}

bool LLVertexBuffer::resizeBuffer(S32 newnverts, S32 newnindices)
{
	llassert(newnverts >= 0);
	llassert(newnindices >= 0);

	bool success = true;

	success &= updateNumVerts(newnverts);		
	success &= updateNumIndices(newnindices);
	
	if (useVBOs())
	{
		flush(); //unmap

		if (mGLArray)
		{ //if size changed, offsets changed
			setupVertexArray();
		}
	}

	return success;
}

bool LLVertexBuffer::useVBOs() const
{
	//it's generally ineffective to use VBO for things that are streaming on apple
	return (mUsage != 0);
}

//----------------------------------------------------------------------------

bool expand_region(LLVertexBuffer::MappedRegion& region, S32 index, S32 count)
{
	S32 end = index+count;
	S32 region_end = region.mIndex+region.mCount;
	
	if (end < region.mIndex ||
		index > region_end)
	{ //gap exists, do not merge
		return false;
	}

	S32 new_end = llmax(end, region_end);
	S32 new_index = llmin(index, region.mIndex);
	region.mIndex = new_index;
	region.mCount = new_end-new_index;
	return true;
}


// Map for data access
U8* LLVertexBuffer::mapVertexBuffer(S32 type, S32 index, S32 count, bool map_range)
{
    LL_PROFILE_ZONE_SCOPED_CATEGORY_VERTEX;
	bindGLBuffer(true);
	if (mFinal)
	{
		LL_ERRS() << "LLVertexBuffer::mapVeretxBuffer() called on a finalized buffer." << LL_ENDL;
	}
	if (!useVBOs() && !mMappedData && !mMappedIndexData)
	{
		LL_ERRS() << "LLVertexBuffer::mapVertexBuffer() called on unallocated buffer." << LL_ENDL;
	}
		
	if (useVBOs())
	{
		if (!mMappable)
		{
			if (count == -1)
			{
				count = mNumVerts-index;
			}

			bool mapped = false;
			//see if range is already mapped
			for (U32 i = 0; i < mMappedVertexRegions.size(); ++i)
			{
				MappedRegion& region = mMappedVertexRegions[i];
				if (region.mType == type)
				{
					if (expand_region(region, index, count))
					{
						mapped = true;
						break;
					}
				}
			}

			if (!mapped)
			{
				//not already mapped, map new region
				MappedRegion region(type, mMappable && map_range ? -1 : index, count);
				mMappedVertexRegions.push_back(region);
			}
		}

		if (mVertexLocked && map_range)
		{
			LL_ERRS() << "Attempted to map a specific range of a buffer that was already mapped." << LL_ENDL;
		}

		if (!mVertexLocked)
		{
			mVertexLocked = true;
			sMappedCount++;
			stop_glerror();	

			if(!mMappable)
			{
				map_range = false;
			}
			else
			{
				U8* src = NULL;
				waitFence();
				if (map_range)
				{
					S32 offset = mOffsets[type] + sTypeSize[type]*index;
					S32 length = (sTypeSize[type]*count+0xF) & ~0xF;
					src = (U8*) glMapBufferRange(GL_ARRAY_BUFFER, offset, length,
						GL_MAP_WRITE_BIT | 
						GL_MAP_FLUSH_EXPLICIT_BIT | 
						GL_MAP_INVALIDATE_RANGE_BIT);
				}
				else
				{
					if (gDebugGL)
					{
						GLint size = 0;
						glGetBufferParameteriv(GL_ARRAY_BUFFER, GL_BUFFER_SIZE, &size);

						if (size < mSize)
						{
							LL_ERRS() << "Invalid buffer size." << LL_ENDL;
						}
					}

					src = (U8*) glMapBufferRange(GL_ARRAY_BUFFER, 0, mSize,
						GL_MAP_WRITE_BIT | 
						GL_MAP_FLUSH_EXPLICIT_BIT);
				}

                llassert(src != NULL);

				mMappedData = LL_NEXT_ALIGNED_ADDRESS<U8>(src);
				mAlignedOffset = mMappedData - src;
			
				stop_glerror();
			}
				
			if (!mMappedData)
			{
				log_glerror();

				//check the availability of memory
				LLMemory::logMemoryInfo(true);
			
				if(mMappable)
				{			
					//--------------------
					//print out more debug info before crash
					LL_INFOS() << "vertex buffer size: (num verts : num indices) = " << getNumVerts() << " : " << getNumIndices() << LL_ENDL;
					GLint size;
					glGetBufferParameteriv(GL_ARRAY_BUFFER, GL_BUFFER_SIZE, &size);
					LL_INFOS() << "GL_ARRAY_BUFFER size is " << size << LL_ENDL;
					//--------------------

					GLint buff;
					glGetIntegerv(GL_ARRAY_BUFFER_BINDING, &buff);
					if ((GLuint)buff != mGLBuffer)
					{
						LL_ERRS() << "Invalid GL vertex buffer bound: " << buff << LL_ENDL;
					}

							
					LL_ERRS() << "glMapBuffer returned NULL (no vertex data)" << LL_ENDL;
				}
				else
				{
					LL_ERRS() << "memory allocation for vertex data failed." << LL_ENDL;
				}
			}
		}
	}
	else
	{
		map_range = false;
	}
	
	if (map_range && mMappable)
	{
		return mMappedData;
	}
	else
	{
		return mMappedData+mOffsets[type]+sTypeSize[type]*index;
	}
}


U8* LLVertexBuffer::mapIndexBuffer(S32 index, S32 count, bool map_range)
{
    LL_PROFILE_ZONE_SCOPED_CATEGORY_VERTEX;
	bindGLIndices(true);
	if (mFinal)
	{
		LL_ERRS() << "LLVertexBuffer::mapIndexBuffer() called on a finalized buffer." << LL_ENDL;
	}
	if (!useVBOs() && !mMappedData && !mMappedIndexData)
	{
		LL_ERRS() << "LLVertexBuffer::mapIndexBuffer() called on unallocated buffer." << LL_ENDL;
	}

	if (useVBOs())
	{
		if (!mMappable)
		{
			if (count == -1)
			{
				count = mNumIndices-index;
			}

			bool mapped = false;
			//see if range is already mapped
			for (U32 i = 0; i < mMappedIndexRegions.size(); ++i)
			{
				MappedRegion& region = mMappedIndexRegions[i];
				if (expand_region(region, index, count))
				{
					mapped = true;
					break;
				}
			}

			if (!mapped)
			{
				//not already mapped, map new region
				MappedRegion region(TYPE_INDEX, mMappable && map_range ? -1 : index, count);
				mMappedIndexRegions.push_back(region);
			}
		}

		if (mIndexLocked && map_range)
		{
			LL_ERRS() << "Attempted to map a specific range of a buffer that was already mapped." << LL_ENDL;
		}

		if (!mIndexLocked)
		{
			mIndexLocked = true;
			sMappedCount++;
			stop_glerror();	

			if (gDebugGL && useVBOs())
			{
				GLint elem = 0;
				glGetIntegerv(GL_ELEMENT_ARRAY_BUFFER_BINDING, &elem);

				if (elem != mGLIndices)
				{
					LL_ERRS() << "Wrong index buffer bound!" << LL_ENDL;
				}
			}

			if(!mMappable)
			{
				map_range = false;
			}
			else
			{
				U8* src = NULL;
				waitFence();
				if (map_range)
				{
					S32 offset = sizeof(U16)*index;
					S32 length = sizeof(U16)*count;
					src = (U8*) glMapBufferRange(GL_ELEMENT_ARRAY_BUFFER, offset, length,
						GL_MAP_WRITE_BIT | 
						GL_MAP_FLUSH_EXPLICIT_BIT | 
						GL_MAP_INVALIDATE_RANGE_BIT);
				}
				else
				{
					src = (U8*) glMapBufferRange(GL_ELEMENT_ARRAY_BUFFER, 0, sizeof(U16)*mNumIndices,
						GL_MAP_WRITE_BIT | 
						GL_MAP_FLUSH_EXPLICIT_BIT);
				}
		
				llassert(src != NULL);

				mMappedIndexData = src; //LL_NEXT_ALIGNED_ADDRESS<U8>(src);
				mAlignedIndexOffset = mMappedIndexData - src;
				stop_glerror();
			}
		}

		if (!mMappedIndexData)
		{
			log_glerror();
			LLMemory::logMemoryInfo(true);

			if(mMappable)
			{
				GLint buff;
				glGetIntegerv(GL_ELEMENT_ARRAY_BUFFER_BINDING, &buff);
				if ((GLuint)buff != mGLIndices)
				{
					LL_ERRS() << "Invalid GL index buffer bound: " << buff << LL_ENDL;
				}

				LL_ERRS() << "glMapBuffer returned NULL (no index data)" << LL_ENDL;
			}
			else
			{
				LL_ERRS() << "memory allocation for Index data failed. " << LL_ENDL;
			}
		}
	}
	else
	{
		map_range = false;
	}

	if (map_range && mMappable)
	{
		return mMappedIndexData;
	}
	else
	{
		return mMappedIndexData + sizeof(U16)*index;
	}
}

void LLVertexBuffer::unmapBuffer()
{
	if (!useVBOs())
	{
		return; //nothing to unmap
	}

	bool updated_all = false;
    LL_PROFILE_ZONE_SCOPED_CATEGORY_VERTEX;
	if (mMappedData && mVertexLocked)
	{
        LL_PROFILE_ZONE_NAMED_CATEGORY_VERTEX("unmapBuffer - vertex");
		bindGLBuffer(true);
		updated_all = mIndexLocked; //both vertex and index buffers done updating

		if(!mMappable)
		{
			if (!mMappedVertexRegions.empty())
			{
				stop_glerror();
				for (U32 i = 0; i < mMappedVertexRegions.size(); ++i)
				{
					const MappedRegion& region = mMappedVertexRegions[i];
					S32 offset = region.mIndex >= 0 ? mOffsets[region.mType]+sTypeSize[region.mType]*region.mIndex : 0;
					S32 length = sTypeSize[region.mType]*region.mCount;
					if (mSize >= length + offset)
					{
						glBufferSubData(GL_ARRAY_BUFFER, offset, length, (U8*)mMappedData + offset);
					}
					else
					{
						GLint size = 0;
						glGetBufferParameteriv(GL_ARRAY_BUFFER, GL_BUFFER_SIZE, &size);
						LL_WARNS() << "Attempted to map regions to a buffer that is too small, " 
							<< "mapped size: " << mSize
							<< ", gl buffer size: " << size
							<< ", length: " << length
							<< ", offset: " << offset
							<< LL_ENDL;
					}
					stop_glerror();
				}

				mMappedVertexRegions.clear();
			}
			else
			{
				stop_glerror();
				glBufferSubData(GL_ARRAY_BUFFER, 0, getSize(), (U8*) mMappedData);
				stop_glerror();
			}
		}
		else
		{
			if (!mMappedVertexRegions.empty())
			{
                LL_PROFILE_ZONE_NAMED_CATEGORY_VERTEX("unmapBuffer - flush vertex");
				for (U32 i = 0; i < mMappedVertexRegions.size(); ++i)
				{
<<<<<<< HEAD
					const MappedRegion& region = mMappedVertexRegions[i];
					S32 offset = region.mIndex >= 0 ? mOffsets[region.mType]+sTypeSize[region.mType]*region.mIndex : 0;
					S32 length = sTypeSize[region.mType]*region.mCount;
			    	glFlushMappedBufferRange(GL_ARRAY_BUFFER, offset, length);
=======
                    LL_PROFILE_ZONE_NAMED_CATEGORY_VERTEX("unmapBuffer - flush vertex");
					for (U32 i = 0; i < mMappedVertexRegions.size(); ++i)
					{
						const MappedRegion& region = mMappedVertexRegions[i];
						S32 offset = region.mIndex >= 0 ? mOffsets[region.mType]+sTypeSize[region.mType]*region.mIndex : 0;
						S32 length = sTypeSize[region.mType]*region.mCount;
						if (gGLManager.mHasMapBufferRange)
						{
#ifdef GL_ARB_map_buffer_range
							glFlushMappedBufferRange(GL_ARRAY_BUFFER_ARB, offset, length);
#endif
						}
						else if (gGLManager.mHasFlushBufferRange)
						{
#ifndef LL_MESA_HEADLESS
							glFlushMappedBufferRangeAPPLE(GL_ARRAY_BUFFER_ARB, offset, length);
#endif
						}
					}

					mMappedVertexRegions.clear();
>>>>>>> 0b188ac0
				}

				mMappedVertexRegions.clear();
			}
			
			stop_glerror();
			glUnmapBuffer(GL_ARRAY_BUFFER);
			stop_glerror();

			mMappedData = NULL;
		}

		mVertexLocked = false;
		sMappedCount--;
	}
	
	if (mMappedIndexData && mIndexLocked)
	{
        LL_PROFILE_ZONE_NAMED_CATEGORY_VERTEX("unmapBuffer - index");
		bindGLIndices();
		if(!mMappable)
		{
			if (!mMappedIndexRegions.empty())
			{
				for (U32 i = 0; i < mMappedIndexRegions.size(); ++i)
				{
					const MappedRegion& region = mMappedIndexRegions[i];
					S32 offset = region.mIndex >= 0 ? sizeof(U16)*region.mIndex : 0;
					S32 length = sizeof(U16)*region.mCount;
					if (mIndicesSize >= length + offset)
					{
						glBufferSubData(GL_ELEMENT_ARRAY_BUFFER, offset, length, (U8*) mMappedIndexData+offset);
					}
					else
					{
						GLint size = 0;
						glGetBufferParameteriv(GL_ELEMENT_ARRAY_BUFFER, GL_BUFFER_SIZE, &size);
						LL_WARNS() << "Attempted to map regions to a buffer that is too small, " 
							<< "mapped size: " << mIndicesSize
							<< ", gl buffer size: " << size
							<< ", length: " << length
							<< ", offset: " << offset
							<< LL_ENDL;
					}
					stop_glerror();
				}

				mMappedIndexRegions.clear();
			}
			else
			{
				stop_glerror();
				glBufferSubData(GL_ELEMENT_ARRAY_BUFFER, 0, getIndicesSize(), (U8*) mMappedIndexData);
				stop_glerror();
			}
		}
		else
		{
			if (!mMappedIndexRegions.empty())
			{
				for (U32 i = 0; i < mMappedIndexRegions.size(); ++i)
				{
                    LL_PROFILE_ZONE_NAMED_CATEGORY_VERTEX("unmapBuffer - flush index");
					const MappedRegion& region = mMappedIndexRegions[i];
					S32 offset = region.mIndex >= 0 ? sizeof(U16)*region.mIndex : 0;
					S32 length = sizeof(U16)*region.mCount;
					glFlushMappedBufferRange(GL_ELEMENT_ARRAY_BUFFER, offset, length);
					stop_glerror();
				}

				mMappedIndexRegions.clear();
			}
			
<<<<<<< HEAD
            glUnmapBuffer(GL_ELEMENT_ARRAY_BUFFER);
=======
			glUnmapBufferARB(GL_ELEMENT_ARRAY_BUFFER_ARB);
>>>>>>> 0b188ac0

			mMappedIndexData = NULL;
		}

		mIndexLocked = false;
		sMappedCount--;
	}

	if(updated_all)
	{
		mEmpty = false;
	}
}

//----------------------------------------------------------------------------

template <class T,S32 type> struct VertexBufferStrider
{
	typedef LLStrider<T> strider_t;
	static bool get(LLVertexBuffer& vbo, 
					strider_t& strider, 
					S32 index, S32 count, bool map_range)
	{
		if (type == LLVertexBuffer::TYPE_INDEX)
		{
			U8* ptr = vbo.mapIndexBuffer(index, count, map_range);

			if (ptr == NULL)
			{
				LL_WARNS() << "mapIndexBuffer failed!" << LL_ENDL;
				return false;
			}

			strider = (T*)ptr;
			strider.setStride(0);
			return true;
		}
		else if (vbo.hasDataType(type))
		{
			S32 stride = LLVertexBuffer::sTypeSize[type];

			U8* ptr = vbo.mapVertexBuffer(type, index, count, map_range);

			if (ptr == NULL)
			{
				LL_WARNS() << "mapVertexBuffer failed!" << LL_ENDL;
				return false;
			}

			strider = (T*)ptr;
			strider.setStride(stride);
			return true;
		}
		else
		{
			LL_ERRS() << "VertexBufferStrider could not find valid vertex data." << LL_ENDL;
		}
		return false;
	}
};

bool LLVertexBuffer::getVertexStrider(LLStrider<LLVector3>& strider, S32 index, S32 count, bool map_range)
{
	return VertexBufferStrider<LLVector3,TYPE_VERTEX>::get(*this, strider, index, count, map_range);
}
bool LLVertexBuffer::getVertexStrider(LLStrider<LLVector4a>& strider, S32 index, S32 count, bool map_range)
{
	return VertexBufferStrider<LLVector4a,TYPE_VERTEX>::get(*this, strider, index, count, map_range);
}
bool LLVertexBuffer::getIndexStrider(LLStrider<U16>& strider, S32 index, S32 count, bool map_range)
{
	return VertexBufferStrider<U16,TYPE_INDEX>::get(*this, strider, index, count, map_range);
}
bool LLVertexBuffer::getTexCoord0Strider(LLStrider<LLVector2>& strider, S32 index, S32 count, bool map_range)
{
	return VertexBufferStrider<LLVector2,TYPE_TEXCOORD0>::get(*this, strider, index, count, map_range);
}
bool LLVertexBuffer::getTexCoord1Strider(LLStrider<LLVector2>& strider, S32 index, S32 count, bool map_range)
{
	return VertexBufferStrider<LLVector2,TYPE_TEXCOORD1>::get(*this, strider, index, count, map_range);
}
bool LLVertexBuffer::getTexCoord2Strider(LLStrider<LLVector2>& strider, S32 index, S32 count, bool map_range)
{
	return VertexBufferStrider<LLVector2,TYPE_TEXCOORD2>::get(*this, strider, index, count, map_range);
}
bool LLVertexBuffer::getNormalStrider(LLStrider<LLVector3>& strider, S32 index, S32 count, bool map_range)
{
	return VertexBufferStrider<LLVector3,TYPE_NORMAL>::get(*this, strider, index, count, map_range);
}
bool LLVertexBuffer::getTangentStrider(LLStrider<LLVector3>& strider, S32 index, S32 count, bool map_range)
{
	return VertexBufferStrider<LLVector3,TYPE_TANGENT>::get(*this, strider, index, count, map_range);
}
bool LLVertexBuffer::getTangentStrider(LLStrider<LLVector4a>& strider, S32 index, S32 count, bool map_range)
{
	return VertexBufferStrider<LLVector4a,TYPE_TANGENT>::get(*this, strider, index, count, map_range);
}
bool LLVertexBuffer::getColorStrider(LLStrider<LLColor4U>& strider, S32 index, S32 count, bool map_range)
{
	return VertexBufferStrider<LLColor4U,TYPE_COLOR>::get(*this, strider, index, count, map_range);
}
bool LLVertexBuffer::getEmissiveStrider(LLStrider<LLColor4U>& strider, S32 index, S32 count, bool map_range)
{
	return VertexBufferStrider<LLColor4U,TYPE_EMISSIVE>::get(*this, strider, index, count, map_range);
}
bool LLVertexBuffer::getWeightStrider(LLStrider<F32>& strider, S32 index, S32 count, bool map_range)
{
	return VertexBufferStrider<F32,TYPE_WEIGHT>::get(*this, strider, index, count, map_range);
}

bool LLVertexBuffer::getWeight4Strider(LLStrider<LLVector4>& strider, S32 index, S32 count, bool map_range)
{
	return VertexBufferStrider<LLVector4,TYPE_WEIGHT4>::get(*this, strider, index, count, map_range);
}

bool LLVertexBuffer::getClothWeightStrider(LLStrider<LLVector4>& strider, S32 index, S32 count, bool map_range)
{
	return VertexBufferStrider<LLVector4,TYPE_CLOTHWEIGHT>::get(*this, strider, index, count, map_range);
}

//----------------------------------------------------------------------------

bool LLVertexBuffer::bindGLArray()
{
	if (mGLArray && sGLRenderArray != mGLArray)
	{
		{
            LL_PROFILE_ZONE_SCOPED_CATEGORY_VERTEX;
			glBindVertexArray(mGLArray);
			sGLRenderArray = mGLArray;
		}

		//really shouldn't be necessary, but some drivers don't properly restore the
		//state of GL_ELEMENT_ARRAY_BUFFER_BINDING
		bindGLIndices();
		
		return true;
	}
		
	return false;
}

bool LLVertexBuffer::bindGLBuffer(bool force_bind)
{
	bindGLArray();

	bool ret = false;

	if (useVBOs() && (force_bind || (mGLBuffer && (mGLBuffer != sGLRenderBuffer || !sVBOActive))))
	{
        LL_PROFILE_ZONE_SCOPED_CATEGORY_VERTEX;
		glBindBuffer(GL_ARRAY_BUFFER, mGLBuffer);
		sGLRenderBuffer = mGLBuffer;
		sBindCount++;
		sVBOActive = true;

		llassert(!mGLArray || sGLRenderArray == mGLArray);

		ret = true;
	}

	return ret;
}

bool LLVertexBuffer::bindGLBufferFast()
{
    if (mGLBuffer != sGLRenderBuffer || !sVBOActive)
    {
        glBindBuffer(GL_ARRAY_BUFFER, mGLBuffer);
        sGLRenderBuffer = mGLBuffer;
        sBindCount++;
        sVBOActive = true;

        return true;
    }

    return false;
}

bool LLVertexBuffer::bindGLIndices(bool force_bind)
{
    LL_PROFILE_ZONE_SCOPED_CATEGORY_VERTEX;
	bindGLArray();

	bool ret = false;
	if (useVBOs() && (force_bind || (mGLIndices && (mGLIndices != sGLRenderIndices || !sIBOActive))))
	{
		/*if (sMapped)
		{
			LL_ERRS() << "VBO bound while another VBO mapped!" << LL_ENDL;
		}*/
		glBindBuffer(GL_ELEMENT_ARRAY_BUFFER, mGLIndices);
		sGLRenderIndices = mGLIndices;
		stop_glerror();
		sBindCount++;
		sIBOActive = true;
		ret = true;
	}

	return ret;
}

bool LLVertexBuffer::bindGLIndicesFast()
{
    if (mGLIndices != sGLRenderIndices || !sIBOActive)
    {
        glBindBuffer(GL_ELEMENT_ARRAY_BUFFER, mGLIndices);
        sGLRenderIndices = mGLIndices;
        sBindCount++;
        sIBOActive = true;
        
        return true;
    }

    return false;
}

void LLVertexBuffer::flush()
{
	if (useVBOs())
	{
		unmapBuffer();
	}
}

// bind for transform feedback (quick 'n dirty)
void LLVertexBuffer::bindForFeedback(U32 channel, U32 type, U32 index, U32 count)
{
#ifdef GL_TRANSFORM_FEEDBACK_BUFFER
	U32 offset = mOffsets[type] + sTypeSize[type]*index;
	U32 size= (sTypeSize[type]*count);
	glBindBufferRange(GL_TRANSFORM_FEEDBACK_BUFFER, channel, mGLBuffer, offset, size);
#endif
}

// Set for rendering
void LLVertexBuffer::setBuffer(U32 data_mask)
{
	flush();

	//set up pointers if the data mask is different ...
	bool setup = (sLastMask != data_mask);

	if (gDebugGL && data_mask != 0)
	{ //make sure data requirements are fulfilled
		LLGLSLShader* shader = LLGLSLShader::sCurBoundShaderPtr;
		if (shader)
		{
			U32 required_mask = 0;
			for (U32 i = 0; i < LLVertexBuffer::TYPE_TEXTURE_INDEX; ++i)
			{
				if (shader->getAttribLocation(i) > -1)
				{
					U32 required = 1 << i;
					if ((data_mask & required) == 0)
					{
						LL_WARNS() << "Missing attribute: " << LLShaderMgr::instance()->mReservedAttribs[i] << LL_ENDL;
					}

					required_mask |= required;
				}
			}

			if ((data_mask & required_mask) != required_mask)
			{
				
				U32 unsatisfied_mask = (required_mask & ~data_mask);

                for (U32 i = 0; i < TYPE_MAX; i++)
                {
                    U32 unsatisfied_flag = unsatisfied_mask & (1 << i);
                    switch (unsatisfied_flag)
                    {
                        case 0: break;
                        case MAP_VERTEX: LL_INFOS() << "Missing vert pos" << LL_ENDL; break;
                        case MAP_NORMAL: LL_INFOS() << "Missing normals" << LL_ENDL; break;
                        case MAP_TEXCOORD0: LL_INFOS() << "Missing TC 0" << LL_ENDL; break;
                        case MAP_TEXCOORD1: LL_INFOS() << "Missing TC 1" << LL_ENDL; break;
                        case MAP_TEXCOORD2: LL_INFOS() << "Missing TC 2" << LL_ENDL; break;
                        case MAP_TEXCOORD3: LL_INFOS() << "Missing TC 3" << LL_ENDL; break;
                        case MAP_COLOR: LL_INFOS() << "Missing vert color" << LL_ENDL; break;
                        case MAP_EMISSIVE: LL_INFOS() << "Missing emissive" << LL_ENDL; break;
                        case MAP_TANGENT: LL_INFOS() << "Missing tangent" << LL_ENDL; break;
                        case MAP_WEIGHT: LL_INFOS() << "Missing weight" << LL_ENDL; break;
                        case MAP_WEIGHT4: LL_INFOS() << "Missing weightx4" << LL_ENDL; break;
                        case MAP_CLOTHWEIGHT: LL_INFOS() << "Missing clothweight" << LL_ENDL; break;
                        case MAP_TEXTURE_INDEX: LL_INFOS() << "Missing tex index" << LL_ENDL; break;
                        default: LL_INFOS() << "Missing who effin knows: " << unsatisfied_flag << LL_ENDL;
                    }
                }

                // TYPE_INDEX is beyond TYPE_MAX, so check for it individually
                if (unsatisfied_mask & (1 << TYPE_INDEX))
                {
                   LL_INFOS() << "Missing indices" << LL_ENDL;
                }

				LL_ERRS() << "Shader consumption mismatches data provision." << LL_ENDL;
			}
		}
	}

	if (useVBOs())
	{
		if (mGLArray)
		{
			bindGLArray();
			setup = false; //do NOT perform pointer setup if using VAO
		}
		else
		{
			const bool bindBuffer = bindGLBuffer();
			const bool bindIndices = bindGLIndices();
			
			setup = setup || bindBuffer || bindIndices;
		}

		if (gDebugGL && !mGLArray)
		{
			GLint buff;
			glGetIntegerv(GL_ARRAY_BUFFER_BINDING, &buff);
			if ((GLuint)buff != mGLBuffer)
			{
				if (gDebugSession)
				{
					gFailLog << "Invalid GL vertex buffer bound: " << buff << std::endl;
				}
				else
				{
					LL_ERRS() << "Invalid GL vertex buffer bound: " << buff << LL_ENDL;
				}
			}

			if (mGLIndices)
			{
				glGetIntegerv(GL_ELEMENT_ARRAY_BUFFER_BINDING, &buff);
				if ((GLuint)buff != mGLIndices)
				{
					if (gDebugSession)
					{
						gFailLog << "Invalid GL index buffer bound: " << buff <<  std::endl;
					}
					else
					{
						LL_ERRS() << "Invalid GL index buffer bound: " << buff << LL_ENDL;
					}
				}
			}
		}

		
	}
	else
	{	
		if (sGLRenderArray)
		{
			glBindVertexArray(0);
			sGLRenderArray = 0;
			sGLRenderIndices = 0;
			sIBOActive = false;
		}

		if (mGLBuffer)
		{
			if (sVBOActive)
			{
				glBindBuffer(GL_ARRAY_BUFFER, 0);
				sBindCount++;
				sVBOActive = false;
				setup = true; // ... or a VBO is deactivated
			}
			if (sGLRenderBuffer != mGLBuffer)
			{
				sGLRenderBuffer = mGLBuffer;
				setup = true; // ... or a client memory pointer changed
			}
		}
		if (mGLIndices)
		{
			if (sIBOActive)
			{
				glBindBuffer(GL_ELEMENT_ARRAY_BUFFER, 0);
				sBindCount++;
				sIBOActive = false;
			}
			
			sGLRenderIndices = mGLIndices;
		}
	}

	if (!mGLArray)
	{
		setupClientArrays(data_mask);
	}
			
	if (mGLBuffer)
	{
		if (data_mask && setup)
		{
			setupVertexBuffer(data_mask); // subclass specific setup (virtual function)
			sSetCount++;
		}
	}
}

void LLVertexBuffer::setBufferFast(U32 data_mask)
{
    if (useVBOs())
    {
        //set up pointers if the data mask is different ...
        bool setup = (sLastMask != data_mask);

        const bool bindBuffer = bindGLBufferFast();
        const bool bindIndices = bindGLIndicesFast();

        setup = setup || bindBuffer || bindIndices;
        
        setupClientArrays(data_mask);

        if (data_mask && setup)
        {
            setupVertexBufferFast(data_mask);
            sSetCount++;
        }
    }
    else
    {
        //fallback to slow path when not using VBOs
        setBuffer(data_mask);
    }
}


// virtual (default)
void LLVertexBuffer::setupVertexBuffer(U32 data_mask)
{
	stop_glerror();
	U8* base = useVBOs() ? (U8*) mAlignedOffset : mMappedData;

	if (gDebugGL && ((data_mask & mTypeMask) != data_mask))
	{
		for (U32 i = 0; i < LLVertexBuffer::TYPE_MAX; ++i)
		{
			U32 mask = 1 << i;
			if (mask & data_mask && !(mask & mTypeMask))
			{ //bit set in data_mask, but not set in mTypeMask
				LL_WARNS() << "Missing required component " << vb_type_name[i] << LL_ENDL;
			}
		}
		LL_ERRS() << "LLVertexBuffer::setupVertexBuffer missing required components for supplied data mask." << LL_ENDL;
	}

<<<<<<< HEAD
	if (data_mask & MAP_NORMAL)
	{
		S32 loc = TYPE_NORMAL;
		void* ptr = (void*)(base + mOffsets[TYPE_NORMAL]);
		glVertexAttribPointer(loc, 3, GL_FLOAT, GL_FALSE, LLVertexBuffer::sTypeSize[TYPE_NORMAL], ptr);
	}
	if (data_mask & MAP_TEXCOORD3)
	{
		S32 loc = TYPE_TEXCOORD3;
		void* ptr = (void*)(base + mOffsets[TYPE_TEXCOORD3]);
		glVertexAttribPointer(loc,2,GL_FLOAT, GL_FALSE, LLVertexBuffer::sTypeSize[TYPE_TEXCOORD3], ptr);
	}
	if (data_mask & MAP_TEXCOORD2)
	{
		S32 loc = TYPE_TEXCOORD2;
		void* ptr = (void*)(base + mOffsets[TYPE_TEXCOORD2]);
		glVertexAttribPointer(loc,2,GL_FLOAT, GL_FALSE, LLVertexBuffer::sTypeSize[TYPE_TEXCOORD2], ptr);
	}
	if (data_mask & MAP_TEXCOORD1)
	{
		S32 loc = TYPE_TEXCOORD1;
		void* ptr = (void*)(base + mOffsets[TYPE_TEXCOORD1]);
		glVertexAttribPointer(loc,2,GL_FLOAT, GL_FALSE, LLVertexBuffer::sTypeSize[TYPE_TEXCOORD1], ptr);
	}
	if (data_mask & MAP_TANGENT)
	{
		S32 loc = TYPE_TANGENT;
		void* ptr = (void*)(base + mOffsets[TYPE_TANGENT]);
		glVertexAttribPointer(loc, 4,GL_FLOAT, GL_FALSE, LLVertexBuffer::sTypeSize[TYPE_TANGENT], ptr);
	}
	if (data_mask & MAP_TEXCOORD0)
	{
		S32 loc = TYPE_TEXCOORD0;
		void* ptr = (void*)(base + mOffsets[TYPE_TEXCOORD0]);
		glVertexAttribPointer(loc,2,GL_FLOAT, GL_FALSE, LLVertexBuffer::sTypeSize[TYPE_TEXCOORD0], ptr);
	}
	if (data_mask & MAP_COLOR)
	{
		S32 loc = TYPE_COLOR;
		//bind emissive instead of color pointer if emissive is present
		void* ptr = (data_mask & MAP_EMISSIVE) ? (void*)(base + mOffsets[TYPE_EMISSIVE]) : (void*)(base + mOffsets[TYPE_COLOR]);
		glVertexAttribPointer(loc, 4, GL_UNSIGNED_BYTE, GL_TRUE, LLVertexBuffer::sTypeSize[TYPE_COLOR], ptr);
	}
	if (data_mask & MAP_EMISSIVE)
	{
		S32 loc = TYPE_EMISSIVE;
		void* ptr = (void*)(base + mOffsets[TYPE_EMISSIVE]);
		glVertexAttribPointer(loc, 4, GL_UNSIGNED_BYTE, GL_TRUE, LLVertexBuffer::sTypeSize[TYPE_EMISSIVE], ptr);

		if (!(data_mask & MAP_COLOR))
		{ //map emissive to color channel when color is not also being bound to avoid unnecessary shader swaps
			loc = TYPE_COLOR;
			glVertexAttribPointer(loc, 4, GL_UNSIGNED_BYTE, GL_TRUE, LLVertexBuffer::sTypeSize[TYPE_EMISSIVE], ptr);
		}
	}
	if (data_mask & MAP_WEIGHT)
	{
		S32 loc = TYPE_WEIGHT;
		void* ptr = (void*)(base + mOffsets[TYPE_WEIGHT]);
		glVertexAttribPointer(loc, 1, GL_FLOAT, GL_FALSE, LLVertexBuffer::sTypeSize[TYPE_WEIGHT], ptr);
	}
	if (data_mask & MAP_WEIGHT4)
	{
		S32 loc = TYPE_WEIGHT4;
		void* ptr = (void*)(base+mOffsets[TYPE_WEIGHT4]);
		glVertexAttribPointer(loc, 4, GL_FLOAT, GL_FALSE, LLVertexBuffer::sTypeSize[TYPE_WEIGHT4], ptr);
	}
	if (data_mask & MAP_CLOTHWEIGHT)
	{
		S32 loc = TYPE_CLOTHWEIGHT;
		void* ptr = (void*)(base + mOffsets[TYPE_CLOTHWEIGHT]);
		glVertexAttribPointer(loc, 4, GL_FLOAT, GL_TRUE,  LLVertexBuffer::sTypeSize[TYPE_CLOTHWEIGHT], ptr);
	}
	if (data_mask & MAP_TEXTURE_INDEX && 
			(gGLManager.mGLSLVersionMajor >= 2 || gGLManager.mGLSLVersionMinor >= 30)) //indexed texture rendering requires GLSL 1.30 or later
	{
		S32 loc = TYPE_TEXTURE_INDEX;
		void *ptr = (void*) (base + mOffsets[TYPE_VERTEX] + 12);
		glVertexAttribIPointer(loc, 1, GL_UNSIGNED_INT, LLVertexBuffer::sTypeSize[TYPE_VERTEX], ptr);
	}
	if (data_mask & MAP_VERTEX)
	{
		S32 loc = TYPE_VERTEX;
		void* ptr = (void*)(base + mOffsets[TYPE_VERTEX]);
		glVertexAttribPointer(loc, 3,GL_FLOAT, GL_FALSE, LLVertexBuffer::sTypeSize[TYPE_VERTEX], ptr);
	}	
=======
		if (data_mask & MAP_NORMAL)
		{
			S32 loc = TYPE_NORMAL;
			void* ptr = (void*)(base + mOffsets[TYPE_NORMAL]);
			glVertexAttribPointerARB(loc, 3, GL_FLOAT, GL_FALSE, LLVertexBuffer::sTypeSize[TYPE_NORMAL], ptr);
		}
		if (data_mask & MAP_TEXCOORD3)
		{
			S32 loc = TYPE_TEXCOORD3;
			void* ptr = (void*)(base + mOffsets[TYPE_TEXCOORD3]);
			glVertexAttribPointerARB(loc,2,GL_FLOAT, GL_FALSE, LLVertexBuffer::sTypeSize[TYPE_TEXCOORD3], ptr);
		}
		if (data_mask & MAP_TEXCOORD2)
		{
			S32 loc = TYPE_TEXCOORD2;
			void* ptr = (void*)(base + mOffsets[TYPE_TEXCOORD2]);
			glVertexAttribPointerARB(loc,2,GL_FLOAT, GL_FALSE, LLVertexBuffer::sTypeSize[TYPE_TEXCOORD2], ptr);
		}
		if (data_mask & MAP_TEXCOORD1)
		{
			S32 loc = TYPE_TEXCOORD1;
			void* ptr = (void*)(base + mOffsets[TYPE_TEXCOORD1]);
			glVertexAttribPointerARB(loc,2,GL_FLOAT, GL_FALSE, LLVertexBuffer::sTypeSize[TYPE_TEXCOORD1], ptr);
		}
		if (data_mask & MAP_TANGENT)
		{
			S32 loc = TYPE_TANGENT;
			void* ptr = (void*)(base + mOffsets[TYPE_TANGENT]);
			glVertexAttribPointerARB(loc, 4,GL_FLOAT, GL_FALSE, LLVertexBuffer::sTypeSize[TYPE_TANGENT], ptr);
		}
		if (data_mask & MAP_TEXCOORD0)
		{
			S32 loc = TYPE_TEXCOORD0;
			void* ptr = (void*)(base + mOffsets[TYPE_TEXCOORD0]);
			glVertexAttribPointerARB(loc,2,GL_FLOAT, GL_FALSE, LLVertexBuffer::sTypeSize[TYPE_TEXCOORD0], ptr);
		}
		if (data_mask & MAP_COLOR)
		{
			S32 loc = TYPE_COLOR;
			//bind emissive instead of color pointer if emissive is present
			void* ptr = (data_mask & MAP_EMISSIVE) ? (void*)(base + mOffsets[TYPE_EMISSIVE]) : (void*)(base + mOffsets[TYPE_COLOR]);
			glVertexAttribPointerARB(loc, 4, GL_UNSIGNED_BYTE, GL_TRUE, LLVertexBuffer::sTypeSize[TYPE_COLOR], ptr);
		}
		if (data_mask & MAP_EMISSIVE)
		{
			S32 loc = TYPE_EMISSIVE;
			void* ptr = (void*)(base + mOffsets[TYPE_EMISSIVE]);
			glVertexAttribPointerARB(loc, 4, GL_UNSIGNED_BYTE, GL_TRUE, LLVertexBuffer::sTypeSize[TYPE_EMISSIVE], ptr);

			if (!(data_mask & MAP_COLOR))
			{ //map emissive to color channel when color is not also being bound to avoid unnecessary shader swaps
				loc = TYPE_COLOR;
				glVertexAttribPointerARB(loc, 4, GL_UNSIGNED_BYTE, GL_TRUE, LLVertexBuffer::sTypeSize[TYPE_EMISSIVE], ptr);
			}
		}
		if (data_mask & MAP_WEIGHT)
		{
			S32 loc = TYPE_WEIGHT;
			void* ptr = (void*)(base + mOffsets[TYPE_WEIGHT]);
			glVertexAttribPointerARB(loc, 1, GL_FLOAT, GL_FALSE, LLVertexBuffer::sTypeSize[TYPE_WEIGHT], ptr);
		}
		if (data_mask & MAP_WEIGHT4)
		{
			S32 loc = TYPE_WEIGHT4;
			void* ptr = (void*)(base+mOffsets[TYPE_WEIGHT4]);
			glVertexAttribPointerARB(loc, 4, GL_FLOAT, GL_FALSE, LLVertexBuffer::sTypeSize[TYPE_WEIGHT4], ptr);
		}
		if (data_mask & MAP_CLOTHWEIGHT)
		{
			S32 loc = TYPE_CLOTHWEIGHT;
			void* ptr = (void*)(base + mOffsets[TYPE_CLOTHWEIGHT]);
			glVertexAttribPointerARB(loc, 4, GL_FLOAT, GL_TRUE,  LLVertexBuffer::sTypeSize[TYPE_CLOTHWEIGHT], ptr);
		}
		if (data_mask & MAP_TEXTURE_INDEX && 
				(gGLManager.mGLSLVersionMajor >= 2 || gGLManager.mGLSLVersionMinor >= 30)) //indexed texture rendering requires GLSL 1.30 or later
		{
#if !LL_DARWIN
			S32 loc = TYPE_TEXTURE_INDEX;
			void *ptr = (void*) (base + mOffsets[TYPE_VERTEX] + 12);
			glVertexAttribIPointer(loc, 1, GL_UNSIGNED_INT, LLVertexBuffer::sTypeSize[TYPE_VERTEX], ptr);
#endif
		}
		if (data_mask & MAP_VERTEX)
		{
			S32 loc = TYPE_VERTEX;
			void* ptr = (void*)(base + mOffsets[TYPE_VERTEX]);
			glVertexAttribPointerARB(loc, 3,GL_FLOAT, GL_FALSE, LLVertexBuffer::sTypeSize[TYPE_VERTEX], ptr);
		}	
>>>>>>> 0b188ac0

	llglassertok();
	}	

void LLVertexBuffer::setupVertexBufferFast(U32 data_mask)
	{
    U8* base = (U8*)mAlignedOffset;

		if (data_mask & MAP_NORMAL)
		{
        S32 loc = TYPE_NORMAL;
        void* ptr = (void*)(base + mOffsets[TYPE_NORMAL]);
<<<<<<< HEAD
        glVertexAttribPointer(loc, 3, GL_FLOAT, GL_FALSE, LLVertexBuffer::sTypeSize[TYPE_NORMAL], ptr);
    }
    if (data_mask & MAP_TEXCOORD3)
    {
        S32 loc = TYPE_TEXCOORD3;
        void* ptr = (void*)(base + mOffsets[TYPE_TEXCOORD3]);
        glVertexAttribPointer(loc, 2, GL_FLOAT, GL_FALSE, LLVertexBuffer::sTypeSize[TYPE_TEXCOORD3], ptr);
    }
    if (data_mask & MAP_TEXCOORD2)
    {
        S32 loc = TYPE_TEXCOORD2;
        void* ptr = (void*)(base + mOffsets[TYPE_TEXCOORD2]);
        glVertexAttribPointer(loc, 2, GL_FLOAT, GL_FALSE, LLVertexBuffer::sTypeSize[TYPE_TEXCOORD2], ptr);
    }
    if (data_mask & MAP_TEXCOORD1)
    {
        S32 loc = TYPE_TEXCOORD1;
        void* ptr = (void*)(base + mOffsets[TYPE_TEXCOORD1]);
        glVertexAttribPointer(loc, 2, GL_FLOAT, GL_FALSE, LLVertexBuffer::sTypeSize[TYPE_TEXCOORD1], ptr);
    }
    if (data_mask & MAP_TANGENT)
    {
        S32 loc = TYPE_TANGENT;
        void* ptr = (void*)(base + mOffsets[TYPE_TANGENT]);
        glVertexAttribPointer(loc, 4, GL_FLOAT, GL_FALSE, LLVertexBuffer::sTypeSize[TYPE_TANGENT], ptr);
    }
    if (data_mask & MAP_TEXCOORD0)
    {
        S32 loc = TYPE_TEXCOORD0;
        void* ptr = (void*)(base + mOffsets[TYPE_TEXCOORD0]);
        glVertexAttribPointer(loc, 2, GL_FLOAT, GL_FALSE, LLVertexBuffer::sTypeSize[TYPE_TEXCOORD0], ptr);
    }
    if (data_mask & MAP_COLOR)
    {
        S32 loc = TYPE_COLOR;
        //bind emissive instead of color pointer if emissive is present
        void* ptr = (data_mask & MAP_EMISSIVE) ? (void*)(base + mOffsets[TYPE_EMISSIVE]) : (void*)(base + mOffsets[TYPE_COLOR]);
        glVertexAttribPointer(loc, 4, GL_UNSIGNED_BYTE, GL_TRUE, LLVertexBuffer::sTypeSize[TYPE_COLOR], ptr);
    }
=======
        glVertexAttribPointerARB(loc, 3, GL_FLOAT, GL_FALSE, LLVertexBuffer::sTypeSize[TYPE_NORMAL], ptr);
		}
		if (data_mask & MAP_TEXCOORD3)
		{
        S32 loc = TYPE_TEXCOORD3;
        void* ptr = (void*)(base + mOffsets[TYPE_TEXCOORD3]);
        glVertexAttribPointerARB(loc, 2, GL_FLOAT, GL_FALSE, LLVertexBuffer::sTypeSize[TYPE_TEXCOORD3], ptr);
		}
		if (data_mask & MAP_TEXCOORD2)
		{
        S32 loc = TYPE_TEXCOORD2;
        void* ptr = (void*)(base + mOffsets[TYPE_TEXCOORD2]);
        glVertexAttribPointerARB(loc, 2, GL_FLOAT, GL_FALSE, LLVertexBuffer::sTypeSize[TYPE_TEXCOORD2], ptr);
		}
		if (data_mask & MAP_TEXCOORD1)
		{
        S32 loc = TYPE_TEXCOORD1;
        void* ptr = (void*)(base + mOffsets[TYPE_TEXCOORD1]);
        glVertexAttribPointerARB(loc, 2, GL_FLOAT, GL_FALSE, LLVertexBuffer::sTypeSize[TYPE_TEXCOORD1], ptr);
		}
		if (data_mask & MAP_TANGENT)
		{
        S32 loc = TYPE_TANGENT;
        void* ptr = (void*)(base + mOffsets[TYPE_TANGENT]);
        glVertexAttribPointerARB(loc, 4, GL_FLOAT, GL_FALSE, LLVertexBuffer::sTypeSize[TYPE_TANGENT], ptr);
		}
		if (data_mask & MAP_TEXCOORD0)
		{
        S32 loc = TYPE_TEXCOORD0;
        void* ptr = (void*)(base + mOffsets[TYPE_TEXCOORD0]);
        glVertexAttribPointerARB(loc, 2, GL_FLOAT, GL_FALSE, LLVertexBuffer::sTypeSize[TYPE_TEXCOORD0], ptr);
		}
		if (data_mask & MAP_COLOR)
		{
        S32 loc = TYPE_COLOR;
        //bind emissive instead of color pointer if emissive is present
        void* ptr = (data_mask & MAP_EMISSIVE) ? (void*)(base + mOffsets[TYPE_EMISSIVE]) : (void*)(base + mOffsets[TYPE_COLOR]);
        glVertexAttribPointerARB(loc, 4, GL_UNSIGNED_BYTE, GL_TRUE, LLVertexBuffer::sTypeSize[TYPE_COLOR], ptr);
		}
>>>>>>> 0b188ac0
    if (data_mask & MAP_EMISSIVE)
    {
        S32 loc = TYPE_EMISSIVE;
        void* ptr = (void*)(base + mOffsets[TYPE_EMISSIVE]);
        glVertexAttribPointer(loc, 4, GL_UNSIGNED_BYTE, GL_TRUE, LLVertexBuffer::sTypeSize[TYPE_EMISSIVE], ptr);

        if (!(data_mask & MAP_COLOR))
        { //map emissive to color channel when color is not also being bound to avoid unnecessary shader swaps
            loc = TYPE_COLOR;
            glVertexAttribPointer(loc, 4, GL_UNSIGNED_BYTE, GL_TRUE, LLVertexBuffer::sTypeSize[TYPE_EMISSIVE], ptr);
        }
    }
    if (data_mask & MAP_WEIGHT)
    {
        S32 loc = TYPE_WEIGHT;
        void* ptr = (void*)(base + mOffsets[TYPE_WEIGHT]);
        glVertexAttribPointer(loc, 1, GL_FLOAT, GL_FALSE, LLVertexBuffer::sTypeSize[TYPE_WEIGHT], ptr);
    }
    if (data_mask & MAP_WEIGHT4)
    {
        S32 loc = TYPE_WEIGHT4;
        void* ptr = (void*)(base + mOffsets[TYPE_WEIGHT4]);
        glVertexAttribPointer(loc, 4, GL_FLOAT, GL_FALSE, LLVertexBuffer::sTypeSize[TYPE_WEIGHT4], ptr);
    }
    if (data_mask & MAP_CLOTHWEIGHT)
    {
        S32 loc = TYPE_CLOTHWEIGHT;
        void* ptr = (void*)(base + mOffsets[TYPE_CLOTHWEIGHT]);
        glVertexAttribPointer(loc, 4, GL_FLOAT, GL_TRUE, LLVertexBuffer::sTypeSize[TYPE_CLOTHWEIGHT], ptr);
    }
    if (data_mask & MAP_TEXTURE_INDEX)
    {
        S32 loc = TYPE_TEXTURE_INDEX;
        void* ptr = (void*)(base + mOffsets[TYPE_VERTEX] + 12);
        glVertexAttribIPointer(loc, 1, GL_UNSIGNED_INT, LLVertexBuffer::sTypeSize[TYPE_VERTEX], ptr);
    }
		if (data_mask & MAP_VERTEX)
		{
        S32 loc = TYPE_VERTEX;
        void* ptr = (void*)(base + mOffsets[TYPE_VERTEX]);
<<<<<<< HEAD
        glVertexAttribPointer(loc, 3, GL_FLOAT, GL_FALSE, LLVertexBuffer::sTypeSize[TYPE_VERTEX], ptr);
    }
}
=======
        glVertexAttribPointerARB(loc, 3, GL_FLOAT, GL_FALSE, LLVertexBuffer::sTypeSize[TYPE_VERTEX], ptr);
		}	
	}
>>>>>>> 0b188ac0

LLVertexBuffer::MappedRegion::MappedRegion(S32 type, S32 index, S32 count)
: mType(type), mIndex(index), mCount(count)
{ 
	mEnd = mIndex+mCount;	
}	

<|MERGE_RESOLUTION|>--- conflicted
+++ resolved
@@ -131,7 +131,7 @@
 		glGenBuffers(1024, sNamePool);
 		sNameIdx = 1024;
 	}
-	
+
 	return sNamePool[--sNameIdx];
 }
 
@@ -282,7 +282,7 @@
 {
 	LL_PROFILE_ZONE_SCOPED_CATEGORY_VERTEX
     if (mMissCountDirty)
-    {
+	{
 	U32 dummy_name = 0;
         U32 size       = LL_VBO_BLOCK_SIZE;
 
@@ -442,13 +442,12 @@
 			data_mask = data_mask & ~MAP_TEXTURE_INDEX;
 		}
 
-			for (U32 i = 0; i < TYPE_MAX; ++i)
-			{
-				S32 loc = i;
+		for (U32 i = 0; i < TYPE_MAX; ++i)
+		{
+			S32 loc = i;
 										
-				U32 mask = 1 << i;
-
-<<<<<<< HEAD
+			U32 mask = 1 << i;
+
 			if (sLastMask & (1 << i))
 			{ //was enabled
 				if (!(data_mask & mask))
@@ -461,23 +460,9 @@
 				if (data_mask & mask)
 				{ //needs to be enabled
 					glEnableVertexAttribArray(loc);
-=======
-				if (sLastMask & (1 << i))
-				{ //was enabled
-					if (!(data_mask & mask))
-					{ //needs to be disabled
-						glDisableVertexAttribArrayARB(loc);
-					}
 				}
-				else 
-				{	//was disabled
-					if (data_mask & mask)
-					{ //needs to be enabled
-						glEnableVertexAttribArrayARB(loc);
-					}
->>>>>>> 0b188ac0
-				}
-			}
+			}
+		}
 				
 		sLastMask = data_mask;
 	}
@@ -489,9 +474,9 @@
     LL_PROFILE_ZONE_SCOPED_CATEGORY_VERTEX;
     gGL.begin(mode);
     for (auto& v : pos)
-	{
+    {
         gGL.vertex3fv(v.mV);
-	}
+    }
     gGL.end();
     gGL.flush();
 		}
@@ -515,21 +500,21 @@
     gGL.begin(mode);
 
     if (tc != nullptr)
-	{
+    {
         for (int i = 0; i < num_indices; ++i)
-		{
+        {
             U16 idx = indicesp[i];
             gGL.texCoord2fv(tc[idx].mV);
             gGL.vertex3fv(pos[idx].getF32ptr());
-		}
-	}
-	else
-	{
+        }
+    }
+    else
+    {
         for (int i = 0; i < num_indices; ++i)
         {
             U16 idx = indicesp[i];
             gGL.vertex3fv(pos[idx].getF32ptr());
-	}
+        }
 }
     gGL.end();
     gGL.flush();
@@ -720,53 +705,47 @@
 {
     LL_PROFILE_ZONE_SCOPED_CATEGORY_VERTEX;
     llassert(LLGLSLShader::sCurBoundShaderPtr != NULL);
-	mMappable = false;
-	gGL.syncMatrices();
-	
+    mMappable = false;
+    gGL.syncMatrices();
+
 #ifndef LL_RELEASE_FOR_DOWNLOAD
-	llassert(mNumVerts >= 0);
+    llassert(mNumVerts >= 0);
 	if (first >= (U32) mNumVerts ||
 	    first + count > (U32) mNumVerts)
-	{
+    {
 		LL_ERRS() << "Bad vertex buffer draw range: [" << first << ", " << first+count << "]" << LL_ENDL;
-	}
-
-	if (mGLArray)
-	{
-		if (mGLArray != sGLRenderArray)
-		{
-			LL_ERRS() << "Wrong vertex array bound." << LL_ENDL;
-		}
-	}
-	else
-	{
-		if (mGLBuffer != sGLRenderBuffer || useVBOs() != sVBOActive)
-		{
-			LL_ERRS() << "Wrong vertex buffer bound." << LL_ENDL;
-		}
-	}
-
-	if (mode >= LLRender::NUM_MODES)
-	{
-		LL_ERRS() << "Invalid draw mode: " << mode << LL_ENDL;
-		return;
-	}
+    }
+
+    if (mGLArray)
+    {
+        if (mGLArray != sGLRenderArray)
+        {
+            LL_ERRS() << "Wrong vertex array bound." << LL_ENDL;
+        }
+    }
+    else
+    {
+        if (mGLBuffer != sGLRenderBuffer || useVBOs() != sVBOActive)
+        {
+            LL_ERRS() << "Wrong vertex buffer bound." << LL_ENDL;
+        }
+    }
+
+    if (mode >= LLRender::NUM_MODES)
+    {
+        LL_ERRS() << "Invalid draw mode: " << mode << LL_ENDL;
+        return;
+    }
 #endif
 
     LLGLSLShader::startProfile();
-<<<<<<< HEAD
     {
             glDrawArrays(sGLMode[mode], first, count);
-=======
-	{
-        LL_PROFILER_GPU_ZONEC("gl.DrawArrays", 0xFF4040)
-		glDrawArrays(sGLMode[mode], first, count);
->>>>>>> 0b188ac0
     }
-		LLGLSLShader::stopProfile(count, mode);
-
-	stop_glerror();
-	placeFence();
+    LLGLSLShader::stopProfile(count, mode);
+
+    stop_glerror();
+    placeFence();
 }
 
 //static
@@ -1790,34 +1769,10 @@
                 LL_PROFILE_ZONE_NAMED_CATEGORY_VERTEX("unmapBuffer - flush vertex");
 				for (U32 i = 0; i < mMappedVertexRegions.size(); ++i)
 				{
-<<<<<<< HEAD
 					const MappedRegion& region = mMappedVertexRegions[i];
 					S32 offset = region.mIndex >= 0 ? mOffsets[region.mType]+sTypeSize[region.mType]*region.mIndex : 0;
 					S32 length = sTypeSize[region.mType]*region.mCount;
 			    	glFlushMappedBufferRange(GL_ARRAY_BUFFER, offset, length);
-=======
-                    LL_PROFILE_ZONE_NAMED_CATEGORY_VERTEX("unmapBuffer - flush vertex");
-					for (U32 i = 0; i < mMappedVertexRegions.size(); ++i)
-					{
-						const MappedRegion& region = mMappedVertexRegions[i];
-						S32 offset = region.mIndex >= 0 ? mOffsets[region.mType]+sTypeSize[region.mType]*region.mIndex : 0;
-						S32 length = sTypeSize[region.mType]*region.mCount;
-						if (gGLManager.mHasMapBufferRange)
-						{
-#ifdef GL_ARB_map_buffer_range
-							glFlushMappedBufferRange(GL_ARRAY_BUFFER_ARB, offset, length);
-#endif
-						}
-						else if (gGLManager.mHasFlushBufferRange)
-						{
-#ifndef LL_MESA_HEADLESS
-							glFlushMappedBufferRangeAPPLE(GL_ARRAY_BUFFER_ARB, offset, length);
-#endif
-						}
-					}
-
-					mMappedVertexRegions.clear();
->>>>>>> 0b188ac0
 				}
 
 				mMappedVertexRegions.clear();
@@ -1891,11 +1846,7 @@
 				mMappedIndexRegions.clear();
 			}
 			
-<<<<<<< HEAD
             glUnmapBuffer(GL_ELEMENT_ARRAY_BUFFER);
-=======
-			glUnmapBufferARB(GL_ELEMENT_ARRAY_BUFFER_ARB);
->>>>>>> 0b188ac0
 
 			mMappedIndexData = NULL;
 		}
@@ -2348,7 +2299,6 @@
 		LL_ERRS() << "LLVertexBuffer::setupVertexBuffer missing required components for supplied data mask." << LL_ENDL;
 	}
 
-<<<<<<< HEAD
 	if (data_mask & MAP_NORMAL)
 	{
 		S32 loc = TYPE_NORMAL;
@@ -2435,96 +2385,6 @@
 		void* ptr = (void*)(base + mOffsets[TYPE_VERTEX]);
 		glVertexAttribPointer(loc, 3,GL_FLOAT, GL_FALSE, LLVertexBuffer::sTypeSize[TYPE_VERTEX], ptr);
 	}	
-=======
-		if (data_mask & MAP_NORMAL)
-		{
-			S32 loc = TYPE_NORMAL;
-			void* ptr = (void*)(base + mOffsets[TYPE_NORMAL]);
-			glVertexAttribPointerARB(loc, 3, GL_FLOAT, GL_FALSE, LLVertexBuffer::sTypeSize[TYPE_NORMAL], ptr);
-		}
-		if (data_mask & MAP_TEXCOORD3)
-		{
-			S32 loc = TYPE_TEXCOORD3;
-			void* ptr = (void*)(base + mOffsets[TYPE_TEXCOORD3]);
-			glVertexAttribPointerARB(loc,2,GL_FLOAT, GL_FALSE, LLVertexBuffer::sTypeSize[TYPE_TEXCOORD3], ptr);
-		}
-		if (data_mask & MAP_TEXCOORD2)
-		{
-			S32 loc = TYPE_TEXCOORD2;
-			void* ptr = (void*)(base + mOffsets[TYPE_TEXCOORD2]);
-			glVertexAttribPointerARB(loc,2,GL_FLOAT, GL_FALSE, LLVertexBuffer::sTypeSize[TYPE_TEXCOORD2], ptr);
-		}
-		if (data_mask & MAP_TEXCOORD1)
-		{
-			S32 loc = TYPE_TEXCOORD1;
-			void* ptr = (void*)(base + mOffsets[TYPE_TEXCOORD1]);
-			glVertexAttribPointerARB(loc,2,GL_FLOAT, GL_FALSE, LLVertexBuffer::sTypeSize[TYPE_TEXCOORD1], ptr);
-		}
-		if (data_mask & MAP_TANGENT)
-		{
-			S32 loc = TYPE_TANGENT;
-			void* ptr = (void*)(base + mOffsets[TYPE_TANGENT]);
-			glVertexAttribPointerARB(loc, 4,GL_FLOAT, GL_FALSE, LLVertexBuffer::sTypeSize[TYPE_TANGENT], ptr);
-		}
-		if (data_mask & MAP_TEXCOORD0)
-		{
-			S32 loc = TYPE_TEXCOORD0;
-			void* ptr = (void*)(base + mOffsets[TYPE_TEXCOORD0]);
-			glVertexAttribPointerARB(loc,2,GL_FLOAT, GL_FALSE, LLVertexBuffer::sTypeSize[TYPE_TEXCOORD0], ptr);
-		}
-		if (data_mask & MAP_COLOR)
-		{
-			S32 loc = TYPE_COLOR;
-			//bind emissive instead of color pointer if emissive is present
-			void* ptr = (data_mask & MAP_EMISSIVE) ? (void*)(base + mOffsets[TYPE_EMISSIVE]) : (void*)(base + mOffsets[TYPE_COLOR]);
-			glVertexAttribPointerARB(loc, 4, GL_UNSIGNED_BYTE, GL_TRUE, LLVertexBuffer::sTypeSize[TYPE_COLOR], ptr);
-		}
-		if (data_mask & MAP_EMISSIVE)
-		{
-			S32 loc = TYPE_EMISSIVE;
-			void* ptr = (void*)(base + mOffsets[TYPE_EMISSIVE]);
-			glVertexAttribPointerARB(loc, 4, GL_UNSIGNED_BYTE, GL_TRUE, LLVertexBuffer::sTypeSize[TYPE_EMISSIVE], ptr);
-
-			if (!(data_mask & MAP_COLOR))
-			{ //map emissive to color channel when color is not also being bound to avoid unnecessary shader swaps
-				loc = TYPE_COLOR;
-				glVertexAttribPointerARB(loc, 4, GL_UNSIGNED_BYTE, GL_TRUE, LLVertexBuffer::sTypeSize[TYPE_EMISSIVE], ptr);
-			}
-		}
-		if (data_mask & MAP_WEIGHT)
-		{
-			S32 loc = TYPE_WEIGHT;
-			void* ptr = (void*)(base + mOffsets[TYPE_WEIGHT]);
-			glVertexAttribPointerARB(loc, 1, GL_FLOAT, GL_FALSE, LLVertexBuffer::sTypeSize[TYPE_WEIGHT], ptr);
-		}
-		if (data_mask & MAP_WEIGHT4)
-		{
-			S32 loc = TYPE_WEIGHT4;
-			void* ptr = (void*)(base+mOffsets[TYPE_WEIGHT4]);
-			glVertexAttribPointerARB(loc, 4, GL_FLOAT, GL_FALSE, LLVertexBuffer::sTypeSize[TYPE_WEIGHT4], ptr);
-		}
-		if (data_mask & MAP_CLOTHWEIGHT)
-		{
-			S32 loc = TYPE_CLOTHWEIGHT;
-			void* ptr = (void*)(base + mOffsets[TYPE_CLOTHWEIGHT]);
-			glVertexAttribPointerARB(loc, 4, GL_FLOAT, GL_TRUE,  LLVertexBuffer::sTypeSize[TYPE_CLOTHWEIGHT], ptr);
-		}
-		if (data_mask & MAP_TEXTURE_INDEX && 
-				(gGLManager.mGLSLVersionMajor >= 2 || gGLManager.mGLSLVersionMinor >= 30)) //indexed texture rendering requires GLSL 1.30 or later
-		{
-#if !LL_DARWIN
-			S32 loc = TYPE_TEXTURE_INDEX;
-			void *ptr = (void*) (base + mOffsets[TYPE_VERTEX] + 12);
-			glVertexAttribIPointer(loc, 1, GL_UNSIGNED_INT, LLVertexBuffer::sTypeSize[TYPE_VERTEX], ptr);
-#endif
-		}
-		if (data_mask & MAP_VERTEX)
-		{
-			S32 loc = TYPE_VERTEX;
-			void* ptr = (void*)(base + mOffsets[TYPE_VERTEX]);
-			glVertexAttribPointerARB(loc, 3,GL_FLOAT, GL_FALSE, LLVertexBuffer::sTypeSize[TYPE_VERTEX], ptr);
-		}	
->>>>>>> 0b188ac0
 
 	llglassertok();
 	}	
@@ -2533,11 +2393,10 @@
 	{
     U8* base = (U8*)mAlignedOffset;
 
-		if (data_mask & MAP_NORMAL)
-		{
+    if (data_mask & MAP_NORMAL)
+    {
         S32 loc = TYPE_NORMAL;
         void* ptr = (void*)(base + mOffsets[TYPE_NORMAL]);
-<<<<<<< HEAD
         glVertexAttribPointer(loc, 3, GL_FLOAT, GL_FALSE, LLVertexBuffer::sTypeSize[TYPE_NORMAL], ptr);
     }
     if (data_mask & MAP_TEXCOORD3)
@@ -2577,47 +2436,6 @@
         void* ptr = (data_mask & MAP_EMISSIVE) ? (void*)(base + mOffsets[TYPE_EMISSIVE]) : (void*)(base + mOffsets[TYPE_COLOR]);
         glVertexAttribPointer(loc, 4, GL_UNSIGNED_BYTE, GL_TRUE, LLVertexBuffer::sTypeSize[TYPE_COLOR], ptr);
     }
-=======
-        glVertexAttribPointerARB(loc, 3, GL_FLOAT, GL_FALSE, LLVertexBuffer::sTypeSize[TYPE_NORMAL], ptr);
-		}
-		if (data_mask & MAP_TEXCOORD3)
-		{
-        S32 loc = TYPE_TEXCOORD3;
-        void* ptr = (void*)(base + mOffsets[TYPE_TEXCOORD3]);
-        glVertexAttribPointerARB(loc, 2, GL_FLOAT, GL_FALSE, LLVertexBuffer::sTypeSize[TYPE_TEXCOORD3], ptr);
-		}
-		if (data_mask & MAP_TEXCOORD2)
-		{
-        S32 loc = TYPE_TEXCOORD2;
-        void* ptr = (void*)(base + mOffsets[TYPE_TEXCOORD2]);
-        glVertexAttribPointerARB(loc, 2, GL_FLOAT, GL_FALSE, LLVertexBuffer::sTypeSize[TYPE_TEXCOORD2], ptr);
-		}
-		if (data_mask & MAP_TEXCOORD1)
-		{
-        S32 loc = TYPE_TEXCOORD1;
-        void* ptr = (void*)(base + mOffsets[TYPE_TEXCOORD1]);
-        glVertexAttribPointerARB(loc, 2, GL_FLOAT, GL_FALSE, LLVertexBuffer::sTypeSize[TYPE_TEXCOORD1], ptr);
-		}
-		if (data_mask & MAP_TANGENT)
-		{
-        S32 loc = TYPE_TANGENT;
-        void* ptr = (void*)(base + mOffsets[TYPE_TANGENT]);
-        glVertexAttribPointerARB(loc, 4, GL_FLOAT, GL_FALSE, LLVertexBuffer::sTypeSize[TYPE_TANGENT], ptr);
-		}
-		if (data_mask & MAP_TEXCOORD0)
-		{
-        S32 loc = TYPE_TEXCOORD0;
-        void* ptr = (void*)(base + mOffsets[TYPE_TEXCOORD0]);
-        glVertexAttribPointerARB(loc, 2, GL_FLOAT, GL_FALSE, LLVertexBuffer::sTypeSize[TYPE_TEXCOORD0], ptr);
-		}
-		if (data_mask & MAP_COLOR)
-		{
-        S32 loc = TYPE_COLOR;
-        //bind emissive instead of color pointer if emissive is present
-        void* ptr = (data_mask & MAP_EMISSIVE) ? (void*)(base + mOffsets[TYPE_EMISSIVE]) : (void*)(base + mOffsets[TYPE_COLOR]);
-        glVertexAttribPointerARB(loc, 4, GL_UNSIGNED_BYTE, GL_TRUE, LLVertexBuffer::sTypeSize[TYPE_COLOR], ptr);
-		}
->>>>>>> 0b188ac0
     if (data_mask & MAP_EMISSIVE)
     {
         S32 loc = TYPE_EMISSIVE;
@@ -2654,19 +2472,13 @@
         void* ptr = (void*)(base + mOffsets[TYPE_VERTEX] + 12);
         glVertexAttribIPointer(loc, 1, GL_UNSIGNED_INT, LLVertexBuffer::sTypeSize[TYPE_VERTEX], ptr);
     }
-		if (data_mask & MAP_VERTEX)
-		{
+    if (data_mask & MAP_VERTEX)
+    {
         S32 loc = TYPE_VERTEX;
         void* ptr = (void*)(base + mOffsets[TYPE_VERTEX]);
-<<<<<<< HEAD
         glVertexAttribPointer(loc, 3, GL_FLOAT, GL_FALSE, LLVertexBuffer::sTypeSize[TYPE_VERTEX], ptr);
     }
-}
-=======
-        glVertexAttribPointerARB(loc, 3, GL_FLOAT, GL_FALSE, LLVertexBuffer::sTypeSize[TYPE_VERTEX], ptr);
-		}	
-	}
->>>>>>> 0b188ac0
+	}
 
 LLVertexBuffer::MappedRegion::MappedRegion(S32 type, S32 index, S32 count)
 : mType(type), mIndex(index), mCount(count)
