/**
 * @file llfontgl.cpp
 * @brief Wrapper around FreeType
 *
 * $LicenseInfo:firstyear=2001&license=viewerlgpl$
 * Second Life Viewer Source Code
 * Copyright (C) 2010, Linden Research, Inc.
 *
 * This library is free software; you can redistribute it and/or
 * modify it under the terms of the GNU Lesser General Public
 * License as published by the Free Software Foundation;
 * version 2.1 of the License only.
 *
 * This library is distributed in the hope that it will be useful,
 * but WITHOUT ANY WARRANTY; without even the implied warranty of
 * MERCHANTABILITY or FITNESS FOR A PARTICULAR PURPOSE.  See the GNU
 * Lesser General Public License for more details.
 *
 * You should have received a copy of the GNU Lesser General Public
 * License along with this library; if not, write to the Free Software
 * Foundation, Inc., 51 Franklin Street, Fifth Floor, Boston, MA  02110-1301  USA
 *
 * Linden Research, Inc., 945 Battery Street, San Francisco, CA  94111  USA
 * $/LicenseInfo$
 */

#include "linden_common.h"

#include "llfontgl.h"

// Linden library includes
#include "llfasttimer.h"
#include "llfontfreetype.h"
#include "llfontbitmapcache.h"
#include "llfontregistry.h"
#include "llgl.h"
#include "llimagegl.h"
#include "llrender.h"
#include "llstl.h"
#include "v4color.h"
#include "lltexture.h"
#include "lldir.h"
#include "llstring.h"

// Third party library includes
#include <boost/tokenizer.hpp>

#if LL_WINDOWS
#include <Shlobj.h>
#include <Knownfolders.h>
#include <Objbase.h>
#endif // LL_WINDOWS

const S32 BOLD_OFFSET = 1;

// static class members
F32 LLFontGL::sVertDPI = 96.f;
F32 LLFontGL::sHorizDPI = 96.f;
F32 LLFontGL::sScaleX = 1.f;
F32 LLFontGL::sScaleY = 1.f;
bool LLFontGL::sDisplayFont = true ;
std::string LLFontGL::sAppDir;

LLColor4 LLFontGL::sShadowColor(0.f, 0.f, 0.f, 1.f);
LLFontRegistry* LLFontGL::sFontRegistry = NULL;

LLCoordGL LLFontGL::sCurOrigin;
F32 LLFontGL::sCurDepth;
std::vector<std::pair<LLCoordGL, F32> > LLFontGL::sOriginStack;

const F32 PAD_UVY = 0.5f; // half of vertical padding between glyphs in the glyph texture
const F32 DROP_SHADOW_SOFT_STRENGTH = 0.3f;

LLFontGL::LLFontGL()
{
}

LLFontGL::~LLFontGL()
{
}

void LLFontGL::reset()
{
    mFontFreetype->reset(sVertDPI, sHorizDPI);
}

void LLFontGL::destroyGL()
{
    mFontFreetype->destroyGL();
}

bool LLFontGL::loadFace(const std::string& filename, F32 point_size, const F32 vert_dpi, const F32 horz_dpi, bool is_fallback, S32 face_n)
{
    if(mFontFreetype == reinterpret_cast<LLFontFreetype*>(NULL))
    {
        mFontFreetype = new LLFontFreetype;
    }

    return mFontFreetype->loadFace(filename, point_size, vert_dpi, horz_dpi, is_fallback, face_n);
}

S32 LLFontGL::getNumFaces(const std::string& filename)
{
    if (mFontFreetype == reinterpret_cast<LLFontFreetype*>(NULL))
    {
        mFontFreetype = new LLFontFreetype;
    }

    return mFontFreetype->getNumFaces(filename);
}

S32 LLFontGL::render(const LLWString &wstr, S32 begin_offset, const LLRect& rect, const LLColor4 &color, HAlign halign, VAlign valign, U8 style,
    ShadowType shadow, S32 max_chars, F32* right_x, bool use_ellipses, bool use_color) const
{
    LLRectf rect_float(rect.mLeft, rect.mTop, rect.mRight, rect.mBottom);
    return render(wstr, begin_offset, rect_float, color, halign, valign, style, shadow, max_chars, right_x, use_ellipses, use_color);
}

<<<<<<< HEAD
S32 LLFontGL::render(const LLWString &wstr, S32 begin_offset, const LLRectf& rect, const LLColor4 &color, HAlign halign, VAlign valign, U8 style, 
					 ShadowType shadow, S32 max_chars, F32* right_x, bool use_ellipses, bool use_color) const
=======
S32 LLFontGL::render(const LLWString &wstr, S32 begin_offset, const LLRectf& rect, const LLColor4 &color, HAlign halign, VAlign valign, U8 style,
                     ShadowType shadow, S32 max_chars, F32* right_x, BOOL use_ellipses, BOOL use_color) const
>>>>>>> e1623bb2
{
    F32 x = rect.mLeft;
    F32 y = 0.f;

    switch(valign)
    {
    case TOP:
        y = rect.mTop;
        break;
    case VCENTER:
        y = rect.getCenterY();
        break;
    case BASELINE:
    case BOTTOM:
        y = rect.mBottom;
        break;
    default:
        y = rect.mBottom;
        break;
    }
    return render(wstr, begin_offset, x, y, color, halign, valign, style, shadow, max_chars, rect.getWidth(), right_x, use_ellipses, use_color);
}


<<<<<<< HEAD
S32 LLFontGL::render(const LLWString &wstr, S32 begin_offset, F32 x, F32 y, const LLColor4 &color, HAlign halign, VAlign valign, U8 style, 
					 ShadowType shadow, S32 max_chars, S32 max_pixels, F32* right_x, bool use_ellipses, bool use_color) const
{
    LL_PROFILE_ZONE_SCOPED_CATEGORY_UI;

	if(!sDisplayFont) //do not display texts
	{
		return wstr.length() ;
	}

	if (wstr.empty())
	{
		return 0;
	} 

	gGL.getTexUnit(0)->enable(LLTexUnit::TT_TEXTURE);

	S32 scaled_max_pixels = max_pixels == S32_MAX ? S32_MAX : llceil((F32)max_pixels * sScaleX);

	// determine which style flags need to be added programmatically by stripping off the
	// style bits that are drawn by the underlying Freetype font
	U8 style_to_add = (style | mFontDescriptor.getStyle()) & ~mFontFreetype->getStyle();

	F32 drop_shadow_strength = 0.f;
	if (shadow != NO_SHADOW)
	{
		F32 luminance;
		color.calcHSL(NULL, NULL, &luminance);
		drop_shadow_strength = clamp_rescale(luminance, 0.35f, 0.6f, 0.f, 1.f);
		if (luminance < 0.35f)
		{
			shadow = NO_SHADOW;
		}
	}

	gGL.pushUIMatrix();

	gGL.loadUIIdentity();
	
	LLVector2 origin(floorf(sCurOrigin.mX*sScaleX), floorf(sCurOrigin.mY*sScaleY));

	// Depth translation, so that floating text appears 'in-world'
	// and is correctly occluded.
	gGL.translatef(0.f,0.f,sCurDepth);

	S32 chars_drawn = 0;
	S32 i;
	S32 length;

	if (-1 == max_chars)
	{
		max_chars = length = (S32)wstr.length() - begin_offset;
	}
	else
	{
		length = llmin((S32)wstr.length() - begin_offset, max_chars );
	}

	F32 cur_x, cur_y, cur_render_x, cur_render_y;

 	// Not guaranteed to be set correctly
	gGL.setSceneBlendType(LLRender::BT_ALPHA);
	
	cur_x = ((F32)x * sScaleX) + origin.mV[VX];
	cur_y = ((F32)y * sScaleY) + origin.mV[VY];

	// Offset y by vertical alignment.
	// use unscaled font metrics here
	switch (valign)
	{
	case TOP:
		cur_y -= llceil(mFontFreetype->getAscenderHeight());
		break;
	case BOTTOM:
		cur_y += llceil(mFontFreetype->getDescenderHeight());
		break;
	case VCENTER:
		cur_y -= llceil((llceil(mFontFreetype->getAscenderHeight()) - llceil(mFontFreetype->getDescenderHeight())) / 2.f);
		break;
	case BASELINE:
		// Baseline, do nothing.
		break;
	default:
		break;
	}

	switch (halign)
	{
	case LEFT:
		break;
	case RIGHT:
	  	cur_x -= llmin(scaled_max_pixels, ll_round(getWidthF32(wstr.c_str(), begin_offset, length) * sScaleX));
		break;
	case HCENTER:
	    cur_x -= llmin(scaled_max_pixels, ll_round(getWidthF32(wstr.c_str(), begin_offset, length) * sScaleX)) / 2;
		break;
	default:
		break;
	}

	cur_render_y = cur_y;
	cur_render_x = cur_x;

	F32 start_x = (F32)ll_round(cur_x);

	const LLFontBitmapCache* font_bitmap_cache = mFontFreetype->getFontBitmapCache();

	F32 inv_width = 1.f / font_bitmap_cache->getBitmapWidth();
	F32 inv_height = 1.f / font_bitmap_cache->getBitmapHeight();

	const S32 LAST_CHARACTER = LLFontFreetype::LAST_CHAR_FULL;

	bool draw_ellipses = false;
	if (use_ellipses)
	{
		// check for too long of a string
		S32 string_width = ll_round(getWidthF32(wstr.c_str(), begin_offset, max_chars) * sScaleX);
		if (string_width > scaled_max_pixels)
		{
			// use four dots for ellipsis width to generate padding
			const LLWString dots(utf8str_to_wstring(std::string("....")));
			scaled_max_pixels = llmax(0, scaled_max_pixels - ll_round(getWidthF32(dots.c_str())));
			draw_ellipses = true;
		}
	}

	const LLFontGlyphInfo* next_glyph = NULL;

	const S32 GLYPH_BATCH_SIZE = 30;
	LLVector3 vertices[GLYPH_BATCH_SIZE * 4];
	LLVector2 uvs[GLYPH_BATCH_SIZE * 4];
	LLColor4U colors[GLYPH_BATCH_SIZE * 4];

	LLColor4U text_color(color);

	std::pair<EFontGlyphType, S32> bitmap_entry = std::make_pair(EFontGlyphType::Grayscale, -1);
	S32 glyph_count = 0;
	for (i = begin_offset; i < begin_offset + length; i++)
	{
		llwchar wch = wstr[i];

		const LLFontGlyphInfo* fgi = next_glyph;
		next_glyph = NULL;
		if(!fgi)
		{
			fgi = mFontFreetype->getGlyphInfo(wch, (!use_color) ? EFontGlyphType::Grayscale : EFontGlyphType::Color);
		}
		if (!fgi)
		{
			LL_ERRS() << "Missing Glyph Info" << LL_ENDL;
			break;
		}
		// Per-glyph bitmap texture.
		std::pair<EFontGlyphType, S32> next_bitmap_entry = fgi->mBitmapEntry;
		if (next_bitmap_entry != bitmap_entry)
		{
			// Actually draw the queued glyphs before switching their texture;
			// otherwise the queued glyphs will be taken from wrong textures.
			if (glyph_count > 0)
			{
				gGL.begin(LLRender::QUADS);
				{
					gGL.vertexBatchPreTransformed(vertices, uvs, colors, glyph_count * 4);
				}
				gGL.end();
				glyph_count = 0;
			}

			bitmap_entry = next_bitmap_entry;
			LLImageGL* font_image = font_bitmap_cache->getImageGL(bitmap_entry.first, bitmap_entry.second);
			gGL.getTexUnit(0)->bind(font_image);
		}
	
		if ((start_x + scaled_max_pixels) < (cur_x + fgi->mXBearing + fgi->mWidth))
		{
			// Not enough room for this character.
			break;
		}

		// Draw the text at the appropriate location
		//Specify vertices and texture coordinates
		LLRectf uv_rect((fgi->mXBitmapOffset) * inv_width,
				(fgi->mYBitmapOffset + fgi->mHeight + PAD_UVY) * inv_height,
				(fgi->mXBitmapOffset + fgi->mWidth) * inv_width,
				(fgi->mYBitmapOffset - PAD_UVY) * inv_height);
		// snap glyph origin to whole screen pixel
		LLRectf screen_rect((F32)ll_round(cur_render_x + (F32)fgi->mXBearing),
				    (F32)ll_round(cur_render_y + (F32)fgi->mYBearing),
				    (F32)ll_round(cur_render_x + (F32)fgi->mXBearing) + (F32)fgi->mWidth,
				    (F32)ll_round(cur_render_y + (F32)fgi->mYBearing) - (F32)fgi->mHeight);
		
		if (glyph_count >= GLYPH_BATCH_SIZE)
		{
			gGL.begin(LLRender::QUADS);
			{
				gGL.vertexBatchPreTransformed(vertices, uvs, colors, glyph_count * 4);
			}
			gGL.end();

			glyph_count = 0;
		}

		drawGlyph(glyph_count, vertices, uvs, colors, screen_rect, uv_rect, (bitmap_entry.first == EFontGlyphType::Grayscale) ? text_color : LLColor4U::white, style_to_add, shadow, drop_shadow_strength);

		chars_drawn++;
		cur_x += fgi->mXAdvance;
		cur_y += fgi->mYAdvance;

		llwchar next_char = wstr[i+1];
		if (next_char && (next_char < LAST_CHARACTER))
		{
			// Kern this puppy.
			next_glyph = mFontFreetype->getGlyphInfo(next_char, (!use_color) ? EFontGlyphType::Grayscale : EFontGlyphType::Color);
			cur_x += mFontFreetype->getXKerning(fgi, next_glyph);
		}

		// Round after kerning.
		// Must do this to cur_x, not just to cur_render_x, otherwise you
		// will squish sub-pixel kerned characters too close together.
		// For example, "CCCCC" looks bad.
		cur_x = (F32)ll_round(cur_x);
		//cur_y = (F32)ll_round(cur_y);

		cur_render_x = cur_x;
		cur_render_y = cur_y;
	}

	gGL.begin(LLRender::QUADS);
	{
		gGL.vertexBatchPreTransformed(vertices, uvs, colors, glyph_count * 4);
	}
	gGL.end();


	if (right_x)
	{
		*right_x = (cur_x - origin.mV[VX]) / sScaleX;
	}

	//FIXME: add underline as glyph?
	if (style_to_add & UNDERLINE)
	{
		F32 descender = (F32)llfloor(mFontFreetype->getDescenderHeight());

		gGL.getTexUnit(0)->unbind(LLTexUnit::TT_TEXTURE);
		gGL.begin(LLRender::LINES);
		gGL.vertex2f(start_x, cur_y - descender);
		gGL.vertex2f(cur_x, cur_y - descender);
		gGL.end();
	}

	if (draw_ellipses)
	{
		
		// recursively render ellipses at end of string
		// we've already reserved enough room
		gGL.pushUIMatrix();
		renderUTF8(std::string("..."), 
				0,
				(cur_x - origin.mV[VX]) / sScaleX, (F32)y,
				color,
				LEFT, valign,
				style_to_add,
				shadow,
				S32_MAX, max_pixels,
				right_x,
				false,
				use_color); 
		gGL.popUIMatrix();
	}

	gGL.popUIMatrix();

	return chars_drawn;
=======
S32 LLFontGL::render(const LLWString &wstr, S32 begin_offset, F32 x, F32 y, const LLColor4 &color, HAlign halign, VAlign valign, U8 style,
                     ShadowType shadow, S32 max_chars, S32 max_pixels, F32* right_x, BOOL use_ellipses, BOOL use_color) const
{
    LL_PROFILE_ZONE_SCOPED_CATEGORY_UI;

    if(!sDisplayFont) //do not display texts
    {
        return wstr.length() ;
    }

    if (wstr.empty())
    {
        return 0;
    }

    gGL.getTexUnit(0)->enable(LLTexUnit::TT_TEXTURE);

    S32 scaled_max_pixels = max_pixels == S32_MAX ? S32_MAX : llceil((F32)max_pixels * sScaleX);

    // determine which style flags need to be added programmatically by stripping off the
    // style bits that are drawn by the underlying Freetype font
    U8 style_to_add = (style | mFontDescriptor.getStyle()) & ~mFontFreetype->getStyle();

    F32 drop_shadow_strength = 0.f;
    if (shadow != NO_SHADOW)
    {
        F32 luminance;
        color.calcHSL(NULL, NULL, &luminance);
        drop_shadow_strength = clamp_rescale(luminance, 0.35f, 0.6f, 0.f, 1.f);
        if (luminance < 0.35f)
        {
            shadow = NO_SHADOW;
        }
    }

    gGL.pushUIMatrix();

    gGL.loadUIIdentity();

    LLVector2 origin(floorf(sCurOrigin.mX*sScaleX), floorf(sCurOrigin.mY*sScaleY));

    // Depth translation, so that floating text appears 'in-world'
    // and is correctly occluded.
    gGL.translatef(0.f,0.f,sCurDepth);

    S32 chars_drawn = 0;
    S32 i;
    S32 length;

    if (-1 == max_chars)
    {
        max_chars = length = (S32)wstr.length() - begin_offset;
    }
    else
    {
        length = llmin((S32)wstr.length() - begin_offset, max_chars );
    }

    F32 cur_x, cur_y, cur_render_x, cur_render_y;

    // Not guaranteed to be set correctly
    gGL.setSceneBlendType(LLRender::BT_ALPHA);

    cur_x = ((F32)x * sScaleX) + origin.mV[VX];
    cur_y = ((F32)y * sScaleY) + origin.mV[VY];

    // Offset y by vertical alignment.
    // use unscaled font metrics here
    switch (valign)
    {
    case TOP:
        cur_y -= llceil(mFontFreetype->getAscenderHeight());
        break;
    case BOTTOM:
        cur_y += llceil(mFontFreetype->getDescenderHeight());
        break;
    case VCENTER:
        cur_y -= llceil((llceil(mFontFreetype->getAscenderHeight()) - llceil(mFontFreetype->getDescenderHeight())) / 2.f);
        break;
    case BASELINE:
        // Baseline, do nothing.
        break;
    default:
        break;
    }

    switch (halign)
    {
    case LEFT:
        break;
    case RIGHT:
        cur_x -= llmin(scaled_max_pixels, ll_round(getWidthF32(wstr.c_str(), begin_offset, length) * sScaleX));
        break;
    case HCENTER:
        cur_x -= llmin(scaled_max_pixels, ll_round(getWidthF32(wstr.c_str(), begin_offset, length) * sScaleX)) / 2;
        break;
    default:
        break;
    }

    cur_render_y = cur_y;
    cur_render_x = cur_x;

    F32 start_x = (F32)ll_round(cur_x);

    const LLFontBitmapCache* font_bitmap_cache = mFontFreetype->getFontBitmapCache();

    F32 inv_width = 1.f / font_bitmap_cache->getBitmapWidth();
    F32 inv_height = 1.f / font_bitmap_cache->getBitmapHeight();

    const S32 LAST_CHARACTER = LLFontFreetype::LAST_CHAR_FULL;

    BOOL draw_ellipses = FALSE;
    if (use_ellipses)
    {
        // check for too long of a string
        S32 string_width = ll_round(getWidthF32(wstr.c_str(), begin_offset, max_chars) * sScaleX);
        if (string_width > scaled_max_pixels)
        {
            // use four dots for ellipsis width to generate padding
            const LLWString dots(utf8str_to_wstring(std::string("....")));
            scaled_max_pixels = llmax(0, scaled_max_pixels - ll_round(getWidthF32(dots.c_str())));
            draw_ellipses = TRUE;
        }
    }

    const LLFontGlyphInfo* next_glyph = NULL;

    const S32 GLYPH_BATCH_SIZE = 30;
    LLVector3 vertices[GLYPH_BATCH_SIZE * 4];
    LLVector2 uvs[GLYPH_BATCH_SIZE * 4];
    LLColor4U colors[GLYPH_BATCH_SIZE * 4];

    LLColor4U text_color(color);
    // Preserve the transparency to render fading emojis in fading text (e.g.
    // for the chat console)... HB
    LLColor4U emoji_color(255, 255, 255, text_color.mV[VW]);

    std::pair<EFontGlyphType, S32> bitmap_entry = std::make_pair(EFontGlyphType::Grayscale, -1);
    S32 glyph_count = 0;
    for (i = begin_offset; i < begin_offset + length; i++)
    {
        llwchar wch = wstr[i];

        const LLFontGlyphInfo* fgi = next_glyph;
        next_glyph = NULL;
        if(!fgi)
        {
            fgi = mFontFreetype->getGlyphInfo(wch, (!use_color) ? EFontGlyphType::Grayscale : EFontGlyphType::Color);
        }
        if (!fgi)
        {
            LL_ERRS() << "Missing Glyph Info" << LL_ENDL;
            break;
        }
        // Per-glyph bitmap texture.
        std::pair<EFontGlyphType, S32> next_bitmap_entry = fgi->mBitmapEntry;
        if (next_bitmap_entry != bitmap_entry)
        {
            // Actually draw the queued glyphs before switching their texture;
            // otherwise the queued glyphs will be taken from wrong textures.
            if (glyph_count > 0)
            {
                gGL.begin(LLRender::QUADS);
                {
                    gGL.vertexBatchPreTransformed(vertices, uvs, colors, glyph_count * 4);
                }
                gGL.end();
                glyph_count = 0;
            }

            bitmap_entry = next_bitmap_entry;
            LLImageGL* font_image = font_bitmap_cache->getImageGL(bitmap_entry.first, bitmap_entry.second);
            gGL.getTexUnit(0)->bind(font_image);
        }

        if ((start_x + scaled_max_pixels) < (cur_x + fgi->mXBearing + fgi->mWidth))
        {
            // Not enough room for this character.
            break;
        }

        // Draw the text at the appropriate location
        //Specify vertices and texture coordinates
        LLRectf uv_rect((fgi->mXBitmapOffset) * inv_width,
                (fgi->mYBitmapOffset + fgi->mHeight + PAD_UVY) * inv_height,
                (fgi->mXBitmapOffset + fgi->mWidth) * inv_width,
                (fgi->mYBitmapOffset - PAD_UVY) * inv_height);
        // snap glyph origin to whole screen pixel
        LLRectf screen_rect((F32)ll_round(cur_render_x + (F32)fgi->mXBearing),
                    (F32)ll_round(cur_render_y + (F32)fgi->mYBearing),
                    (F32)ll_round(cur_render_x + (F32)fgi->mXBearing) + (F32)fgi->mWidth,
                    (F32)ll_round(cur_render_y + (F32)fgi->mYBearing) - (F32)fgi->mHeight);

        if (glyph_count >= GLYPH_BATCH_SIZE)
        {
            gGL.begin(LLRender::QUADS);
            {
                gGL.vertexBatchPreTransformed(vertices, uvs, colors, glyph_count * 4);
            }
            gGL.end();

            glyph_count = 0;
        }

        const LLColor4U& col =
            bitmap_entry.first == EFontGlyphType::Grayscale ? text_color
                                                            : emoji_color;
        drawGlyph(glyph_count, vertices, uvs, colors, screen_rect, uv_rect,
                  col, style_to_add, shadow, drop_shadow_strength);

        chars_drawn++;
        cur_x += fgi->mXAdvance;
        cur_y += fgi->mYAdvance;

        llwchar next_char = wstr[i+1];
        if (next_char && (next_char < LAST_CHARACTER))
        {
            // Kern this puppy.
            next_glyph = mFontFreetype->getGlyphInfo(next_char, (!use_color) ? EFontGlyphType::Grayscale : EFontGlyphType::Color);
            cur_x += mFontFreetype->getXKerning(fgi, next_glyph);
        }

        // Round after kerning.
        // Must do this to cur_x, not just to cur_render_x, otherwise you
        // will squish sub-pixel kerned characters too close together.
        // For example, "CCCCC" looks bad.
        cur_x = (F32)ll_round(cur_x);
        //cur_y = (F32)ll_round(cur_y);

        cur_render_x = cur_x;
        cur_render_y = cur_y;
    }

    gGL.begin(LLRender::QUADS);
    {
        gGL.vertexBatchPreTransformed(vertices, uvs, colors, glyph_count * 4);
    }
    gGL.end();


    if (right_x)
    {
        *right_x = (cur_x - origin.mV[VX]) / sScaleX;
    }

    //FIXME: add underline as glyph?
    if (style_to_add & UNDERLINE)
    {
        F32 descender = (F32)llfloor(mFontFreetype->getDescenderHeight());

        gGL.getTexUnit(0)->unbind(LLTexUnit::TT_TEXTURE);
        gGL.begin(LLRender::LINES);
        gGL.vertex2f(start_x, cur_y - descender);
        gGL.vertex2f(cur_x, cur_y - descender);
        gGL.end();
    }

    if (draw_ellipses)
    {

        // recursively render ellipses at end of string
        // we've already reserved enough room
        gGL.pushUIMatrix();
        renderUTF8(std::string("..."),
                0,
                (cur_x - origin.mV[VX]) / sScaleX, (F32)y,
                color,
                LEFT, valign,
                style_to_add,
                shadow,
                S32_MAX, max_pixels,
                right_x,
                FALSE,
                use_color);
        gGL.popUIMatrix();
    }

    gGL.popUIMatrix();

    return chars_drawn;
>>>>>>> e1623bb2
}

S32 LLFontGL::render(const LLWString &text, S32 begin_offset, F32 x, F32 y, const LLColor4 &color) const
{
    return render(text, begin_offset, x, y, color, LEFT, BASELINE, NORMAL, NO_SHADOW);
}

S32 LLFontGL::renderUTF8(const std::string &text, S32 begin_offset, F32 x, F32 y, const LLColor4 &color, HAlign halign, VAlign valign, U8 style, ShadowType shadow, S32 max_chars, S32 max_pixels, F32* right_x, bool use_ellipses, bool use_color) const
{
    return render(utf8str_to_wstring(text), begin_offset, x, y, color, halign, valign, style, shadow, max_chars, max_pixels, right_x, use_ellipses, use_color);
}

S32 LLFontGL::renderUTF8(const std::string &text, S32 begin_offset, S32 x, S32 y, const LLColor4 &color) const
{
    return renderUTF8(text, begin_offset, (F32)x, (F32)y, color, LEFT, BASELINE, NORMAL, NO_SHADOW);
}

S32 LLFontGL::renderUTF8(const std::string &text, S32 begin_offset, S32 x, S32 y, const LLColor4 &color, HAlign halign, VAlign valign, U8 style, ShadowType shadow) const
{
    return renderUTF8(text, begin_offset, (F32)x, (F32)y, color, halign, valign, style, shadow);
}

// font metrics - override for LLFontFreetype that returns units of virtual pixels
F32 LLFontGL::getAscenderHeight() const
{
    return mFontFreetype->getAscenderHeight() / sScaleY;
}

F32 LLFontGL::getDescenderHeight() const
{
    return mFontFreetype->getDescenderHeight() / sScaleY;
}

S32 LLFontGL::getLineHeight() const
{
    return llceil(mFontFreetype->getAscenderHeight() / sScaleY) + llceil(mFontFreetype->getDescenderHeight() / sScaleY);
}

S32 LLFontGL::getWidth(const std::string& utf8text) const
{
    LLWString wtext = utf8str_to_wstring(utf8text);
    return getWidth(wtext.c_str(), 0, S32_MAX);
}

S32 LLFontGL::getWidth(const llwchar* wchars) const
{
    return getWidth(wchars, 0, S32_MAX);
}

S32 LLFontGL::getWidth(const std::string& utf8text, S32 begin_offset, S32 max_chars) const
{
    LLWString wtext = utf8str_to_wstring(utf8text);
    return getWidth(wtext.c_str(), begin_offset, max_chars);
}

S32 LLFontGL::getWidth(const llwchar* wchars, S32 begin_offset, S32 max_chars) const
{
    F32 width = getWidthF32(wchars, begin_offset, max_chars);
    return ll_round(width);
}

F32 LLFontGL::getWidthF32(const std::string& utf8text) const
{
    LLWString wtext = utf8str_to_wstring(utf8text);
    return getWidthF32(wtext.c_str(), 0, S32_MAX);
}

F32 LLFontGL::getWidthF32(const llwchar* wchars) const
{
    return getWidthF32(wchars, 0, S32_MAX);
}

F32 LLFontGL::getWidthF32(const std::string& utf8text, S32 begin_offset, S32 max_chars) const
{
    LLWString wtext = utf8str_to_wstring(utf8text);
    return getWidthF32(wtext.c_str(), begin_offset, max_chars);
}

F32 LLFontGL::getWidthF32(const llwchar* wchars, S32 begin_offset, S32 max_chars, bool no_padding) const
{
    const S32 LAST_CHARACTER = LLFontFreetype::LAST_CHAR_FULL;

    F32 cur_x = 0;
    const S32 max_index = begin_offset + max_chars;

    const LLFontGlyphInfo* next_glyph = NULL;

    F32 width_padding = 0.f;
    for (S32 i = begin_offset; i < max_index && wchars[i] != 0; i++)
    {
        llwchar wch = wchars[i];

        const LLFontGlyphInfo* fgi = next_glyph;
        next_glyph = NULL;
        if(!fgi)
        {
            fgi = mFontFreetype->getGlyphInfo(wch, EFontGlyphType::Unspecified);
        }

        F32 advance = mFontFreetype->getXAdvance(fgi);

        if (!no_padding)
        {
            // for the last character we want to measure the greater of its width and xadvance values
            // so keep track of the difference between these values for the each character we measure
            // so we can fix things up at the end
            width_padding = llmax(0.f,                                          // always use positive padding amount
                width_padding - advance,                        // previous padding left over after advance of current character
                (F32)(fgi->mWidth + fgi->mXBearing) - advance); // difference between width of this character and advance to next character
        }

        cur_x += advance;
        llwchar next_char = wchars[i+1];

        if (((i + 1) < begin_offset + max_chars)
            && next_char
            && (next_char < LAST_CHARACTER))
        {
            // Kern this puppy.
            next_glyph = mFontFreetype->getGlyphInfo(next_char, EFontGlyphType::Unspecified);
            cur_x += mFontFreetype->getXKerning(fgi, next_glyph);
        }
        // Round after kerning.
        cur_x = (F32)ll_round(cur_x);
    }

    if (!no_padding)
    {
        // add in extra pixels for last character's width past its xadvance
        cur_x += width_padding;
    }

    return cur_x / sScaleX;
}

void LLFontGL::generateASCIIglyphs()
{
    LL_PROFILE_ZONE_SCOPED_CATEGORY_UI
    for (U32 i = 32; (i < 127); i++)
    {
        mFontFreetype->getGlyphInfo(i, EFontGlyphType::Grayscale);
    }
}

// Returns the max number of complete characters from text (up to max_chars) that can be drawn in max_pixels
S32 LLFontGL::maxDrawableChars(const llwchar* wchars, F32 max_pixels, S32 max_chars, EWordWrapStyle end_on_word_boundary) const
{
<<<<<<< HEAD
	LL_PROFILE_ZONE_SCOPED_CATEGORY_UI
	if (!wchars || !wchars[0] || max_chars == 0)
	{
		return 0;
	}
	
	llassert(max_pixels >= 0.f);
	llassert(max_chars >= 0);
	
	bool clip = false;
	F32 cur_x = 0;

	S32 start_of_last_word = 0;
	bool in_word = false;

	// avoid S32 overflow when max_pixels == S32_MAX by staying in floating point
	F32 scaled_max_pixels =	max_pixels * sScaleX;
	F32 width_padding = 0.f;
	
	LLFontGlyphInfo* next_glyph = NULL;

	S32 i;
	for (i=0; (i < max_chars); i++)
	{
		llwchar wch = wchars[i];

		if(wch == 0)
		{
			// Null terminator.  We're done.
			break;
		}
			
		if (in_word)
		{
			if (iswspace(wch))
			{
				if(wch !=(0x00A0))
				{
					in_word = false;
				}
			}
			if (iswindividual(wch))
			{
				if (iswpunct(wchars[i+1]))
				{
					in_word=true;
				}
				else
				{
					in_word=false;
					start_of_last_word = i;
				}
			}
		}
		else
		{
			start_of_last_word = i;
			if (!iswspace(wch)||!iswindividual(wch))
			{
				in_word = true;
			}
		}
		
		LLFontGlyphInfo* fgi = next_glyph;
		next_glyph = NULL;
		if(!fgi)
		{
			fgi = mFontFreetype->getGlyphInfo(wch, EFontGlyphType::Unspecified);

			if (NULL == fgi)
			{
				return 0;
			}
		}

		// account for glyphs that run beyond the starting point for the next glyphs
		width_padding = llmax(	0.f,													// always use positive padding amount
								width_padding - fgi->mXAdvance,							// previous padding left over after advance of current character
								(F32)(fgi->mWidth + fgi->mXBearing) - fgi->mXAdvance);	// difference between width of this character and advance to next character

		cur_x += fgi->mXAdvance;
		
		// clip if current character runs past scaled_max_pixels (using width_padding)
		if (scaled_max_pixels < cur_x + width_padding)
		{
			clip = true;
			break;
		}

		if (((i+1) < max_chars) && wchars[i+1])
		{
			// Kern this puppy.
			next_glyph = mFontFreetype->getGlyphInfo(wchars[i+1], EFontGlyphType::Unspecified);
			cur_x += mFontFreetype->getXKerning(fgi, next_glyph);
		}

		// Round after kerning.
		cur_x = (F32)ll_round(cur_x);
	}

	if( clip )
	{
		switch (end_on_word_boundary)
		{
		case ONLY_WORD_BOUNDARIES:
			i = start_of_last_word;
			break;
		case WORD_BOUNDARY_IF_POSSIBLE:
			if (start_of_last_word != 0)
			{
				i = start_of_last_word;
			}
			break;
		default:
		case ANYWHERE:
			// do nothing
			break;
		}
	}
	return i;
}

S32	LLFontGL::firstDrawableChar(const llwchar* wchars, F32 max_pixels, S32 text_len, S32 start_pos, S32 max_chars) const
{
	if (!wchars || !wchars[0] || max_chars == 0)
	{
		return 0;
	}
	
	F32 total_width = 0.0;
	S32 drawable_chars = 0;

	F32 scaled_max_pixels =	max_pixels * sScaleX;

	S32 start = llmin(start_pos, text_len - 1);
	for (S32 i = start; i >= 0; i--)
	{
		llwchar wch = wchars[i];

		const LLFontGlyphInfo* fgi= mFontFreetype->getGlyphInfo(wch, EFontGlyphType::Unspecified);

		// last character uses character width, since the whole character needs to be visible
		// other characters just use advance
		F32 width = (i == start) 
			? (F32)(fgi->mWidth + fgi->mXBearing)  	// use actual width for last character
			: fgi->mXAdvance;						// use advance for all other characters										

		if( scaled_max_pixels < (total_width + width) )
		{
			break;
		}

		total_width += width;
		drawable_chars++;

		if( max_chars >= 0 && drawable_chars >= max_chars )
		{
			break;
		}

		if ( i > 0 )
		{
			// kerning
			total_width += mFontFreetype->getXKerning(wchars[i-1], wch);
		}

		// Round after kerning.
		total_width = (F32)ll_round(total_width);
	}

	if (drawable_chars == 0)
	{
		return start_pos; // just draw last character
	}
	else
	{
		// if only 1 character is drawable, we want to return start_pos as the first character to draw
		// if 2 are drawable, return start_pos and character before start_pos, etc.
		return start_pos + 1 - drawable_chars;
	}
	
=======
    LL_PROFILE_ZONE_SCOPED_CATEGORY_UI
    if (!wchars || !wchars[0] || max_chars == 0)
    {
        return 0;
    }

    llassert(max_pixels >= 0.f);
    llassert(max_chars >= 0);

    BOOL clip = FALSE;
    F32 cur_x = 0;

    S32 start_of_last_word = 0;
    BOOL in_word = FALSE;

    // avoid S32 overflow when max_pixels == S32_MAX by staying in floating point
    F32 scaled_max_pixels = max_pixels * sScaleX;
    F32 width_padding = 0.f;

    LLFontGlyphInfo* next_glyph = NULL;

    S32 i;
    for (i=0; (i < max_chars); i++)
    {
        llwchar wch = wchars[i];

        if(wch == 0)
        {
            // Null terminator.  We're done.
            break;
        }

        if (in_word)
        {
            if (iswspace(wch))
            {
                if(wch !=(0x00A0))
                {
                    in_word = FALSE;
                }
            }
            if (iswindividual(wch))
            {
                if (iswpunct(wchars[i+1]))
                {
                    in_word=TRUE;
                }
                else
                {
                    in_word=FALSE;
                    start_of_last_word = i;
                }
            }
        }
        else
        {
            start_of_last_word = i;
            if (!iswspace(wch)||!iswindividual(wch))
            {
                in_word = TRUE;
            }
        }

        LLFontGlyphInfo* fgi = next_glyph;
        next_glyph = NULL;
        if(!fgi)
        {
            fgi = mFontFreetype->getGlyphInfo(wch, EFontGlyphType::Unspecified);

            if (NULL == fgi)
            {
                return 0;
            }
        }

        // account for glyphs that run beyond the starting point for the next glyphs
        width_padding = llmax(  0.f,                                                    // always use positive padding amount
                                width_padding - fgi->mXAdvance,                         // previous padding left over after advance of current character
                                (F32)(fgi->mWidth + fgi->mXBearing) - fgi->mXAdvance);  // difference between width of this character and advance to next character

        cur_x += fgi->mXAdvance;

        // clip if current character runs past scaled_max_pixels (using width_padding)
        if (scaled_max_pixels < cur_x + width_padding)
        {
            clip = TRUE;
            break;
        }

        if (((i+1) < max_chars) && wchars[i+1])
        {
            // Kern this puppy.
            next_glyph = mFontFreetype->getGlyphInfo(wchars[i+1], EFontGlyphType::Unspecified);
            cur_x += mFontFreetype->getXKerning(fgi, next_glyph);
        }

        // Round after kerning.
        cur_x = (F32)ll_round(cur_x);
    }

    if( clip )
    {
        switch (end_on_word_boundary)
        {
        case ONLY_WORD_BOUNDARIES:
            i = start_of_last_word;
            break;
        case WORD_BOUNDARY_IF_POSSIBLE:
            if (start_of_last_word != 0)
            {
                i = start_of_last_word;
            }
            break;
        default:
        case ANYWHERE:
            // do nothing
            break;
        }
    }
    return i;
}

S32 LLFontGL::firstDrawableChar(const llwchar* wchars, F32 max_pixels, S32 text_len, S32 start_pos, S32 max_chars) const
{
    if (!wchars || !wchars[0] || max_chars == 0)
    {
        return 0;
    }

    F32 total_width = 0.0;
    S32 drawable_chars = 0;

    F32 scaled_max_pixels = max_pixels * sScaleX;

    S32 start = llmin(start_pos, text_len - 1);
    for (S32 i = start; i >= 0; i--)
    {
        llwchar wch = wchars[i];

        const LLFontGlyphInfo* fgi= mFontFreetype->getGlyphInfo(wch, EFontGlyphType::Unspecified);

        // last character uses character width, since the whole character needs to be visible
        // other characters just use advance
        F32 width = (i == start)
            ? (F32)(fgi->mWidth + fgi->mXBearing)   // use actual width for last character
            : fgi->mXAdvance;                       // use advance for all other characters

        if( scaled_max_pixels < (total_width + width) )
        {
            break;
        }

        total_width += width;
        drawable_chars++;

        if( max_chars >= 0 && drawable_chars >= max_chars )
        {
            break;
        }

        if ( i > 0 )
        {
            // kerning
            total_width += mFontFreetype->getXKerning(wchars[i-1], wch);
        }

        // Round after kerning.
        total_width = (F32)ll_round(total_width);
    }

    if (drawable_chars == 0)
    {
        return start_pos; // just draw last character
    }
    else
    {
        // if only 1 character is drawable, we want to return start_pos as the first character to draw
        // if 2 are drawable, return start_pos and character before start_pos, etc.
        return start_pos + 1 - drawable_chars;
    }

>>>>>>> e1623bb2
}

S32 LLFontGL::charFromPixelOffset(const llwchar* wchars, S32 begin_offset, F32 target_x, F32 max_pixels, S32 max_chars, bool round) const
{
    if (!wchars || !wchars[0] || max_chars == 0)
    {
        return 0;
    }

    F32 cur_x = 0;

    target_x *= sScaleX;

    // max_chars is S32_MAX by default, so make sure we don't get overflow
    const S32 max_index = begin_offset + llmin(S32_MAX - begin_offset, max_chars - 1);

    F32 scaled_max_pixels = max_pixels * sScaleX;

    const LLFontGlyphInfo* next_glyph = NULL;

    S32 pos;
    for (pos = begin_offset; pos < max_index; pos++)
    {
        llwchar wch = wchars[pos];
        if (!wch)
        {
            break; // done
        }

        const LLFontGlyphInfo* glyph = next_glyph;
        next_glyph = NULL;
        if(!glyph)
        {
            glyph = mFontFreetype->getGlyphInfo(wch, EFontGlyphType::Unspecified);
        }

        F32 char_width = mFontFreetype->getXAdvance(glyph);

        if (round)
        {
            // Note: if the mouse is on the left half of the character, the pick is to the character's left
            // If it's on the right half, the pick is to the right.
            if (target_x  < cur_x + char_width*0.5f)
            {
                break;
            }
        }
        else if (target_x  < cur_x + char_width)
        {
            break;
        }

        if (scaled_max_pixels < cur_x + char_width)
        {
            break;
        }

        cur_x += char_width;

        if (((pos + 1) < max_index)
            && (wchars[(pos + 1)]))
        {
            // Kern this puppy.
            next_glyph = mFontFreetype->getGlyphInfo(wchars[pos + 1], EFontGlyphType::Unspecified);
            cur_x += mFontFreetype->getXKerning(glyph, next_glyph);
        }


        // Round after kerning.
        cur_x = (F32)ll_round(cur_x);
    }

    return llmin(max_chars, pos - begin_offset);
}

const LLFontDescriptor& LLFontGL::getFontDesc() const
{
    return mFontDescriptor;
}

// static
void LLFontGL::initClass(F32 screen_dpi, F32 x_scale, F32 y_scale, const std::string& app_dir, bool create_gl_textures)
{
    sVertDPI = (F32)llfloor(screen_dpi * y_scale);
    sHorizDPI = (F32)llfloor(screen_dpi * x_scale);
    sScaleX = x_scale;
    sScaleY = y_scale;
    sAppDir = app_dir;

    // Font registry init
    if (!sFontRegistry)
    {
        sFontRegistry = new LLFontRegistry(create_gl_textures);
        sFontRegistry->parseFontInfo("fonts.xml");
    }
    else
    {
        sFontRegistry->reset();
    }

    LLFontGL::loadDefaultFonts();
}

void LLFontGL::dumpTextures()
{
    if (mFontFreetype.notNull())
    {
        mFontFreetype->dumpFontBitmaps();
    }
}

// static
void LLFontGL::dumpFonts()
{
    sFontRegistry->dump();
}

// static
void LLFontGL::dumpFontTextures()
{
    sFontRegistry->dumpTextures();
}

// Force standard fonts to get generated up front.
// This is primarily for error detection purposes.
// Don't do this during initClass because it can be slow and we want to get
// the viewer window on screen first. JC
// static
bool LLFontGL::loadDefaultFonts()
{
    LL_PROFILE_ZONE_SCOPED_CATEGORY_UI
    bool succ = true;
    succ &= (NULL != getFontSansSerifSmall());
    succ &= (NULL != getFontSansSerif());
    succ &= (NULL != getFontSansSerifBig());
    succ &= (NULL != getFontSansSerifHuge());
    succ &= (NULL != getFontSansSerifBold());
    succ &= (NULL != getFontMonospace());
    return succ;
}

void LLFontGL::loadCommonFonts()
{
    LL_PROFILE_ZONE_SCOPED_CATEGORY_UI
    getFont(LLFontDescriptor("SansSerif", "Small", BOLD));
    getFont(LLFontDescriptor("SansSerif", "Large", BOLD));
    getFont(LLFontDescriptor("SansSerif", "Huge", BOLD));
    getFont(LLFontDescriptor("Monospace", "Medium", 0));
}

// static
void LLFontGL::destroyDefaultFonts()
{
    // Remove the actual fonts.
    delete sFontRegistry;
    sFontRegistry = NULL;
}

//static
void LLFontGL::destroyAllGL()
{
    if (sFontRegistry)
    {
        sFontRegistry->destroyGL();
    }
}

// static
U8 LLFontGL::getStyleFromString(const std::string &style)
{
    S32 ret = 0;
    if (style.find("BOLD") != style.npos)
    {
        ret |= BOLD;
    }
    if (style.find("ITALIC") != style.npos)
    {
        ret |= ITALIC;
    }
    if (style.find("UNDERLINE") != style.npos)
    {
        ret |= UNDERLINE;
    }
    return ret;
}

// static
std::string LLFontGL::getStringFromStyle(U8 style)
{
    std::string style_string;
    if (style == NORMAL)
    {
        style_string += "|NORMAL";
    }
    if (style & BOLD)
    {
        style_string += "|BOLD";
    }
    if (style & ITALIC)
    {
        style_string += "|ITALIC";
    }
    if (style & UNDERLINE)
    {
        style_string += "|UNDERLINE";
    }
    return style_string;
}

// static
std::string LLFontGL::nameFromFont(const LLFontGL* fontp)
{
    return fontp->mFontDescriptor.getName();
}


// static
std::string LLFontGL::sizeFromFont(const LLFontGL* fontp)
{
    return fontp->mFontDescriptor.getSize();
}

// static
std::string LLFontGL::nameFromHAlign(LLFontGL::HAlign align)
{
    if (align == LEFT)          return std::string("left");
    else if (align == RIGHT)    return std::string("right");
    else if (align == HCENTER)  return std::string("center");
    else return std::string();
}

// static
LLFontGL::HAlign LLFontGL::hAlignFromName(const std::string& name)
{
    LLFontGL::HAlign gl_hfont_align = LLFontGL::LEFT;
    if (name == "left")
    {
        gl_hfont_align = LLFontGL::LEFT;
    }
    else if (name == "right")
    {
        gl_hfont_align = LLFontGL::RIGHT;
    }
    else if (name == "center")
    {
        gl_hfont_align = LLFontGL::HCENTER;
    }
    //else leave left
    return gl_hfont_align;
}

// static
std::string LLFontGL::nameFromVAlign(LLFontGL::VAlign align)
{
    if (align == TOP)           return std::string("top");
    else if (align == VCENTER)  return std::string("center");
    else if (align == BASELINE) return std::string("baseline");
    else if (align == BOTTOM)   return std::string("bottom");
    else return std::string();
}

// static
LLFontGL::VAlign LLFontGL::vAlignFromName(const std::string& name)
{
    LLFontGL::VAlign gl_vfont_align = LLFontGL::BASELINE;
    if (name == "top")
    {
        gl_vfont_align = LLFontGL::TOP;
    }
    else if (name == "center")
    {
        gl_vfont_align = LLFontGL::VCENTER;
    }
    else if (name == "baseline")
    {
        gl_vfont_align = LLFontGL::BASELINE;
    }
    else if (name == "bottom")
    {
        gl_vfont_align = LLFontGL::BOTTOM;
    }
    //else leave baseline
    return gl_vfont_align;
}

//static
LLFontGL* LLFontGL::getFontEmojiSmall()
{
    static LLFontGL* fontp = getFont(LLFontDescriptor("Emoji", "Small", 0));
    return fontp;;
}

//static
LLFontGL* LLFontGL::getFontEmojiMedium()
{
    static LLFontGL* fontp = getFont(LLFontDescriptor("Emoji", "Medium", 0));
    return fontp;;
}

//static
LLFontGL* LLFontGL::getFontEmojiLarge()
{
    static LLFontGL* fontp = getFont(LLFontDescriptor("Emoji", "Large", 0));
    return fontp;;
}

//static
LLFontGL* LLFontGL::getFontEmojiHuge()
{
    static LLFontGL* fontp = getFont(LLFontDescriptor("Emoji", "Huge", 0));
    return fontp;;
}

//static
LLFontGL* LLFontGL::getFontMonospace()
{
    static LLFontGL* fontp = getFont(LLFontDescriptor("Monospace","Monospace",0));
    return fontp;
}

//static
LLFontGL* LLFontGL::getFontSansSerifSmall()
{
    static LLFontGL* fontp = getFont(LLFontDescriptor("SansSerif","Small",0));
    return fontp;
}

//static
LLFontGL* LLFontGL::getFontSansSerifSmallBold()
{
    static LLFontGL* fontp = getFont(LLFontDescriptor("SansSerif","Small",BOLD));
    return fontp;
}

//static
LLFontGL* LLFontGL::getFontSansSerifSmallItalic()
{
    static LLFontGL* fontp = getFont(LLFontDescriptor("SansSerif","Small",ITALIC));
    return fontp;
}

//static
LLFontGL* LLFontGL::getFontSansSerif()
{
    static LLFontGL* fontp = getFont(LLFontDescriptor("SansSerif","Medium",0));
    return fontp;
}

//static
LLFontGL* LLFontGL::getFontSansSerifBig()
{
    static LLFontGL* fontp = getFont(LLFontDescriptor("SansSerif","Large",0));
    return fontp;
}

//static
LLFontGL* LLFontGL::getFontSansSerifHuge()
{
    static LLFontGL* fontp = getFont(LLFontDescriptor("SansSerif","Huge",0));
    return fontp;
}

//static
LLFontGL* LLFontGL::getFontSansSerifBold()
{
    static LLFontGL* fontp = getFont(LLFontDescriptor("SansSerif","Medium",BOLD));
    return fontp;
}

//static
LLFontGL* LLFontGL::getFont(const LLFontDescriptor& desc)
{
    return sFontRegistry->getFont(desc);
}

//static
LLFontGL* LLFontGL::getFontByName(const std::string& name)
{
    // check for most common fonts first
    if (name == "SANSSERIF")
    {
        return getFontSansSerif();
    }
    else if (name == "SANSSERIF_SMALL")
    {
        return getFontSansSerifSmall();
    }
    else if (name == "SANSSERIF_BIG")
    {
        return getFontSansSerifBig();
    }
    else if (name == "SMALL" || name == "OCRA")
    {
        // *BUG: Should this be "MONOSPACE"?  Do we use "OCRA" anymore?
        // Does "SMALL" mean "SERIF"?
        return getFontMonospace();
    }
    else
    {
        return NULL;
    }
}

//static
LLFontGL* LLFontGL::getFontDefault()
{
    return getFontSansSerif(); // Fallback to sans serif as default font
}


// static
std::string LLFontGL::getFontPathSystem()
{
#if LL_DARWIN
    // HACK for macOS
    return "/System/Library/Fonts/";

#elif LL_WINDOWS
    auto system_root = LLStringUtil::getenv("SystemRoot");
    if (! system_root.empty())
    {
        std::string fontpath(gDirUtilp->add(system_root, "fonts") + gDirUtilp->getDirDelimiter());
        LL_INFOS() << "from SystemRoot: " << fontpath << LL_ENDL;
        return fontpath;
    }

    wchar_t *pwstr = NULL;
    HRESULT okay = SHGetKnownFolderPath(FOLDERID_Fonts, 0, NULL, &pwstr);
    if (SUCCEEDED(okay) && pwstr)
    {
        std::string fontpath(ll_convert_wide_to_string(pwstr));
        // SHGetKnownFolderPath() contract requires us to free pwstr
        CoTaskMemFree(pwstr);
        LL_INFOS() << "from SHGetKnownFolderPath(): " << fontpath << LL_ENDL;
        return fontpath;
    }
#endif

    LL_WARNS() << "Could not determine system fonts path" << LL_ENDL;
    return {};
}


// static
std::string LLFontGL::getFontPathLocal()
{
    std::string local_path;

    // Backup files if we can't load from system fonts directory.
    // We could store this in an end-user writable directory to allow
    // end users to switch fonts.
    if (LLFontGL::sAppDir.length())
    {
        // use specified application dir to look for fonts
        local_path = LLFontGL::sAppDir + "/fonts/";
    }
    else
    {
        // assume working directory is executable directory
        local_path = "./fonts/";
    }
    return local_path;
}

LLFontGL::LLFontGL(const LLFontGL &source)
{
    LL_ERRS() << "Not implemented!" << LL_ENDL;
}

LLFontGL &LLFontGL::operator=(const LLFontGL &source)
{
    LL_ERRS() << "Not implemented" << LL_ENDL;
    return *this;
}

void LLFontGL::renderQuad(LLVector3* vertex_out, LLVector2* uv_out, LLColor4U* colors_out, const LLRectf& screen_rect, const LLRectf& uv_rect, const LLColor4U& color, F32 slant_amt) const
{
    S32 index = 0;

    vertex_out[index] = LLVector3(screen_rect.mRight, screen_rect.mTop, 0.f);
    uv_out[index] = LLVector2(uv_rect.mRight, uv_rect.mTop);
    colors_out[index] = color;
    index++;

    vertex_out[index] = LLVector3(screen_rect.mLeft, screen_rect.mTop, 0.f);
    uv_out[index] = LLVector2(uv_rect.mLeft, uv_rect.mTop);
    colors_out[index] = color;
    index++;

    vertex_out[index] = LLVector3(screen_rect.mLeft, screen_rect.mBottom, 0.f);
    uv_out[index] = LLVector2(uv_rect.mLeft, uv_rect.mBottom);
    colors_out[index] = color;
    index++;

    vertex_out[index] = LLVector3(screen_rect.mRight, screen_rect.mBottom, 0.f);
    uv_out[index] = LLVector2(uv_rect.mRight, uv_rect.mBottom);
    colors_out[index] = color;
}

void LLFontGL::drawGlyph(S32& glyph_count, LLVector3* vertex_out, LLVector2* uv_out, LLColor4U* colors_out, const LLRectf& screen_rect, const LLRectf& uv_rect, const LLColor4U& color, U8 style, ShadowType shadow, F32 drop_shadow_strength) const
{
    F32 slant_offset;
    slant_offset = ((style & ITALIC) ? ( -mFontFreetype->getAscenderHeight() * 0.2f) : 0.f);

    //FIXME: bold and drop shadow are mutually exclusive only for convenience
    //Allow both when we need them.
    if (style & BOLD)
    {
        for (S32 pass = 0; pass < 2; pass++)
        {
            LLRectf screen_rect_offset = screen_rect;

            screen_rect_offset.translate((F32)(pass * BOLD_OFFSET), 0.f);
            renderQuad(&vertex_out[glyph_count * 4], &uv_out[glyph_count * 4], &colors_out[glyph_count * 4], screen_rect_offset, uv_rect, color, slant_offset);
            glyph_count++;
        }
    }
    else if (shadow == DROP_SHADOW_SOFT)
    {
        LLColor4U shadow_color = LLFontGL::sShadowColor;
        shadow_color.mV[VALPHA] = U8(color.mV[VALPHA] * drop_shadow_strength * DROP_SHADOW_SOFT_STRENGTH);
        for (S32 pass = 0; pass < 5; pass++)
        {
            LLRectf screen_rect_offset = screen_rect;

            switch(pass)
            {
            case 0:
                screen_rect_offset.translate(-1.f, -1.f);
                break;
            case 1:
                screen_rect_offset.translate(1.f, -1.f);
                break;
            case 2:
                screen_rect_offset.translate(1.f, 1.f);
                break;
            case 3:
                screen_rect_offset.translate(-1.f, 1.f);
                break;
            case 4:
                screen_rect_offset.translate(0, -2.f);
                break;
            }

            renderQuad(&vertex_out[glyph_count * 4], &uv_out[glyph_count * 4], &colors_out[glyph_count * 4], screen_rect_offset, uv_rect, shadow_color, slant_offset);
            glyph_count++;
        }
        renderQuad(&vertex_out[glyph_count * 4], &uv_out[glyph_count * 4], &colors_out[glyph_count * 4], screen_rect, uv_rect, color, slant_offset);
        glyph_count++;
    }
    else if (shadow == DROP_SHADOW)
    {
        LLColor4U shadow_color = LLFontGL::sShadowColor;
        shadow_color.mV[VALPHA] = U8(color.mV[VALPHA] * drop_shadow_strength);
        LLRectf screen_rect_shadow = screen_rect;
        screen_rect_shadow.translate(1.f, -1.f);
        renderQuad(&vertex_out[glyph_count * 4], &uv_out[glyph_count * 4], &colors_out[glyph_count * 4], screen_rect_shadow, uv_rect, shadow_color, slant_offset);
        glyph_count++;
        renderQuad(&vertex_out[glyph_count * 4], &uv_out[glyph_count * 4], &colors_out[glyph_count * 4], screen_rect, uv_rect, color, slant_offset);
        glyph_count++;
    }
    else // normal rendering
    {
        renderQuad(&vertex_out[glyph_count * 4], &uv_out[glyph_count * 4], &colors_out[glyph_count * 4], screen_rect, uv_rect, color, slant_offset);
        glyph_count++;
    }
}<|MERGE_RESOLUTION|>--- conflicted
+++ resolved
@@ -1,1786 +1,1320 @@
-/**
- * @file llfontgl.cpp
- * @brief Wrapper around FreeType
- *
- * $LicenseInfo:firstyear=2001&license=viewerlgpl$
- * Second Life Viewer Source Code
- * Copyright (C) 2010, Linden Research, Inc.
- *
- * This library is free software; you can redistribute it and/or
- * modify it under the terms of the GNU Lesser General Public
- * License as published by the Free Software Foundation;
- * version 2.1 of the License only.
- *
- * This library is distributed in the hope that it will be useful,
- * but WITHOUT ANY WARRANTY; without even the implied warranty of
- * MERCHANTABILITY or FITNESS FOR A PARTICULAR PURPOSE.  See the GNU
- * Lesser General Public License for more details.
- *
- * You should have received a copy of the GNU Lesser General Public
- * License along with this library; if not, write to the Free Software
- * Foundation, Inc., 51 Franklin Street, Fifth Floor, Boston, MA  02110-1301  USA
- *
- * Linden Research, Inc., 945 Battery Street, San Francisco, CA  94111  USA
- * $/LicenseInfo$
- */
-
-#include "linden_common.h"
-
-#include "llfontgl.h"
-
-// Linden library includes
-#include "llfasttimer.h"
-#include "llfontfreetype.h"
-#include "llfontbitmapcache.h"
-#include "llfontregistry.h"
-#include "llgl.h"
-#include "llimagegl.h"
-#include "llrender.h"
-#include "llstl.h"
-#include "v4color.h"
-#include "lltexture.h"
-#include "lldir.h"
-#include "llstring.h"
-
-// Third party library includes
-#include <boost/tokenizer.hpp>
-
-#if LL_WINDOWS
-#include <Shlobj.h>
-#include <Knownfolders.h>
-#include <Objbase.h>
-#endif // LL_WINDOWS
-
-const S32 BOLD_OFFSET = 1;
-
-// static class members
-F32 LLFontGL::sVertDPI = 96.f;
-F32 LLFontGL::sHorizDPI = 96.f;
-F32 LLFontGL::sScaleX = 1.f;
-F32 LLFontGL::sScaleY = 1.f;
-bool LLFontGL::sDisplayFont = true ;
-std::string LLFontGL::sAppDir;
-
-LLColor4 LLFontGL::sShadowColor(0.f, 0.f, 0.f, 1.f);
-LLFontRegistry* LLFontGL::sFontRegistry = NULL;
-
-LLCoordGL LLFontGL::sCurOrigin;
-F32 LLFontGL::sCurDepth;
-std::vector<std::pair<LLCoordGL, F32> > LLFontGL::sOriginStack;
-
-const F32 PAD_UVY = 0.5f; // half of vertical padding between glyphs in the glyph texture
-const F32 DROP_SHADOW_SOFT_STRENGTH = 0.3f;
-
-LLFontGL::LLFontGL()
-{
-}
-
-LLFontGL::~LLFontGL()
-{
-}
-
-void LLFontGL::reset()
-{
-    mFontFreetype->reset(sVertDPI, sHorizDPI);
-}
-
-void LLFontGL::destroyGL()
-{
-    mFontFreetype->destroyGL();
-}
-
-bool LLFontGL::loadFace(const std::string& filename, F32 point_size, const F32 vert_dpi, const F32 horz_dpi, bool is_fallback, S32 face_n)
-{
-    if(mFontFreetype == reinterpret_cast<LLFontFreetype*>(NULL))
-    {
-        mFontFreetype = new LLFontFreetype;
-    }
-
-    return mFontFreetype->loadFace(filename, point_size, vert_dpi, horz_dpi, is_fallback, face_n);
-}
-
-S32 LLFontGL::getNumFaces(const std::string& filename)
-{
-    if (mFontFreetype == reinterpret_cast<LLFontFreetype*>(NULL))
-    {
-        mFontFreetype = new LLFontFreetype;
-    }
-
-    return mFontFreetype->getNumFaces(filename);
-}
-
-S32 LLFontGL::render(const LLWString &wstr, S32 begin_offset, const LLRect& rect, const LLColor4 &color, HAlign halign, VAlign valign, U8 style,
-    ShadowType shadow, S32 max_chars, F32* right_x, bool use_ellipses, bool use_color) const
-{
-    LLRectf rect_float(rect.mLeft, rect.mTop, rect.mRight, rect.mBottom);
-    return render(wstr, begin_offset, rect_float, color, halign, valign, style, shadow, max_chars, right_x, use_ellipses, use_color);
-}
-
-<<<<<<< HEAD
-S32 LLFontGL::render(const LLWString &wstr, S32 begin_offset, const LLRectf& rect, const LLColor4 &color, HAlign halign, VAlign valign, U8 style, 
-					 ShadowType shadow, S32 max_chars, F32* right_x, bool use_ellipses, bool use_color) const
-=======
-S32 LLFontGL::render(const LLWString &wstr, S32 begin_offset, const LLRectf& rect, const LLColor4 &color, HAlign halign, VAlign valign, U8 style,
-                     ShadowType shadow, S32 max_chars, F32* right_x, BOOL use_ellipses, BOOL use_color) const
->>>>>>> e1623bb2
-{
-    F32 x = rect.mLeft;
-    F32 y = 0.f;
-
-    switch(valign)
-    {
-    case TOP:
-        y = rect.mTop;
-        break;
-    case VCENTER:
-        y = rect.getCenterY();
-        break;
-    case BASELINE:
-    case BOTTOM:
-        y = rect.mBottom;
-        break;
-    default:
-        y = rect.mBottom;
-        break;
-    }
-    return render(wstr, begin_offset, x, y, color, halign, valign, style, shadow, max_chars, rect.getWidth(), right_x, use_ellipses, use_color);
-}
-
-
-<<<<<<< HEAD
-S32 LLFontGL::render(const LLWString &wstr, S32 begin_offset, F32 x, F32 y, const LLColor4 &color, HAlign halign, VAlign valign, U8 style, 
-					 ShadowType shadow, S32 max_chars, S32 max_pixels, F32* right_x, bool use_ellipses, bool use_color) const
-{
-    LL_PROFILE_ZONE_SCOPED_CATEGORY_UI;
-
-	if(!sDisplayFont) //do not display texts
-	{
-		return wstr.length() ;
-	}
-
-	if (wstr.empty())
-	{
-		return 0;
-	} 
-
-	gGL.getTexUnit(0)->enable(LLTexUnit::TT_TEXTURE);
-
-	S32 scaled_max_pixels = max_pixels == S32_MAX ? S32_MAX : llceil((F32)max_pixels * sScaleX);
-
-	// determine which style flags need to be added programmatically by stripping off the
-	// style bits that are drawn by the underlying Freetype font
-	U8 style_to_add = (style | mFontDescriptor.getStyle()) & ~mFontFreetype->getStyle();
-
-	F32 drop_shadow_strength = 0.f;
-	if (shadow != NO_SHADOW)
-	{
-		F32 luminance;
-		color.calcHSL(NULL, NULL, &luminance);
-		drop_shadow_strength = clamp_rescale(luminance, 0.35f, 0.6f, 0.f, 1.f);
-		if (luminance < 0.35f)
-		{
-			shadow = NO_SHADOW;
-		}
-	}
-
-	gGL.pushUIMatrix();
-
-	gGL.loadUIIdentity();
-	
-	LLVector2 origin(floorf(sCurOrigin.mX*sScaleX), floorf(sCurOrigin.mY*sScaleY));
-
-	// Depth translation, so that floating text appears 'in-world'
-	// and is correctly occluded.
-	gGL.translatef(0.f,0.f,sCurDepth);
-
-	S32 chars_drawn = 0;
-	S32 i;
-	S32 length;
-
-	if (-1 == max_chars)
-	{
-		max_chars = length = (S32)wstr.length() - begin_offset;
-	}
-	else
-	{
-		length = llmin((S32)wstr.length() - begin_offset, max_chars );
-	}
-
-	F32 cur_x, cur_y, cur_render_x, cur_render_y;
-
- 	// Not guaranteed to be set correctly
-	gGL.setSceneBlendType(LLRender::BT_ALPHA);
-	
-	cur_x = ((F32)x * sScaleX) + origin.mV[VX];
-	cur_y = ((F32)y * sScaleY) + origin.mV[VY];
-
-	// Offset y by vertical alignment.
-	// use unscaled font metrics here
-	switch (valign)
-	{
-	case TOP:
-		cur_y -= llceil(mFontFreetype->getAscenderHeight());
-		break;
-	case BOTTOM:
-		cur_y += llceil(mFontFreetype->getDescenderHeight());
-		break;
-	case VCENTER:
-		cur_y -= llceil((llceil(mFontFreetype->getAscenderHeight()) - llceil(mFontFreetype->getDescenderHeight())) / 2.f);
-		break;
-	case BASELINE:
-		// Baseline, do nothing.
-		break;
-	default:
-		break;
-	}
-
-	switch (halign)
-	{
-	case LEFT:
-		break;
-	case RIGHT:
-	  	cur_x -= llmin(scaled_max_pixels, ll_round(getWidthF32(wstr.c_str(), begin_offset, length) * sScaleX));
-		break;
-	case HCENTER:
-	    cur_x -= llmin(scaled_max_pixels, ll_round(getWidthF32(wstr.c_str(), begin_offset, length) * sScaleX)) / 2;
-		break;
-	default:
-		break;
-	}
-
-	cur_render_y = cur_y;
-	cur_render_x = cur_x;
-
-	F32 start_x = (F32)ll_round(cur_x);
-
-	const LLFontBitmapCache* font_bitmap_cache = mFontFreetype->getFontBitmapCache();
-
-	F32 inv_width = 1.f / font_bitmap_cache->getBitmapWidth();
-	F32 inv_height = 1.f / font_bitmap_cache->getBitmapHeight();
-
-	const S32 LAST_CHARACTER = LLFontFreetype::LAST_CHAR_FULL;
-
-	bool draw_ellipses = false;
-	if (use_ellipses)
-	{
-		// check for too long of a string
-		S32 string_width = ll_round(getWidthF32(wstr.c_str(), begin_offset, max_chars) * sScaleX);
-		if (string_width > scaled_max_pixels)
-		{
-			// use four dots for ellipsis width to generate padding
-			const LLWString dots(utf8str_to_wstring(std::string("....")));
-			scaled_max_pixels = llmax(0, scaled_max_pixels - ll_round(getWidthF32(dots.c_str())));
-			draw_ellipses = true;
-		}
-	}
-
-	const LLFontGlyphInfo* next_glyph = NULL;
-
-	const S32 GLYPH_BATCH_SIZE = 30;
-	LLVector3 vertices[GLYPH_BATCH_SIZE * 4];
-	LLVector2 uvs[GLYPH_BATCH_SIZE * 4];
-	LLColor4U colors[GLYPH_BATCH_SIZE * 4];
-
-	LLColor4U text_color(color);
-
-	std::pair<EFontGlyphType, S32> bitmap_entry = std::make_pair(EFontGlyphType::Grayscale, -1);
-	S32 glyph_count = 0;
-	for (i = begin_offset; i < begin_offset + length; i++)
-	{
-		llwchar wch = wstr[i];
-
-		const LLFontGlyphInfo* fgi = next_glyph;
-		next_glyph = NULL;
-		if(!fgi)
-		{
-			fgi = mFontFreetype->getGlyphInfo(wch, (!use_color) ? EFontGlyphType::Grayscale : EFontGlyphType::Color);
-		}
-		if (!fgi)
-		{
-			LL_ERRS() << "Missing Glyph Info" << LL_ENDL;
-			break;
-		}
-		// Per-glyph bitmap texture.
-		std::pair<EFontGlyphType, S32> next_bitmap_entry = fgi->mBitmapEntry;
-		if (next_bitmap_entry != bitmap_entry)
-		{
-			// Actually draw the queued glyphs before switching their texture;
-			// otherwise the queued glyphs will be taken from wrong textures.
-			if (glyph_count > 0)
-			{
-				gGL.begin(LLRender::QUADS);
-				{
-					gGL.vertexBatchPreTransformed(vertices, uvs, colors, glyph_count * 4);
-				}
-				gGL.end();
-				glyph_count = 0;
-			}
-
-			bitmap_entry = next_bitmap_entry;
-			LLImageGL* font_image = font_bitmap_cache->getImageGL(bitmap_entry.first, bitmap_entry.second);
-			gGL.getTexUnit(0)->bind(font_image);
-		}
-	
-		if ((start_x + scaled_max_pixels) < (cur_x + fgi->mXBearing + fgi->mWidth))
-		{
-			// Not enough room for this character.
-			break;
-		}
-
-		// Draw the text at the appropriate location
-		//Specify vertices and texture coordinates
-		LLRectf uv_rect((fgi->mXBitmapOffset) * inv_width,
-				(fgi->mYBitmapOffset + fgi->mHeight + PAD_UVY) * inv_height,
-				(fgi->mXBitmapOffset + fgi->mWidth) * inv_width,
-				(fgi->mYBitmapOffset - PAD_UVY) * inv_height);
-		// snap glyph origin to whole screen pixel
-		LLRectf screen_rect((F32)ll_round(cur_render_x + (F32)fgi->mXBearing),
-				    (F32)ll_round(cur_render_y + (F32)fgi->mYBearing),
-				    (F32)ll_round(cur_render_x + (F32)fgi->mXBearing) + (F32)fgi->mWidth,
-				    (F32)ll_round(cur_render_y + (F32)fgi->mYBearing) - (F32)fgi->mHeight);
-		
-		if (glyph_count >= GLYPH_BATCH_SIZE)
-		{
-			gGL.begin(LLRender::QUADS);
-			{
-				gGL.vertexBatchPreTransformed(vertices, uvs, colors, glyph_count * 4);
-			}
-			gGL.end();
-
-			glyph_count = 0;
-		}
-
-		drawGlyph(glyph_count, vertices, uvs, colors, screen_rect, uv_rect, (bitmap_entry.first == EFontGlyphType::Grayscale) ? text_color : LLColor4U::white, style_to_add, shadow, drop_shadow_strength);
-
-		chars_drawn++;
-		cur_x += fgi->mXAdvance;
-		cur_y += fgi->mYAdvance;
-
-		llwchar next_char = wstr[i+1];
-		if (next_char && (next_char < LAST_CHARACTER))
-		{
-			// Kern this puppy.
-			next_glyph = mFontFreetype->getGlyphInfo(next_char, (!use_color) ? EFontGlyphType::Grayscale : EFontGlyphType::Color);
-			cur_x += mFontFreetype->getXKerning(fgi, next_glyph);
-		}
-
-		// Round after kerning.
-		// Must do this to cur_x, not just to cur_render_x, otherwise you
-		// will squish sub-pixel kerned characters too close together.
-		// For example, "CCCCC" looks bad.
-		cur_x = (F32)ll_round(cur_x);
-		//cur_y = (F32)ll_round(cur_y);
-
-		cur_render_x = cur_x;
-		cur_render_y = cur_y;
-	}
-
-	gGL.begin(LLRender::QUADS);
-	{
-		gGL.vertexBatchPreTransformed(vertices, uvs, colors, glyph_count * 4);
-	}
-	gGL.end();
-
-
-	if (right_x)
-	{
-		*right_x = (cur_x - origin.mV[VX]) / sScaleX;
-	}
-
-	//FIXME: add underline as glyph?
-	if (style_to_add & UNDERLINE)
-	{
-		F32 descender = (F32)llfloor(mFontFreetype->getDescenderHeight());
-
-		gGL.getTexUnit(0)->unbind(LLTexUnit::TT_TEXTURE);
-		gGL.begin(LLRender::LINES);
-		gGL.vertex2f(start_x, cur_y - descender);
-		gGL.vertex2f(cur_x, cur_y - descender);
-		gGL.end();
-	}
-
-	if (draw_ellipses)
-	{
-		
-		// recursively render ellipses at end of string
-		// we've already reserved enough room
-		gGL.pushUIMatrix();
-		renderUTF8(std::string("..."), 
-				0,
-				(cur_x - origin.mV[VX]) / sScaleX, (F32)y,
-				color,
-				LEFT, valign,
-				style_to_add,
-				shadow,
-				S32_MAX, max_pixels,
-				right_x,
-				false,
-				use_color); 
-		gGL.popUIMatrix();
-	}
-
-	gGL.popUIMatrix();
-
-	return chars_drawn;
-=======
-S32 LLFontGL::render(const LLWString &wstr, S32 begin_offset, F32 x, F32 y, const LLColor4 &color, HAlign halign, VAlign valign, U8 style,
-                     ShadowType shadow, S32 max_chars, S32 max_pixels, F32* right_x, BOOL use_ellipses, BOOL use_color) const
-{
-    LL_PROFILE_ZONE_SCOPED_CATEGORY_UI;
-
-    if(!sDisplayFont) //do not display texts
-    {
-        return wstr.length() ;
-    }
-
-    if (wstr.empty())
-    {
-        return 0;
-    }
-
-    gGL.getTexUnit(0)->enable(LLTexUnit::TT_TEXTURE);
-
-    S32 scaled_max_pixels = max_pixels == S32_MAX ? S32_MAX : llceil((F32)max_pixels * sScaleX);
-
-    // determine which style flags need to be added programmatically by stripping off the
-    // style bits that are drawn by the underlying Freetype font
-    U8 style_to_add = (style | mFontDescriptor.getStyle()) & ~mFontFreetype->getStyle();
-
-    F32 drop_shadow_strength = 0.f;
-    if (shadow != NO_SHADOW)
-    {
-        F32 luminance;
-        color.calcHSL(NULL, NULL, &luminance);
-        drop_shadow_strength = clamp_rescale(luminance, 0.35f, 0.6f, 0.f, 1.f);
-        if (luminance < 0.35f)
-        {
-            shadow = NO_SHADOW;
-        }
-    }
-
-    gGL.pushUIMatrix();
-
-    gGL.loadUIIdentity();
-
-    LLVector2 origin(floorf(sCurOrigin.mX*sScaleX), floorf(sCurOrigin.mY*sScaleY));
-
-    // Depth translation, so that floating text appears 'in-world'
-    // and is correctly occluded.
-    gGL.translatef(0.f,0.f,sCurDepth);
-
-    S32 chars_drawn = 0;
-    S32 i;
-    S32 length;
-
-    if (-1 == max_chars)
-    {
-        max_chars = length = (S32)wstr.length() - begin_offset;
-    }
-    else
-    {
-        length = llmin((S32)wstr.length() - begin_offset, max_chars );
-    }
-
-    F32 cur_x, cur_y, cur_render_x, cur_render_y;
-
-    // Not guaranteed to be set correctly
-    gGL.setSceneBlendType(LLRender::BT_ALPHA);
-
-    cur_x = ((F32)x * sScaleX) + origin.mV[VX];
-    cur_y = ((F32)y * sScaleY) + origin.mV[VY];
-
-    // Offset y by vertical alignment.
-    // use unscaled font metrics here
-    switch (valign)
-    {
-    case TOP:
-        cur_y -= llceil(mFontFreetype->getAscenderHeight());
-        break;
-    case BOTTOM:
-        cur_y += llceil(mFontFreetype->getDescenderHeight());
-        break;
-    case VCENTER:
-        cur_y -= llceil((llceil(mFontFreetype->getAscenderHeight()) - llceil(mFontFreetype->getDescenderHeight())) / 2.f);
-        break;
-    case BASELINE:
-        // Baseline, do nothing.
-        break;
-    default:
-        break;
-    }
-
-    switch (halign)
-    {
-    case LEFT:
-        break;
-    case RIGHT:
-        cur_x -= llmin(scaled_max_pixels, ll_round(getWidthF32(wstr.c_str(), begin_offset, length) * sScaleX));
-        break;
-    case HCENTER:
-        cur_x -= llmin(scaled_max_pixels, ll_round(getWidthF32(wstr.c_str(), begin_offset, length) * sScaleX)) / 2;
-        break;
-    default:
-        break;
-    }
-
-    cur_render_y = cur_y;
-    cur_render_x = cur_x;
-
-    F32 start_x = (F32)ll_round(cur_x);
-
-    const LLFontBitmapCache* font_bitmap_cache = mFontFreetype->getFontBitmapCache();
-
-    F32 inv_width = 1.f / font_bitmap_cache->getBitmapWidth();
-    F32 inv_height = 1.f / font_bitmap_cache->getBitmapHeight();
-
-    const S32 LAST_CHARACTER = LLFontFreetype::LAST_CHAR_FULL;
-
-    BOOL draw_ellipses = FALSE;
-    if (use_ellipses)
-    {
-        // check for too long of a string
-        S32 string_width = ll_round(getWidthF32(wstr.c_str(), begin_offset, max_chars) * sScaleX);
-        if (string_width > scaled_max_pixels)
-        {
-            // use four dots for ellipsis width to generate padding
-            const LLWString dots(utf8str_to_wstring(std::string("....")));
-            scaled_max_pixels = llmax(0, scaled_max_pixels - ll_round(getWidthF32(dots.c_str())));
-            draw_ellipses = TRUE;
-        }
-    }
-
-    const LLFontGlyphInfo* next_glyph = NULL;
-
-    const S32 GLYPH_BATCH_SIZE = 30;
-    LLVector3 vertices[GLYPH_BATCH_SIZE * 4];
-    LLVector2 uvs[GLYPH_BATCH_SIZE * 4];
-    LLColor4U colors[GLYPH_BATCH_SIZE * 4];
-
-    LLColor4U text_color(color);
-    // Preserve the transparency to render fading emojis in fading text (e.g.
-    // for the chat console)... HB
-    LLColor4U emoji_color(255, 255, 255, text_color.mV[VW]);
-
-    std::pair<EFontGlyphType, S32> bitmap_entry = std::make_pair(EFontGlyphType::Grayscale, -1);
-    S32 glyph_count = 0;
-    for (i = begin_offset; i < begin_offset + length; i++)
-    {
-        llwchar wch = wstr[i];
-
-        const LLFontGlyphInfo* fgi = next_glyph;
-        next_glyph = NULL;
-        if(!fgi)
-        {
-            fgi = mFontFreetype->getGlyphInfo(wch, (!use_color) ? EFontGlyphType::Grayscale : EFontGlyphType::Color);
-        }
-        if (!fgi)
-        {
-            LL_ERRS() << "Missing Glyph Info" << LL_ENDL;
-            break;
-        }
-        // Per-glyph bitmap texture.
-        std::pair<EFontGlyphType, S32> next_bitmap_entry = fgi->mBitmapEntry;
-        if (next_bitmap_entry != bitmap_entry)
-        {
-            // Actually draw the queued glyphs before switching their texture;
-            // otherwise the queued glyphs will be taken from wrong textures.
-            if (glyph_count > 0)
-            {
-                gGL.begin(LLRender::QUADS);
-                {
-                    gGL.vertexBatchPreTransformed(vertices, uvs, colors, glyph_count * 4);
-                }
-                gGL.end();
-                glyph_count = 0;
-            }
-
-            bitmap_entry = next_bitmap_entry;
-            LLImageGL* font_image = font_bitmap_cache->getImageGL(bitmap_entry.first, bitmap_entry.second);
-            gGL.getTexUnit(0)->bind(font_image);
-        }
-
-        if ((start_x + scaled_max_pixels) < (cur_x + fgi->mXBearing + fgi->mWidth))
-        {
-            // Not enough room for this character.
-            break;
-        }
-
-        // Draw the text at the appropriate location
-        //Specify vertices and texture coordinates
-        LLRectf uv_rect((fgi->mXBitmapOffset) * inv_width,
-                (fgi->mYBitmapOffset + fgi->mHeight + PAD_UVY) * inv_height,
-                (fgi->mXBitmapOffset + fgi->mWidth) * inv_width,
-                (fgi->mYBitmapOffset - PAD_UVY) * inv_height);
-        // snap glyph origin to whole screen pixel
-        LLRectf screen_rect((F32)ll_round(cur_render_x + (F32)fgi->mXBearing),
-                    (F32)ll_round(cur_render_y + (F32)fgi->mYBearing),
-                    (F32)ll_round(cur_render_x + (F32)fgi->mXBearing) + (F32)fgi->mWidth,
-                    (F32)ll_round(cur_render_y + (F32)fgi->mYBearing) - (F32)fgi->mHeight);
-
-        if (glyph_count >= GLYPH_BATCH_SIZE)
-        {
-            gGL.begin(LLRender::QUADS);
-            {
-                gGL.vertexBatchPreTransformed(vertices, uvs, colors, glyph_count * 4);
-            }
-            gGL.end();
-
-            glyph_count = 0;
-        }
-
-        const LLColor4U& col =
-            bitmap_entry.first == EFontGlyphType::Grayscale ? text_color
-                                                            : emoji_color;
-        drawGlyph(glyph_count, vertices, uvs, colors, screen_rect, uv_rect,
-                  col, style_to_add, shadow, drop_shadow_strength);
-
-        chars_drawn++;
-        cur_x += fgi->mXAdvance;
-        cur_y += fgi->mYAdvance;
-
-        llwchar next_char = wstr[i+1];
-        if (next_char && (next_char < LAST_CHARACTER))
-        {
-            // Kern this puppy.
-            next_glyph = mFontFreetype->getGlyphInfo(next_char, (!use_color) ? EFontGlyphType::Grayscale : EFontGlyphType::Color);
-            cur_x += mFontFreetype->getXKerning(fgi, next_glyph);
-        }
-
-        // Round after kerning.
-        // Must do this to cur_x, not just to cur_render_x, otherwise you
-        // will squish sub-pixel kerned characters too close together.
-        // For example, "CCCCC" looks bad.
-        cur_x = (F32)ll_round(cur_x);
-        //cur_y = (F32)ll_round(cur_y);
-
-        cur_render_x = cur_x;
-        cur_render_y = cur_y;
-    }
-
-    gGL.begin(LLRender::QUADS);
-    {
-        gGL.vertexBatchPreTransformed(vertices, uvs, colors, glyph_count * 4);
-    }
-    gGL.end();
-
-
-    if (right_x)
-    {
-        *right_x = (cur_x - origin.mV[VX]) / sScaleX;
-    }
-
-    //FIXME: add underline as glyph?
-    if (style_to_add & UNDERLINE)
-    {
-        F32 descender = (F32)llfloor(mFontFreetype->getDescenderHeight());
-
-        gGL.getTexUnit(0)->unbind(LLTexUnit::TT_TEXTURE);
-        gGL.begin(LLRender::LINES);
-        gGL.vertex2f(start_x, cur_y - descender);
-        gGL.vertex2f(cur_x, cur_y - descender);
-        gGL.end();
-    }
-
-    if (draw_ellipses)
-    {
-
-        // recursively render ellipses at end of string
-        // we've already reserved enough room
-        gGL.pushUIMatrix();
-        renderUTF8(std::string("..."),
-                0,
-                (cur_x - origin.mV[VX]) / sScaleX, (F32)y,
-                color,
-                LEFT, valign,
-                style_to_add,
-                shadow,
-                S32_MAX, max_pixels,
-                right_x,
-                FALSE,
-                use_color);
-        gGL.popUIMatrix();
-    }
-
-    gGL.popUIMatrix();
-
-    return chars_drawn;
->>>>>>> e1623bb2
-}
-
-S32 LLFontGL::render(const LLWString &text, S32 begin_offset, F32 x, F32 y, const LLColor4 &color) const
-{
-    return render(text, begin_offset, x, y, color, LEFT, BASELINE, NORMAL, NO_SHADOW);
-}
-
-S32 LLFontGL::renderUTF8(const std::string &text, S32 begin_offset, F32 x, F32 y, const LLColor4 &color, HAlign halign, VAlign valign, U8 style, ShadowType shadow, S32 max_chars, S32 max_pixels, F32* right_x, bool use_ellipses, bool use_color) const
-{
-    return render(utf8str_to_wstring(text), begin_offset, x, y, color, halign, valign, style, shadow, max_chars, max_pixels, right_x, use_ellipses, use_color);
-}
-
-S32 LLFontGL::renderUTF8(const std::string &text, S32 begin_offset, S32 x, S32 y, const LLColor4 &color) const
-{
-    return renderUTF8(text, begin_offset, (F32)x, (F32)y, color, LEFT, BASELINE, NORMAL, NO_SHADOW);
-}
-
-S32 LLFontGL::renderUTF8(const std::string &text, S32 begin_offset, S32 x, S32 y, const LLColor4 &color, HAlign halign, VAlign valign, U8 style, ShadowType shadow) const
-{
-    return renderUTF8(text, begin_offset, (F32)x, (F32)y, color, halign, valign, style, shadow);
-}
-
-// font metrics - override for LLFontFreetype that returns units of virtual pixels
-F32 LLFontGL::getAscenderHeight() const
-{
-    return mFontFreetype->getAscenderHeight() / sScaleY;
-}
-
-F32 LLFontGL::getDescenderHeight() const
-{
-    return mFontFreetype->getDescenderHeight() / sScaleY;
-}
-
-S32 LLFontGL::getLineHeight() const
-{
-    return llceil(mFontFreetype->getAscenderHeight() / sScaleY) + llceil(mFontFreetype->getDescenderHeight() / sScaleY);
-}
-
-S32 LLFontGL::getWidth(const std::string& utf8text) const
-{
-    LLWString wtext = utf8str_to_wstring(utf8text);
-    return getWidth(wtext.c_str(), 0, S32_MAX);
-}
-
-S32 LLFontGL::getWidth(const llwchar* wchars) const
-{
-    return getWidth(wchars, 0, S32_MAX);
-}
-
-S32 LLFontGL::getWidth(const std::string& utf8text, S32 begin_offset, S32 max_chars) const
-{
-    LLWString wtext = utf8str_to_wstring(utf8text);
-    return getWidth(wtext.c_str(), begin_offset, max_chars);
-}
-
-S32 LLFontGL::getWidth(const llwchar* wchars, S32 begin_offset, S32 max_chars) const
-{
-    F32 width = getWidthF32(wchars, begin_offset, max_chars);
-    return ll_round(width);
-}
-
-F32 LLFontGL::getWidthF32(const std::string& utf8text) const
-{
-    LLWString wtext = utf8str_to_wstring(utf8text);
-    return getWidthF32(wtext.c_str(), 0, S32_MAX);
-}
-
-F32 LLFontGL::getWidthF32(const llwchar* wchars) const
-{
-    return getWidthF32(wchars, 0, S32_MAX);
-}
-
-F32 LLFontGL::getWidthF32(const std::string& utf8text, S32 begin_offset, S32 max_chars) const
-{
-    LLWString wtext = utf8str_to_wstring(utf8text);
-    return getWidthF32(wtext.c_str(), begin_offset, max_chars);
-}
-
-F32 LLFontGL::getWidthF32(const llwchar* wchars, S32 begin_offset, S32 max_chars, bool no_padding) const
-{
-    const S32 LAST_CHARACTER = LLFontFreetype::LAST_CHAR_FULL;
-
-    F32 cur_x = 0;
-    const S32 max_index = begin_offset + max_chars;
-
-    const LLFontGlyphInfo* next_glyph = NULL;
-
-    F32 width_padding = 0.f;
-    for (S32 i = begin_offset; i < max_index && wchars[i] != 0; i++)
-    {
-        llwchar wch = wchars[i];
-
-        const LLFontGlyphInfo* fgi = next_glyph;
-        next_glyph = NULL;
-        if(!fgi)
-        {
-            fgi = mFontFreetype->getGlyphInfo(wch, EFontGlyphType::Unspecified);
-        }
-
-        F32 advance = mFontFreetype->getXAdvance(fgi);
-
-        if (!no_padding)
-        {
-            // for the last character we want to measure the greater of its width and xadvance values
-            // so keep track of the difference between these values for the each character we measure
-            // so we can fix things up at the end
-            width_padding = llmax(0.f,                                          // always use positive padding amount
-                width_padding - advance,                        // previous padding left over after advance of current character
-                (F32)(fgi->mWidth + fgi->mXBearing) - advance); // difference between width of this character and advance to next character
-        }
-
-        cur_x += advance;
-        llwchar next_char = wchars[i+1];
-
-        if (((i + 1) < begin_offset + max_chars)
-            && next_char
-            && (next_char < LAST_CHARACTER))
-        {
-            // Kern this puppy.
-            next_glyph = mFontFreetype->getGlyphInfo(next_char, EFontGlyphType::Unspecified);
-            cur_x += mFontFreetype->getXKerning(fgi, next_glyph);
-        }
-        // Round after kerning.
-        cur_x = (F32)ll_round(cur_x);
-    }
-
-    if (!no_padding)
-    {
-        // add in extra pixels for last character's width past its xadvance
-        cur_x += width_padding;
-    }
-
-    return cur_x / sScaleX;
-}
-
-void LLFontGL::generateASCIIglyphs()
-{
-    LL_PROFILE_ZONE_SCOPED_CATEGORY_UI
-    for (U32 i = 32; (i < 127); i++)
-    {
-        mFontFreetype->getGlyphInfo(i, EFontGlyphType::Grayscale);
-    }
-}
-
-// Returns the max number of complete characters from text (up to max_chars) that can be drawn in max_pixels
-S32 LLFontGL::maxDrawableChars(const llwchar* wchars, F32 max_pixels, S32 max_chars, EWordWrapStyle end_on_word_boundary) const
-{
-<<<<<<< HEAD
-	LL_PROFILE_ZONE_SCOPED_CATEGORY_UI
-	if (!wchars || !wchars[0] || max_chars == 0)
-	{
-		return 0;
-	}
-	
-	llassert(max_pixels >= 0.f);
-	llassert(max_chars >= 0);
-	
-	bool clip = false;
-	F32 cur_x = 0;
-
-	S32 start_of_last_word = 0;
-	bool in_word = false;
-
-	// avoid S32 overflow when max_pixels == S32_MAX by staying in floating point
-	F32 scaled_max_pixels =	max_pixels * sScaleX;
-	F32 width_padding = 0.f;
-	
-	LLFontGlyphInfo* next_glyph = NULL;
-
-	S32 i;
-	for (i=0; (i < max_chars); i++)
-	{
-		llwchar wch = wchars[i];
-
-		if(wch == 0)
-		{
-			// Null terminator.  We're done.
-			break;
-		}
-			
-		if (in_word)
-		{
-			if (iswspace(wch))
-			{
-				if(wch !=(0x00A0))
-				{
-					in_word = false;
-				}
-			}
-			if (iswindividual(wch))
-			{
-				if (iswpunct(wchars[i+1]))
-				{
-					in_word=true;
-				}
-				else
-				{
-					in_word=false;
-					start_of_last_word = i;
-				}
-			}
-		}
-		else
-		{
-			start_of_last_word = i;
-			if (!iswspace(wch)||!iswindividual(wch))
-			{
-				in_word = true;
-			}
-		}
-		
-		LLFontGlyphInfo* fgi = next_glyph;
-		next_glyph = NULL;
-		if(!fgi)
-		{
-			fgi = mFontFreetype->getGlyphInfo(wch, EFontGlyphType::Unspecified);
-
-			if (NULL == fgi)
-			{
-				return 0;
-			}
-		}
-
-		// account for glyphs that run beyond the starting point for the next glyphs
-		width_padding = llmax(	0.f,													// always use positive padding amount
-								width_padding - fgi->mXAdvance,							// previous padding left over after advance of current character
-								(F32)(fgi->mWidth + fgi->mXBearing) - fgi->mXAdvance);	// difference between width of this character and advance to next character
-
-		cur_x += fgi->mXAdvance;
-		
-		// clip if current character runs past scaled_max_pixels (using width_padding)
-		if (scaled_max_pixels < cur_x + width_padding)
-		{
-			clip = true;
-			break;
-		}
-
-		if (((i+1) < max_chars) && wchars[i+1])
-		{
-			// Kern this puppy.
-			next_glyph = mFontFreetype->getGlyphInfo(wchars[i+1], EFontGlyphType::Unspecified);
-			cur_x += mFontFreetype->getXKerning(fgi, next_glyph);
-		}
-
-		// Round after kerning.
-		cur_x = (F32)ll_round(cur_x);
-	}
-
-	if( clip )
-	{
-		switch (end_on_word_boundary)
-		{
-		case ONLY_WORD_BOUNDARIES:
-			i = start_of_last_word;
-			break;
-		case WORD_BOUNDARY_IF_POSSIBLE:
-			if (start_of_last_word != 0)
-			{
-				i = start_of_last_word;
-			}
-			break;
-		default:
-		case ANYWHERE:
-			// do nothing
-			break;
-		}
-	}
-	return i;
-}
-
-S32	LLFontGL::firstDrawableChar(const llwchar* wchars, F32 max_pixels, S32 text_len, S32 start_pos, S32 max_chars) const
-{
-	if (!wchars || !wchars[0] || max_chars == 0)
-	{
-		return 0;
-	}
-	
-	F32 total_width = 0.0;
-	S32 drawable_chars = 0;
-
-	F32 scaled_max_pixels =	max_pixels * sScaleX;
-
-	S32 start = llmin(start_pos, text_len - 1);
-	for (S32 i = start; i >= 0; i--)
-	{
-		llwchar wch = wchars[i];
-
-		const LLFontGlyphInfo* fgi= mFontFreetype->getGlyphInfo(wch, EFontGlyphType::Unspecified);
-
-		// last character uses character width, since the whole character needs to be visible
-		// other characters just use advance
-		F32 width = (i == start) 
-			? (F32)(fgi->mWidth + fgi->mXBearing)  	// use actual width for last character
-			: fgi->mXAdvance;						// use advance for all other characters										
-
-		if( scaled_max_pixels < (total_width + width) )
-		{
-			break;
-		}
-
-		total_width += width;
-		drawable_chars++;
-
-		if( max_chars >= 0 && drawable_chars >= max_chars )
-		{
-			break;
-		}
-
-		if ( i > 0 )
-		{
-			// kerning
-			total_width += mFontFreetype->getXKerning(wchars[i-1], wch);
-		}
-
-		// Round after kerning.
-		total_width = (F32)ll_round(total_width);
-	}
-
-	if (drawable_chars == 0)
-	{
-		return start_pos; // just draw last character
-	}
-	else
-	{
-		// if only 1 character is drawable, we want to return start_pos as the first character to draw
-		// if 2 are drawable, return start_pos and character before start_pos, etc.
-		return start_pos + 1 - drawable_chars;
-	}
-	
-=======
-    LL_PROFILE_ZONE_SCOPED_CATEGORY_UI
-    if (!wchars || !wchars[0] || max_chars == 0)
-    {
-        return 0;
-    }
-
-    llassert(max_pixels >= 0.f);
-    llassert(max_chars >= 0);
-
-    BOOL clip = FALSE;
-    F32 cur_x = 0;
-
-    S32 start_of_last_word = 0;
-    BOOL in_word = FALSE;
-
-    // avoid S32 overflow when max_pixels == S32_MAX by staying in floating point
-    F32 scaled_max_pixels = max_pixels * sScaleX;
-    F32 width_padding = 0.f;
-
-    LLFontGlyphInfo* next_glyph = NULL;
-
-    S32 i;
-    for (i=0; (i < max_chars); i++)
-    {
-        llwchar wch = wchars[i];
-
-        if(wch == 0)
-        {
-            // Null terminator.  We're done.
-            break;
-        }
-
-        if (in_word)
-        {
-            if (iswspace(wch))
-            {
-                if(wch !=(0x00A0))
-                {
-                    in_word = FALSE;
-                }
-            }
-            if (iswindividual(wch))
-            {
-                if (iswpunct(wchars[i+1]))
-                {
-                    in_word=TRUE;
-                }
-                else
-                {
-                    in_word=FALSE;
-                    start_of_last_word = i;
-                }
-            }
-        }
-        else
-        {
-            start_of_last_word = i;
-            if (!iswspace(wch)||!iswindividual(wch))
-            {
-                in_word = TRUE;
-            }
-        }
-
-        LLFontGlyphInfo* fgi = next_glyph;
-        next_glyph = NULL;
-        if(!fgi)
-        {
-            fgi = mFontFreetype->getGlyphInfo(wch, EFontGlyphType::Unspecified);
-
-            if (NULL == fgi)
-            {
-                return 0;
-            }
-        }
-
-        // account for glyphs that run beyond the starting point for the next glyphs
-        width_padding = llmax(  0.f,                                                    // always use positive padding amount
-                                width_padding - fgi->mXAdvance,                         // previous padding left over after advance of current character
-                                (F32)(fgi->mWidth + fgi->mXBearing) - fgi->mXAdvance);  // difference between width of this character and advance to next character
-
-        cur_x += fgi->mXAdvance;
-
-        // clip if current character runs past scaled_max_pixels (using width_padding)
-        if (scaled_max_pixels < cur_x + width_padding)
-        {
-            clip = TRUE;
-            break;
-        }
-
-        if (((i+1) < max_chars) && wchars[i+1])
-        {
-            // Kern this puppy.
-            next_glyph = mFontFreetype->getGlyphInfo(wchars[i+1], EFontGlyphType::Unspecified);
-            cur_x += mFontFreetype->getXKerning(fgi, next_glyph);
-        }
-
-        // Round after kerning.
-        cur_x = (F32)ll_round(cur_x);
-    }
-
-    if( clip )
-    {
-        switch (end_on_word_boundary)
-        {
-        case ONLY_WORD_BOUNDARIES:
-            i = start_of_last_word;
-            break;
-        case WORD_BOUNDARY_IF_POSSIBLE:
-            if (start_of_last_word != 0)
-            {
-                i = start_of_last_word;
-            }
-            break;
-        default:
-        case ANYWHERE:
-            // do nothing
-            break;
-        }
-    }
-    return i;
-}
-
-S32 LLFontGL::firstDrawableChar(const llwchar* wchars, F32 max_pixels, S32 text_len, S32 start_pos, S32 max_chars) const
-{
-    if (!wchars || !wchars[0] || max_chars == 0)
-    {
-        return 0;
-    }
-
-    F32 total_width = 0.0;
-    S32 drawable_chars = 0;
-
-    F32 scaled_max_pixels = max_pixels * sScaleX;
-
-    S32 start = llmin(start_pos, text_len - 1);
-    for (S32 i = start; i >= 0; i--)
-    {
-        llwchar wch = wchars[i];
-
-        const LLFontGlyphInfo* fgi= mFontFreetype->getGlyphInfo(wch, EFontGlyphType::Unspecified);
-
-        // last character uses character width, since the whole character needs to be visible
-        // other characters just use advance
-        F32 width = (i == start)
-            ? (F32)(fgi->mWidth + fgi->mXBearing)   // use actual width for last character
-            : fgi->mXAdvance;                       // use advance for all other characters
-
-        if( scaled_max_pixels < (total_width + width) )
-        {
-            break;
-        }
-
-        total_width += width;
-        drawable_chars++;
-
-        if( max_chars >= 0 && drawable_chars >= max_chars )
-        {
-            break;
-        }
-
-        if ( i > 0 )
-        {
-            // kerning
-            total_width += mFontFreetype->getXKerning(wchars[i-1], wch);
-        }
-
-        // Round after kerning.
-        total_width = (F32)ll_round(total_width);
-    }
-
-    if (drawable_chars == 0)
-    {
-        return start_pos; // just draw last character
-    }
-    else
-    {
-        // if only 1 character is drawable, we want to return start_pos as the first character to draw
-        // if 2 are drawable, return start_pos and character before start_pos, etc.
-        return start_pos + 1 - drawable_chars;
-    }
-
->>>>>>> e1623bb2
-}
-
-S32 LLFontGL::charFromPixelOffset(const llwchar* wchars, S32 begin_offset, F32 target_x, F32 max_pixels, S32 max_chars, bool round) const
-{
-    if (!wchars || !wchars[0] || max_chars == 0)
-    {
-        return 0;
-    }
-
-    F32 cur_x = 0;
-
-    target_x *= sScaleX;
-
-    // max_chars is S32_MAX by default, so make sure we don't get overflow
-    const S32 max_index = begin_offset + llmin(S32_MAX - begin_offset, max_chars - 1);
-
-    F32 scaled_max_pixels = max_pixels * sScaleX;
-
-    const LLFontGlyphInfo* next_glyph = NULL;
-
-    S32 pos;
-    for (pos = begin_offset; pos < max_index; pos++)
-    {
-        llwchar wch = wchars[pos];
-        if (!wch)
-        {
-            break; // done
-        }
-
-        const LLFontGlyphInfo* glyph = next_glyph;
-        next_glyph = NULL;
-        if(!glyph)
-        {
-            glyph = mFontFreetype->getGlyphInfo(wch, EFontGlyphType::Unspecified);
-        }
-
-        F32 char_width = mFontFreetype->getXAdvance(glyph);
-
-        if (round)
-        {
-            // Note: if the mouse is on the left half of the character, the pick is to the character's left
-            // If it's on the right half, the pick is to the right.
-            if (target_x  < cur_x + char_width*0.5f)
-            {
-                break;
-            }
-        }
-        else if (target_x  < cur_x + char_width)
-        {
-            break;
-        }
-
-        if (scaled_max_pixels < cur_x + char_width)
-        {
-            break;
-        }
-
-        cur_x += char_width;
-
-        if (((pos + 1) < max_index)
-            && (wchars[(pos + 1)]))
-        {
-            // Kern this puppy.
-            next_glyph = mFontFreetype->getGlyphInfo(wchars[pos + 1], EFontGlyphType::Unspecified);
-            cur_x += mFontFreetype->getXKerning(glyph, next_glyph);
-        }
-
-
-        // Round after kerning.
-        cur_x = (F32)ll_round(cur_x);
-    }
-
-    return llmin(max_chars, pos - begin_offset);
-}
-
-const LLFontDescriptor& LLFontGL::getFontDesc() const
-{
-    return mFontDescriptor;
-}
-
-// static
-void LLFontGL::initClass(F32 screen_dpi, F32 x_scale, F32 y_scale, const std::string& app_dir, bool create_gl_textures)
-{
-    sVertDPI = (F32)llfloor(screen_dpi * y_scale);
-    sHorizDPI = (F32)llfloor(screen_dpi * x_scale);
-    sScaleX = x_scale;
-    sScaleY = y_scale;
-    sAppDir = app_dir;
-
-    // Font registry init
-    if (!sFontRegistry)
-    {
-        sFontRegistry = new LLFontRegistry(create_gl_textures);
-        sFontRegistry->parseFontInfo("fonts.xml");
-    }
-    else
-    {
-        sFontRegistry->reset();
-    }
-
-    LLFontGL::loadDefaultFonts();
-}
-
-void LLFontGL::dumpTextures()
-{
-    if (mFontFreetype.notNull())
-    {
-        mFontFreetype->dumpFontBitmaps();
-    }
-}
-
-// static
-void LLFontGL::dumpFonts()
-{
-    sFontRegistry->dump();
-}
-
-// static
-void LLFontGL::dumpFontTextures()
-{
-    sFontRegistry->dumpTextures();
-}
-
-// Force standard fonts to get generated up front.
-// This is primarily for error detection purposes.
-// Don't do this during initClass because it can be slow and we want to get
-// the viewer window on screen first. JC
-// static
-bool LLFontGL::loadDefaultFonts()
-{
-    LL_PROFILE_ZONE_SCOPED_CATEGORY_UI
-    bool succ = true;
-    succ &= (NULL != getFontSansSerifSmall());
-    succ &= (NULL != getFontSansSerif());
-    succ &= (NULL != getFontSansSerifBig());
-    succ &= (NULL != getFontSansSerifHuge());
-    succ &= (NULL != getFontSansSerifBold());
-    succ &= (NULL != getFontMonospace());
-    return succ;
-}
-
-void LLFontGL::loadCommonFonts()
-{
-    LL_PROFILE_ZONE_SCOPED_CATEGORY_UI
-    getFont(LLFontDescriptor("SansSerif", "Small", BOLD));
-    getFont(LLFontDescriptor("SansSerif", "Large", BOLD));
-    getFont(LLFontDescriptor("SansSerif", "Huge", BOLD));
-    getFont(LLFontDescriptor("Monospace", "Medium", 0));
-}
-
-// static
-void LLFontGL::destroyDefaultFonts()
-{
-    // Remove the actual fonts.
-    delete sFontRegistry;
-    sFontRegistry = NULL;
-}
-
-//static
-void LLFontGL::destroyAllGL()
-{
-    if (sFontRegistry)
-    {
-        sFontRegistry->destroyGL();
-    }
-}
-
-// static
-U8 LLFontGL::getStyleFromString(const std::string &style)
-{
-    S32 ret = 0;
-    if (style.find("BOLD") != style.npos)
-    {
-        ret |= BOLD;
-    }
-    if (style.find("ITALIC") != style.npos)
-    {
-        ret |= ITALIC;
-    }
-    if (style.find("UNDERLINE") != style.npos)
-    {
-        ret |= UNDERLINE;
-    }
-    return ret;
-}
-
-// static
-std::string LLFontGL::getStringFromStyle(U8 style)
-{
-    std::string style_string;
-    if (style == NORMAL)
-    {
-        style_string += "|NORMAL";
-    }
-    if (style & BOLD)
-    {
-        style_string += "|BOLD";
-    }
-    if (style & ITALIC)
-    {
-        style_string += "|ITALIC";
-    }
-    if (style & UNDERLINE)
-    {
-        style_string += "|UNDERLINE";
-    }
-    return style_string;
-}
-
-// static
-std::string LLFontGL::nameFromFont(const LLFontGL* fontp)
-{
-    return fontp->mFontDescriptor.getName();
-}
-
-
-// static
-std::string LLFontGL::sizeFromFont(const LLFontGL* fontp)
-{
-    return fontp->mFontDescriptor.getSize();
-}
-
-// static
-std::string LLFontGL::nameFromHAlign(LLFontGL::HAlign align)
-{
-    if (align == LEFT)          return std::string("left");
-    else if (align == RIGHT)    return std::string("right");
-    else if (align == HCENTER)  return std::string("center");
-    else return std::string();
-}
-
-// static
-LLFontGL::HAlign LLFontGL::hAlignFromName(const std::string& name)
-{
-    LLFontGL::HAlign gl_hfont_align = LLFontGL::LEFT;
-    if (name == "left")
-    {
-        gl_hfont_align = LLFontGL::LEFT;
-    }
-    else if (name == "right")
-    {
-        gl_hfont_align = LLFontGL::RIGHT;
-    }
-    else if (name == "center")
-    {
-        gl_hfont_align = LLFontGL::HCENTER;
-    }
-    //else leave left
-    return gl_hfont_align;
-}
-
-// static
-std::string LLFontGL::nameFromVAlign(LLFontGL::VAlign align)
-{
-    if (align == TOP)           return std::string("top");
-    else if (align == VCENTER)  return std::string("center");
-    else if (align == BASELINE) return std::string("baseline");
-    else if (align == BOTTOM)   return std::string("bottom");
-    else return std::string();
-}
-
-// static
-LLFontGL::VAlign LLFontGL::vAlignFromName(const std::string& name)
-{
-    LLFontGL::VAlign gl_vfont_align = LLFontGL::BASELINE;
-    if (name == "top")
-    {
-        gl_vfont_align = LLFontGL::TOP;
-    }
-    else if (name == "center")
-    {
-        gl_vfont_align = LLFontGL::VCENTER;
-    }
-    else if (name == "baseline")
-    {
-        gl_vfont_align = LLFontGL::BASELINE;
-    }
-    else if (name == "bottom")
-    {
-        gl_vfont_align = LLFontGL::BOTTOM;
-    }
-    //else leave baseline
-    return gl_vfont_align;
-}
-
-//static
-LLFontGL* LLFontGL::getFontEmojiSmall()
-{
-    static LLFontGL* fontp = getFont(LLFontDescriptor("Emoji", "Small", 0));
-    return fontp;;
-}
-
-//static
-LLFontGL* LLFontGL::getFontEmojiMedium()
-{
-    static LLFontGL* fontp = getFont(LLFontDescriptor("Emoji", "Medium", 0));
-    return fontp;;
-}
-
-//static
-LLFontGL* LLFontGL::getFontEmojiLarge()
-{
-    static LLFontGL* fontp = getFont(LLFontDescriptor("Emoji", "Large", 0));
-    return fontp;;
-}
-
-//static
-LLFontGL* LLFontGL::getFontEmojiHuge()
-{
-    static LLFontGL* fontp = getFont(LLFontDescriptor("Emoji", "Huge", 0));
-    return fontp;;
-}
-
-//static
-LLFontGL* LLFontGL::getFontMonospace()
-{
-    static LLFontGL* fontp = getFont(LLFontDescriptor("Monospace","Monospace",0));
-    return fontp;
-}
-
-//static
-LLFontGL* LLFontGL::getFontSansSerifSmall()
-{
-    static LLFontGL* fontp = getFont(LLFontDescriptor("SansSerif","Small",0));
-    return fontp;
-}
-
-//static
-LLFontGL* LLFontGL::getFontSansSerifSmallBold()
-{
-    static LLFontGL* fontp = getFont(LLFontDescriptor("SansSerif","Small",BOLD));
-    return fontp;
-}
-
-//static
-LLFontGL* LLFontGL::getFontSansSerifSmallItalic()
-{
-    static LLFontGL* fontp = getFont(LLFontDescriptor("SansSerif","Small",ITALIC));
-    return fontp;
-}
-
-//static
-LLFontGL* LLFontGL::getFontSansSerif()
-{
-    static LLFontGL* fontp = getFont(LLFontDescriptor("SansSerif","Medium",0));
-    return fontp;
-}
-
-//static
-LLFontGL* LLFontGL::getFontSansSerifBig()
-{
-    static LLFontGL* fontp = getFont(LLFontDescriptor("SansSerif","Large",0));
-    return fontp;
-}
-
-//static
-LLFontGL* LLFontGL::getFontSansSerifHuge()
-{
-    static LLFontGL* fontp = getFont(LLFontDescriptor("SansSerif","Huge",0));
-    return fontp;
-}
-
-//static
-LLFontGL* LLFontGL::getFontSansSerifBold()
-{
-    static LLFontGL* fontp = getFont(LLFontDescriptor("SansSerif","Medium",BOLD));
-    return fontp;
-}
-
-//static
-LLFontGL* LLFontGL::getFont(const LLFontDescriptor& desc)
-{
-    return sFontRegistry->getFont(desc);
-}
-
-//static
-LLFontGL* LLFontGL::getFontByName(const std::string& name)
-{
-    // check for most common fonts first
-    if (name == "SANSSERIF")
-    {
-        return getFontSansSerif();
-    }
-    else if (name == "SANSSERIF_SMALL")
-    {
-        return getFontSansSerifSmall();
-    }
-    else if (name == "SANSSERIF_BIG")
-    {
-        return getFontSansSerifBig();
-    }
-    else if (name == "SMALL" || name == "OCRA")
-    {
-        // *BUG: Should this be "MONOSPACE"?  Do we use "OCRA" anymore?
-        // Does "SMALL" mean "SERIF"?
-        return getFontMonospace();
-    }
-    else
-    {
-        return NULL;
-    }
-}
-
-//static
-LLFontGL* LLFontGL::getFontDefault()
-{
-    return getFontSansSerif(); // Fallback to sans serif as default font
-}
-
-
-// static
-std::string LLFontGL::getFontPathSystem()
-{
-#if LL_DARWIN
-    // HACK for macOS
-    return "/System/Library/Fonts/";
-
-#elif LL_WINDOWS
-    auto system_root = LLStringUtil::getenv("SystemRoot");
-    if (! system_root.empty())
-    {
-        std::string fontpath(gDirUtilp->add(system_root, "fonts") + gDirUtilp->getDirDelimiter());
-        LL_INFOS() << "from SystemRoot: " << fontpath << LL_ENDL;
-        return fontpath;
-    }
-
-    wchar_t *pwstr = NULL;
-    HRESULT okay = SHGetKnownFolderPath(FOLDERID_Fonts, 0, NULL, &pwstr);
-    if (SUCCEEDED(okay) && pwstr)
-    {
-        std::string fontpath(ll_convert_wide_to_string(pwstr));
-        // SHGetKnownFolderPath() contract requires us to free pwstr
-        CoTaskMemFree(pwstr);
-        LL_INFOS() << "from SHGetKnownFolderPath(): " << fontpath << LL_ENDL;
-        return fontpath;
-    }
-#endif
-
-    LL_WARNS() << "Could not determine system fonts path" << LL_ENDL;
-    return {};
-}
-
-
-// static
-std::string LLFontGL::getFontPathLocal()
-{
-    std::string local_path;
-
-    // Backup files if we can't load from system fonts directory.
-    // We could store this in an end-user writable directory to allow
-    // end users to switch fonts.
-    if (LLFontGL::sAppDir.length())
-    {
-        // use specified application dir to look for fonts
-        local_path = LLFontGL::sAppDir + "/fonts/";
-    }
-    else
-    {
-        // assume working directory is executable directory
-        local_path = "./fonts/";
-    }
-    return local_path;
-}
-
-LLFontGL::LLFontGL(const LLFontGL &source)
-{
-    LL_ERRS() << "Not implemented!" << LL_ENDL;
-}
-
-LLFontGL &LLFontGL::operator=(const LLFontGL &source)
-{
-    LL_ERRS() << "Not implemented" << LL_ENDL;
-    return *this;
-}
-
-void LLFontGL::renderQuad(LLVector3* vertex_out, LLVector2* uv_out, LLColor4U* colors_out, const LLRectf& screen_rect, const LLRectf& uv_rect, const LLColor4U& color, F32 slant_amt) const
-{
-    S32 index = 0;
-
-    vertex_out[index] = LLVector3(screen_rect.mRight, screen_rect.mTop, 0.f);
-    uv_out[index] = LLVector2(uv_rect.mRight, uv_rect.mTop);
-    colors_out[index] = color;
-    index++;
-
-    vertex_out[index] = LLVector3(screen_rect.mLeft, screen_rect.mTop, 0.f);
-    uv_out[index] = LLVector2(uv_rect.mLeft, uv_rect.mTop);
-    colors_out[index] = color;
-    index++;
-
-    vertex_out[index] = LLVector3(screen_rect.mLeft, screen_rect.mBottom, 0.f);
-    uv_out[index] = LLVector2(uv_rect.mLeft, uv_rect.mBottom);
-    colors_out[index] = color;
-    index++;
-
-    vertex_out[index] = LLVector3(screen_rect.mRight, screen_rect.mBottom, 0.f);
-    uv_out[index] = LLVector2(uv_rect.mRight, uv_rect.mBottom);
-    colors_out[index] = color;
-}
-
-void LLFontGL::drawGlyph(S32& glyph_count, LLVector3* vertex_out, LLVector2* uv_out, LLColor4U* colors_out, const LLRectf& screen_rect, const LLRectf& uv_rect, const LLColor4U& color, U8 style, ShadowType shadow, F32 drop_shadow_strength) const
-{
-    F32 slant_offset;
-    slant_offset = ((style & ITALIC) ? ( -mFontFreetype->getAscenderHeight() * 0.2f) : 0.f);
-
-    //FIXME: bold and drop shadow are mutually exclusive only for convenience
-    //Allow both when we need them.
-    if (style & BOLD)
-    {
-        for (S32 pass = 0; pass < 2; pass++)
-        {
-            LLRectf screen_rect_offset = screen_rect;
-
-            screen_rect_offset.translate((F32)(pass * BOLD_OFFSET), 0.f);
-            renderQuad(&vertex_out[glyph_count * 4], &uv_out[glyph_count * 4], &colors_out[glyph_count * 4], screen_rect_offset, uv_rect, color, slant_offset);
-            glyph_count++;
-        }
-    }
-    else if (shadow == DROP_SHADOW_SOFT)
-    {
-        LLColor4U shadow_color = LLFontGL::sShadowColor;
-        shadow_color.mV[VALPHA] = U8(color.mV[VALPHA] * drop_shadow_strength * DROP_SHADOW_SOFT_STRENGTH);
-        for (S32 pass = 0; pass < 5; pass++)
-        {
-            LLRectf screen_rect_offset = screen_rect;
-
-            switch(pass)
-            {
-            case 0:
-                screen_rect_offset.translate(-1.f, -1.f);
-                break;
-            case 1:
-                screen_rect_offset.translate(1.f, -1.f);
-                break;
-            case 2:
-                screen_rect_offset.translate(1.f, 1.f);
-                break;
-            case 3:
-                screen_rect_offset.translate(-1.f, 1.f);
-                break;
-            case 4:
-                screen_rect_offset.translate(0, -2.f);
-                break;
-            }
-
-            renderQuad(&vertex_out[glyph_count * 4], &uv_out[glyph_count * 4], &colors_out[glyph_count * 4], screen_rect_offset, uv_rect, shadow_color, slant_offset);
-            glyph_count++;
-        }
-        renderQuad(&vertex_out[glyph_count * 4], &uv_out[glyph_count * 4], &colors_out[glyph_count * 4], screen_rect, uv_rect, color, slant_offset);
-        glyph_count++;
-    }
-    else if (shadow == DROP_SHADOW)
-    {
-        LLColor4U shadow_color = LLFontGL::sShadowColor;
-        shadow_color.mV[VALPHA] = U8(color.mV[VALPHA] * drop_shadow_strength);
-        LLRectf screen_rect_shadow = screen_rect;
-        screen_rect_shadow.translate(1.f, -1.f);
-        renderQuad(&vertex_out[glyph_count * 4], &uv_out[glyph_count * 4], &colors_out[glyph_count * 4], screen_rect_shadow, uv_rect, shadow_color, slant_offset);
-        glyph_count++;
-        renderQuad(&vertex_out[glyph_count * 4], &uv_out[glyph_count * 4], &colors_out[glyph_count * 4], screen_rect, uv_rect, color, slant_offset);
-        glyph_count++;
-    }
-    else // normal rendering
-    {
-        renderQuad(&vertex_out[glyph_count * 4], &uv_out[glyph_count * 4], &colors_out[glyph_count * 4], screen_rect, uv_rect, color, slant_offset);
-        glyph_count++;
-    }
-}+/**
+ * @file llfontgl.cpp
+ * @brief Wrapper around FreeType
+ *
+ * $LicenseInfo:firstyear=2001&license=viewerlgpl$
+ * Second Life Viewer Source Code
+ * Copyright (C) 2010, Linden Research, Inc.
+ *
+ * This library is free software; you can redistribute it and/or
+ * modify it under the terms of the GNU Lesser General Public
+ * License as published by the Free Software Foundation;
+ * version 2.1 of the License only.
+ *
+ * This library is distributed in the hope that it will be useful,
+ * but WITHOUT ANY WARRANTY; without even the implied warranty of
+ * MERCHANTABILITY or FITNESS FOR A PARTICULAR PURPOSE.  See the GNU
+ * Lesser General Public License for more details.
+ *
+ * You should have received a copy of the GNU Lesser General Public
+ * License along with this library; if not, write to the Free Software
+ * Foundation, Inc., 51 Franklin Street, Fifth Floor, Boston, MA  02110-1301  USA
+ *
+ * Linden Research, Inc., 945 Battery Street, San Francisco, CA  94111  USA
+ * $/LicenseInfo$
+ */
+
+#include "linden_common.h"
+
+#include "llfontgl.h"
+
+// Linden library includes
+#include "llfasttimer.h"
+#include "llfontfreetype.h"
+#include "llfontbitmapcache.h"
+#include "llfontregistry.h"
+#include "llgl.h"
+#include "llimagegl.h"
+#include "llrender.h"
+#include "llstl.h"
+#include "v4color.h"
+#include "lltexture.h"
+#include "lldir.h"
+#include "llstring.h"
+
+// Third party library includes
+#include <boost/tokenizer.hpp>
+
+#if LL_WINDOWS
+#include <Shlobj.h>
+#include <Knownfolders.h>
+#include <Objbase.h>
+#endif // LL_WINDOWS
+
+const S32 BOLD_OFFSET = 1;
+
+// static class members
+F32 LLFontGL::sVertDPI = 96.f;
+F32 LLFontGL::sHorizDPI = 96.f;
+F32 LLFontGL::sScaleX = 1.f;
+F32 LLFontGL::sScaleY = 1.f;
+bool LLFontGL::sDisplayFont = true ;
+std::string LLFontGL::sAppDir;
+
+LLColor4 LLFontGL::sShadowColor(0.f, 0.f, 0.f, 1.f);
+LLFontRegistry* LLFontGL::sFontRegistry = NULL;
+
+LLCoordGL LLFontGL::sCurOrigin;
+F32 LLFontGL::sCurDepth;
+std::vector<std::pair<LLCoordGL, F32> > LLFontGL::sOriginStack;
+
+const F32 PAD_UVY = 0.5f; // half of vertical padding between glyphs in the glyph texture
+const F32 DROP_SHADOW_SOFT_STRENGTH = 0.3f;
+
+LLFontGL::LLFontGL()
+{
+}
+
+LLFontGL::~LLFontGL()
+{
+}
+
+void LLFontGL::reset()
+{
+    mFontFreetype->reset(sVertDPI, sHorizDPI);
+}
+
+void LLFontGL::destroyGL()
+{
+    mFontFreetype->destroyGL();
+}
+
+bool LLFontGL::loadFace(const std::string& filename, F32 point_size, const F32 vert_dpi, const F32 horz_dpi, bool is_fallback, S32 face_n)
+{
+    if(mFontFreetype == reinterpret_cast<LLFontFreetype*>(NULL))
+    {
+        mFontFreetype = new LLFontFreetype;
+    }
+
+    return mFontFreetype->loadFace(filename, point_size, vert_dpi, horz_dpi, is_fallback, face_n);
+}
+
+S32 LLFontGL::getNumFaces(const std::string& filename)
+{
+    if (mFontFreetype == reinterpret_cast<LLFontFreetype*>(NULL))
+    {
+        mFontFreetype = new LLFontFreetype;
+    }
+
+    return mFontFreetype->getNumFaces(filename);
+}
+
+S32 LLFontGL::render(const LLWString &wstr, S32 begin_offset, const LLRect& rect, const LLColor4 &color, HAlign halign, VAlign valign, U8 style,
+    ShadowType shadow, S32 max_chars, F32* right_x, bool use_ellipses, bool use_color) const
+{
+    LLRectf rect_float(rect.mLeft, rect.mTop, rect.mRight, rect.mBottom);
+    return render(wstr, begin_offset, rect_float, color, halign, valign, style, shadow, max_chars, right_x, use_ellipses, use_color);
+}
+
+S32 LLFontGL::render(const LLWString &wstr, S32 begin_offset, const LLRectf& rect, const LLColor4 &color, HAlign halign, VAlign valign, U8 style,
+                     ShadowType shadow, S32 max_chars, F32* right_x, bool use_ellipses, bool use_color) const
+{
+    F32 x = rect.mLeft;
+    F32 y = 0.f;
+
+    switch(valign)
+    {
+    case TOP:
+        y = rect.mTop;
+        break;
+    case VCENTER:
+        y = rect.getCenterY();
+        break;
+    case BASELINE:
+    case BOTTOM:
+        y = rect.mBottom;
+        break;
+    default:
+        y = rect.mBottom;
+        break;
+    }
+    return render(wstr, begin_offset, x, y, color, halign, valign, style, shadow, max_chars, rect.getWidth(), right_x, use_ellipses, use_color);
+}
+
+
+S32 LLFontGL::render(const LLWString &wstr, S32 begin_offset, F32 x, F32 y, const LLColor4 &color, HAlign halign, VAlign valign, U8 style,
+                     ShadowType shadow, S32 max_chars, S32 max_pixels, F32* right_x, bool use_ellipses, bool use_color) const
+{
+    LL_PROFILE_ZONE_SCOPED_CATEGORY_UI;
+
+    if(!sDisplayFont) //do not display texts
+    {
+        return wstr.length() ;
+    }
+
+    if (wstr.empty())
+    {
+        return 0;
+    }
+
+    gGL.getTexUnit(0)->enable(LLTexUnit::TT_TEXTURE);
+
+    S32 scaled_max_pixels = max_pixels == S32_MAX ? S32_MAX : llceil((F32)max_pixels * sScaleX);
+
+    // determine which style flags need to be added programmatically by stripping off the
+    // style bits that are drawn by the underlying Freetype font
+    U8 style_to_add = (style | mFontDescriptor.getStyle()) & ~mFontFreetype->getStyle();
+
+    F32 drop_shadow_strength = 0.f;
+    if (shadow != NO_SHADOW)
+    {
+        F32 luminance;
+        color.calcHSL(NULL, NULL, &luminance);
+        drop_shadow_strength = clamp_rescale(luminance, 0.35f, 0.6f, 0.f, 1.f);
+        if (luminance < 0.35f)
+        {
+            shadow = NO_SHADOW;
+        }
+    }
+
+    gGL.pushUIMatrix();
+
+    gGL.loadUIIdentity();
+
+    LLVector2 origin(floorf(sCurOrigin.mX*sScaleX), floorf(sCurOrigin.mY*sScaleY));
+
+    // Depth translation, so that floating text appears 'in-world'
+    // and is correctly occluded.
+    gGL.translatef(0.f,0.f,sCurDepth);
+
+    S32 chars_drawn = 0;
+    S32 i;
+    S32 length;
+
+    if (-1 == max_chars)
+    {
+        max_chars = length = (S32)wstr.length() - begin_offset;
+    }
+    else
+    {
+        length = llmin((S32)wstr.length() - begin_offset, max_chars );
+    }
+
+    F32 cur_x, cur_y, cur_render_x, cur_render_y;
+
+    // Not guaranteed to be set correctly
+    gGL.setSceneBlendType(LLRender::BT_ALPHA);
+
+    cur_x = ((F32)x * sScaleX) + origin.mV[VX];
+    cur_y = ((F32)y * sScaleY) + origin.mV[VY];
+
+    // Offset y by vertical alignment.
+    // use unscaled font metrics here
+    switch (valign)
+    {
+    case TOP:
+        cur_y -= llceil(mFontFreetype->getAscenderHeight());
+        break;
+    case BOTTOM:
+        cur_y += llceil(mFontFreetype->getDescenderHeight());
+        break;
+    case VCENTER:
+        cur_y -= llceil((llceil(mFontFreetype->getAscenderHeight()) - llceil(mFontFreetype->getDescenderHeight())) / 2.f);
+        break;
+    case BASELINE:
+        // Baseline, do nothing.
+        break;
+    default:
+        break;
+    }
+
+    switch (halign)
+    {
+    case LEFT:
+        break;
+    case RIGHT:
+        cur_x -= llmin(scaled_max_pixels, ll_round(getWidthF32(wstr.c_str(), begin_offset, length) * sScaleX));
+        break;
+    case HCENTER:
+        cur_x -= llmin(scaled_max_pixels, ll_round(getWidthF32(wstr.c_str(), begin_offset, length) * sScaleX)) / 2;
+        break;
+    default:
+        break;
+    }
+
+    cur_render_y = cur_y;
+    cur_render_x = cur_x;
+
+    F32 start_x = (F32)ll_round(cur_x);
+
+    const LLFontBitmapCache* font_bitmap_cache = mFontFreetype->getFontBitmapCache();
+
+    F32 inv_width = 1.f / font_bitmap_cache->getBitmapWidth();
+    F32 inv_height = 1.f / font_bitmap_cache->getBitmapHeight();
+
+    const S32 LAST_CHARACTER = LLFontFreetype::LAST_CHAR_FULL;
+
+    bool draw_ellipses = false;
+    if (use_ellipses)
+    {
+        // check for too long of a string
+        S32 string_width = ll_round(getWidthF32(wstr.c_str(), begin_offset, max_chars) * sScaleX);
+        if (string_width > scaled_max_pixels)
+        {
+            // use four dots for ellipsis width to generate padding
+            const LLWString dots(utf8str_to_wstring(std::string("....")));
+            scaled_max_pixels = llmax(0, scaled_max_pixels - ll_round(getWidthF32(dots.c_str())));
+            draw_ellipses = true;
+        }
+    }
+
+    const LLFontGlyphInfo* next_glyph = NULL;
+
+    const S32 GLYPH_BATCH_SIZE = 30;
+    LLVector3 vertices[GLYPH_BATCH_SIZE * 4];
+    LLVector2 uvs[GLYPH_BATCH_SIZE * 4];
+    LLColor4U colors[GLYPH_BATCH_SIZE * 4];
+
+    LLColor4U text_color(color);
+    // Preserve the transparency to render fading emojis in fading text (e.g.
+    // for the chat console)... HB
+    LLColor4U emoji_color(255, 255, 255, text_color.mV[VW]);
+
+    std::pair<EFontGlyphType, S32> bitmap_entry = std::make_pair(EFontGlyphType::Grayscale, -1);
+    S32 glyph_count = 0;
+    for (i = begin_offset; i < begin_offset + length; i++)
+    {
+        llwchar wch = wstr[i];
+
+        const LLFontGlyphInfo* fgi = next_glyph;
+        next_glyph = NULL;
+        if(!fgi)
+        {
+            fgi = mFontFreetype->getGlyphInfo(wch, (!use_color) ? EFontGlyphType::Grayscale : EFontGlyphType::Color);
+        }
+        if (!fgi)
+        {
+            LL_ERRS() << "Missing Glyph Info" << LL_ENDL;
+            break;
+        }
+        // Per-glyph bitmap texture.
+        std::pair<EFontGlyphType, S32> next_bitmap_entry = fgi->mBitmapEntry;
+        if (next_bitmap_entry != bitmap_entry)
+        {
+            // Actually draw the queued glyphs before switching their texture;
+            // otherwise the queued glyphs will be taken from wrong textures.
+            if (glyph_count > 0)
+            {
+                gGL.begin(LLRender::QUADS);
+                {
+                    gGL.vertexBatchPreTransformed(vertices, uvs, colors, glyph_count * 4);
+                }
+                gGL.end();
+                glyph_count = 0;
+            }
+
+            bitmap_entry = next_bitmap_entry;
+            LLImageGL* font_image = font_bitmap_cache->getImageGL(bitmap_entry.first, bitmap_entry.second);
+            gGL.getTexUnit(0)->bind(font_image);
+        }
+
+        if ((start_x + scaled_max_pixels) < (cur_x + fgi->mXBearing + fgi->mWidth))
+        {
+            // Not enough room for this character.
+            break;
+        }
+
+        // Draw the text at the appropriate location
+        //Specify vertices and texture coordinates
+        LLRectf uv_rect((fgi->mXBitmapOffset) * inv_width,
+                (fgi->mYBitmapOffset + fgi->mHeight + PAD_UVY) * inv_height,
+                (fgi->mXBitmapOffset + fgi->mWidth) * inv_width,
+                (fgi->mYBitmapOffset - PAD_UVY) * inv_height);
+        // snap glyph origin to whole screen pixel
+        LLRectf screen_rect((F32)ll_round(cur_render_x + (F32)fgi->mXBearing),
+                    (F32)ll_round(cur_render_y + (F32)fgi->mYBearing),
+                    (F32)ll_round(cur_render_x + (F32)fgi->mXBearing) + (F32)fgi->mWidth,
+                    (F32)ll_round(cur_render_y + (F32)fgi->mYBearing) - (F32)fgi->mHeight);
+
+        if (glyph_count >= GLYPH_BATCH_SIZE)
+        {
+            gGL.begin(LLRender::QUADS);
+            {
+                gGL.vertexBatchPreTransformed(vertices, uvs, colors, glyph_count * 4);
+            }
+            gGL.end();
+
+            glyph_count = 0;
+        }
+
+        const LLColor4U& col =
+            bitmap_entry.first == EFontGlyphType::Grayscale ? text_color
+                                                            : emoji_color;
+        drawGlyph(glyph_count, vertices, uvs, colors, screen_rect, uv_rect,
+                  col, style_to_add, shadow, drop_shadow_strength);
+
+        chars_drawn++;
+        cur_x += fgi->mXAdvance;
+        cur_y += fgi->mYAdvance;
+
+        llwchar next_char = wstr[i+1];
+        if (next_char && (next_char < LAST_CHARACTER))
+        {
+            // Kern this puppy.
+            next_glyph = mFontFreetype->getGlyphInfo(next_char, (!use_color) ? EFontGlyphType::Grayscale : EFontGlyphType::Color);
+            cur_x += mFontFreetype->getXKerning(fgi, next_glyph);
+        }
+
+        // Round after kerning.
+        // Must do this to cur_x, not just to cur_render_x, otherwise you
+        // will squish sub-pixel kerned characters too close together.
+        // For example, "CCCCC" looks bad.
+        cur_x = (F32)ll_round(cur_x);
+        //cur_y = (F32)ll_round(cur_y);
+
+        cur_render_x = cur_x;
+        cur_render_y = cur_y;
+    }
+
+    gGL.begin(LLRender::QUADS);
+    {
+        gGL.vertexBatchPreTransformed(vertices, uvs, colors, glyph_count * 4);
+    }
+    gGL.end();
+
+
+    if (right_x)
+    {
+        *right_x = (cur_x - origin.mV[VX]) / sScaleX;
+    }
+
+    //FIXME: add underline as glyph?
+    if (style_to_add & UNDERLINE)
+    {
+        F32 descender = (F32)llfloor(mFontFreetype->getDescenderHeight());
+
+        gGL.getTexUnit(0)->unbind(LLTexUnit::TT_TEXTURE);
+        gGL.begin(LLRender::LINES);
+        gGL.vertex2f(start_x, cur_y - descender);
+        gGL.vertex2f(cur_x, cur_y - descender);
+        gGL.end();
+    }
+
+    if (draw_ellipses)
+    {
+
+        // recursively render ellipses at end of string
+        // we've already reserved enough room
+        gGL.pushUIMatrix();
+        renderUTF8(std::string("..."),
+                0,
+                (cur_x - origin.mV[VX]) / sScaleX, (F32)y,
+                color,
+                LEFT, valign,
+                style_to_add,
+                shadow,
+                S32_MAX, max_pixels,
+                right_x,
+                false,
+                use_color);
+        gGL.popUIMatrix();
+    }
+
+    gGL.popUIMatrix();
+
+    return chars_drawn;
+}
+
+S32 LLFontGL::render(const LLWString &text, S32 begin_offset, F32 x, F32 y, const LLColor4 &color) const
+{
+    return render(text, begin_offset, x, y, color, LEFT, BASELINE, NORMAL, NO_SHADOW);
+}
+
+S32 LLFontGL::renderUTF8(const std::string &text, S32 begin_offset, F32 x, F32 y, const LLColor4 &color, HAlign halign, VAlign valign, U8 style, ShadowType shadow, S32 max_chars, S32 max_pixels, F32* right_x, bool use_ellipses, bool use_color) const
+{
+    return render(utf8str_to_wstring(text), begin_offset, x, y, color, halign, valign, style, shadow, max_chars, max_pixels, right_x, use_ellipses, use_color);
+}
+
+S32 LLFontGL::renderUTF8(const std::string &text, S32 begin_offset, S32 x, S32 y, const LLColor4 &color) const
+{
+    return renderUTF8(text, begin_offset, (F32)x, (F32)y, color, LEFT, BASELINE, NORMAL, NO_SHADOW);
+}
+
+S32 LLFontGL::renderUTF8(const std::string &text, S32 begin_offset, S32 x, S32 y, const LLColor4 &color, HAlign halign, VAlign valign, U8 style, ShadowType shadow) const
+{
+    return renderUTF8(text, begin_offset, (F32)x, (F32)y, color, halign, valign, style, shadow);
+}
+
+// font metrics - override for LLFontFreetype that returns units of virtual pixels
+F32 LLFontGL::getAscenderHeight() const
+{
+    return mFontFreetype->getAscenderHeight() / sScaleY;
+}
+
+F32 LLFontGL::getDescenderHeight() const
+{
+    return mFontFreetype->getDescenderHeight() / sScaleY;
+}
+
+S32 LLFontGL::getLineHeight() const
+{
+    return llceil(mFontFreetype->getAscenderHeight() / sScaleY) + llceil(mFontFreetype->getDescenderHeight() / sScaleY);
+}
+
+S32 LLFontGL::getWidth(const std::string& utf8text) const
+{
+    LLWString wtext = utf8str_to_wstring(utf8text);
+    return getWidth(wtext.c_str(), 0, S32_MAX);
+}
+
+S32 LLFontGL::getWidth(const llwchar* wchars) const
+{
+    return getWidth(wchars, 0, S32_MAX);
+}
+
+S32 LLFontGL::getWidth(const std::string& utf8text, S32 begin_offset, S32 max_chars) const
+{
+    LLWString wtext = utf8str_to_wstring(utf8text);
+    return getWidth(wtext.c_str(), begin_offset, max_chars);
+}
+
+S32 LLFontGL::getWidth(const llwchar* wchars, S32 begin_offset, S32 max_chars) const
+{
+    F32 width = getWidthF32(wchars, begin_offset, max_chars);
+    return ll_round(width);
+}
+
+F32 LLFontGL::getWidthF32(const std::string& utf8text) const
+{
+    LLWString wtext = utf8str_to_wstring(utf8text);
+    return getWidthF32(wtext.c_str(), 0, S32_MAX);
+}
+
+F32 LLFontGL::getWidthF32(const llwchar* wchars) const
+{
+    return getWidthF32(wchars, 0, S32_MAX);
+}
+
+F32 LLFontGL::getWidthF32(const std::string& utf8text, S32 begin_offset, S32 max_chars) const
+{
+    LLWString wtext = utf8str_to_wstring(utf8text);
+    return getWidthF32(wtext.c_str(), begin_offset, max_chars);
+}
+
+F32 LLFontGL::getWidthF32(const llwchar* wchars, S32 begin_offset, S32 max_chars, bool no_padding) const
+{
+    const S32 LAST_CHARACTER = LLFontFreetype::LAST_CHAR_FULL;
+
+    F32 cur_x = 0;
+    const S32 max_index = begin_offset + max_chars;
+
+    const LLFontGlyphInfo* next_glyph = NULL;
+
+    F32 width_padding = 0.f;
+    for (S32 i = begin_offset; i < max_index && wchars[i] != 0; i++)
+    {
+        llwchar wch = wchars[i];
+
+        const LLFontGlyphInfo* fgi = next_glyph;
+        next_glyph = NULL;
+        if(!fgi)
+        {
+            fgi = mFontFreetype->getGlyphInfo(wch, EFontGlyphType::Unspecified);
+        }
+
+        F32 advance = mFontFreetype->getXAdvance(fgi);
+
+        if (!no_padding)
+        {
+            // for the last character we want to measure the greater of its width and xadvance values
+            // so keep track of the difference between these values for the each character we measure
+            // so we can fix things up at the end
+            width_padding = llmax(0.f,                                          // always use positive padding amount
+                width_padding - advance,                        // previous padding left over after advance of current character
+                (F32)(fgi->mWidth + fgi->mXBearing) - advance); // difference between width of this character and advance to next character
+        }
+
+        cur_x += advance;
+        llwchar next_char = wchars[i+1];
+
+        if (((i + 1) < begin_offset + max_chars)
+            && next_char
+            && (next_char < LAST_CHARACTER))
+        {
+            // Kern this puppy.
+            next_glyph = mFontFreetype->getGlyphInfo(next_char, EFontGlyphType::Unspecified);
+            cur_x += mFontFreetype->getXKerning(fgi, next_glyph);
+        }
+        // Round after kerning.
+        cur_x = (F32)ll_round(cur_x);
+    }
+
+    if (!no_padding)
+    {
+        // add in extra pixels for last character's width past its xadvance
+        cur_x += width_padding;
+    }
+
+    return cur_x / sScaleX;
+}
+
+void LLFontGL::generateASCIIglyphs()
+{
+    LL_PROFILE_ZONE_SCOPED_CATEGORY_UI
+    for (U32 i = 32; (i < 127); i++)
+    {
+        mFontFreetype->getGlyphInfo(i, EFontGlyphType::Grayscale);
+    }
+}
+
+// Returns the max number of complete characters from text (up to max_chars) that can be drawn in max_pixels
+S32 LLFontGL::maxDrawableChars(const llwchar* wchars, F32 max_pixels, S32 max_chars, EWordWrapStyle end_on_word_boundary) const
+{
+    LL_PROFILE_ZONE_SCOPED_CATEGORY_UI
+    if (!wchars || !wchars[0] || max_chars == 0)
+    {
+        return 0;
+    }
+
+    llassert(max_pixels >= 0.f);
+    llassert(max_chars >= 0);
+
+    bool clip = false;
+    F32 cur_x = 0;
+
+    S32 start_of_last_word = 0;
+    bool in_word = false;
+
+    // avoid S32 overflow when max_pixels == S32_MAX by staying in floating point
+    F32 scaled_max_pixels = max_pixels * sScaleX;
+    F32 width_padding = 0.f;
+
+    LLFontGlyphInfo* next_glyph = NULL;
+
+    S32 i;
+    for (i=0; (i < max_chars); i++)
+    {
+        llwchar wch = wchars[i];
+
+        if(wch == 0)
+        {
+            // Null terminator.  We're done.
+            break;
+        }
+
+        if (in_word)
+        {
+            if (iswspace(wch))
+            {
+                if(wch !=(0x00A0))
+                {
+                    in_word = false;
+                }
+            }
+            if (iswindividual(wch))
+            {
+                if (iswpunct(wchars[i+1]))
+                {
+                    in_word=true;
+                }
+                else
+                {
+                    in_word=false;
+                    start_of_last_word = i;
+                }
+            }
+        }
+        else
+        {
+            start_of_last_word = i;
+            if (!iswspace(wch)||!iswindividual(wch))
+            {
+                in_word = true;
+            }
+        }
+
+        LLFontGlyphInfo* fgi = next_glyph;
+        next_glyph = NULL;
+        if(!fgi)
+        {
+            fgi = mFontFreetype->getGlyphInfo(wch, EFontGlyphType::Unspecified);
+
+            if (NULL == fgi)
+            {
+                return 0;
+            }
+        }
+
+        // account for glyphs that run beyond the starting point for the next glyphs
+        width_padding = llmax(  0.f,                                                    // always use positive padding amount
+                                width_padding - fgi->mXAdvance,                         // previous padding left over after advance of current character
+                                (F32)(fgi->mWidth + fgi->mXBearing) - fgi->mXAdvance);  // difference between width of this character and advance to next character
+
+        cur_x += fgi->mXAdvance;
+
+        // clip if current character runs past scaled_max_pixels (using width_padding)
+        if (scaled_max_pixels < cur_x + width_padding)
+        {
+            clip = true;
+            break;
+        }
+
+        if (((i+1) < max_chars) && wchars[i+1])
+        {
+            // Kern this puppy.
+            next_glyph = mFontFreetype->getGlyphInfo(wchars[i+1], EFontGlyphType::Unspecified);
+            cur_x += mFontFreetype->getXKerning(fgi, next_glyph);
+        }
+
+        // Round after kerning.
+        cur_x = (F32)ll_round(cur_x);
+    }
+
+    if( clip )
+    {
+        switch (end_on_word_boundary)
+        {
+        case ONLY_WORD_BOUNDARIES:
+            i = start_of_last_word;
+            break;
+        case WORD_BOUNDARY_IF_POSSIBLE:
+            if (start_of_last_word != 0)
+            {
+                i = start_of_last_word;
+            }
+            break;
+        default:
+        case ANYWHERE:
+            // do nothing
+            break;
+        }
+    }
+    return i;
+}
+
+S32 LLFontGL::firstDrawableChar(const llwchar* wchars, F32 max_pixels, S32 text_len, S32 start_pos, S32 max_chars) const
+{
+    if (!wchars || !wchars[0] || max_chars == 0)
+    {
+        return 0;
+    }
+
+    F32 total_width = 0.0;
+    S32 drawable_chars = 0;
+
+    F32 scaled_max_pixels = max_pixels * sScaleX;
+
+    S32 start = llmin(start_pos, text_len - 1);
+    for (S32 i = start; i >= 0; i--)
+    {
+        llwchar wch = wchars[i];
+
+        const LLFontGlyphInfo* fgi= mFontFreetype->getGlyphInfo(wch, EFontGlyphType::Unspecified);
+
+        // last character uses character width, since the whole character needs to be visible
+        // other characters just use advance
+        F32 width = (i == start)
+            ? (F32)(fgi->mWidth + fgi->mXBearing)   // use actual width for last character
+            : fgi->mXAdvance;                       // use advance for all other characters
+
+        if( scaled_max_pixels < (total_width + width) )
+        {
+            break;
+        }
+
+        total_width += width;
+        drawable_chars++;
+
+        if( max_chars >= 0 && drawable_chars >= max_chars )
+        {
+            break;
+        }
+
+        if ( i > 0 )
+        {
+            // kerning
+            total_width += mFontFreetype->getXKerning(wchars[i-1], wch);
+        }
+
+        // Round after kerning.
+        total_width = (F32)ll_round(total_width);
+    }
+
+    if (drawable_chars == 0)
+    {
+        return start_pos; // just draw last character
+    }
+    else
+    {
+        // if only 1 character is drawable, we want to return start_pos as the first character to draw
+        // if 2 are drawable, return start_pos and character before start_pos, etc.
+        return start_pos + 1 - drawable_chars;
+    }
+
+}
+
+S32 LLFontGL::charFromPixelOffset(const llwchar* wchars, S32 begin_offset, F32 target_x, F32 max_pixels, S32 max_chars, bool round) const
+{
+    if (!wchars || !wchars[0] || max_chars == 0)
+    {
+        return 0;
+    }
+
+    F32 cur_x = 0;
+
+    target_x *= sScaleX;
+
+    // max_chars is S32_MAX by default, so make sure we don't get overflow
+    const S32 max_index = begin_offset + llmin(S32_MAX - begin_offset, max_chars - 1);
+
+    F32 scaled_max_pixels = max_pixels * sScaleX;
+
+    const LLFontGlyphInfo* next_glyph = NULL;
+
+    S32 pos;
+    for (pos = begin_offset; pos < max_index; pos++)
+    {
+        llwchar wch = wchars[pos];
+        if (!wch)
+        {
+            break; // done
+        }
+
+        const LLFontGlyphInfo* glyph = next_glyph;
+        next_glyph = NULL;
+        if(!glyph)
+        {
+            glyph = mFontFreetype->getGlyphInfo(wch, EFontGlyphType::Unspecified);
+        }
+
+        F32 char_width = mFontFreetype->getXAdvance(glyph);
+
+        if (round)
+        {
+            // Note: if the mouse is on the left half of the character, the pick is to the character's left
+            // If it's on the right half, the pick is to the right.
+            if (target_x  < cur_x + char_width*0.5f)
+            {
+                break;
+            }
+        }
+        else if (target_x  < cur_x + char_width)
+        {
+            break;
+        }
+
+        if (scaled_max_pixels < cur_x + char_width)
+        {
+            break;
+        }
+
+        cur_x += char_width;
+
+        if (((pos + 1) < max_index)
+            && (wchars[(pos + 1)]))
+        {
+            // Kern this puppy.
+            next_glyph = mFontFreetype->getGlyphInfo(wchars[pos + 1], EFontGlyphType::Unspecified);
+            cur_x += mFontFreetype->getXKerning(glyph, next_glyph);
+        }
+
+
+        // Round after kerning.
+        cur_x = (F32)ll_round(cur_x);
+    }
+
+    return llmin(max_chars, pos - begin_offset);
+}
+
+const LLFontDescriptor& LLFontGL::getFontDesc() const
+{
+    return mFontDescriptor;
+}
+
+// static
+void LLFontGL::initClass(F32 screen_dpi, F32 x_scale, F32 y_scale, const std::string& app_dir, bool create_gl_textures)
+{
+    sVertDPI = (F32)llfloor(screen_dpi * y_scale);
+    sHorizDPI = (F32)llfloor(screen_dpi * x_scale);
+    sScaleX = x_scale;
+    sScaleY = y_scale;
+    sAppDir = app_dir;
+
+    // Font registry init
+    if (!sFontRegistry)
+    {
+        sFontRegistry = new LLFontRegistry(create_gl_textures);
+        sFontRegistry->parseFontInfo("fonts.xml");
+    }
+    else
+    {
+        sFontRegistry->reset();
+    }
+
+    LLFontGL::loadDefaultFonts();
+}
+
+void LLFontGL::dumpTextures()
+{
+    if (mFontFreetype.notNull())
+    {
+        mFontFreetype->dumpFontBitmaps();
+    }
+}
+
+// static
+void LLFontGL::dumpFonts()
+{
+    sFontRegistry->dump();
+}
+
+// static
+void LLFontGL::dumpFontTextures()
+{
+    sFontRegistry->dumpTextures();
+}
+
+// Force standard fonts to get generated up front.
+// This is primarily for error detection purposes.
+// Don't do this during initClass because it can be slow and we want to get
+// the viewer window on screen first. JC
+// static
+bool LLFontGL::loadDefaultFonts()
+{
+    LL_PROFILE_ZONE_SCOPED_CATEGORY_UI
+    bool succ = true;
+    succ &= (NULL != getFontSansSerifSmall());
+    succ &= (NULL != getFontSansSerif());
+    succ &= (NULL != getFontSansSerifBig());
+    succ &= (NULL != getFontSansSerifHuge());
+    succ &= (NULL != getFontSansSerifBold());
+    succ &= (NULL != getFontMonospace());
+    return succ;
+}
+
+void LLFontGL::loadCommonFonts()
+{
+    LL_PROFILE_ZONE_SCOPED_CATEGORY_UI
+    getFont(LLFontDescriptor("SansSerif", "Small", BOLD));
+    getFont(LLFontDescriptor("SansSerif", "Large", BOLD));
+    getFont(LLFontDescriptor("SansSerif", "Huge", BOLD));
+    getFont(LLFontDescriptor("Monospace", "Medium", 0));
+}
+
+// static
+void LLFontGL::destroyDefaultFonts()
+{
+    // Remove the actual fonts.
+    delete sFontRegistry;
+    sFontRegistry = NULL;
+}
+
+//static
+void LLFontGL::destroyAllGL()
+{
+    if (sFontRegistry)
+    {
+        sFontRegistry->destroyGL();
+    }
+}
+
+// static
+U8 LLFontGL::getStyleFromString(const std::string &style)
+{
+    S32 ret = 0;
+    if (style.find("BOLD") != style.npos)
+    {
+        ret |= BOLD;
+    }
+    if (style.find("ITALIC") != style.npos)
+    {
+        ret |= ITALIC;
+    }
+    if (style.find("UNDERLINE") != style.npos)
+    {
+        ret |= UNDERLINE;
+    }
+    return ret;
+}
+
+// static
+std::string LLFontGL::getStringFromStyle(U8 style)
+{
+    std::string style_string;
+    if (style == NORMAL)
+    {
+        style_string += "|NORMAL";
+    }
+    if (style & BOLD)
+    {
+        style_string += "|BOLD";
+    }
+    if (style & ITALIC)
+    {
+        style_string += "|ITALIC";
+    }
+    if (style & UNDERLINE)
+    {
+        style_string += "|UNDERLINE";
+    }
+    return style_string;
+}
+
+// static
+std::string LLFontGL::nameFromFont(const LLFontGL* fontp)
+{
+    return fontp->mFontDescriptor.getName();
+}
+
+
+// static
+std::string LLFontGL::sizeFromFont(const LLFontGL* fontp)
+{
+    return fontp->mFontDescriptor.getSize();
+}
+
+// static
+std::string LLFontGL::nameFromHAlign(LLFontGL::HAlign align)
+{
+    if (align == LEFT)          return std::string("left");
+    else if (align == RIGHT)    return std::string("right");
+    else if (align == HCENTER)  return std::string("center");
+    else return std::string();
+}
+
+// static
+LLFontGL::HAlign LLFontGL::hAlignFromName(const std::string& name)
+{
+    LLFontGL::HAlign gl_hfont_align = LLFontGL::LEFT;
+    if (name == "left")
+    {
+        gl_hfont_align = LLFontGL::LEFT;
+    }
+    else if (name == "right")
+    {
+        gl_hfont_align = LLFontGL::RIGHT;
+    }
+    else if (name == "center")
+    {
+        gl_hfont_align = LLFontGL::HCENTER;
+    }
+    //else leave left
+    return gl_hfont_align;
+}
+
+// static
+std::string LLFontGL::nameFromVAlign(LLFontGL::VAlign align)
+{
+    if (align == TOP)           return std::string("top");
+    else if (align == VCENTER)  return std::string("center");
+    else if (align == BASELINE) return std::string("baseline");
+    else if (align == BOTTOM)   return std::string("bottom");
+    else return std::string();
+}
+
+// static
+LLFontGL::VAlign LLFontGL::vAlignFromName(const std::string& name)
+{
+    LLFontGL::VAlign gl_vfont_align = LLFontGL::BASELINE;
+    if (name == "top")
+    {
+        gl_vfont_align = LLFontGL::TOP;
+    }
+    else if (name == "center")
+    {
+        gl_vfont_align = LLFontGL::VCENTER;
+    }
+    else if (name == "baseline")
+    {
+        gl_vfont_align = LLFontGL::BASELINE;
+    }
+    else if (name == "bottom")
+    {
+        gl_vfont_align = LLFontGL::BOTTOM;
+    }
+    //else leave baseline
+    return gl_vfont_align;
+}
+
+//static
+LLFontGL* LLFontGL::getFontEmojiSmall()
+{
+    static LLFontGL* fontp = getFont(LLFontDescriptor("Emoji", "Small", 0));
+    return fontp;;
+}
+
+//static
+LLFontGL* LLFontGL::getFontEmojiMedium()
+{
+    static LLFontGL* fontp = getFont(LLFontDescriptor("Emoji", "Medium", 0));
+    return fontp;;
+}
+
+//static
+LLFontGL* LLFontGL::getFontEmojiLarge()
+{
+    static LLFontGL* fontp = getFont(LLFontDescriptor("Emoji", "Large", 0));
+    return fontp;;
+}
+
+//static
+LLFontGL* LLFontGL::getFontEmojiHuge()
+{
+    static LLFontGL* fontp = getFont(LLFontDescriptor("Emoji", "Huge", 0));
+    return fontp;;
+}
+
+//static
+LLFontGL* LLFontGL::getFontMonospace()
+{
+    static LLFontGL* fontp = getFont(LLFontDescriptor("Monospace","Monospace",0));
+    return fontp;
+}
+
+//static
+LLFontGL* LLFontGL::getFontSansSerifSmall()
+{
+    static LLFontGL* fontp = getFont(LLFontDescriptor("SansSerif","Small",0));
+    return fontp;
+}
+
+//static
+LLFontGL* LLFontGL::getFontSansSerifSmallBold()
+{
+    static LLFontGL* fontp = getFont(LLFontDescriptor("SansSerif","Small",BOLD));
+    return fontp;
+}
+
+//static
+LLFontGL* LLFontGL::getFontSansSerifSmallItalic()
+{
+    static LLFontGL* fontp = getFont(LLFontDescriptor("SansSerif","Small",ITALIC));
+    return fontp;
+}
+
+//static
+LLFontGL* LLFontGL::getFontSansSerif()
+{
+    static LLFontGL* fontp = getFont(LLFontDescriptor("SansSerif","Medium",0));
+    return fontp;
+}
+
+//static
+LLFontGL* LLFontGL::getFontSansSerifBig()
+{
+    static LLFontGL* fontp = getFont(LLFontDescriptor("SansSerif","Large",0));
+    return fontp;
+}
+
+//static
+LLFontGL* LLFontGL::getFontSansSerifHuge()
+{
+    static LLFontGL* fontp = getFont(LLFontDescriptor("SansSerif","Huge",0));
+    return fontp;
+}
+
+//static
+LLFontGL* LLFontGL::getFontSansSerifBold()
+{
+    static LLFontGL* fontp = getFont(LLFontDescriptor("SansSerif","Medium",BOLD));
+    return fontp;
+}
+
+//static
+LLFontGL* LLFontGL::getFont(const LLFontDescriptor& desc)
+{
+    return sFontRegistry->getFont(desc);
+}
+
+//static
+LLFontGL* LLFontGL::getFontByName(const std::string& name)
+{
+    // check for most common fonts first
+    if (name == "SANSSERIF")
+    {
+        return getFontSansSerif();
+    }
+    else if (name == "SANSSERIF_SMALL")
+    {
+        return getFontSansSerifSmall();
+    }
+    else if (name == "SANSSERIF_BIG")
+    {
+        return getFontSansSerifBig();
+    }
+    else if (name == "SMALL" || name == "OCRA")
+    {
+        // *BUG: Should this be "MONOSPACE"?  Do we use "OCRA" anymore?
+        // Does "SMALL" mean "SERIF"?
+        return getFontMonospace();
+    }
+    else
+    {
+        return NULL;
+    }
+}
+
+//static
+LLFontGL* LLFontGL::getFontDefault()
+{
+    return getFontSansSerif(); // Fallback to sans serif as default font
+}
+
+
+// static
+std::string LLFontGL::getFontPathSystem()
+{
+#if LL_DARWIN
+    // HACK for macOS
+    return "/System/Library/Fonts/";
+
+#elif LL_WINDOWS
+    auto system_root = LLStringUtil::getenv("SystemRoot");
+    if (! system_root.empty())
+    {
+        std::string fontpath(gDirUtilp->add(system_root, "fonts") + gDirUtilp->getDirDelimiter());
+        LL_INFOS() << "from SystemRoot: " << fontpath << LL_ENDL;
+        return fontpath;
+    }
+
+    wchar_t *pwstr = NULL;
+    HRESULT okay = SHGetKnownFolderPath(FOLDERID_Fonts, 0, NULL, &pwstr);
+    if (SUCCEEDED(okay) && pwstr)
+    {
+        std::string fontpath(ll_convert_wide_to_string(pwstr));
+        // SHGetKnownFolderPath() contract requires us to free pwstr
+        CoTaskMemFree(pwstr);
+        LL_INFOS() << "from SHGetKnownFolderPath(): " << fontpath << LL_ENDL;
+        return fontpath;
+    }
+#endif
+
+    LL_WARNS() << "Could not determine system fonts path" << LL_ENDL;
+    return {};
+}
+
+
+// static
+std::string LLFontGL::getFontPathLocal()
+{
+    std::string local_path;
+
+    // Backup files if we can't load from system fonts directory.
+    // We could store this in an end-user writable directory to allow
+    // end users to switch fonts.
+    if (LLFontGL::sAppDir.length())
+    {
+        // use specified application dir to look for fonts
+        local_path = LLFontGL::sAppDir + "/fonts/";
+    }
+    else
+    {
+        // assume working directory is executable directory
+        local_path = "./fonts/";
+    }
+    return local_path;
+}
+
+LLFontGL::LLFontGL(const LLFontGL &source)
+{
+    LL_ERRS() << "Not implemented!" << LL_ENDL;
+}
+
+LLFontGL &LLFontGL::operator=(const LLFontGL &source)
+{
+    LL_ERRS() << "Not implemented" << LL_ENDL;
+    return *this;
+}
+
+void LLFontGL::renderQuad(LLVector3* vertex_out, LLVector2* uv_out, LLColor4U* colors_out, const LLRectf& screen_rect, const LLRectf& uv_rect, const LLColor4U& color, F32 slant_amt) const
+{
+    S32 index = 0;
+
+    vertex_out[index] = LLVector3(screen_rect.mRight, screen_rect.mTop, 0.f);
+    uv_out[index] = LLVector2(uv_rect.mRight, uv_rect.mTop);
+    colors_out[index] = color;
+    index++;
+
+    vertex_out[index] = LLVector3(screen_rect.mLeft, screen_rect.mTop, 0.f);
+    uv_out[index] = LLVector2(uv_rect.mLeft, uv_rect.mTop);
+    colors_out[index] = color;
+    index++;
+
+    vertex_out[index] = LLVector3(screen_rect.mLeft, screen_rect.mBottom, 0.f);
+    uv_out[index] = LLVector2(uv_rect.mLeft, uv_rect.mBottom);
+    colors_out[index] = color;
+    index++;
+
+    vertex_out[index] = LLVector3(screen_rect.mRight, screen_rect.mBottom, 0.f);
+    uv_out[index] = LLVector2(uv_rect.mRight, uv_rect.mBottom);
+    colors_out[index] = color;
+}
+
+void LLFontGL::drawGlyph(S32& glyph_count, LLVector3* vertex_out, LLVector2* uv_out, LLColor4U* colors_out, const LLRectf& screen_rect, const LLRectf& uv_rect, const LLColor4U& color, U8 style, ShadowType shadow, F32 drop_shadow_strength) const
+{
+    F32 slant_offset;
+    slant_offset = ((style & ITALIC) ? ( -mFontFreetype->getAscenderHeight() * 0.2f) : 0.f);
+
+    //FIXME: bold and drop shadow are mutually exclusive only for convenience
+    //Allow both when we need them.
+    if (style & BOLD)
+    {
+        for (S32 pass = 0; pass < 2; pass++)
+        {
+            LLRectf screen_rect_offset = screen_rect;
+
+            screen_rect_offset.translate((F32)(pass * BOLD_OFFSET), 0.f);
+            renderQuad(&vertex_out[glyph_count * 4], &uv_out[glyph_count * 4], &colors_out[glyph_count * 4], screen_rect_offset, uv_rect, color, slant_offset);
+            glyph_count++;
+        }
+    }
+    else if (shadow == DROP_SHADOW_SOFT)
+    {
+        LLColor4U shadow_color = LLFontGL::sShadowColor;
+        shadow_color.mV[VALPHA] = U8(color.mV[VALPHA] * drop_shadow_strength * DROP_SHADOW_SOFT_STRENGTH);
+        for (S32 pass = 0; pass < 5; pass++)
+        {
+            LLRectf screen_rect_offset = screen_rect;
+
+            switch(pass)
+            {
+            case 0:
+                screen_rect_offset.translate(-1.f, -1.f);
+                break;
+            case 1:
+                screen_rect_offset.translate(1.f, -1.f);
+                break;
+            case 2:
+                screen_rect_offset.translate(1.f, 1.f);
+                break;
+            case 3:
+                screen_rect_offset.translate(-1.f, 1.f);
+                break;
+            case 4:
+                screen_rect_offset.translate(0, -2.f);
+                break;
+            }
+
+            renderQuad(&vertex_out[glyph_count * 4], &uv_out[glyph_count * 4], &colors_out[glyph_count * 4], screen_rect_offset, uv_rect, shadow_color, slant_offset);
+            glyph_count++;
+        }
+        renderQuad(&vertex_out[glyph_count * 4], &uv_out[glyph_count * 4], &colors_out[glyph_count * 4], screen_rect, uv_rect, color, slant_offset);
+        glyph_count++;
+    }
+    else if (shadow == DROP_SHADOW)
+    {
+        LLColor4U shadow_color = LLFontGL::sShadowColor;
+        shadow_color.mV[VALPHA] = U8(color.mV[VALPHA] * drop_shadow_strength);
+        LLRectf screen_rect_shadow = screen_rect;
+        screen_rect_shadow.translate(1.f, -1.f);
+        renderQuad(&vertex_out[glyph_count * 4], &uv_out[glyph_count * 4], &colors_out[glyph_count * 4], screen_rect_shadow, uv_rect, shadow_color, slant_offset);
+        glyph_count++;
+        renderQuad(&vertex_out[glyph_count * 4], &uv_out[glyph_count * 4], &colors_out[glyph_count * 4], screen_rect, uv_rect, color, slant_offset);
+        glyph_count++;
+    }
+    else // normal rendering
+    {
+        renderQuad(&vertex_out[glyph_count * 4], &uv_out[glyph_count * 4], &colors_out[glyph_count * 4], screen_rect, uv_rect, color, slant_offset);
+        glyph_count++;
+    }
+}