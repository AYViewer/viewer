--- conflicted
+++ resolved
@@ -89,11 +89,7 @@
 	mFontFreetype->destroyGL();
 }
 
-<<<<<<< HEAD
-bool LLFontGL::loadFace(const std::string& filename, F32 point_size, F32 vert_dpi, F32 horz_dpi, S32 components, bool is_fallback, S32 face_n)
-=======
-BOOL LLFontGL::loadFace(const std::string& filename, F32 point_size, const F32 vert_dpi, const F32 horz_dpi, bool is_fallback, S32 face_n)
->>>>>>> afc943ac
+bool LLFontGL::loadFace(const std::string& filename, F32 point_size, const F32 vert_dpi, const F32 horz_dpi, bool is_fallback, S32 face_n)
 {
 	if(mFontFreetype == reinterpret_cast<LLFontFreetype*>(NULL))
 	{
@@ -114,22 +110,14 @@
 }
 
 S32 LLFontGL::render(const LLWString &wstr, S32 begin_offset, const LLRect& rect, const LLColor4 &color, HAlign halign, VAlign valign, U8 style,
-<<<<<<< HEAD
-    ShadowType shadow, S32 max_chars, F32* right_x, bool use_ellipses) const
-=======
-    ShadowType shadow, S32 max_chars, F32* right_x, BOOL use_ellipses, BOOL use_color) const
->>>>>>> afc943ac
+    ShadowType shadow, S32 max_chars, F32* right_x, bool use_ellipses, bool use_color) const
 {
     LLRectf rect_float(rect.mLeft, rect.mTop, rect.mRight, rect.mBottom);
     return render(wstr, begin_offset, rect_float, color, halign, valign, style, shadow, max_chars, right_x, use_ellipses, use_color);
 }
 
 S32 LLFontGL::render(const LLWString &wstr, S32 begin_offset, const LLRectf& rect, const LLColor4 &color, HAlign halign, VAlign valign, U8 style, 
-<<<<<<< HEAD
-					 ShadowType shadow, S32 max_chars, F32* right_x, bool use_ellipses) const
-=======
-					 ShadowType shadow, S32 max_chars, F32* right_x, BOOL use_ellipses, BOOL use_color) const
->>>>>>> afc943ac
+					 ShadowType shadow, S32 max_chars, F32* right_x, bool use_ellipses, bool use_color) const
 {
 	F32 x = rect.mLeft;
 	F32 y = 0.f;
@@ -155,11 +143,7 @@
 
 
 S32 LLFontGL::render(const LLWString &wstr, S32 begin_offset, F32 x, F32 y, const LLColor4 &color, HAlign halign, VAlign valign, U8 style, 
-<<<<<<< HEAD
-					 ShadowType shadow, S32 max_chars, S32 max_pixels, F32* right_x, bool use_ellipses) const
-=======
-					 ShadowType shadow, S32 max_chars, S32 max_pixels, F32* right_x, BOOL use_ellipses, BOOL use_color) const
->>>>>>> afc943ac
+					 ShadowType shadow, S32 max_chars, S32 max_pixels, F32* right_x, bool use_ellipses, bool use_color) const
 {
     LL_PROFILE_ZONE_SCOPED_CATEGORY_UI;
 
@@ -270,12 +254,7 @@
 
 	const S32 LAST_CHARACTER = LLFontFreetype::LAST_CHAR_FULL;
 
-<<<<<<< HEAD
-
 	bool draw_ellipses = false;
-=======
-	BOOL draw_ellipses = FALSE;
->>>>>>> afc943ac
 	if (use_ellipses)
 	{
 		// check for too long of a string
@@ -429,12 +408,8 @@
 				shadow,
 				S32_MAX, max_pixels,
 				right_x,
-<<<<<<< HEAD
-				false); 
-=======
-				FALSE,
+				false,
 				use_color); 
->>>>>>> afc943ac
 		gGL.popUIMatrix();
 	}
 
@@ -445,37 +420,22 @@
 
 S32 LLFontGL::render(const LLWString &text, S32 begin_offset, F32 x, F32 y, const LLColor4 &color) const
 {
-<<<<<<< HEAD
-	return render(text, begin_offset, x, y, color, LEFT, BASELINE, NORMAL, NO_SHADOW, S32_MAX, S32_MAX, NULL, false);
-}
-
-S32 LLFontGL::renderUTF8(const std::string &text, S32 begin_offset, F32 x, F32 y, const LLColor4 &color, HAlign halign,  VAlign valign, U8 style, ShadowType shadow, S32 max_chars, S32 max_pixels,  F32* right_x, bool use_ellipses) const
-=======
 	return render(text, begin_offset, x, y, color, LEFT, BASELINE, NORMAL, NO_SHADOW);
 }
 
-S32 LLFontGL::renderUTF8(const std::string &text, S32 begin_offset, F32 x, F32 y, const LLColor4 &color, HAlign halign, VAlign valign, U8 style, ShadowType shadow, S32 max_chars, S32 max_pixels, F32* right_x, BOOL use_ellipses, BOOL use_color) const
->>>>>>> afc943ac
+S32 LLFontGL::renderUTF8(const std::string &text, S32 begin_offset, F32 x, F32 y, const LLColor4 &color, HAlign halign, VAlign valign, U8 style, ShadowType shadow, S32 max_chars, S32 max_pixels, F32* right_x, bool use_ellipses, bool use_color) const
 {
 	return render(utf8str_to_wstring(text), begin_offset, x, y, color, halign, valign, style, shadow, max_chars, max_pixels, right_x, use_ellipses, use_color);
 }
 
 S32 LLFontGL::renderUTF8(const std::string &text, S32 begin_offset, S32 x, S32 y, const LLColor4 &color) const
 {
-<<<<<<< HEAD
-	return renderUTF8(text, begin_offset, (F32)x, (F32)y, color, LEFT, BASELINE, NORMAL, NO_SHADOW, S32_MAX, S32_MAX, NULL, false);
-=======
 	return renderUTF8(text, begin_offset, (F32)x, (F32)y, color, LEFT, BASELINE, NORMAL, NO_SHADOW);
->>>>>>> afc943ac
 }
 
 S32 LLFontGL::renderUTF8(const std::string &text, S32 begin_offset, S32 x, S32 y, const LLColor4 &color, HAlign halign, VAlign valign, U8 style, ShadowType shadow) const
 {
-<<<<<<< HEAD
-	return renderUTF8(text, begin_offset, (F32)x, (F32)y, color, halign, valign, style, shadow, S32_MAX, S32_MAX, NULL, false);
-=======
 	return renderUTF8(text, begin_offset, (F32)x, (F32)y, color, halign, valign, style, shadow);
->>>>>>> afc943ac
 }
 
 // font metrics - override for LLFontFreetype that returns units of virtual pixels
