--- conflicted
+++ resolved
@@ -276,12 +276,9 @@
     LLColor4U colors[GLYPH_BATCH_SIZE * 4];
 
     LLColor4U text_color(color);
-<<<<<<< HEAD
-=======
     // Preserve the transparency to render fading emojis in fading text (e.g.
     // for the chat console)... HB
     LLColor4U emoji_color(255, 255, 255, text_color.mV[VW]);
->>>>>>> bb3c36f5
 
     std::pair<EFontGlyphType, S32> bitmap_entry = std::make_pair(EFontGlyphType::Grayscale, -1);
     S32 glyph_count = 0;
@@ -350,15 +347,11 @@
             glyph_count = 0;
         }
 
-<<<<<<< HEAD
-        drawGlyph(glyph_count, vertices, uvs, colors, screen_rect, uv_rect, (bitmap_entry.first == EFontGlyphType::Grayscale) ? text_color : LLColor4U::white, style_to_add, shadow, drop_shadow_strength);
-=======
         const LLColor4U& col =
             bitmap_entry.first == EFontGlyphType::Grayscale ? text_color
                                                             : emoji_color;
         drawGlyph(glyph_count, vertices, uvs, colors, screen_rect, uv_rect,
                   col, style_to_add, shadow, drop_shadow_strength);
->>>>>>> bb3c36f5
 
         chars_drawn++;
         cur_x += fgi->mXAdvance;
@@ -1046,8 +1039,6 @@
 //static
 LLFontGL* LLFontGL::getFontEmojiSmall()
 {
-<<<<<<< HEAD
-=======
     static LLFontGL* fontp = getFont(LLFontDescriptor("Emoji", "Small", 0));
     return fontp;;
 }
@@ -1062,7 +1053,6 @@
 //static
 LLFontGL* LLFontGL::getFontEmojiLarge()
 {
->>>>>>> bb3c36f5
     static LLFontGL* fontp = getFont(LLFontDescriptor("Emoji", "Large", 0));
     return fontp;;
 }
