--- conflicted
+++ resolved
@@ -1394,16 +1394,7 @@
 	{
 		sGlobalTextureMemoryInBytes -= mTextureMemory;
 
-<<<<<<< HEAD
-		LLImageGL::deleteTextures(1, &old_name);
-=======
-		if(gAuditTexture)
-		{
-			decTextureCounter(mTextureMemory, mComponents, mCategory) ;
-		}
-
 		LLImageGL::deleteTextures(mBindTarget, mFormatInternal, mMipLevels, 1, &old_name);
->>>>>>> a1d0d67e
 
 		stop_glerror();
 	}
@@ -1572,12 +1563,7 @@
 			mTextureMemory = 0;
 		}
 		
-<<<<<<< HEAD
-		LLImageGL::deleteTextures(1, &mTexName);			
-=======
 		LLImageGL::deleteTextures(mBindTarget,  mFormatInternal, mMipLevels, 1, &mTexName);			
-		mTexName = 0;
->>>>>>> a1d0d67e
 		mCurrentDiscardLevel = -1 ; //invalidate mCurrentDiscardLevel.
 		mTexName = 0;		
 		mGLTextureCreated = FALSE ;
