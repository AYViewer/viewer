--- conflicted
+++ resolved
@@ -1392,16 +1392,7 @@
 	{
 		sGlobalTextureMemoryInBytes -= mTextureMemory;
 
-<<<<<<< HEAD
-		LLImageGL::deleteTextures(1, &old_name);
-=======
-		if(gAuditTexture)
-		{
-			decTextureCounter(mTextureMemory, mComponents, mCategory) ;
-		}
-
 		LLImageGL::deleteTextures(mBindTarget, mFormatInternal, mMipLevels, 1, &old_name);
->>>>>>> defbd61d
 
 		stop_glerror();
 	}
@@ -1570,12 +1561,7 @@
 			mTextureMemory = 0;
 		}
 		
-<<<<<<< HEAD
-		LLImageGL::deleteTextures(1, &mTexName);			
-=======
 		LLImageGL::deleteTextures(mBindTarget,  mFormatInternal, mMipLevels, 1, &mTexName);			
-		mTexName = 0;
->>>>>>> defbd61d
 		mCurrentDiscardLevel = -1 ; //invalidate mCurrentDiscardLevel.
 		mTexName = 0;		
 		mGLTextureCreated = FALSE ;
