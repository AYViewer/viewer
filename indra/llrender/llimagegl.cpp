/** 
 * @file llimagegl.cpp
 * @brief Generic GL image handler
 *
 * $LicenseInfo:firstyear=2001&license=viewergpl$
 * 
 * Copyright (c) 2001-2009, Linden Research, Inc.
 * 
 * Second Life Viewer Source Code
 * The source code in this file ("Source Code") is provided by Linden Lab
 * to you under the terms of the GNU General Public License, version 2.0
 * ("GPL"), unless you have obtained a separate licensing agreement
 * ("Other License"), formally executed by you and Linden Lab.  Terms of
 * the GPL can be found in doc/GPL-license.txt in this distribution, or
 * online at http://secondlifegrid.net/programs/open_source/licensing/gplv2
 * 
 * There are special exceptions to the terms and conditions of the GPL as
 * it is applied to this Source Code. View the full text of the exception
 * in the file doc/FLOSS-exception.txt in this software distribution, or
 * online at
 * http://secondlifegrid.net/programs/open_source/licensing/flossexception
 * 
 * By copying, modifying or distributing this software, you acknowledge
 * that you have read and understood your obligations described above,
 * and agree to abide by those obligations.
 * 
 * ALL LINDEN LAB SOURCE CODE IS PROVIDED "AS IS." LINDEN LAB MAKES NO
 * WARRANTIES, EXPRESS, IMPLIED OR OTHERWISE, REGARDING ITS ACCURACY,
 * COMPLETENESS OR PERFORMANCE.
 * $/LicenseInfo$
 */


// TODO: create 2 classes for images w/ and w/o discard levels?

#include "linden_common.h"

#include "llimagegl.h"

#include "llerror.h"
#include "llimage.h"

#include "llmath.h"
#include "llgl.h"
#include "llrender.h"


//----------------------------------------------------------------------------
const F32 MIN_TEXTURE_LIFETIME = 10.f;

//statics
LLGLuint LLImageGL::sCurrentBoundTextures[MAX_GL_TEXTURE_UNITS] = { 0 };

U32 LLImageGL::sUniqueCount				= 0;
U32 LLImageGL::sBindCount				= 0;
S32 LLImageGL::sGlobalTextureMemoryInBytes		= 0;
S32 LLImageGL::sBoundTextureMemoryInBytes		= 0;
S32 LLImageGL::sCurBoundTextureMemory	= 0;
S32 LLImageGL::sCount					= 0;

BOOL LLImageGL::sGlobalUseAnisotropic	= FALSE;
F32 LLImageGL::sLastFrameTime			= 0.f;
LLImageGL* LLImageGL::sDefaultGLTexture = NULL ;
std::set<LLImageGL*> LLImageGL::sImageList;

//**************************************************************************************
//below are functions for debug use
//do not delete them even though they are not currently being used.
void check_all_images()
{
	for (std::set<LLImageGL*>::iterator iter = LLImageGL::sImageList.begin();
		 iter != LLImageGL::sImageList.end(); iter++)
	{
		LLImageGL* glimage = *iter;
		if (glimage->getTexName() && glimage->isGLTextureCreated())
		{
			gGL.getTexUnit(0)->bind(glimage) ;
			glimage->checkTexSize() ;
			gGL.getTexUnit(0)->unbind(glimage->getTarget()) ;
		}
	}
}

void LLImageGL::checkTexSize() const
{
	if (gDebugGL && mTarget == GL_TEXTURE_2D)
	{
		GLint texname;
		glGetIntegerv(GL_TEXTURE_BINDING_2D, &texname);
		BOOL error = FALSE;
		if (texname != mTexName)
		{
			error = TRUE;
			if (gDebugSession)
			{
				gFailLog << "Invalid texture bound!" << std::endl;
			}
			else
			{
				llerrs << "Invalid texture bound!" << llendl;
			}
		}
		stop_glerror() ;
		LLGLint x = 0, y = 0 ;
		glGetTexLevelParameteriv(mTarget, 0, GL_TEXTURE_WIDTH, (GLint*)&x);
		glGetTexLevelParameteriv(mTarget, 0, GL_TEXTURE_HEIGHT, (GLint*)&y) ;
		stop_glerror() ;
		if(!x || !y)
		{
			return ;
		}
		if(x != (mWidth >> mCurrentDiscardLevel) || y != (mHeight >> mCurrentDiscardLevel))
		{
			error = TRUE;
			if (gDebugSession)
			{
				gFailLog << "wrong texture size and discard level!" << std::endl;
			}
			else
			{
				llerrs << "wrong texture size and discard level!" << llendl ;
			}
		}

		if (error)
		{
			ll_fail("LLImageGL::checkTexSize failed.");
		}
	}
}
//end of debug functions
//**************************************************************************************

//----------------------------------------------------------------------------

//static
S32 LLImageGL::dataFormatBits(S32 dataformat)
{
	switch (dataformat)
	{
	  case GL_COMPRESSED_RGBA_S3TC_DXT1_EXT:	return 4;
	  case GL_COMPRESSED_RGBA_S3TC_DXT3_EXT:	return 8;
	  case GL_COMPRESSED_RGBA_S3TC_DXT5_EXT:	return 8;
	  case GL_LUMINANCE:						return 8;
	  case GL_ALPHA:							return 8;
	  case GL_COLOR_INDEX:						return 8;
	  case GL_LUMINANCE_ALPHA:					return 16;
	  case GL_RGB:								return 24;
	  case GL_RGB8:								return 24;
	  case GL_RGBA:								return 32;
	  case GL_BGRA:								return 32;		// Used for QuickTime media textures on the Mac
	  default:
		llerrs << "LLImageGL::Unknown format: " << dataformat << llendl;
		return 0;
	}
}

//static
S32 LLImageGL::dataFormatBytes(S32 dataformat, S32 width, S32 height)
{
	if (dataformat >= GL_COMPRESSED_RGB_S3TC_DXT1_EXT &&
		dataformat <= GL_COMPRESSED_RGBA_S3TC_DXT5_EXT)
	{
		if (width < 4) width = 4;
		if (height < 4) height = 4;
	}
	S32 bytes ((width*height*dataFormatBits(dataformat)+7)>>3);
	S32 aligned = (bytes+3)&~3;
	return aligned;
}

//static
S32 LLImageGL::dataFormatComponents(S32 dataformat)
{
	switch (dataformat)
	{
	  case GL_COMPRESSED_RGBA_S3TC_DXT1_EXT:	return 3;
	  case GL_COMPRESSED_RGBA_S3TC_DXT3_EXT:	return 4;
	  case GL_COMPRESSED_RGBA_S3TC_DXT5_EXT:	return 4;
	  case GL_LUMINANCE:						return 1;
	  case GL_ALPHA:							return 1;
	  case GL_COLOR_INDEX:						return 1;
	  case GL_LUMINANCE_ALPHA:					return 2;
	  case GL_RGB:								return 3;
	  case GL_RGBA:								return 4;
	  case GL_BGRA:								return 4;		// Used for QuickTime media textures on the Mac
	  default:
		llerrs << "LLImageGL::Unknown format: " << dataformat << llendl;
		return 0;
	}
}

//----------------------------------------------------------------------------

// static
void LLImageGL::updateStats(F32 current_time)
{
	sLastFrameTime = current_time;
	sBoundTextureMemoryInBytes = sCurBoundTextureMemory;
	sCurBoundTextureMemory = 0;
}

//static
S32 LLImageGL::updateBoundTexMem(const S32 delta)
{
	LLImageGL::sCurBoundTextureMemory += delta;
	return LLImageGL::sCurBoundTextureMemory;
}

//----------------------------------------------------------------------------

//static 
void LLImageGL::destroyGL(BOOL save_state)
{
	for (S32 stage = 0; stage < gGLManager.mNumTextureUnits; stage++)
	{
		gGL.getTexUnit(stage)->unbind(LLTexUnit::TT_TEXTURE);
	}
	
	for (std::set<LLImageGL*>::iterator iter = sImageList.begin();
		 iter != sImageList.end(); iter++)
	{
		LLImageGL* glimage = *iter;
		if (glimage->mTexName)
		{
			if (save_state && glimage->isGLTextureCreated() && glimage->mComponents)
			{
				glimage->mSaveData = new LLImageRaw;
				if(!glimage->readBackRaw(glimage->mCurrentDiscardLevel, glimage->mSaveData, false))
				{
					glimage->mSaveData = NULL ;
				}
			}

			glimage->destroyGLTexture();
			stop_glerror();
		}
	}
}

//static 
void LLImageGL::restoreGL()
{
	for (std::set<LLImageGL*>::iterator iter = sImageList.begin();
		 iter != sImageList.end(); iter++)
	{
		LLImageGL* glimage = *iter;
		if(glimage->getTexName())
		{
			llerrs << "tex name is not 0." << llendl ;
		}
		if (glimage->mSaveData.notNull())
		{
			if (glimage->getComponents() && glimage->mSaveData->getComponents())
			{
				glimage->createGLTexture(glimage->mCurrentDiscardLevel, glimage->mSaveData);
				stop_glerror();
			}
			glimage->mSaveData = NULL; // deletes data
		}
	}
}

//----------------------------------------------------------------------------

//for server side use only.
//static 
BOOL LLImageGL::create(LLPointer<LLImageGL>& dest, BOOL usemipmaps)
{
	dest = new LLImageGL(usemipmaps);
	return TRUE;
}

//for server side use only.
BOOL LLImageGL::create(LLPointer<LLImageGL>& dest, U32 width, U32 height, U8 components, BOOL usemipmaps)
{
	dest = new LLImageGL(width, height, components, usemipmaps);
	return TRUE;
}

//for server side use only.
BOOL LLImageGL::create(LLPointer<LLImageGL>& dest, const LLImageRaw* imageraw, BOOL usemipmaps)
{
	dest = new LLImageGL(imageraw, usemipmaps);
	return TRUE;
}

//----------------------------------------------------------------------------

LLImageGL::LLImageGL(BOOL usemipmaps)
	: mSaveData(0)
{
	init(usemipmaps);
	setSize(0, 0, 0);
	sImageList.insert(this);
	sCount++;
}

LLImageGL::LLImageGL(U32 width, U32 height, U8 components, BOOL usemipmaps)
	: mSaveData(0)
{
	llassert( components <= 4 );
	init(usemipmaps);
	setSize(width, height, components);
	sImageList.insert(this);
	sCount++;
}

LLImageGL::LLImageGL(const LLImageRaw* imageraw, BOOL usemipmaps)
	: mSaveData(0)
{
	init(usemipmaps);
	setSize(0, 0, 0);
	sImageList.insert(this);
	sCount++;

	createGLTexture(0, imageraw); 
}

LLImageGL::~LLImageGL()
{
	LLImageGL::cleanup();
	sImageList.erase(this);
	delete [] mPickMask;
	mPickMask = NULL;
	sCount--;
}

void LLImageGL::init(BOOL usemipmaps)
{
#ifdef DEBUG_MISS
	mMissed				= FALSE;
#endif

	mPickMask		  = NULL;
	mTextureMemory    = 0;
	mLastBindTime     = 0.f;

	mTarget			  = GL_TEXTURE_2D;
	mBindTarget		  = LLTexUnit::TT_TEXTURE;
	mUseMipMaps		  = usemipmaps;
	mHasMipMaps		  = false;
	mAutoGenMips	  = FALSE;
	mTexName          = 0;
	mIsResident       = 0;

	mTexOptionsDirty = true;
	mAddressMode = LLTexUnit::TAM_WRAP;
	mFilterOption = LLTexUnit::TFO_ANISOTROPIC;
	mWidth				= 0;
	mHeight				= 0;
	mComponents			= 0;
	
	mMaxDiscardLevel = MAX_DISCARD_LEVEL;
	mCurrentDiscardLevel = -1;	
	
	mFormatInternal = -1;
	mFormatPrimary = (LLGLenum) 0;
	mFormatType = GL_UNSIGNED_BYTE;
	mFormatSwapBytes = FALSE;
	mHasExplicitFormat = FALSE;

	mGLTextureCreated = FALSE ;
	mIsMask = FALSE;
	mNeedsAlphaAndPickMask = TRUE ;
}

void LLImageGL::cleanup()
{
	if (!gGLManager.mIsDisabled)
	{
		destroyGLTexture();
	}
	mSaveData = NULL; // deletes data
}

//----------------------------------------------------------------------------

//this function is used to check the size of a texture image.
//so dim should be a positive number
static bool check_power_of_two(S32 dim)
{
	if(dim < 0)
	{
		return false ;
	}
	if(!dim)//0 is a power-of-two number
	{
		return true ;
	}
	return !(dim & (dim - 1)) ;
}

//static
bool LLImageGL::checkSize(S32 width, S32 height)
{
	return check_power_of_two(width) && check_power_of_two(height);
}

void LLImageGL::setSize(S32 width, S32 height, S32 ncomponents)
{
	if (width != mWidth || height != mHeight || ncomponents != mComponents)
	{
		// Check if dimensions are a power of two!
		if (!checkSize(width,height))
		{
			llerrs << llformat("Texture has non power of two dimention: %dx%d",width,height) << llendl;
		}
		
		if (mTexName)
		{
// 			llwarns << "Setting Size of LLImageGL with existing mTexName = " << mTexName << llendl;
			destroyGLTexture();
		}
		
		mWidth = width;
		mHeight = height;
		mComponents = ncomponents;
		if (ncomponents > 0)
		{
			mMaxDiscardLevel = 0;
			while (width > 1 && height > 1 && mMaxDiscardLevel < MAX_DISCARD_LEVEL)
			{
				mMaxDiscardLevel++;
				width >>= 1;
				height >>= 1;
			}
		}
		else
		{
			mMaxDiscardLevel = MAX_DISCARD_LEVEL;
		}
	}
}

//----------------------------------------------------------------------------

// virtual
void LLImageGL::dump()
{
	llinfos << "mMaxDiscardLevel " << S32(mMaxDiscardLevel)
			<< " mLastBindTime " << mLastBindTime
			<< " mTarget " << S32(mTarget)
			<< " mBindTarget " << S32(mBindTarget)
			<< " mUseMipMaps " << S32(mUseMipMaps)
			<< " mHasMipMaps " << S32(mHasMipMaps)
			<< " mCurrentDiscardLevel " << S32(mCurrentDiscardLevel)
			<< " mFormatInternal " << S32(mFormatInternal)
			<< " mFormatPrimary " << S32(mFormatPrimary)
			<< " mFormatType " << S32(mFormatType)
			<< " mFormatSwapBytes " << S32(mFormatSwapBytes)
			<< " mHasExplicitFormat " << S32(mHasExplicitFormat)
#if DEBUG_MISS
			<< " mMissed " << mMissed
#endif
			<< llendl;

	llinfos << " mTextureMemory " << mTextureMemory
			<< " mTexNames " << mTexName
			<< " mIsResident " << S32(mIsResident)
			<< llendl;
}

//----------------------------------------------------------------------------

BOOL LLImageGL::updateBindStats(S32 tex_mem) const
{	
	if (mTexName != 0)
	{
#ifdef DEBUG_MISS
		mMissed = ! getIsResident(TRUE);
#endif
		sBindCount++;
		if (mLastBindTime != sLastFrameTime)
		{
			// we haven't accounted for this texture yet this frame
			sUniqueCount++;
			updateBoundTexMem(tex_mem);
			mLastBindTime = sLastFrameTime;

			return TRUE ;
		}
	}
	return FALSE ;
}

F32 LLImageGL::getTimePassedSinceLastBound()
{
	return sLastFrameTime - mLastBindTime ;
}

void LLImageGL::setExplicitFormat( LLGLint internal_format, LLGLenum primary_format, LLGLenum type_format, BOOL swap_bytes )
{
	// Note: must be called before createTexture()
	// Note: it's up to the caller to ensure that the format matches the number of components.
	mHasExplicitFormat = TRUE;
	mFormatInternal = internal_format;
	mFormatPrimary = primary_format;
	if(type_format == 0)
		mFormatType = GL_UNSIGNED_BYTE;
	else
		mFormatType = type_format;
	mFormatSwapBytes = swap_bytes;
}

//----------------------------------------------------------------------------

void LLImageGL::setImage(const LLImageRaw* imageraw)
{
	llassert((imageraw->getWidth() == getWidth(mCurrentDiscardLevel)) &&
			 (imageraw->getHeight() == getHeight(mCurrentDiscardLevel)) &&
			 (imageraw->getComponents() == getComponents()));
	const U8* rawdata = imageraw->getData();
	setImage(rawdata, FALSE);
}

void LLImageGL::setImage(const U8* data_in, BOOL data_hasmips)
{
	llpushcallstacks ;
	bool is_compressed = false;
	if (mFormatPrimary >= GL_COMPRESSED_RGBA_S3TC_DXT1_EXT && mFormatPrimary <= GL_COMPRESSED_RGBA_S3TC_DXT5_EXT)
	{
		is_compressed = true;
	}

	gGL.getTexUnit(0)->bind(this);
	
	if (mUseMipMaps)
	{
		if (data_hasmips)
		{
			// NOTE: data_in points to largest image; smaller images
			// are stored BEFORE the largest image
			for (S32 d=mCurrentDiscardLevel; d<=mMaxDiscardLevel; d++)
			{
				
				S32 w = getWidth(d);
				S32 h = getHeight(d);
				S32 gl_level = d-mCurrentDiscardLevel;
				if (d > mCurrentDiscardLevel)
				{
					data_in -= dataFormatBytes(mFormatPrimary, w, h); // see above comment
				}
				if (is_compressed)
				{
 					S32 tex_size = dataFormatBytes(mFormatPrimary, w, h);
					glCompressedTexImage2DARB(mTarget, gl_level, mFormatPrimary, w, h, 0, tex_size, (GLvoid *)data_in);
					stop_glerror();
				}
				else
				{
// 					LLFastTimer t2(FTM_TEMP4);

					if(mFormatSwapBytes)
					{
						glPixelStorei(GL_UNPACK_SWAP_BYTES, 1);
						stop_glerror();
					}
						
					LLImageGL::setManualImage(mTarget, gl_level, mFormatInternal, w, h, mFormatPrimary, GL_UNSIGNED_BYTE, (GLvoid*)data_in);
					if (gl_level == 0)
					{
						analyzeAlpha(data_in, w, h);
					}
					updatePickMask(w, h, data_in);

					if(mFormatSwapBytes)
					{
						glPixelStorei(GL_UNPACK_SWAP_BYTES, 0);
						stop_glerror();
					}
						
					stop_glerror();
				}
				stop_glerror();
			}			
		}
		else if (!is_compressed)
		{
			if (mAutoGenMips)
			{
				glTexParameteri(LLTexUnit::getInternalType(mBindTarget), GL_GENERATE_MIPMAP_SGIS, TRUE);
				stop_glerror();
				{
// 					LLFastTimer t2(FTM_TEMP4);

					if(mFormatSwapBytes)
					{
						glPixelStorei(GL_UNPACK_SWAP_BYTES, 1);
						stop_glerror();
					}

					S32 w = getWidth(mCurrentDiscardLevel);
					S32 h = getHeight(mCurrentDiscardLevel);

					LLImageGL::setManualImage(mTarget, 0, mFormatInternal,
								 w, h, 
								 mFormatPrimary, mFormatType,
								 data_in);
					analyzeAlpha(data_in, w, h);
					stop_glerror();

					updatePickMask(w, h, data_in);

					if(mFormatSwapBytes)
					{
						glPixelStorei(GL_UNPACK_SWAP_BYTES, 0);
						stop_glerror();
					}
				}
			}
			else
			{
				// Create mips by hand
				// about 30% faster than autogen on ATI 9800, 50% slower on nVidia 4800
				// ~4x faster than gluBuild2DMipmaps
				S32 width = getWidth(mCurrentDiscardLevel);
				S32 height = getHeight(mCurrentDiscardLevel);
				S32 nummips = mMaxDiscardLevel - mCurrentDiscardLevel + 1;
				S32 w = width, h = height;
				const U8* prev_mip_data = 0;
				const U8* cur_mip_data = 0;
				S32 prev_mip_size = 0;
				S32 cur_mip_size = 0;
				for (int m=0; m<nummips; m++)
				{
					if (m==0)
					{
						cur_mip_data = data_in;
						cur_mip_size = width * height * mComponents; 
					}
					else
					{
						S32 bytes = w * h * mComponents;
						llassert(prev_mip_data);
						llassert(prev_mip_size == bytes*4);
						U8* new_data = new U8[bytes];
						llassert_always(new_data);
						LLImageBase::generateMip(prev_mip_data, new_data, w, h, mComponents);
						cur_mip_data = new_data;
						cur_mip_size = bytes; 
					}
					llassert(w > 0 && h > 0 && cur_mip_data);
					{
// 						LLFastTimer t1(FTM_TEMP4);
						if(mFormatSwapBytes)
						{
							glPixelStorei(GL_UNPACK_SWAP_BYTES, 1);
							stop_glerror();
						}

						LLImageGL::setManualImage(mTarget, m, mFormatInternal, w, h, mFormatPrimary, mFormatType, cur_mip_data);
						if (m == 0)
						{
							analyzeAlpha(data_in, w, h);
						}
						stop_glerror();
						if (m == 0)
						{
							updatePickMask(w, h, cur_mip_data);
						}

						if(mFormatSwapBytes)
						{
							glPixelStorei(GL_UNPACK_SWAP_BYTES, 0);
							stop_glerror();
						}
					}
					if (prev_mip_data && prev_mip_data != data_in)
					{
						delete[] prev_mip_data;
					}
					prev_mip_data = cur_mip_data;
					prev_mip_size = cur_mip_size;
					w >>= 1;
					h >>= 1;
				}
				if (prev_mip_data && prev_mip_data != data_in)
				{
					delete[] prev_mip_data;
					prev_mip_data = NULL;
				}
			}
		}
		else
		{
			llerrs << "Compressed Image has mipmaps but data does not (can not auto generate compressed mips)" << llendl;
		}
		mHasMipMaps = true;
	}
	else
	{
		S32 w = getWidth();
		S32 h = getHeight();
		if (is_compressed)
		{
			S32 tex_size = dataFormatBytes(mFormatPrimary, w, h);
			glCompressedTexImage2DARB(mTarget, 0, mFormatPrimary, w, h, 0, tex_size, (GLvoid *)data_in);
			stop_glerror();
		}
		else
		{
			if(mFormatSwapBytes)
			{
				glPixelStorei(GL_UNPACK_SWAP_BYTES, 1);
				stop_glerror();
			}

			LLImageGL::setManualImage(mTarget, 0, mFormatInternal, w, h,
						 mFormatPrimary, mFormatType, (GLvoid *)data_in);
			analyzeAlpha(data_in, w, h);
			
			updatePickMask(w, h, data_in);

			stop_glerror();

			if(mFormatSwapBytes)
			{
				glPixelStorei(GL_UNPACK_SWAP_BYTES, 0);
				stop_glerror();
			}

		}
		mHasMipMaps = false;
	}
	stop_glerror();
	mGLTextureCreated = true;
	llpushcallstacks ;
}

BOOL LLImageGL::setSubImage(const U8* datap, S32 data_width, S32 data_height, S32 x_pos, S32 y_pos, S32 width, S32 height, BOOL force_fast_update)
{
	llpushcallstacks ;
	if (!width || !height)
	{
		return TRUE;
	}
	if (mTexName == 0)
	{
		llwarns << "Setting subimage on image without GL texture" << llendl;
		return FALSE;
	}
	if (datap == NULL)
	{
		llwarns << "Setting subimage on image with NULL datap" << llendl;
		return FALSE;
	}
	
	// HACK: allow the caller to explicitly force the fast path (i.e. using glTexSubImage2D here instead of calling setImage) even when updating the full texture.
	if (!force_fast_update && x_pos == 0 && y_pos == 0 && width == getWidth() && height == getHeight() && data_width == width && data_height == height)
	{
		setImage(datap, FALSE);
	}
	else
	{
		if (mUseMipMaps)
		{
			dump();
			llerrs << "setSubImage called with mipmapped image (not supported)" << llendl;
		}
		llassert_always(mCurrentDiscardLevel == 0);
		llassert_always(x_pos >= 0 && y_pos >= 0);
		
		if (((x_pos + width) > getWidth()) || 
			(y_pos + height) > getHeight())
		{
			dump();
			llerrs << "Subimage not wholly in target image!" 
				   << " x_pos " << x_pos
				   << " y_pos " << y_pos
				   << " width " << width
				   << " height " << height
				   << " getWidth() " << getWidth()
				   << " getHeight() " << getHeight()
				   << llendl;
		}

		if ((x_pos + width) > data_width || 
			(y_pos + height) > data_height)
		{
			dump();
			llerrs << "Subimage not wholly in source image!" 
				   << " x_pos " << x_pos
				   << " y_pos " << y_pos
				   << " width " << width
				   << " height " << height
				   << " source_width " << data_width
				   << " source_height " << data_height
				   << llendl;
		}


		glPixelStorei(GL_UNPACK_ROW_LENGTH, data_width);
		stop_glerror();

		if(mFormatSwapBytes)
		{
			glPixelStorei(GL_UNPACK_SWAP_BYTES, 1);
			stop_glerror();
		}

		datap += (y_pos * data_width + x_pos) * getComponents();
		// Update the GL texture
		BOOL res = gGL.getTexUnit(0)->bindManual(mBindTarget, mTexName);
		if (!res) llerrs << "LLImageGL::setSubImage(): bindTexture failed" << llendl;
		stop_glerror();

		glTexSubImage2D(mTarget, 0, x_pos, y_pos, 
						width, height, mFormatPrimary, mFormatType, datap);
		gGL.getTexUnit(0)->disable();
		stop_glerror();

		if(mFormatSwapBytes)
		{
			glPixelStorei(GL_UNPACK_SWAP_BYTES, 0);
			stop_glerror();
		}

		glPixelStorei(GL_UNPACK_ROW_LENGTH, 0);
		stop_glerror();
		mGLTextureCreated = true;
	}
	llpushcallstacks ;
	return TRUE;
}

BOOL LLImageGL::setSubImage(const LLImageRaw* imageraw, S32 x_pos, S32 y_pos, S32 width, S32 height, BOOL force_fast_update)
{
	return setSubImage(imageraw->getData(), imageraw->getWidth(), imageraw->getHeight(), x_pos, y_pos, width, height, force_fast_update);
}

// Copy sub image from frame buffer
BOOL LLImageGL::setSubImageFromFrameBuffer(S32 fb_x, S32 fb_y, S32 x_pos, S32 y_pos, S32 width, S32 height)
{
	if (gGL.getTexUnit(0)->bind(this, true))
	{
		glCopyTexSubImage2D(GL_TEXTURE_2D, 0, fb_x, fb_y, x_pos, y_pos, width, height);
		mGLTextureCreated = true;
		stop_glerror();
		return TRUE;
	}
	else
	{
		return FALSE;
	}
}

// static
void LLImageGL::generateTextures(S32 numTextures, U32 *textures)
{
	glGenTextures(numTextures, (GLuint*)textures);
}

// static
void LLImageGL::deleteTextures(S32 numTextures, U32 *textures)
{
	glDeleteTextures(numTextures, (GLuint*)textures);
}

// static
void LLImageGL::setManualImage(U32 target, S32 miplevel, S32 intformat, S32 width, S32 height, U32 pixformat, U32 pixtype, const void *pixels)
{
	glTexImage2D(target, miplevel, intformat, width, height, 0, pixformat, pixtype, pixels);
}

//create an empty GL texture: just create a texture name
//the texture is assiciate with some image by calling glTexImage outside LLImageGL
BOOL LLImageGL::createGLTexture()
{
	if (gGLManager.mIsDisabled)
	{
		llwarns << "Trying to create a texture while GL is disabled!" << llendl;
		return FALSE;
	}
	
	mGLTextureCreated = false ; //do not save this texture when gl is destroyed.

	llassert(gGLManager.mInited);
	stop_glerror();

	if(mTexName)
	{
		glDeleteTextures(1, (reinterpret_cast<GLuint*>(&mTexName))) ;
	}
	
	glGenTextures(1, (GLuint*)&mTexName);
	stop_glerror();
	if (!mTexName)
	{
		llerrs << "LLImageGL::createGLTexture failed to make an empty texture" << llendl;
	}

	return TRUE ;
}

BOOL LLImageGL::createGLTexture(S32 discard_level, const LLImageRaw* imageraw, S32 usename/*=0*/)
{
	llpushcallstacks ;
	if (gGLManager.mIsDisabled)
	{
		llwarns << "Trying to create a texture while GL is disabled!" << llendl;
		return FALSE;
	}
	mGLTextureCreated = false ;
	llassert(gGLManager.mInited);
	stop_glerror();

	if (discard_level < 0)
	{
		llassert(mCurrentDiscardLevel >= 0);
		discard_level = mCurrentDiscardLevel;
	}
	discard_level = llclamp(discard_level, 0, (S32)mMaxDiscardLevel);

	// Actual image width/height = raw image width/height * 2^discard_level
	S32 w = imageraw->getWidth() << discard_level;
	S32 h = imageraw->getHeight() << discard_level;

	// setSize may call destroyGLTexture if the size does not match
	setSize(w, h, imageraw->getComponents());

	if( !mHasExplicitFormat )
	{
		switch (mComponents)
		{
		  case 1:
			// Use luminance alpha (for fonts)
			mFormatInternal = GL_LUMINANCE8;
			mFormatPrimary = GL_LUMINANCE;
			mFormatType = GL_UNSIGNED_BYTE;
			break;
		  case 2:
			// Use luminance alpha (for fonts)
			mFormatInternal = GL_LUMINANCE8_ALPHA8;
			mFormatPrimary = GL_LUMINANCE_ALPHA;
			mFormatType = GL_UNSIGNED_BYTE;
			break;
		  case 3:
			mFormatInternal = GL_RGB8;
			mFormatPrimary = GL_RGB;
			mFormatType = GL_UNSIGNED_BYTE;
			break;
		  case 4:
			mFormatInternal = GL_RGBA8;
			mFormatPrimary = GL_RGBA;
			mFormatType = GL_UNSIGNED_BYTE;
			break;
		  default:
			llerrs << "Bad number of components for texture: " << (U32)getComponents() << llendl;
		}
	}

 	const U8* rawdata = imageraw->getData();
	return createGLTexture(discard_level, rawdata, FALSE, usename);
}

BOOL LLImageGL::createGLTexture(S32 discard_level, const U8* data_in, BOOL data_hasmips, S32 usename)
{
	llpushcallstacks ;
	llassert(data_in);

	if (discard_level < 0)
	{
		llassert(mCurrentDiscardLevel >= 0);
		discard_level = mCurrentDiscardLevel;
	}
	discard_level = llclamp(discard_level, 0, (S32)mMaxDiscardLevel);

	if (mTexName != 0 && discard_level == mCurrentDiscardLevel)
	{
		// This will only be true if the size has not changed
		setImage(data_in, data_hasmips);
		return TRUE;
	}
	
	U32 old_name = mTexName;
// 	S32 old_discard = mCurrentDiscardLevel;
	
	if (usename != 0)
	{
		mTexName = usename;
	}
	else
	{
		LLImageGL::generateTextures(1, &mTexName);
		stop_glerror();
		{
			llverify(gGL.getTexUnit(0)->bind(this));
			glTexParameteri(LLTexUnit::getInternalType(mBindTarget), GL_TEXTURE_BASE_LEVEL, 0);
			glTexParameteri(LLTexUnit::getInternalType(mBindTarget), GL_TEXTURE_MAX_LEVEL,  mMaxDiscardLevel-discard_level);
		}
	}
	if (!mTexName)
	{
		llerrs << "LLImageGL::createGLTexture failed to make texture" << llendl;
	}

	if (mUseMipMaps)
	{
		mAutoGenMips = gGLManager.mHasMipMapGeneration;
#if LL_DARWIN
		// On the Mac GF2 and GF4MX drivers, auto mipmap generation doesn't work right with alpha-only textures.
		if(gGLManager.mIsGF2or4MX && (mFormatInternal == GL_ALPHA8) && (mFormatPrimary == GL_ALPHA))
		{
			mAutoGenMips = FALSE;
		}
#endif
	}

	mCurrentDiscardLevel = discard_level;	

	setImage(data_in, data_hasmips);

	// Set texture options to our defaults.
	gGL.getTexUnit(0)->setHasMipMaps(mHasMipMaps);
	gGL.getTexUnit(0)->setTextureAddressMode(mAddressMode);
	gGL.getTexUnit(0)->setTextureFilteringOption(mFilterOption);

	// things will break if we don't unbind after creation
	gGL.getTexUnit(0)->unbind(mBindTarget);
	stop_glerror();

	if (old_name != 0)
	{
		sGlobalTextureMemoryInBytes -= mTextureMemory;
		LLImageGL::deleteTextures(1, &old_name);
		stop_glerror();
	}

	mTextureMemory = getMipBytes(discard_level);
	sGlobalTextureMemoryInBytes += mTextureMemory;
<<<<<<< HEAD
	setActive() ;
=======
>>>>>>> 3ac3a4b2

	// mark this as bound at this point, so we don't throw it out immediately
	mLastBindTime = sLastFrameTime;

	llpushcallstacks ;
	return TRUE;
}

BOOL LLImageGL::setDiscardLevel(S32 discard_level)
{
	llassert(discard_level >= 0);
	llassert(mCurrentDiscardLevel >= 0);

	discard_level = llclamp(discard_level, 0, (S32)mMaxDiscardLevel);	

	if (discard_level == mCurrentDiscardLevel)
	{
		// nothing to do
		return FALSE;
	}
	else if (discard_level < mCurrentDiscardLevel)
	{
		// larger image
		dump();
		llerrs << "LLImageGL::setDiscardLevel() called with larger discard level; use createGLTexture()" << llendl;
		return FALSE;
	}
	else if (mUseMipMaps)
	{
		LLPointer<LLImageRaw> imageraw = new LLImageRaw;
		while(discard_level > mCurrentDiscardLevel)
		{
			if (readBackRaw(discard_level, imageraw, false))
			{
				break;
			}
			discard_level--;
		}
		if (discard_level == mCurrentDiscardLevel)
		{
			// unable to increase the discard level
			return FALSE;
		}
		return createGLTexture(discard_level, imageraw);
	}
	else
	{
#if !LL_LINUX && !LL_SOLARIS
		 // *FIX: This should not be skipped for the linux client.
		llerrs << "LLImageGL::setDiscardLevel() called on image without mipmaps" << llendl;
#endif
		return FALSE;
	}
}

BOOL LLImageGL::isValidForSculpt(S32 discard_level, S32 image_width, S32 image_height, S32 ncomponents)
{
	assert_glerror();
	S32 gl_discard = discard_level - mCurrentDiscardLevel;
	LLGLint glwidth = 0;
	glGetTexLevelParameteriv(mTarget, gl_discard, GL_TEXTURE_WIDTH, (GLint*)&glwidth);
	LLGLint glheight = 0;
	glGetTexLevelParameteriv(mTarget, gl_discard, GL_TEXTURE_HEIGHT, (GLint*)&glheight);
	LLGLint glcomponents = 0 ;
	glGetTexLevelParameteriv(mTarget, gl_discard, GL_TEXTURE_INTERNAL_FORMAT, (GLint*)&glcomponents);
	assert_glerror();

	return glwidth >= image_width && glheight >= image_height && (GL_RGB8 == glcomponents || GL_RGBA8 == glcomponents) ;
}

BOOL LLImageGL::readBackRaw(S32 discard_level, LLImageRaw* imageraw, bool compressed_ok) const
{
	llpushcallstacks ;
	if (discard_level < 0)
	{
		discard_level = mCurrentDiscardLevel;
	}
	
	if (mTexName == 0 || discard_level < mCurrentDiscardLevel || discard_level > mMaxDiscardLevel )
	{
		return FALSE;
	}

	S32 gl_discard = discard_level - mCurrentDiscardLevel;

	//explicitly unbind texture 
	gGL.getTexUnit(0)->unbind(mBindTarget);
	llverify(gGL.getTexUnit(0)->bindManual(mBindTarget, mTexName));	

	//debug code, leave it there commented.
	//checkTexSize() ;

	LLGLint glwidth = 0;
	glGetTexLevelParameteriv(mTarget, gl_discard, GL_TEXTURE_WIDTH, (GLint*)&glwidth);
	if (glwidth == 0)
	{
		// No mip data smaller than current discard level
		return FALSE;
	}
	
	S32 width = getWidth(discard_level);
	S32 height = getHeight(discard_level);
	S32 ncomponents = getComponents();
	if (ncomponents == 0)
	{
		return FALSE;
	}
	if(width < glwidth)
	{
		llwarns << "texture size is smaller than it should be." << llendl ;
		llwarns << "width: " << width << " glwidth: " << glwidth << " mWidth: " << mWidth << 
			" mCurrentDiscardLevel: " << (S32)mCurrentDiscardLevel << " discard_level: " << (S32)discard_level << llendl ;
		return FALSE ;
	}

	if (width <= 0 || width > 2048 || height <= 0 || height > 2048 || ncomponents < 1 || ncomponents > 4)
	{
		llerrs << llformat("LLImageGL::readBackRaw: bogus params: %d x %d x %d",width,height,ncomponents) << llendl;
	}
	
	LLGLint is_compressed = 0;
	if (compressed_ok)
	{
		glGetTexLevelParameteriv(mTarget, is_compressed, GL_TEXTURE_COMPRESSED, (GLint*)&is_compressed);
	}
	
	//-----------------------------------------------------------------------------------------------
	GLenum error ;
	while((error = glGetError()) != GL_NO_ERROR)
	{
		llwarns << "GL Error happens before reading back texture. Error code: " << error << llendl ;
	}
	//-----------------------------------------------------------------------------------------------

	if (is_compressed)
	{
		LLGLint glbytes;
		glGetTexLevelParameteriv(mTarget, gl_discard, GL_TEXTURE_COMPRESSED_IMAGE_SIZE, (GLint*)&glbytes);
		if(!imageraw->allocateDataSize(width, height, ncomponents, glbytes))
		{
			llwarns << "Memory allocation failed for reading back texture. Size is: " << glbytes << llendl ;
			llwarns << "width: " << width << "height: " << height << "components: " << ncomponents << llendl ;
			return FALSE ;
		}

		glGetCompressedTexImageARB(mTarget, gl_discard, (GLvoid*)(imageraw->getData()));		
		//stop_glerror();
	}
	else
	{
		if(!imageraw->allocateDataSize(width, height, ncomponents))
		{
			llwarns << "Memory allocation failed for reading back texture." << llendl ;
			llwarns << "width: " << width << "height: " << height << "components: " << ncomponents << llendl ;
			return FALSE ;
		}
		
		glGetTexImage(GL_TEXTURE_2D, gl_discard, mFormatPrimary, mFormatType, (GLvoid*)(imageraw->getData()));		
		//stop_glerror();
	}
		
	//-----------------------------------------------------------------------------------------------
	if((error = glGetError()) != GL_NO_ERROR)
	{
		llwarns << "GL Error happens after reading back texture. Error code: " << error << llendl ;
		imageraw->deleteData() ;

		while((error = glGetError()) != GL_NO_ERROR)
		{
			llwarns << "GL Error happens after reading back texture. Error code: " << error << llendl ;
		}

		return FALSE ;
	}
	//-----------------------------------------------------------------------------------------------
	llpushcallstacks ;
	return TRUE ;
}

void LLImageGL::destroyGLTexture()
{
	if (mTexName != 0)
	{
		stop_glerror();

		for (int i = 0; i < gGLManager.mNumTextureUnits; i++)
		{
			if (sCurrentBoundTextures[i] == mTexName)
			{
				gGL.getTexUnit(i)->unbind(LLTexUnit::TT_TEXTURE);
				stop_glerror();
			}
		}

		sGlobalTextureMemoryInBytes -= mTextureMemory;
		mTextureMemory = 0;

		LLImageGL::deleteTextures(1, &mTexName);			
		mTexName = 0;
		mCurrentDiscardLevel = -1 ; //invalidate mCurrentDiscardLevel.
		mGLTextureCreated = FALSE ;
		stop_glerror();
	}
}

//----------------------------------------------------------------------------

void LLImageGL::setAddressMode(LLTexUnit::eTextureAddressMode mode)
{
	if (mAddressMode != mode)
	{
		mTexOptionsDirty = true;
		mAddressMode = mode;
	}

	if (gGL.getTexUnit(gGL.getCurrentTexUnitIndex())->getCurrTexture() == mTexName)
	{
		gGL.getTexUnit(gGL.getCurrentTexUnitIndex())->setTextureAddressMode(mode);
		mTexOptionsDirty = false;
	}
}

void LLImageGL::setFilteringOption(LLTexUnit::eTextureFilterOptions option)
{
	if (mFilterOption != option)
	{
		mTexOptionsDirty = true;
		mFilterOption = option;
	}

	if (gGL.getTexUnit(gGL.getCurrentTexUnitIndex())->getCurrTexture() == mTexName)
	{
		gGL.getTexUnit(gGL.getCurrentTexUnitIndex())->setTextureFilteringOption(option);
		mTexOptionsDirty = false;
	}
	stop_glerror();
}

BOOL LLImageGL::getIsResident(BOOL test_now)
{
	if (test_now)
	{
		if (mTexName != 0)
		{
			glAreTexturesResident(1, (GLuint*)&mTexName, &mIsResident);
		}
		else
		{
			mIsResident = FALSE;
		}
	}

	return mIsResident;
}

S32 LLImageGL::getHeight(S32 discard_level) const
{
	if (discard_level < 0)
	{
		discard_level = mCurrentDiscardLevel;
	}
	S32 height = mHeight >> discard_level;
	if (height < 1) height = 1;
	return height;
}

S32 LLImageGL::getWidth(S32 discard_level) const
{
	if (discard_level < 0)
	{
		discard_level = mCurrentDiscardLevel;
	}
	S32 width = mWidth >> discard_level;
	if (width < 1) width = 1;
	return width;
}

S32 LLImageGL::getBytes(S32 discard_level) const
{
	if (discard_level < 0)
	{
		discard_level = mCurrentDiscardLevel;
	}
	S32 w = mWidth>>discard_level;
	S32 h = mHeight>>discard_level;
	if (w == 0) w = 1;
	if (h == 0) h = 1;
	return dataFormatBytes(mFormatPrimary, w, h);
}

S32 LLImageGL::getMipBytes(S32 discard_level) const
{
	if (discard_level < 0)
	{
		discard_level = mCurrentDiscardLevel;
	}
	S32 w = mWidth>>discard_level;
	S32 h = mHeight>>discard_level;
	S32 res = dataFormatBytes(mFormatPrimary, w, h);
	if (mUseMipMaps)
	{
		while (w > 1 && h > 1)
		{
			w >>= 1; if (w == 0) w = 1;
			h >>= 1; if (h == 0) h = 1;
			res += dataFormatBytes(mFormatPrimary, w, h);
		}
	}
	return res;
}

BOOL LLImageGL::getBoundRecently() const
{
	return (BOOL)(sLastFrameTime - mLastBindTime < MIN_TEXTURE_LIFETIME);
}

void LLImageGL::setTarget(const LLGLenum target, const LLTexUnit::eTextureType bind_target)
{
	mTarget = target;
	mBindTarget = bind_target;
}

void LLImageGL::analyzeAlpha(const void* data_in, S32 w, S32 h)
{
	if(!mNeedsAlphaAndPickMask)
	{
		return ;
	}

	if (mFormatType != GL_UNSIGNED_BYTE)
	{
		llwarns << "Cannot analyze alpha for image with format type " << std::hex << mFormatType << std::dec << llendl;
	}

	U32 stride = 0;
	switch (mFormatPrimary)
	{
	case GL_LUMINANCE:
	case GL_ALPHA:
		stride = 1;
		break;
	case GL_LUMINANCE_ALPHA:
		stride = 2;
		break;
	case GL_RGB:
		//no alpha
		mIsMask = FALSE;
		return;
	case GL_RGBA:
		stride = 4;
		break;
	case GL_BGRA_EXT:
		stride = 4;
		break;
	default:
		return;
	}

	U32 length = w * h;
	const GLubyte* current = ((const GLubyte*) data_in)+stride-1;
	
	S32 sample[16];
	memset(sample, 0, sizeof(S32)*16);

	for (U32 i = 0; i < length; i++)
	{
		++sample[*current/16];
		current += stride;
	}

	U32 total = 0;
	for (U32 i = 4; i < 11; i++)
	{
		total += sample[i];
	}

	if (total > length/16)
	{
		mIsMask = FALSE;
	}
	else
	{
		mIsMask = TRUE;
	}
}

//----------------------------------------------------------------------------
void LLImageGL::updatePickMask(S32 width, S32 height, const U8* data_in)
{
	if(!mNeedsAlphaAndPickMask)
	{
		return ;
	}

	if (mFormatType != GL_UNSIGNED_BYTE ||
		mFormatPrimary != GL_RGBA)
	{
		//cannot generate a pick mask for this texture
		delete [] mPickMask;
		mPickMask = NULL;
		return;
	}

	U32 pick_width = width/2;
	U32 pick_height = height/2;

	U32 size = llmax(pick_width, (U32) 1) * llmax(pick_height, (U32) 1);

	size = size/8 + 1;

	delete[] mPickMask;
	mPickMask = new U8[size];

	memset(mPickMask, 0, sizeof(U8) * size);

	U32 pick_bit = 0;
	
	for (S32 y = 0; y < height; y += 2)
	{
		for (S32 x = 0; x < width; x += 2)
		{
			U8 alpha = data_in[(y*width+x)*4+3];

			if (alpha > 32)
			{
				U32 pick_idx = pick_bit/8;
				U32 pick_offset = pick_bit%8;
				if (pick_idx >= size)
				{
					llerrs << "WTF?" << llendl;
				}

				mPickMask[pick_idx] |= 1 << pick_offset;
			}
			
			++pick_bit;
		}
	}
}

BOOL LLImageGL::getMask(const LLVector2 &tc)
{
	BOOL res = TRUE;

	if (mPickMask)
	{
		S32 width = getWidth()/2;
		S32 height = getHeight()/2;

		F32 u = tc.mV[0] - floorf(tc.mV[0]);
		F32 v = tc.mV[1] - floorf(tc.mV[1]);

		if (u < 0.f || u > 1.f ||
		    v < 0.f || v > 1.f)
		{
			llerrs << "WTF?" << llendl;
		}
		
		S32 x = (S32)(u * width);
		S32 y = (S32)(v * height);

		S32 idx = y*width+x;
		S32 offset = idx%8;

		res = mPickMask[idx/8] & (1 << offset) ? TRUE : FALSE;
	}
	
	return res;
}

//----------------------------------------------------------------------------


// Manual Mip Generation
/*
		S32 width = getWidth(discard_level);
		S32 height = getHeight(discard_level);
		S32 w = width, h = height;
		S32 nummips = 1;
		while (w > 4 && h > 4)
		{
			w >>= 1; h >>= 1;
			nummips++;
		}
		stop_glerror();
		w = width, h = height;
		const U8* prev_mip_data = 0;
		const U8* cur_mip_data = 0;
		for (int m=0; m<nummips; m++)
		{
			if (m==0)
			{
				cur_mip_data = rawdata;
			}
			else
			{
				S32 bytes = w * h * mComponents;
				U8* new_data = new U8[bytes];
				LLImageBase::generateMip(prev_mip_data, new_data, w, h, mComponents);
				cur_mip_data = new_data;
			}
			llassert(w > 0 && h > 0 && cur_mip_data);
			U8 test = cur_mip_data[w*h*mComponents-1];
			{
				LLImageGL::setManualImage(mTarget, m, mFormatInternal, w, h, mFormatPrimary, mFormatType, cur_mip_data);
				stop_glerror();
			}
			if (prev_mip_data && prev_mip_data != rawdata)
			{
				delete prev_mip_data;
			}
			prev_mip_data = cur_mip_data;
			w >>= 1;
			h >>= 1;
		}
		if (prev_mip_data && prev_mip_data != rawdata)
		{
			delete prev_mip_data;
		}
		glTexParameteri(GL_TEXTURE_2D, GL_TEXTURE_BASE_LEVEL, 0);
		glTexParameteri(GL_TEXTURE_2D, GL_TEXTURE_MAX_LEVEL,  nummips);
*/  <|MERGE_RESOLUTION|>--- conflicted
+++ resolved
@@ -1029,10 +1029,6 @@
 
 	mTextureMemory = getMipBytes(discard_level);
 	sGlobalTextureMemoryInBytes += mTextureMemory;
-<<<<<<< HEAD
-	setActive() ;
-=======
->>>>>>> 3ac3a4b2
 
 	// mark this as bound at this point, so we don't throw it out immediately
 	mLastBindTime = sLastFrameTime;
