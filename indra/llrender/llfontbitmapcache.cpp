--- conflicted
+++ resolved
@@ -30,18 +30,7 @@
 #include "llfontbitmapcache.h"
 
 LLFontBitmapCache::LLFontBitmapCache()
-<<<<<<< HEAD
-:	mNumComponents(0),
-	mBitmapWidth(0),
-	mBitmapHeight(0),
-	mBitmapNum(-1),
-	mMaxCharWidth(0),
-	mMaxCharHeight(0),
-	mCurrentOffsetX(1),
-	mCurrentOffsetY(1)
-=======
-	: LLTrace::MemTrackable<LLFontBitmapCache>("LLFontBitmapCache")
->>>>>>> b5033a88
+
 {
 }
 
@@ -155,31 +144,13 @@
 
 void LLFontBitmapCache::reset()
 {
-<<<<<<< HEAD
-	mImageRawVec.clear();
-
-	mImageGLVec.clear();
-=======
-	for (U32 kitty = 0, cnt = static_cast<U32>(EFontGlyphType::Count); kitty < cnt; kitty++)
-	{
-		for (LLImageRaw* image_raw : mImageRawVec[kitty])
-		{
-			disclaimMem(image_raw);
-		}
-		mImageRawVec[kitty].clear();
-	}
-
 	for (U32 idx = 0, cnt = static_cast<U32>(EFontGlyphType::Count); idx < cnt; idx++)
 	{
-		for (LLImageGL* image_gl : mImageGLVec[idx])
-		{
-			disclaimMem(image_gl);
-		}
+		mImageRawVec[idx].clear();
 		mImageGLVec[idx].clear();
 		mCurrentOffsetX[idx] = 1;
 		mCurrentOffsetY[idx] = 1;
 	}
->>>>>>> b5033a88
 	
 	mBitmapWidth = 0;
 	mBitmapHeight = 0;
