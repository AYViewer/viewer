--- conflicted
+++ resolved
@@ -135,23 +135,16 @@
 
 		std::sort(sorted.begin(), sorted.end(), LLGLSLShaderCompareTimeElapsed());
 
-<<<<<<< HEAD
+		for (std::vector<LLGLSLShader*>::iterator iter = sorted.begin(); iter != sorted.end(); ++iter)
+		{
+			(*iter)->dumpStats();
+		}
+			
 	LL_INFOS() << "-----------------------------------" << LL_ENDL;
 	LL_INFOS() << "Total rendering time: " << llformat("%.4f ms", sTotalTimeElapsed/1000000.f) << LL_ENDL;
 	LL_INFOS() << "Total samples drawn: " << llformat("%.4f million", sTotalSamplesDrawn/1000000.f) << LL_ENDL;
 	LL_INFOS() << "Total triangles drawn: " << llformat("%.3f million", sTotalTrianglesDrawn/1000000.f) << LL_ENDL;
-=======
-		for (std::vector<LLGLSLShader*>::iterator iter = sorted.begin(); iter != sorted.end(); ++iter)
-		{
-			(*iter)->dumpStats();
-		}
-			
-		llinfos << "-----------------------------------" << llendl;
-		llinfos << "Total rendering time: " << llformat("%.4f ms", sTotalTimeElapsed/1000000.f) << llendl;
-		llinfos << "Total samples drawn: " << llformat("%.4f million", sTotalSamplesDrawn/1000000.f) << llendl;
-		llinfos << "Total triangles drawn: " << llformat("%.3f million", sTotalTrianglesDrawn/1000000.f) << llendl;
-	}
->>>>>>> e43f43b4
+	}
 }
 
 void LLGLSLShader::clearStats()
@@ -185,13 +178,8 @@
 				LL_INFOS() << mUniformNameMap[uniform_idx] << " - " << std::hex << mTextureMagFilter[i] << "/" << mTextureMinFilter[i] << std::dec << LL_ENDL;
 			}
 		}
-<<<<<<< HEAD
 		LL_INFOS() << "=============================================" << LL_ENDL;
-
-=======
-		llinfos << "=============================================" << llendl;
-	
->>>>>>> e43f43b4
+	
 		F32 ms = mTimeElapsed/1000000.f;
 		F32 seconds = ms/1000.f;
 
