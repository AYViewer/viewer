/**
 * @file llglslshader.cpp
 * @brief GLSL helper functions and state.
 *
 * $LicenseInfo:firstyear=2005&license=viewerlgpl$
 * Second Life Viewer Source Code
 * Copyright (C) 2010, Linden Research, Inc.
 *
 * This library is free software; you can redistribute it and/or
 * modify it under the terms of the GNU Lesser General Public
 * License as published by the Free Software Foundation;
 * version 2.1 of the License only.
 *
 * This library is distributed in the hope that it will be useful,
 * but WITHOUT ANY WARRANTY; without even the implied warranty of
 * MERCHANTABILITY or FITNESS FOR A PARTICULAR PURPOSE.  See the GNU
 * Lesser General Public License for more details.
 *
 * You should have received a copy of the GNU Lesser General Public
 * License along with this library; if not, write to the Free Software
 * Foundation, Inc., 51 Franklin Street, Fifth Floor, Boston, MA  02110-1301  USA
 *
 * Linden Research, Inc., 945 Battery Street, San Francisco, CA  94111  USA
 * $/LicenseInfo$
 */

#include "linden_common.h"

#include "llglslshader.h"

#include "llshadermgr.h"
#include "llfile.h"
#include "llrender.h"
#include "llvertexbuffer.h"
#include "llrendertarget.h"

#include "hbxxh.h"
#include "llsdserialize.h"

#if LL_DARWIN
#include "OpenGL/OpenGL.h"
#endif

 // Print-print list of shader included source files that are linked together via glAttachShader()
 // i.e. On macOS / OSX the AMD GLSL linker will display an error if a varying is left in an undefined state.
#define DEBUG_SHADER_INCLUDES 0

// Lots of STL stuff in here, using namespace std to keep things more readable
using std::vector;
using std::pair;
using std::make_pair;
using std::string;

GLuint LLGLSLShader::sCurBoundShader = 0;
LLGLSLShader* LLGLSLShader::sCurBoundShaderPtr = NULL;
S32 LLGLSLShader::sIndexedTextureChannels = 0;
bool LLGLSLShader::sProfileEnabled = false;
std::set<LLGLSLShader*> LLGLSLShader::sInstances;
LLGLSLShader::defines_map_t LLGLSLShader::sGlobalDefines;
U64 LLGLSLShader::sTotalTimeElapsed = 0;
U32 LLGLSLShader::sTotalTrianglesDrawn = 0;
U64 LLGLSLShader::sTotalSamplesDrawn = 0;
U32 LLGLSLShader::sTotalBinds = 0;

//UI shader -- declared here so llui_libtest will link properly
LLGLSLShader    gUIProgram;
LLGLSLShader    gSolidColorProgram;

// NOTE: Keep gShaderConsts* and LLGLSLShader::ShaderConsts_e in sync!
const std::string gShaderConstsKey[LLGLSLShader::NUM_SHADER_CONSTS] =
{
      "LL_SHADER_CONST_CLOUD_MOON_DEPTH"
    , "LL_SHADER_CONST_STAR_DEPTH"
};

// NOTE: Keep gShaderConsts* and LLGLSLShader::ShaderConsts_e in sync!
const std::string gShaderConstsVal[LLGLSLShader::NUM_SHADER_CONSTS] =
{
      "0.99998" // SHADER_CONST_CLOUD_MOON_DEPTH // SL-14113
    , "0.99999" // SHADER_CONST_STAR_DEPTH       // SL-14113
};


bool shouldChange(const LLVector4& v1, const LLVector4& v2)
{
    return v1 != v2;
}

//===============================
// LLGLSL Shader implementation
//===============================

//static
void LLGLSLShader::initProfile()
{
    sProfileEnabled = true;
    sTotalTimeElapsed = 0;
    sTotalTrianglesDrawn = 0;
    sTotalSamplesDrawn = 0;
    sTotalBinds = 0;

    for (std::set<LLGLSLShader*>::iterator iter = sInstances.begin(); iter != sInstances.end(); ++iter)
    {
        (*iter)->clearStats();
    }
}


struct LLGLSLShaderCompareTimeElapsed
{
    bool operator()(const LLGLSLShader* const& lhs, const LLGLSLShader* const& rhs)
    {
        return lhs->mTimeElapsed < rhs->mTimeElapsed;
    }
};

//static
void LLGLSLShader::finishProfile(bool emit_report)
{
    sProfileEnabled = false;

    if (emit_report)
    {
        std::vector<LLGLSLShader*> sorted;

        for (std::set<LLGLSLShader*>::iterator iter = sInstances.begin(); iter != sInstances.end(); ++iter)
        {
            sorted.push_back(*iter);
        }

        std::sort(sorted.begin(), sorted.end(), LLGLSLShaderCompareTimeElapsed());

        bool unbound = false;
        for (std::vector<LLGLSLShader*>::iterator iter = sorted.begin(); iter != sorted.end(); ++iter)
        {
            (*iter)->dumpStats();
            if ((*iter)->mBinds == 0)
            {
                unbound = true;
            }
        }

        LL_INFOS() << "-----------------------------------" << LL_ENDL;
        LL_INFOS() << "Total rendering time: " << llformat("%.4f ms", sTotalTimeElapsed / 1000000.f) << LL_ENDL;
        LL_INFOS() << "Total samples drawn: " << llformat("%.4f million", sTotalSamplesDrawn / 1000000.f) << LL_ENDL;
        LL_INFOS() << "Total triangles drawn: " << llformat("%.3f million", sTotalTrianglesDrawn / 1000000.f) << LL_ENDL;
        LL_INFOS() << "-----------------------------------" << LL_ENDL;

        if (unbound)
        {
            LL_INFOS() << "The following shaders were unused: " << LL_ENDL;
            for (std::vector<LLGLSLShader*>::iterator iter = sorted.begin(); iter != sorted.end(); ++iter)
            {
                if ((*iter)->mBinds == 0)
                {
                    LL_INFOS() << (*iter)->mName << LL_ENDL;
                }
            }
        }
    }
}

void LLGLSLShader::clearStats()
{
    mTrianglesDrawn = 0;
    mTimeElapsed = 0;
    mSamplesDrawn = 0;
    mBinds = 0;
}

void LLGLSLShader::dumpStats()
{
    if (mBinds > 0)
    {
        LL_INFOS() << "=============================================" << LL_ENDL;
        LL_INFOS() << mName << LL_ENDL;
        for (U32 i = 0; i < mShaderFiles.size(); ++i)
        {
            LL_INFOS() << mShaderFiles[i].first << LL_ENDL;
        }
        LL_INFOS() << "=============================================" << LL_ENDL;

        F32 ms = mTimeElapsed / 1000000.f;
        F32 seconds = ms / 1000.f;

        F32 pct_tris = (F32)mTrianglesDrawn / (F32)sTotalTrianglesDrawn * 100.f;
        F32 tris_sec = (F32)(mTrianglesDrawn / 1000000.0);
        tris_sec /= seconds;

        F32 pct_samples = (F32)((F64)mSamplesDrawn / (F64)sTotalSamplesDrawn) * 100.f;
        F32 samples_sec = (F32)mSamplesDrawn / 1000000000.0;
        samples_sec /= seconds;

        F32 pct_binds = (F32)mBinds / (F32)sTotalBinds * 100.f;

        LL_INFOS() << "Triangles Drawn: " << mTrianglesDrawn << " " << llformat("(%.2f pct of total, %.3f million/sec)", pct_tris, tris_sec) << LL_ENDL;
        LL_INFOS() << "Binds: " << mBinds << " " << llformat("(%.2f pct of total)", pct_binds) << LL_ENDL;
        LL_INFOS() << "SamplesDrawn: " << mSamplesDrawn << " " << llformat("(%.2f pct of total, %.3f billion/sec)", pct_samples, samples_sec) << LL_ENDL;
        LL_INFOS() << "Time Elapsed: " << mTimeElapsed << " " << llformat("(%.2f pct of total, %.5f ms)\n", (F32)((F64)mTimeElapsed / (F64)sTotalTimeElapsed) * 100.f, ms) << LL_ENDL;
    }
}

//static
void LLGLSLShader::startProfile()
{
    LL_PROFILE_ZONE_SCOPED_CATEGORY_SHADER;
    if (sProfileEnabled && sCurBoundShaderPtr)
    {
        sCurBoundShaderPtr->placeProfileQuery();
    }

}

//static
void LLGLSLShader::stopProfile()
{
    LL_PROFILE_ZONE_SCOPED_CATEGORY_SHADER;

    if (sProfileEnabled && sCurBoundShaderPtr)
    {
        sCurBoundShaderPtr->unbind();
    }
}

void LLGLSLShader::placeProfileQuery(bool for_runtime)
{
    if (sProfileEnabled || for_runtime)
    {
        if (mTimerQuery == 0)
        {
            glGenQueries(1, &mSamplesQuery);
            glGenQueries(1, &mTimerQuery);
            glGenQueries(1, &mPrimitivesQuery);
        }

        glBeginQuery(GL_TIME_ELAPSED, mTimerQuery);

        if (!for_runtime)
        {
            glBeginQuery(GL_SAMPLES_PASSED, mSamplesQuery);
            glBeginQuery(GL_PRIMITIVES_GENERATED, mPrimitivesQuery);
        }
    }
}

bool LLGLSLShader::readProfileQuery(bool for_runtime, bool force_read)
{
    if (sProfileEnabled || for_runtime)
    {
        if (!mProfilePending)
        {
            glEndQuery(GL_TIME_ELAPSED);
            if (!for_runtime)
            {
                glEndQuery(GL_SAMPLES_PASSED);
                glEndQuery(GL_PRIMITIVES_GENERATED);
            }
            mProfilePending = for_runtime;
        }

        if (mProfilePending && for_runtime && !force_read)
        {
            GLuint64 result = 0;
            glGetQueryObjectui64v(mTimerQuery, GL_QUERY_RESULT_AVAILABLE, &result);

            if (result != GL_TRUE)
            {
                return false;
            }
        }

        GLuint64 time_elapsed = 0;
        glGetQueryObjectui64v(mTimerQuery, GL_QUERY_RESULT, &time_elapsed);
        mTimeElapsed += time_elapsed;
        mProfilePending = false;

        if (!for_runtime)
        {
            GLuint64 samples_passed = 0;
            glGetQueryObjectui64v(mSamplesQuery, GL_QUERY_RESULT, &samples_passed);

            U64 primitives_generated = 0;
            glGetQueryObjectui64v(mPrimitivesQuery, GL_QUERY_RESULT, &primitives_generated);
            sTotalTimeElapsed += time_elapsed;

            sTotalSamplesDrawn += samples_passed;
            mSamplesDrawn += samples_passed;

            U32 tri_count = (U32)primitives_generated / 3;

            mTrianglesDrawn += tri_count;
            sTotalTrianglesDrawn += tri_count;

            sTotalBinds++;
            mBinds++;
        }
    }

    return true;
}



LLGLSLShader::LLGLSLShader()
    : mProgramObject(0),
    mAttributeMask(0),
    mTotalUniformSize(0),
    mActiveTextureChannels(0),
    mShaderLevel(0),
    mShaderGroup(SG_DEFAULT),
    mFeatures(),
    mUniformsDirty(false),
    mTimerQuery(0),
    mSamplesQuery(0),
    mPrimitivesQuery(0)
{

}

LLGLSLShader::~LLGLSLShader()
{
}

void LLGLSLShader::unload()
{
    mShaderFiles.clear();
    mDefines.clear();
    mFeatures = LLShaderFeatures();

    unloadInternal();
}

void LLGLSLShader::unloadInternal()
{
    sInstances.erase(this);

    stop_glerror();
    mAttribute.clear();
    mTexture.clear();
    mUniform.clear();

    if (mProgramObject)
    {
        GLuint obj[1024];
        GLsizei count = 0;
        glGetAttachedShaders(mProgramObject, 1024, &count, obj);

        for (GLsizei i = 0; i < count; i++)
        {
            glDetachShader(mProgramObject, obj[i]);
        }

        for (GLsizei i = 0; i < count; i++)
        {
            if (glIsShader(obj[i]))
            {
                glDeleteShader(obj[i]);
            }
        }

        glDeleteProgram(mProgramObject);

        mProgramObject = 0;
    }

    if (mTimerQuery)
    {
        glDeleteQueries(1, &mTimerQuery);
        mTimerQuery = 0;
    }

    if (mSamplesQuery)
    {
        glDeleteQueries(1, &mSamplesQuery);
        mSamplesQuery = 0;
    }

    //hack to make apple not complain
    glGetError();

    stop_glerror();
}

bool LLGLSLShader::createShader()
{
    LL_PROFILE_ZONE_SCOPED_CATEGORY_SHADER;
    
    unloadInternal();

    sInstances.insert(this);

    //reloading, reset matrix hash values
    for (U32 i = 0; i < LLRender::NUM_MATRIX_MODES; ++i)
    {
        mMatHash[i] = 0xFFFFFFFF;
    }
    mLightHash = 0xFFFFFFFF;

    llassert_always(!mShaderFiles.empty());

#if LL_DARWIN
    // work-around missing mix(vec3,vec3,bvec3)
    mDefines["OLD_SELECT"] = "1";
#endif

    mShaderHash = hash();

    // Create program
    mProgramObject = glCreateProgram();
    if (mProgramObject == 0)
    {
        // Shouldn't happen if shader related extensions, like ARB_vertex_shader, exist.
        LL_SHADER_LOADING_WARNS() << "Failed to create handle for shader: " << mName << LL_ENDL;
        unloadInternal();
        return false;
    }

    bool success = true;

    mUsingBinaryProgram =  LLShaderMgr::instance()->loadCachedProgramBinary(this);

    if (!mUsingBinaryProgram)
    {
#if DEBUG_SHADER_INCLUDES
        fprintf(stderr, "--- %s ---\n", mName.c_str());
#endif // DEBUG_SHADER_INCLUDES

        //compile new source
        vector< pair<string, GLenum> >::iterator fileIter = mShaderFiles.begin();
        for (; fileIter != mShaderFiles.end(); fileIter++)
        {
            GLuint shaderhandle = LLShaderMgr::instance()->loadShaderFile((*fileIter).first, mShaderLevel, (*fileIter).second, &mDefines, mFeatures.mIndexedTextureChannels);
            LL_DEBUGS("ShaderLoading") << "SHADER FILE: " << (*fileIter).first << " mShaderLevel=" << mShaderLevel << LL_ENDL;
            if (shaderhandle)
            {
                attachObject(shaderhandle);
            }
            else
            {
                success = false;
            }
        }
    }

    // Attach existing objects
    if (!LLShaderMgr::instance()->attachShaderFeatures(this))
    {
        unloadInternal();
        return false;
    }
    // Map attributes and uniforms
    if (success)
    {
        success = mapAttributes();
    }
    if (success)
    {
        success = mapUniforms();
    }
    if (!success)
    {
        LL_SHADER_LOADING_WARNS() << "Failed to link shader: " << mName << LL_ENDL;

        // Try again using a lower shader level;
        if (mShaderLevel > 0)
        {
            LL_SHADER_LOADING_WARNS() << "Failed to link using shader level " << mShaderLevel << " trying again using shader level " << (mShaderLevel - 1) << LL_ENDL;
            mShaderLevel--;
            return createShader();
        }
        else
        {
            // Give up and unload shader.
            unloadInternal();
        }
    }
    else if (mFeatures.mIndexedTextureChannels > 0)
    { //override texture channels for indexed texture rendering
        bind();
        S32 channel_count = mFeatures.mIndexedTextureChannels;

        for (S32 i = 0; i < channel_count; i++)
        {
            LLStaticHashedString uniName(llformat("tex%d", i));
            uniform1i(uniName, i);
        }

        S32 cur_tex = channel_count; //adjust any texture channels that might have been overwritten
        for (U32 i = 0; i < mTexture.size(); i++)
        {
            if (mTexture[i] > -1 && mTexture[i] < channel_count)
            {
                llassert(cur_tex < gGLManager.mNumTextureImageUnits);
                uniform1i(i, cur_tex);
                mTexture[i] = cur_tex++;
            }
        }
        unbind();
    }

#ifdef LL_PROFILER_ENABLE_RENDER_DOC
    setLabel(mName.c_str());
#endif

    return success;
}

#if DEBUG_SHADER_INCLUDES
void dumpAttachObject(const char* func_name, GLuint program_object, const std::string& object_path)
{
    GLchar* info_log;
    GLint      info_len_expect = 0;
    GLint      info_len_actual = 0;

    glGetShaderiv(program_object, GL_INFO_LOG_LENGTH, , &info_len_expect);
    fprintf(stderr, " * %-20s(), log size: %d, %s\n", func_name, info_len_expect, object_path.c_str());

    if (info_len_expect > 0)
    {
        fprintf(stderr, " ========== %s() ========== \n", func_name);
        info_log = new GLchar[info_len_expect];
        glGetProgramInfoLog(program_object, info_len_expect, &info_len_actual, info_log);
        fprintf(stderr, "%s\n", info_log);
        delete[] info_log;
    }
}
#endif // DEBUG_SHADER_INCLUDES

bool LLGLSLShader::attachVertexObject(std::string object_path)
{
    if (LLShaderMgr::instance()->mVertexShaderObjects.count(object_path) > 0)
    {
        stop_glerror();
        glAttachShader(mProgramObject, LLShaderMgr::instance()->mVertexShaderObjects[object_path]);
#if DEBUG_SHADER_INCLUDES
        dumpAttachObject("attachVertexObject", mProgramObject, object_path);
#endif // DEBUG_SHADER_INCLUDES
        stop_glerror();
        return true;
    }
    else
    {
        LL_SHADER_LOADING_WARNS() << "Attempting to attach shader object: '" << object_path << "' that hasn't been compiled." << LL_ENDL;
        return false;
    }
}

bool LLGLSLShader::attachFragmentObject(std::string object_path)
{
    if(mUsingBinaryProgram)
        return true;

    if (LLShaderMgr::instance()->mFragmentShaderObjects.count(object_path) > 0)
    {
        stop_glerror();
        glAttachShader(mProgramObject, LLShaderMgr::instance()->mFragmentShaderObjects[object_path]);
#if DEBUG_SHADER_INCLUDES
        dumpAttachObject("attachFragmentObject", mProgramObject, object_path);
#endif // DEBUG_SHADER_INCLUDES
        stop_glerror();
        return true;
    }
    else
    {
        LL_SHADER_LOADING_WARNS() << "Attempting to attach shader object: '" << object_path << "' that hasn't been compiled." << LL_ENDL;
        return false;
    }
}

void LLGLSLShader::attachObject(GLuint object)
{
    if(mUsingBinaryProgram)
        return;

    if (object != 0)
    {
        stop_glerror();
        glAttachShader(mProgramObject, object);
#if DEBUG_SHADER_INCLUDES
        std::string object_path("???");
        dumpAttachObject("attachObject", mProgramObject, object_path);
#endif // DEBUG_SHADER_INCLUDES
        stop_glerror();
    }
    else
    {
        LL_SHADER_LOADING_WARNS() << "Attempting to attach non existing shader object. " << LL_ENDL;
    }
}

void LLGLSLShader::attachObjects(GLuint* objects, S32 count)
{
    if(mUsingBinaryProgram)
        return;

    for (S32 i = 0; i < count; i++)
    {
        attachObject(objects[i]);
    }
}

bool LLGLSLShader::mapAttributes()
{
    LL_PROFILE_ZONE_SCOPED_CATEGORY_SHADER;

    bool res = true;
    if (!mUsingBinaryProgram)
    {
        //before linking, make sure reserved attributes always have consistent locations
        for (U32 i = 0; i < LLShaderMgr::instance()->mReservedAttribs.size(); i++)
        {
            const char* name = LLShaderMgr::instance()->mReservedAttribs[i].c_str();
            glBindAttribLocation(mProgramObject, i, (const GLchar*)name);
        }

        //link the program
        res = link();
    }

    mAttribute.clear();
<<<<<<< HEAD
=======
    U32 numAttributes = (attributes == NULL) ? 0U : static_cast<U32>(attributes->size());
>>>>>>> 9f6b8484
#if LL_RELEASE_WITH_DEBUG_INFO
    mAttribute.resize(LLShaderMgr::instance()->mReservedAttribs.size(), { -1, NULL });
#else
    mAttribute.resize(LLShaderMgr::instance()->mReservedAttribs.size(), -1);
#endif

    if (res)
    { //read back channel locations

        mAttributeMask = 0;

        //read back reserved channels first
        for (U32 i = 0; i < LLShaderMgr::instance()->mReservedAttribs.size(); i++)
        {
            const char* name = LLShaderMgr::instance()->mReservedAttribs[i].c_str();
            S32 index = glGetAttribLocation(mProgramObject, (const GLchar*)name);
            if (index != -1)
            {
#if LL_RELEASE_WITH_DEBUG_INFO
                mAttribute[i] = { index, name };
#else
                mAttribute[i] = index;
#endif
                mAttributeMask |= 1 << i;
                LL_DEBUGS("ShaderUniform") << "Attribute " << name << " assigned to channel " << index << LL_ENDL;
            }
        }

        return true;
    }

    return false;
}

void LLGLSLShader::mapUniform(GLint index)
{
    LL_PROFILE_ZONE_SCOPED_CATEGORY_SHADER;

    if (index == -1)
    {
        return;
    }

    GLenum type;
    GLsizei length;
    GLint size = -1;
    char name[1024];        /* Flawfinder: ignore */
    name[0] = 0;


    glGetActiveUniform(mProgramObject, index, 1024, &length, &size, &type, (GLchar*)name);
    if (size > 0)
    {
        switch (type)
        {
        case GL_FLOAT_VEC2: size *= 2; break;
        case GL_FLOAT_VEC3: size *= 3; break;
        case GL_FLOAT_VEC4: size *= 4; break;
        case GL_DOUBLE: size *= 2; break;
        case GL_DOUBLE_VEC2: size *= 2; break;
        case GL_DOUBLE_VEC3: size *= 6; break;
        case GL_DOUBLE_VEC4: size *= 8; break;
        case GL_INT_VEC2: size *= 2; break;
        case GL_INT_VEC3: size *= 3; break;
        case GL_INT_VEC4: size *= 4; break;
        case GL_UNSIGNED_INT_VEC2: size *= 2; break;
        case GL_UNSIGNED_INT_VEC3: size *= 3; break;
        case GL_UNSIGNED_INT_VEC4: size *= 4; break;
        case GL_BOOL_VEC2: size *= 2; break;
        case GL_BOOL_VEC3: size *= 3; break;
        case GL_BOOL_VEC4: size *= 4; break;
        case GL_FLOAT_MAT2: size *= 4; break;
        case GL_FLOAT_MAT3: size *= 9; break;
        case GL_FLOAT_MAT4: size *= 16; break;
        case GL_FLOAT_MAT2x3: size *= 6; break;
        case GL_FLOAT_MAT2x4: size *= 8; break;
        case GL_FLOAT_MAT3x2: size *= 6; break;
        case GL_FLOAT_MAT3x4: size *= 12; break;
        case GL_FLOAT_MAT4x2: size *= 8; break;
        case GL_FLOAT_MAT4x3: size *= 12; break;
        case GL_DOUBLE_MAT2: size *= 8; break;
        case GL_DOUBLE_MAT3: size *= 18; break;
        case GL_DOUBLE_MAT4: size *= 32; break;
        case GL_DOUBLE_MAT2x3: size *= 12; break;
        case GL_DOUBLE_MAT2x4: size *= 16; break;
        case GL_DOUBLE_MAT3x2: size *= 12; break;
        case GL_DOUBLE_MAT3x4: size *= 24; break;
        case GL_DOUBLE_MAT4x2: size *= 16; break;
        case GL_DOUBLE_MAT4x3: size *= 24; break;
        }
        mTotalUniformSize += size;
    }

    S32 location = glGetUniformLocation(mProgramObject, name);
    if (location != -1)
    {
        //chop off "[0]" so we can always access the first element
        //of an array by the array name
        char* is_array = strstr(name, "[0]");
        if (is_array)
        {
            is_array[0] = 0;
        }

        LLStaticHashedString hashedName(name);
        mUniformMap[hashedName] = location;

        LL_DEBUGS("ShaderUniform") << "Uniform " << name << " is at location " << location << LL_ENDL;

        //find the index of this uniform
        for (S32 i = 0; i < (S32)LLShaderMgr::instance()->mReservedUniforms.size(); i++)
        {
            if ((mUniform[i] == -1)
                && (LLShaderMgr::instance()->mReservedUniforms[i] == name))
            {
                //found it
                mUniform[i] = location;
                mTexture[i] = mapUniformTextureChannel(location, type, size);
                return;
            }
        }
    }
}

void LLGLSLShader::clearPermutations()
{
    mDefines.clear();
}

void LLGLSLShader::addPermutation(std::string name, std::string value)
{
    mDefines[name] = value;
}

void LLGLSLShader::addConstant(const LLGLSLShader::eShaderConsts shader_const)
{
    addPermutation(gShaderConstsKey[shader_const], gShaderConstsVal[shader_const]);
}

void LLGLSLShader::removePermutation(std::string name)
{
    mDefines.erase(name);
}

GLint LLGLSLShader::mapUniformTextureChannel(GLint location, GLenum type, GLint size)
{
    LL_PROFILE_ZONE_SCOPED_CATEGORY_SHADER;

    if ((type >= GL_SAMPLER_1D && type <= GL_SAMPLER_2D_RECT_SHADOW) ||
        type == GL_SAMPLER_2D_MULTISAMPLE ||
        type == GL_SAMPLER_CUBE_MAP_ARRAY)
    {   //this here is a texture
        GLint ret = mActiveTextureChannels;
        if (size == 1)
        {
            glUniform1i(location, mActiveTextureChannels);
            LL_DEBUGS("ShaderUniform") << "Assigned to texture channel " << mActiveTextureChannels << LL_ENDL;
            mActiveTextureChannels++;
        }
        else
        {
            //is array of textures, make sequential after this texture
            GLint channel[32]; // <=== only support up to 32 texture channels
            llassert(size <= 32);
            size = llmin(size, 32);
            for (int i = 0; i < size; ++i)
            {
                channel[i] = mActiveTextureChannels++;
            }
            glUniform1iv(location, size, channel);
            LL_DEBUGS("ShaderUniform") << "Assigned to texture channel " <<
                (mActiveTextureChannels - size) << " through " << (mActiveTextureChannels - 1) << LL_ENDL;
        }

        llassert(mActiveTextureChannels <= 32); // too many textures (probably)
        return ret;
    }
    return -1;
}

bool LLGLSLShader::mapUniforms()
{
    LL_PROFILE_ZONE_SCOPED_CATEGORY_SHADER;

    bool res = true;

    mTotalUniformSize = 0;
    mActiveTextureChannels = 0;
    mUniform.clear();
    mUniformMap.clear();
    mTexture.clear();
    mValue.clear();
    //initialize arrays
<<<<<<< HEAD
    mUniform.resize(LLShaderMgr::instance()->mReservedUniforms.size(), -1);
    mTexture.resize(LLShaderMgr::instance()->mReservedUniforms.size(), -1);
=======
    U32 numUniforms = (uniforms == NULL) ? 0U : static_cast<U32>(uniforms->size());
    mUniform.resize(numUniforms + LLShaderMgr::instance()->mReservedUniforms.size(), -1);
    mTexture.resize(numUniforms + LLShaderMgr::instance()->mReservedUniforms.size(), -1);
>>>>>>> 9f6b8484

    bind();

    //get the number of active uniforms
    GLint activeCount;
    glGetProgramiv(mProgramObject, GL_ACTIVE_UNIFORMS, &activeCount);

    //........................................................................................................................................
    //........................................................................................

    /*
    EXPLANATION:
    This is part of code is temporary because as the final result the mapUniform() should be rewrited.
    But it's a huge a volume of work which is need to be a more carefully performed for avoid possible
    regression's (i.e. it should be formalized a separate ticket in JIRA).

    RESON:
    The reason of this code is that SL engine is very sensitive to fact that "diffuseMap" should be appear
    first as uniform parameter which is should get 0-"texture channel" index (see mapUniformTextureChannel() and mActiveTextureChannels)
    it influence to which is texture matrix will be updated during rendering.

    But, order of indexe's of uniform variables is not defined and GLSL compiler can change it as want
    , even if the "diffuseMap" will be appear and use first in shader code.

    As example where this situation appear see: "Deferred Material Shader 28/29/30/31"
    And tickets: MAINT-4165, MAINT-4839, MAINT-3568, MAINT-6437

    --- davep TODO -- pretty sure the entire block here is superstitious and that the uniform index has nothing to do with the texture channel
                texture channel should follow the uniform VALUE
    */


    S32 diffuseMap = glGetUniformLocation(mProgramObject, "diffuseMap");
    S32 specularMap = glGetUniformLocation(mProgramObject, "specularMap");
    S32 bumpMap = glGetUniformLocation(mProgramObject, "bumpMap");
    S32 altDiffuseMap = glGetUniformLocation(mProgramObject, "altDiffuseMap");
    S32 environmentMap = glGetUniformLocation(mProgramObject, "environmentMap");
    S32 reflectionMap = glGetUniformLocation(mProgramObject, "reflectionMap");

    std::set<S32> skip_index;

    if (-1 != diffuseMap && (-1 != specularMap || -1 != bumpMap || -1 != environmentMap || -1 != altDiffuseMap))
    {
        GLenum type;
        GLsizei length;
        GLint size = -1;
        char name[1024];

        diffuseMap = altDiffuseMap = specularMap = bumpMap = environmentMap = -1;

        for (S32 i = 0; i < activeCount; i++)
        {
            name[0] = '\0';

            glGetActiveUniform(mProgramObject, i, 1024, &length, &size, &type, (GLchar*)name);

            if (-1 == diffuseMap && std::string(name) == "diffuseMap")
            {
                diffuseMap = i;
                continue;
            }

            if (-1 == specularMap && std::string(name) == "specularMap")
            {
                specularMap = i;
                continue;
            }

            if (-1 == bumpMap && std::string(name) == "bumpMap")
            {
                bumpMap = i;
                continue;
            }

            if (-1 == environmentMap && std::string(name) == "environmentMap")
            {
                environmentMap = i;
                continue;
            }

            if (-1 == reflectionMap && std::string(name) == "reflectionMap")
            {
                reflectionMap = i;
                continue;
            }

            if (-1 == altDiffuseMap && std::string(name) == "altDiffuseMap")
            {
                altDiffuseMap = i;
                continue;
            }
        }

        bool specularDiff = specularMap < diffuseMap && -1 != specularMap;
        bool bumpLessDiff = bumpMap < diffuseMap && -1 != bumpMap;
        bool envLessDiff = environmentMap < diffuseMap && -1 != environmentMap;
        bool refLessDiff = reflectionMap < diffuseMap && -1 != reflectionMap;

        if (specularDiff || bumpLessDiff || envLessDiff || refLessDiff)
        {
            mapUniform(diffuseMap);
            skip_index.insert(diffuseMap);

            if (-1 != specularMap) {
                mapUniform(specularMap);
                skip_index.insert(specularMap);
            }

            if (-1 != bumpMap) {
                mapUniform(bumpMap);
                skip_index.insert(bumpMap);
            }

            if (-1 != environmentMap) {
                mapUniform(environmentMap);
                skip_index.insert(environmentMap);
            }

            if (-1 != reflectionMap) {
                mapUniform(reflectionMap);
                skip_index.insert(reflectionMap);
            }
        }
    }

    //........................................................................................

    for (S32 i = 0; i < activeCount; i++)
    {
        //........................................................................................
        if (skip_index.end() != skip_index.find(i)) continue;
        //........................................................................................

        mapUniform(i);
    }
    //........................................................................................................................................

    // Set up block binding, in a way supported by Apple (rather than binding = 1 in .glsl).
    // See slide 35 and more of https://docs.huihoo.com/apple/wwdc/2011/session_420__advances_in_opengl_for_mac_os_x_lion.pdf
    const char* ubo_names[] =
    {
        "ReflectionProbes", // UB_REFLECTION_PROBES
        "GLTFJoints", // UB_GLTF_JOINTS
    };

    llassert(LL_ARRAY_SIZE(ubo_names) == NUM_UNIFORM_BLOCKS);

    for (U32 i = 0; i < NUM_UNIFORM_BLOCKS; ++i)
    {
        GLuint UBOBlockIndex = glGetUniformBlockIndex(mProgramObject, ubo_names[i]);
        if (UBOBlockIndex != GL_INVALID_INDEX)
        {
            glUniformBlockBinding(mProgramObject, UBOBlockIndex, i);
        }
    }
    
    unbind();

    LL_DEBUGS("ShaderUniform") << "Total Uniform Size: " << mTotalUniformSize << LL_ENDL;
    return res;
}


bool LLGLSLShader::link(bool suppress_errors)
{
    LL_PROFILE_ZONE_SCOPED_CATEGORY_SHADER;

    bool success = LLShaderMgr::instance()->linkProgramObject(mProgramObject, suppress_errors);

    if (!success && !suppress_errors)
    {
        LLShaderMgr::instance()->dumpObjectLog(mProgramObject, !success, mName);
    }

    if (success)
    {
        LLShaderMgr::instance()->saveCachedProgramBinary(this);
    }

    return success;
}

void LLGLSLShader::bind()
{
    LL_PROFILE_ZONE_SCOPED_CATEGORY_SHADER;

    llassert(mProgramObject != 0);

    gGL.flush();

    if (sCurBoundShader != mProgramObject)  // Don't re-bind current shader
    {
        if (sCurBoundShaderPtr)
        {
            sCurBoundShaderPtr->readProfileQuery();
        }
        LLVertexBuffer::unbind();
        glUseProgram(mProgramObject);
        sCurBoundShader = mProgramObject;
        sCurBoundShaderPtr = this;
        placeProfileQuery();
        LLVertexBuffer::setupClientArrays(mAttributeMask);
    }

    if (mUniformsDirty)
    {
        LLShaderMgr::instance()->updateShaderUniforms(this);
        mUniformsDirty = false;
    }
}

void LLGLSLShader::bind(U8 variant)
{
    llassert(mGLTFVariants.size() == LLGLSLShader::NUM_GLTF_VARIANTS);
    llassert(variant < LLGLSLShader::NUM_GLTF_VARIANTS);
    mGLTFVariants[variant].bind();
}

void LLGLSLShader::bind(bool rigged)
{
    if (rigged)
    {
        llassert(mRiggedVariant);
        mRiggedVariant->bind();
    }
    else
    {
        bind();
    }
}

void LLGLSLShader::unbind(void)
{
    LL_PROFILE_ZONE_SCOPED_CATEGORY_SHADER;
    gGL.flush();
    LLVertexBuffer::unbind();

    if (sCurBoundShaderPtr)
    {
        sCurBoundShaderPtr->readProfileQuery();
    }

    glUseProgram(0);
    sCurBoundShader = 0;
    sCurBoundShaderPtr = NULL;
}

S32 LLGLSLShader::bindTexture(const std::string& uniform, LLTexture* texture, LLTexUnit::eTextureType mode, LLTexUnit::eTextureColorSpace colorspace)
{
    LL_PROFILE_ZONE_SCOPED_CATEGORY_SHADER;

    S32 channel = 0;
    channel = getUniformLocation(uniform);

    return bindTexture(channel, texture, mode, colorspace);
}

S32 LLGLSLShader::bindTexture(S32 uniform, LLTexture* texture, LLTexUnit::eTextureType mode, LLTexUnit::eTextureColorSpace colorspace)
{
    LL_PROFILE_ZONE_SCOPED_CATEGORY_SHADER;

    if (uniform < 0 || uniform >= (S32)mTexture.size())
    {
        LL_SHADER_UNIFORM_ERRS() << "Uniform out of range: " << uniform << LL_ENDL;
        return -1;
    }

    uniform = mTexture[uniform];

    if (uniform > -1)
    {
        gGL.getTexUnit(uniform)->bindFast(texture);
        gGL.getTexUnit(uniform)->setTextureColorSpace(colorspace);
    }

    return uniform;
}

S32 LLGLSLShader::bindTexture(S32 uniform, LLRenderTarget* texture, bool depth, LLTexUnit::eTextureFilterOptions mode, U32 index)
{
    LL_PROFILE_ZONE_SCOPED_CATEGORY_SHADER;

    if (uniform < 0 || uniform >= (S32)mTexture.size())
    {
        return -1;
    }

    uniform = getTextureChannel(uniform);

    if (uniform > -1)
    {
        if (depth) {
            gGL.getTexUnit(uniform)->bind(texture, true);
        }
        else {
            bool has_mips = mode == LLTexUnit::TFO_TRILINEAR || mode == LLTexUnit::TFO_ANISOTROPIC;
            gGL.getTexUnit(uniform)->bindManual(texture->getUsage(), texture->getTexture(index), has_mips);
        }

        gGL.getTexUnit(uniform)->setTextureFilteringOption(mode);
    }

    return uniform;
}

S32 LLGLSLShader::bindTexture(const std::string& uniform, LLRenderTarget* texture, bool depth, LLTexUnit::eTextureFilterOptions mode)
{
    LL_PROFILE_ZONE_SCOPED_CATEGORY_SHADER;

    S32 channel = 0;
    channel = getUniformLocation(uniform);

    return bindTexture(channel, texture, depth, mode);
}

S32 LLGLSLShader::unbindTexture(const std::string& uniform, LLTexUnit::eTextureType mode)
{
    LL_PROFILE_ZONE_SCOPED_CATEGORY_SHADER;

    S32 channel = 0;
    channel = getUniformLocation(uniform);

    return unbindTexture(channel);
}

S32 LLGLSLShader::unbindTexture(S32 uniform, LLTexUnit::eTextureType mode)
{
    LL_PROFILE_ZONE_SCOPED_CATEGORY_SHADER;

    if (uniform < 0 || uniform >= (S32)mTexture.size())
    {
        LL_SHADER_UNIFORM_ERRS() << "Uniform out of range: " << uniform << LL_ENDL;
        return -1;
    }

    uniform = mTexture[uniform];

    if (uniform > -1)
    {
        gGL.getTexUnit(uniform)->unbindFast(mode);
    }

    return uniform;
}

S32 LLGLSLShader::getTextureChannel(S32 uniform) const
{
    return mTexture[uniform];
}

S32 LLGLSLShader::enableTexture(S32 uniform, LLTexUnit::eTextureType mode, LLTexUnit::eTextureColorSpace space)
{
    LL_PROFILE_ZONE_SCOPED_CATEGORY_SHADER;

    if (uniform < 0 || uniform >= (S32)mTexture.size())
    {
        LL_SHADER_UNIFORM_ERRS() << "Uniform out of range: " << uniform << LL_ENDL;
        return -1;
    }


    S32 index = mTexture[uniform];
    if (index != -1)
    {
        gGL.getTexUnit(index)->activate();
        gGL.getTexUnit(index)->enable(mode);
        gGL.getTexUnit(index)->setTextureColorSpace(space);
    }
    return index;
}

S32 LLGLSLShader::disableTexture(S32 uniform, LLTexUnit::eTextureType mode, LLTexUnit::eTextureColorSpace space)
{
    LL_PROFILE_ZONE_SCOPED_CATEGORY_SHADER;

    if (uniform < 0 || uniform >= (S32)mTexture.size())
    {
        LL_SHADER_UNIFORM_ERRS() << "Uniform out of range: " << uniform << LL_ENDL;
        return -1;
    }
    S32 index = mTexture[uniform];
    if (index != -1 && gGL.getTexUnit(index)->getCurrType() != LLTexUnit::TT_NONE)
    {
        if (gDebugGL && gGL.getTexUnit(index)->getCurrType() != mode && gGL.getTexUnit(index)->getCurrColorSpace() != space)
        {
            if (gDebugSession)
            {
                gFailLog << "Texture channel " << index << " texture type corrupted." << std::endl;
                ll_fail("LLGLSLShader::disableTexture failed");
            }
            else
            {
                LL_ERRS() << "Texture channel " << index << " texture type corrupted." << LL_ENDL;
            }
        }
        gGL.getTexUnit(index)->disable();
    }
    return index;
}

void LLGLSLShader::uniform1i(U32 index, GLint x)
{
    LL_PROFILE_ZONE_SCOPED_CATEGORY_SHADER;
    llassert(sCurBoundShaderPtr == this);
    if (mProgramObject)
    {
        if (mUniform.size() <= index)
        {
            LL_SHADER_UNIFORM_ERRS() << "Uniform index out of bounds." << LL_ENDL;
            return;
        }

        if (mUniform[index] >= 0)
        {
            const auto& iter = mValue.find(mUniform[index]);
            if (iter == mValue.end() || iter->second.mV[0] != x)
            {
                glUniform1i(mUniform[index], x);
                mValue[mUniform[index]] = LLVector4(x, 0.f, 0.f, 0.f);
            }
        }
    }
}

void LLGLSLShader::uniform1f(U32 index, GLfloat x)
{
    LL_PROFILE_ZONE_SCOPED_CATEGORY_SHADER;
    llassert(sCurBoundShaderPtr == this);

    if (mProgramObject)
    {
        if (mUniform.size() <= index)
        {
            LL_SHADER_UNIFORM_ERRS() << "Uniform index out of bounds." << LL_ENDL;
            return;
        }

        if (mUniform[index] >= 0)
        {
            const auto& iter = mValue.find(mUniform[index]);
            if (iter == mValue.end() || iter->second.mV[0] != x)
            {
                glUniform1f(mUniform[index], x);
                mValue[mUniform[index]] = LLVector4(x, 0.f, 0.f, 0.f);
            }
        }
    }
}

void LLGLSLShader::fastUniform1f(U32 index, GLfloat x)
{
    LL_PROFILE_ZONE_SCOPED_CATEGORY_SHADER;
    llassert(sCurBoundShaderPtr == this);
    llassert(mProgramObject);
    llassert(mUniform.size() <= index);
    llassert(mUniform[index] >= 0);
    glUniform1f(mUniform[index], x);
}

void LLGLSLShader::uniform2f(U32 index, GLfloat x, GLfloat y)
{
    LL_PROFILE_ZONE_SCOPED_CATEGORY_SHADER;
    llassert(sCurBoundShaderPtr == this);

    if (mProgramObject)
    {
        if (mUniform.size() <= index)
        {
            LL_SHADER_UNIFORM_ERRS() << "Uniform index out of bounds." << LL_ENDL;
            return;
        }

        if (mUniform[index] >= 0)
        {
            const auto& iter = mValue.find(mUniform[index]);
            LLVector4 vec(x, y, 0.f, 0.f);
            if (iter == mValue.end() || shouldChange(iter->second, vec))
            {
                glUniform2f(mUniform[index], x, y);
                mValue[mUniform[index]] = vec;
            }
        }
    }
}

void LLGLSLShader::uniform3f(U32 index, GLfloat x, GLfloat y, GLfloat z)
{
    LL_PROFILE_ZONE_SCOPED_CATEGORY_SHADER;
    llassert(sCurBoundShaderPtr == this);

    if (mProgramObject)
    {
        if (mUniform.size() <= index)
        {
            LL_SHADER_UNIFORM_ERRS() << "Uniform index out of bounds." << LL_ENDL;
            return;
        }

        if (mUniform[index] >= 0)
        {
            const auto& iter = mValue.find(mUniform[index]);
            LLVector4 vec(x, y, z, 0.f);
            if (iter == mValue.end() || shouldChange(iter->second, vec))
            {
                glUniform3f(mUniform[index], x, y, z);
                mValue[mUniform[index]] = vec;
            }
        }
    }
}

void LLGLSLShader::uniform4f(U32 index, GLfloat x, GLfloat y, GLfloat z, GLfloat w)
{
    LL_PROFILE_ZONE_SCOPED_CATEGORY_SHADER;
    llassert(sCurBoundShaderPtr == this);

    if (mProgramObject)
    {
        if (mUniform.size() <= index)
        {
            LL_SHADER_UNIFORM_ERRS() << "Uniform index out of bounds." << LL_ENDL;
            return;
        }

        if (mUniform[index] >= 0)
        {
            const auto& iter = mValue.find(mUniform[index]);
            LLVector4 vec(x, y, z, w);
            if (iter == mValue.end() || shouldChange(iter->second, vec))
            {
                glUniform4f(mUniform[index], x, y, z, w);
                mValue[mUniform[index]] = vec;
            }
        }
    }
}

void LLGLSLShader::uniform1iv(U32 index, U32 count, const GLint* v)
{
    LL_PROFILE_ZONE_SCOPED_CATEGORY_SHADER;
    llassert(sCurBoundShaderPtr == this);

    if (mProgramObject)
    {
        if (mUniform.size() <= index)
        {
            LL_SHADER_UNIFORM_ERRS() << "Uniform index out of bounds." << LL_ENDL;
            return;
        }

        if (mUniform[index] >= 0)
        {
            const auto& iter = mValue.find(mUniform[index]);
            LLVector4 vec(v[0], 0.f, 0.f, 0.f);
            if (iter == mValue.end() || shouldChange(iter->second, vec) || count != 1)
            {
                glUniform1iv(mUniform[index], count, v);
                mValue[mUniform[index]] = vec;
            }
        }
    }
}

void LLGLSLShader::uniform4iv(U32 index, U32 count, const GLint* v)
{
    LL_PROFILE_ZONE_SCOPED_CATEGORY_SHADER;
    llassert(sCurBoundShaderPtr == this);

    if (mProgramObject)
    {
        if (mUniform.size() <= index)
        {
            LL_SHADER_UNIFORM_ERRS() << "Uniform index out of bounds." << LL_ENDL;
            return;
        }

        if (mUniform[index] >= 0)
        {
            const auto& iter = mValue.find(mUniform[index]);
            LLVector4 vec(v[0], v[1], v[2], v[3]);
            if (iter == mValue.end() || shouldChange(iter->second, vec) || count != 1)
            {
                glUniform1iv(mUniform[index], count, v);
                mValue[mUniform[index]] = vec;
            }
        }
    }
}


void LLGLSLShader::uniform1fv(U32 index, U32 count, const GLfloat* v)
{
    LL_PROFILE_ZONE_SCOPED_CATEGORY_SHADER;
    llassert(sCurBoundShaderPtr == this);

    if (mProgramObject)
    {
        if (mUniform.size() <= index)
        {
            LL_SHADER_UNIFORM_ERRS() << "Uniform index out of bounds." << LL_ENDL;
            return;
        }

        if (mUniform[index] >= 0)
        {
            const auto& iter = mValue.find(mUniform[index]);
            LLVector4 vec(v[0], 0.f, 0.f, 0.f);
            if (iter == mValue.end() || shouldChange(iter->second, vec) || count != 1)
            {
                glUniform1fv(mUniform[index], count, v);
                mValue[mUniform[index]] = vec;
            }
        }
    }
}

void LLGLSLShader::uniform2fv(U32 index, U32 count, const GLfloat* v)
{
    LL_PROFILE_ZONE_SCOPED_CATEGORY_SHADER;
    llassert(sCurBoundShaderPtr == this);

    if (mProgramObject)
    {
        if (mUniform.size() <= index)
        {
            LL_SHADER_UNIFORM_ERRS() << "Uniform index out of bounds." << LL_ENDL;
            return;
        }

        if (mUniform[index] >= 0)
        {
            const auto& iter = mValue.find(mUniform[index]);
            LLVector4 vec(v[0], v[1], 0.f, 0.f);
            if (iter == mValue.end() || shouldChange(iter->second, vec) || count != 1)
            {
                glUniform2fv(mUniform[index], count, v);
                mValue[mUniform[index]] = vec;
            }
        }
    }
}

void LLGLSLShader::uniform3fv(U32 index, U32 count, const GLfloat* v)
{
    LL_PROFILE_ZONE_SCOPED_CATEGORY_SHADER;
    llassert(sCurBoundShaderPtr == this);

    if (mProgramObject)
    {
        if (mUniform.size() <= index)
        {
            LL_SHADER_UNIFORM_ERRS() << "Uniform index out of bounds." << LL_ENDL;
            return;
        }

        if (mUniform[index] >= 0)
        {
            const auto& iter = mValue.find(mUniform[index]);
            LLVector4 vec(v[0], v[1], v[2], 0.f);
            if (iter == mValue.end() || shouldChange(iter->second, vec) || count != 1)
            {
                glUniform3fv(mUniform[index], count, v);
                mValue[mUniform[index]] = vec;
            }
        }
    }
}

void LLGLSLShader::uniform4fv(U32 index, U32 count, const GLfloat* v)
{
    LL_PROFILE_ZONE_SCOPED_CATEGORY_SHADER;
    llassert(sCurBoundShaderPtr == this);

    if (mProgramObject)
    {
        if (mUniform.size() <= index)
        {
            LL_SHADER_UNIFORM_ERRS() << "Uniform index out of bounds." << LL_ENDL;
            return;
        }

        if (mUniform[index] >= 0)
        {
            const auto& iter = mValue.find(mUniform[index]);
            LLVector4 vec(v[0], v[1], v[2], v[3]);
            if (iter == mValue.end() || shouldChange(iter->second, vec) || count != 1)
            {
                LL_PROFILE_ZONE_SCOPED_CATEGORY_SHADER;
                glUniform4fv(mUniform[index], count, v);
                mValue[mUniform[index]] = vec;
            }
        }
    }
}

void LLGLSLShader::uniformMatrix2fv(U32 index, U32 count, GLboolean transpose, const GLfloat* v)
{
    LL_PROFILE_ZONE_SCOPED_CATEGORY_SHADER;
    llassert(sCurBoundShaderPtr == this);

    if (mProgramObject)
    {
        if (mUniform.size() <= index)
        {
            LL_SHADER_UNIFORM_ERRS() << "Uniform index out of bounds." << LL_ENDL;
            return;
        }

        if (mUniform[index] >= 0)
        {
            glUniformMatrix2fv(mUniform[index], count, transpose, v);
        }
    }
}

void LLGLSLShader::uniformMatrix3fv(U32 index, U32 count, GLboolean transpose, const GLfloat* v)
{
    LL_PROFILE_ZONE_SCOPED_CATEGORY_SHADER;
    llassert(sCurBoundShaderPtr == this);

    if (mProgramObject)
    {
        if (mUniform.size() <= index)
        {
            LL_SHADER_UNIFORM_ERRS() << "Uniform index out of bounds." << LL_ENDL;
            return;
        }

        if (mUniform[index] >= 0)
        {
            glUniformMatrix3fv(mUniform[index], count, transpose, v);
        }
    }
}

void LLGLSLShader::uniformMatrix3x4fv(U32 index, U32 count, GLboolean transpose, const GLfloat* v)
{
    LL_PROFILE_ZONE_SCOPED_CATEGORY_SHADER;
    llassert(sCurBoundShaderPtr == this);

    if (mProgramObject)
    {
        if (mUniform.size() <= index)
        {
            LL_SHADER_UNIFORM_ERRS() << "Uniform index out of bounds." << LL_ENDL;
            return;
        }

        if (mUniform[index] >= 0)
        {
            glUniformMatrix3x4fv(mUniform[index], count, transpose, v);
        }
    }
}

void LLGLSLShader::uniformMatrix4fv(U32 index, U32 count, GLboolean transpose, const GLfloat* v)
{
    LL_PROFILE_ZONE_SCOPED_CATEGORY_SHADER;
    llassert(sCurBoundShaderPtr == this);

    if (mProgramObject)
    {
        if (mUniform.size() <= index)
        {
            LL_SHADER_UNIFORM_ERRS() << "Uniform index out of bounds." << LL_ENDL;
            return;
        }

        if (mUniform[index] >= 0)
        {
            glUniformMatrix4fv(mUniform[index], count, transpose, v);
        }
    }
}

GLint LLGLSLShader::getUniformLocation(const LLStaticHashedString& uniform)
{
    LL_PROFILE_ZONE_SCOPED_CATEGORY_SHADER;

    GLint ret = -1;
    if (mProgramObject)
    {
        LLStaticStringTable<GLint>::iterator iter = mUniformMap.find(uniform);
        if (iter != mUniformMap.end())
        {
            if (gDebugGL)
            {
                stop_glerror();
                if (iter->second != glGetUniformLocation(mProgramObject, uniform.String().c_str()))
                {
                    LL_ERRS() << "Uniform does not match." << LL_ENDL;
                }
                stop_glerror();
            }
            ret = iter->second;
        }
    }

    return ret;
}

GLint LLGLSLShader::getUniformLocation(U32 index)
{
    LL_PROFILE_ZONE_SCOPED_CATEGORY_SHADER;

    GLint ret = -1;
    if (mProgramObject)
    {
        if (index >= mUniform.size())
        {
            LL_WARNS_ONCE("Shader") << "Uniform index " << index << " out of bounds " << (S32)mUniform.size() << LL_ENDL;
            return ret;
        }
        return mUniform[index];
    }

    return ret;
}

GLint LLGLSLShader::getAttribLocation(U32 attrib)
{
    LL_PROFILE_ZONE_SCOPED_CATEGORY_SHADER;

    if (attrib < mAttribute.size())
    {
        return mAttribute[attrib];
    }
    else
    {
        return -1;
    }
}

void LLGLSLShader::uniform1i(const LLStaticHashedString& uniform, GLint v)
{
    LL_PROFILE_ZONE_SCOPED_CATEGORY_SHADER;
    GLint location = getUniformLocation(uniform);

    if (location >= 0)
    {
        const auto& iter = mValue.find(location);
        LLVector4 vec(v, 0.f, 0.f, 0.f);
        if (iter == mValue.end() || shouldChange(iter->second, vec))
        {
            glUniform1i(location, v);
            mValue[location] = vec;
        }
    }
}

void LLGLSLShader::uniform1iv(const LLStaticHashedString& uniform, U32 count, const GLint* v)
{
    LL_PROFILE_ZONE_SCOPED_CATEGORY_SHADER;
    GLint location = getUniformLocation(uniform);

    if (location >= 0)
    {
        LLVector4 vec(v[0], 0, 0, 0);
        const auto& iter = mValue.find(location);
        if (iter == mValue.end() || shouldChange(iter->second, vec) || count != 1)
        {
            LL_PROFILE_ZONE_SCOPED_CATEGORY_SHADER;
            glUniform1iv(location, count, v);
            mValue[location] = vec;
        }
    }
}

void LLGLSLShader::uniform4iv(const LLStaticHashedString& uniform, U32 count, const GLint* v)
{
    LL_PROFILE_ZONE_SCOPED_CATEGORY_SHADER;
    GLint location = getUniformLocation(uniform);

    if (location >= 0)
    {
        LLVector4 vec(v[0], v[1], v[2], v[3]);
        const auto& iter = mValue.find(location);
        if (iter == mValue.end() || shouldChange(iter->second, vec) || count != 1)
        {
            LL_PROFILE_ZONE_SCOPED_CATEGORY_SHADER;
            glUniform4iv(location, count, v);
            mValue[location] = vec;
        }
    }
}

void LLGLSLShader::uniform2i(const LLStaticHashedString& uniform, GLint i, GLint j)
{
    LL_PROFILE_ZONE_SCOPED_CATEGORY_SHADER;
    GLint location = getUniformLocation(uniform);

    if (location >= 0)
    {
        const auto& iter = mValue.find(location);
        LLVector4 vec(i, j, 0.f, 0.f);
        if (iter == mValue.end() || shouldChange(iter->second, vec))
        {
            glUniform2i(location, i, j);
            mValue[location] = vec;
        }
    }
}


void LLGLSLShader::uniform1f(const LLStaticHashedString& uniform, GLfloat v)
{
    LL_PROFILE_ZONE_SCOPED_CATEGORY_SHADER;
    GLint location = getUniformLocation(uniform);

    if (location >= 0)
    {
        const auto& iter = mValue.find(location);
        LLVector4 vec(v, 0.f, 0.f, 0.f);
        if (iter == mValue.end() || shouldChange(iter->second, vec))
        {
            glUniform1f(location, v);
            mValue[location] = vec;
        }
    }
}

void LLGLSLShader::uniform2f(const LLStaticHashedString& uniform, GLfloat x, GLfloat y)
{
    LL_PROFILE_ZONE_SCOPED_CATEGORY_SHADER;
    GLint location = getUniformLocation(uniform);

    if (location >= 0)
    {
        const auto& iter = mValue.find(location);
        LLVector4 vec(x, y, 0.f, 0.f);
        if (iter == mValue.end() || shouldChange(iter->second, vec))
        {
            glUniform2f(location, x, y);
            mValue[location] = vec;
        }
    }

}

void LLGLSLShader::uniform3f(const LLStaticHashedString& uniform, GLfloat x, GLfloat y, GLfloat z)
{
    LL_PROFILE_ZONE_SCOPED_CATEGORY_SHADER;
    GLint location = getUniformLocation(uniform);

    if (location >= 0)
    {
        const auto& iter = mValue.find(location);
        LLVector4 vec(x, y, z, 0.f);
        if (iter == mValue.end() || shouldChange(iter->second, vec))
        {
            glUniform3f(location, x, y, z);
            mValue[location] = vec;
        }
    }
}

void LLGLSLShader::uniform1fv(const LLStaticHashedString& uniform, U32 count, const GLfloat* v)
{
    LL_PROFILE_ZONE_SCOPED_CATEGORY_SHADER;
    GLint location = getUniformLocation(uniform);

    if (location >= 0)
    {
        const auto& iter = mValue.find(location);
        LLVector4 vec(v[0], 0.f, 0.f, 0.f);
        if (iter == mValue.end() || shouldChange(iter->second, vec) || count != 1)
        {
            glUniform1fv(location, count, v);
            mValue[location] = vec;
        }
    }
}

void LLGLSLShader::uniform2fv(const LLStaticHashedString& uniform, U32 count, const GLfloat* v)
{
    LL_PROFILE_ZONE_SCOPED_CATEGORY_SHADER;
    GLint location = getUniformLocation(uniform);

    if (location >= 0)
    {
        const auto& iter = mValue.find(location);
        LLVector4 vec(v[0], v[1], 0.f, 0.f);
        if (iter == mValue.end() || shouldChange(iter->second, vec) || count != 1)
        {
            glUniform2fv(location, count, v);
            mValue[location] = vec;
        }
    }
}

void LLGLSLShader::uniform3fv(const LLStaticHashedString& uniform, U32 count, const GLfloat* v)
{
    LL_PROFILE_ZONE_SCOPED_CATEGORY_SHADER;
    GLint location = getUniformLocation(uniform);

    if (location >= 0)
    {
        const auto& iter = mValue.find(location);
        LLVector4 vec(v[0], v[1], v[2], 0.f);
        if (iter == mValue.end() || shouldChange(iter->second, vec) || count != 1)
        {
            glUniform3fv(location, count, v);
            mValue[location] = vec;
        }
    }
}

void LLGLSLShader::uniform4fv(const LLStaticHashedString& uniform, U32 count, const GLfloat* v)
{
    LL_PROFILE_ZONE_SCOPED_CATEGORY_SHADER;
    GLint location = getUniformLocation(uniform);

    if (location >= 0)
    {
        LLVector4 vec(v);
        const auto& iter = mValue.find(location);
        if (iter == mValue.end() || shouldChange(iter->second, vec) || count != 1)
        {
            LL_PROFILE_ZONE_SCOPED_CATEGORY_SHADER;
            glUniform4fv(location, count, v);
            mValue[location] = vec;
        }
    }
}

void LLGLSLShader::uniformMatrix4fv(const LLStaticHashedString& uniform, U32 count, GLboolean transpose, const GLfloat* v)
{
    LL_PROFILE_ZONE_SCOPED_CATEGORY_SHADER;
    GLint location = getUniformLocation(uniform);

    if (location >= 0)
    {
        stop_glerror();
        glUniformMatrix4fv(location, count, transpose, v);
        stop_glerror();
    }
}


void LLGLSLShader::vertexAttrib4f(U32 index, GLfloat x, GLfloat y, GLfloat z, GLfloat w)
{
    if (mAttribute[index] > 0)
    {
        glVertexAttrib4f(mAttribute[index], x, y, z, w);
    }
}

void LLGLSLShader::vertexAttrib4fv(U32 index, GLfloat* v)
{
    if (mAttribute[index] > 0)
    {
        glVertexAttrib4fv(mAttribute[index], v);
    }
}

void LLGLSLShader::setMinimumAlpha(F32 minimum)
{
    LL_PROFILE_ZONE_SCOPED_CATEGORY_SHADER;
    gGL.flush();
    uniform1f(LLShaderMgr::MINIMUM_ALPHA, minimum);
}

void LLShaderUniforms::apply(LLGLSLShader* shader)
{
    LL_PROFILE_ZONE_SCOPED_CATEGORY_SHADER;
    for (auto& uniform : mIntegers)
    {
        shader->uniform1i(uniform.mUniform, uniform.mValue);
    }

    for (auto& uniform : mFloats)
    {
        shader->uniform1f(uniform.mUniform, uniform.mValue);
    }

    for (auto& uniform : mVectors)
    {
        shader->uniform4fv(uniform.mUniform, 1, uniform.mValue.mV);
    }

    for (auto& uniform : mVector3s)
    {
        shader->uniform3fv(uniform.mUniform, 1, uniform.mValue.mV);
    }
}

LLUUID LLGLSLShader::hash()
{
    HBXXH128 hash_obj;
    hash_obj.update(mName);
    hash_obj.update(&mShaderGroup, sizeof(mShaderGroup));
    hash_obj.update(&mShaderLevel, sizeof(mShaderLevel));
    for (const auto& shdr_pair : mShaderFiles)
    {
        hash_obj.update(shdr_pair.first);
        hash_obj.update(&shdr_pair.second, sizeof(GLenum));
    }
    for (const auto& define_pair : mDefines)
    {
        hash_obj.update(define_pair.first);
        hash_obj.update(define_pair.second);

    }
    for (const auto& define_pair : LLGLSLShader::sGlobalDefines)
    {
        hash_obj.update(define_pair.first);
        hash_obj.update(define_pair.second);

    }
    hash_obj.update(&mFeatures, sizeof(LLShaderFeatures));
    hash_obj.update(gGLManager.mGLVendor);
    hash_obj.update(gGLManager.mGLRenderer);
    hash_obj.update(gGLManager.mGLVersionString);
    return hash_obj.digest();
}

#ifdef LL_PROFILER_ENABLE_RENDER_DOC
void LLGLSLShader::setLabel(const char* label) {
    LL_LABEL_OBJECT_GL(GL_PROGRAM, mProgramObject, strlen(label), label);
}
#endif<|MERGE_RESOLUTION|>--- conflicted
+++ resolved
@@ -384,7 +384,7 @@
 bool LLGLSLShader::createShader()
 {
     LL_PROFILE_ZONE_SCOPED_CATEGORY_SHADER;
-    
+
     unloadInternal();
 
     sInstances.insert(this);
@@ -618,10 +618,6 @@
     }
 
     mAttribute.clear();
-<<<<<<< HEAD
-=======
-    U32 numAttributes = (attributes == NULL) ? 0U : static_cast<U32>(attributes->size());
->>>>>>> 9f6b8484
 #if LL_RELEASE_WITH_DEBUG_INFO
     mAttribute.resize(LLShaderMgr::instance()->mReservedAttribs.size(), { -1, NULL });
 #else
@@ -815,14 +811,8 @@
     mTexture.clear();
     mValue.clear();
     //initialize arrays
-<<<<<<< HEAD
     mUniform.resize(LLShaderMgr::instance()->mReservedUniforms.size(), -1);
     mTexture.resize(LLShaderMgr::instance()->mReservedUniforms.size(), -1);
-=======
-    U32 numUniforms = (uniforms == NULL) ? 0U : static_cast<U32>(uniforms->size());
-    mUniform.resize(numUniforms + LLShaderMgr::instance()->mReservedUniforms.size(), -1);
-    mTexture.resize(numUniforms + LLShaderMgr::instance()->mReservedUniforms.size(), -1);
->>>>>>> 9f6b8484
 
     bind();
 
@@ -978,7 +968,7 @@
             glUniformBlockBinding(mProgramObject, UBOBlockIndex, i);
         }
     }
-    
+
     unbind();
 
     LL_DEBUGS("ShaderUniform") << "Total Uniform Size: " << mTotalUniformSize << LL_ENDL;
