/**
 * @file llglslshader.h
 * @brief GLSL shader wrappers
 *
 * $LicenseInfo:firstyear=2001&license=viewerlgpl$
 * Second Life Viewer Source Code
 * Copyright (C) 2010, Linden Research, Inc.
 *
 * This library is free software; you can redistribute it and/or
 * modify it under the terms of the GNU Lesser General Public
 * License as published by the Free Software Foundation;
 * version 2.1 of the License only.
 *
 * This library is distributed in the hope that it will be useful,
 * but WITHOUT ANY WARRANTY; without even the implied warranty of
 * MERCHANTABILITY or FITNESS FOR A PARTICULAR PURPOSE.  See the GNU
 * Lesser General Public License for more details.
 *
 * You should have received a copy of the GNU Lesser General Public
 * License along with this library; if not, write to the Free Software
 * Foundation, Inc., 51 Franklin Street, Fifth Floor, Boston, MA  02110-1301  USA
 *
 * Linden Research, Inc., 945 Battery Street, San Francisco, CA  94111  USA
 * $/LicenseInfo$
 */

#ifndef LL_LLGLSLSHADER_H
#define LL_LLGLSLSHADER_H

#include "llgl.h"
#include "llrender.h"
#include "llstaticstringtable.h"
#include <unordered_map>

class LLShaderFeatures
{
public:
    S32 mIndexedTextureChannels = 0;
    bool calculatesLighting = false;
    bool calculatesAtmospherics = false;
    bool hasLighting = false; // implies no transport (it's possible to have neither though)
    bool isAlphaLighting = false; // indicates lighting shaders need not be linked in (lighting performed directly in alpha shader to match deferred lighting functions)
    bool isSpecular = false;
    bool hasTransport = false; // implies no lighting (it's possible to have neither though)
    bool hasSkinning = false;
    bool hasObjectSkinning = false;
    bool hasAtmospherics = false;
    bool hasGamma = false;
    bool hasShadows = false;
    bool hasAmbientOcclusion = false;
    bool hasSrgb = false;
    bool encodesNormal = false; // include: shaders\class1\environment\encodeNormF.glsl
    bool isDeferred = false;
    bool hasScreenSpaceReflections = false;
    bool disableTextureIndex = false;
    bool hasAlphaMask = false;
    bool hasReflectionProbes = false;
    bool attachNothing = false;
<<<<<<< HEAD
    bool hasHeroProbes = false;
=======
    bool isPBRTerrain = false; // include: shaders\class1\deferred\pbrterrainUtilF.glsl
>>>>>>> c22aefaf
};

// ============= Structure for caching shader uniforms ===============
class LLGLSLShader;

class LLShaderUniforms
{
public:

    template<typename T>
    struct UniformSetting
    {
        S32 mUniform;
        T mValue;
    };

    typedef UniformSetting<S32> IntSetting;
    typedef UniformSetting<F32> FloatSetting;
    typedef UniformSetting<LLVector4> VectorSetting;
    typedef UniformSetting<LLVector3> Vector3Setting;

    void clear()
    {
        mIntegers.resize(0);
        mFloats.resize(0);
        mVectors.resize(0);
        mVector3s.resize(0);
    }

    void uniform1i(S32 index, S32 value)
    {
        mIntegers.push_back({ index, value });
    }

    void uniform1f(S32 index, F32 value)
    {
        mFloats.push_back({ index, value });
    }

    void uniform4fv(S32 index, const LLVector4& value)
    {
        mVectors.push_back({ index, value });
    }

    void uniform4fv(S32 index, const F32* value)
    {
        mVectors.push_back({ index, LLVector4(value) });
    }

    void uniform3fv(S32 index, const LLVector3& value)
    {
        mVector3s.push_back({ index, value });
    }

    void uniform3fv(S32 index, const F32* value)
    {
        mVector3s.push_back({ index, LLVector3(value) });
    }

    void apply(LLGLSLShader* shader);


    std::vector<IntSetting> mIntegers;
    std::vector<FloatSetting> mFloats;
    std::vector<VectorSetting> mVectors;
    std::vector<Vector3Setting> mVector3s;
};
class LLGLSLShader
{
public:
    // NOTE: Keep gShaderConsts and LLGLSLShader::ShaderConsts_e in sync!
    enum eShaderConsts
    {
        SHADER_CONST_CLOUD_MOON_DEPTH
        , SHADER_CONST_STAR_DEPTH
        , NUM_SHADER_CONSTS
    };

    // enum primarily used to control application sky settings uniforms
    typedef enum
    {
        SG_DEFAULT = 0,  // not sky or water specific
        SG_SKY,  //
        SG_WATER,
        SG_ANY,
        SG_COUNT
    } eGroup;

    static std::set<LLGLSLShader*> sInstances;
    static bool sProfileEnabled;

    LLGLSLShader();
    ~LLGLSLShader();

    static GLuint sCurBoundShader;
    static LLGLSLShader* sCurBoundShaderPtr;
    static S32 sIndexedTextureChannels;

    static void initProfile();
    static void finishProfile(bool emit_report = true);

    static void startProfile();
    static void stopProfile();

    void unload();
    void clearStats();
    void dumpStats();

    // place query objects for profiling if profiling is enabled
    // if for_runtime is true, will place timer query only whether or not profiling is enabled
    void placeProfileQuery(bool for_runtime = false);

    // Readback query objects if profiling is enabled
    // If for_runtime is true, will readback timer query iff query is available
    // Will return false if a query is pending (try again later)
    // If force_read is true, will force an immediate readback (severe performance penalty)
    bool readProfileQuery(bool for_runtime = false, bool force_read = false);

    BOOL createShader(std::vector<LLStaticHashedString>* attributes,
        std::vector<LLStaticHashedString>* uniforms,
        U32 varying_count = 0,
        const char** varyings = NULL);
    BOOL attachFragmentObject(std::string object);
    BOOL attachVertexObject(std::string object);
    void attachObject(GLuint object);
    void attachObjects(GLuint* objects = NULL, S32 count = 0);
    BOOL mapAttributes(const std::vector<LLStaticHashedString>* attributes);
    BOOL mapUniforms(const std::vector<LLStaticHashedString>*);
    void mapUniform(GLint index, const std::vector<LLStaticHashedString>*);
    void uniform1i(U32 index, GLint i);
    void uniform1f(U32 index, GLfloat v);
    void fastUniform1f(U32 index, GLfloat v);
    void uniform2f(U32 index, GLfloat x, GLfloat y);
    void uniform3f(U32 index, GLfloat x, GLfloat y, GLfloat z);
    void uniform4f(U32 index, GLfloat x, GLfloat y, GLfloat z, GLfloat w);
    void uniform1iv(U32 index, U32 count, const GLint* i);
    void uniform4iv(U32 index, U32 count, const GLint* i);
    void uniform1fv(U32 index, U32 count, const GLfloat* v);
    void uniform2fv(U32 index, U32 count, const GLfloat* v);
    void uniform3fv(U32 index, U32 count, const GLfloat* v);
    void uniform4fv(U32 index, U32 count, const GLfloat* v);
    void uniform2i(const LLStaticHashedString& uniform, GLint i, GLint j);
    void uniformMatrix2fv(U32 index, U32 count, GLboolean transpose, const GLfloat* v);
    void uniformMatrix3fv(U32 index, U32 count, GLboolean transpose, const GLfloat* v);
    void uniformMatrix3x4fv(U32 index, U32 count, GLboolean transpose, const GLfloat* v);
    void uniformMatrix4fv(U32 index, U32 count, GLboolean transpose, const GLfloat* v);
    void uniform1i(const LLStaticHashedString& uniform, GLint i);
    void uniform1iv(const LLStaticHashedString& uniform, U32 count, const GLint* v);
    void uniform4iv(const LLStaticHashedString& uniform, U32 count, const GLint* v);
    void uniform1f(const LLStaticHashedString& uniform, GLfloat v);
    void uniform2f(const LLStaticHashedString& uniform, GLfloat x, GLfloat y);
    void uniform3f(const LLStaticHashedString& uniform, GLfloat x, GLfloat y, GLfloat z);
    void uniform1fv(const LLStaticHashedString& uniform, U32 count, const GLfloat* v);
    void uniform2fv(const LLStaticHashedString& uniform, U32 count, const GLfloat* v);
    void uniform3fv(const LLStaticHashedString& uniform, U32 count, const GLfloat* v);
    void uniform4fv(const LLStaticHashedString& uniform, U32 count, const GLfloat* v);
    void uniformMatrix4fv(const LLStaticHashedString& uniform, U32 count, GLboolean transpose, const GLfloat* v);

    void setMinimumAlpha(F32 minimum);

    void vertexAttrib4f(U32 index, GLfloat x, GLfloat y, GLfloat z, GLfloat w);
    void vertexAttrib4fv(U32 index, GLfloat* v);

    //GLint getUniformLocation(const std::string& uniform);
    GLint getUniformLocation(const LLStaticHashedString& uniform);
    GLint getUniformLocation(U32 index);

    GLint getAttribLocation(U32 attrib);
    GLint mapUniformTextureChannel(GLint location, GLenum type, GLint size);

    void clearPermutations();
    void addPermutation(std::string name, std::string value);
    void removePermutation(std::string name);

    void addConstant(const LLGLSLShader::eShaderConsts shader_const);

    //enable/disable texture channel for specified uniform
    //if given texture uniform is active in the shader, 
    //the corresponding channel will be active upon return
    //returns channel texture is enabled in from [0-MAX)
    S32 enableTexture(S32 uniform, LLTexUnit::eTextureType mode = LLTexUnit::TT_TEXTURE, LLTexUnit::eTextureColorSpace space = LLTexUnit::TCS_LINEAR);
    S32 disableTexture(S32 uniform, LLTexUnit::eTextureType mode = LLTexUnit::TT_TEXTURE, LLTexUnit::eTextureColorSpace space = LLTexUnit::TCS_LINEAR);

    // get the texture channel of the given uniform, or -1 if uniform is not used as a texture
    S32 getTextureChannel(S32 uniform) const;

    // bindTexture returns the texture unit we've bound the texture to.
    // You can reuse the return value to unbind a texture when required.
    S32 bindTexture(const std::string& uniform, LLTexture* texture, LLTexUnit::eTextureType mode = LLTexUnit::TT_TEXTURE, LLTexUnit::eTextureColorSpace space = LLTexUnit::TCS_LINEAR);
    S32 bindTexture(S32 uniform, LLTexture* texture, LLTexUnit::eTextureType mode = LLTexUnit::TT_TEXTURE, LLTexUnit::eTextureColorSpace space = LLTexUnit::TCS_LINEAR);
    S32 bindTexture(const std::string& uniform, LLRenderTarget* texture, bool depth = false, LLTexUnit::eTextureFilterOptions mode = LLTexUnit::TFO_BILINEAR);
    S32 bindTexture(S32 uniform, LLRenderTarget* texture, bool depth = false, LLTexUnit::eTextureFilterOptions mode = LLTexUnit::TFO_BILINEAR, U32 index = 0);
    S32 unbindTexture(const std::string& uniform, LLTexUnit::eTextureType mode = LLTexUnit::TT_TEXTURE);
    S32 unbindTexture(S32 uniform, LLTexUnit::eTextureType mode = LLTexUnit::TT_TEXTURE);

    BOOL link(BOOL suppress_errors = FALSE);
    void bind();
    //helper to conditionally bind mRiggedVariant instead of this
    void bind(bool rigged);
    
    bool isComplete() const { return mProgramObject != 0; }

    LLUUID hash();

    // Unbinds any previously bound shader by explicitly binding no shader.
    static void unbind();

    U32 mMatHash[LLRender::NUM_MATRIX_MODES];
    U32 mLightHash;

    GLuint mProgramObject;
#if LL_RELEASE_WITH_DEBUG_INFO
    struct attr_name
    {
        GLint loc;
        const char* name;
        void operator = (GLint _loc) { loc = _loc; }
        operator GLint () { return loc; }
    };
    std::vector<attr_name> mAttribute; //lookup table of attribute enum to attribute channel
#else
    std::vector<GLint> mAttribute; //lookup table of attribute enum to attribute channel
#endif
    U32 mAttributeMask;  //mask of which reserved attributes are set (lines up with LLVertexBuffer::getTypeMask())
    std::vector<GLint> mUniform;   //lookup table of uniform enum to uniform location
    LLStaticStringTable<GLint> mUniformMap; //lookup map of uniform name to uniform location
    typedef std::unordered_map<GLint, LLVector4> uniform_value_map_t;
    uniform_value_map_t mValue; //lookup map of uniform location to last known value
    std::vector<GLint> mTexture;
    S32 mTotalUniformSize;
    S32 mActiveTextureChannels;
    S32 mShaderLevel;
    S32 mShaderGroup; // see LLGLSLShader::eGroup
    BOOL mUniformsDirty;
    LLShaderFeatures mFeatures;
    std::vector< std::pair< std::string, GLenum > > mShaderFiles;
    std::string mName;
    typedef std::map<std::string, std::string> defines_map_t; //NOTE: this must be an ordered map to maintain hash consistency
    defines_map_t mDefines;
    static defines_map_t sGlobalDefines;
    LLUUID mShaderHash;
    bool mUsingBinaryProgram = false;

    //statistics for profiling shader performance
    bool mProfilePending = false;
    U32 mTimerQuery;
    U32 mSamplesQuery;
    U32 mPrimitivesQuery;

    U64 mTimeElapsed;
    static U64 sTotalTimeElapsed;
    U32 mTrianglesDrawn;
    static U32 sTotalTrianglesDrawn;
    U64 mSamplesDrawn;
    static U64 sTotalSamplesDrawn;
    U32 mBinds;
    static U32 sTotalBinds;

    // this pointer should be set to whichever shader represents this shader's rigged variant
    LLGLSLShader* mRiggedVariant = nullptr;

    // hacky flag used for optimization in LLDrawPoolAlpha
    bool mCanBindFast = false;

#ifdef LL_PROFILER_ENABLE_RENDER_DOC
    void setLabel(const char* label);
#endif

private:
    void unloadInternal();
};

//UI shader (declared here so llui_libtest will link properly)
extern LLGLSLShader			gUIProgram;
//output vec4(color.rgb,color.a*tex0[tc0].a)
extern LLGLSLShader			gSolidColorProgram;
//Alpha mask shader (declared here so llappearance can access properly)
extern LLGLSLShader			gAlphaMaskProgram;

#ifdef LL_PROFILER_ENABLE_RENDER_DOC
#define LL_SET_SHADER_LABEL(shader) shader.setLabel(#shader)
#else
#define LL_SET_SHADER_LABEL(shader, label)
#endif

#endif<|MERGE_RESOLUTION|>--- conflicted
+++ resolved
@@ -56,11 +56,8 @@
     bool hasAlphaMask = false;
     bool hasReflectionProbes = false;
     bool attachNothing = false;
-<<<<<<< HEAD
     bool hasHeroProbes = false;
-=======
-    bool isPBRTerrain = false; // include: shaders\class1\deferred\pbrterrainUtilF.glsl
->>>>>>> c22aefaf
+    bool isPBRTerrain = false;
 };
 
 // ============= Structure for caching shader uniforms ===============
