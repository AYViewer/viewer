--- conflicted
+++ resolved
@@ -1,14 +1,5 @@
 # -*- cmake -*-
-<<<<<<< HEAD
 
 include(Variables)
 include(Mikktspace)
 include(MESHOPTIMIZER)
-
-set(LLMATH_INCLUDE_DIRS
-    ${LIBS_OPEN_DIR}/llmath
-    )
-
-set(LLMATH_LIBRARIES llmath)
-=======
->>>>>>> c7053a69
