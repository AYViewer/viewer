# -*- cmake -*-
include(Prebuilt)

include_guard()
add_library( ll::tracy INTERFACE IMPORTED )

set(USE_TRACY OFF CACHE BOOL "Use Tracy profiler.")

if (USE_TRACY)
  use_system_binary(tracy)
  use_prebuilt_binary(tracy)

<<<<<<< HEAD
  if (WINDOWS)
    MESSAGE(STATUS "Including Tracy for Windows: '${TRACY_INCLUDE_DIR}'")
    set(TRACY_LIBRARY "TracyClient")
  endif (WINDOWS)

  if (DARWIN)
    MESSAGE(STATUS "Including Tracy for Darwin: '${TRACY_INCLUDE_DIR}'")
    set(TRACY_LIBRARY "TracyClient")
  endif (DARWIN)

  if (LINUX)
    MESSAGE(STATUS "Including Tracy for Linux: '${TRACY_INCLUDE_DIR}'")
    set(TRACY_LIBRARY "TracyClient")
  endif (LINUX)
else (USE_TRACY)
  # Tracy.cmake should not set LLCOMMON_INCLUDE_DIRS, let LLCommon.cmake do that
  set(TRACY_INCLUDE_DIR "")
  set(TRACY_LIBRARY "")
=======
  target_include_directories( ll::tracy SYSTEM INTERFACE ${LIBS_PREBUILT_DIR}/include/tracy)

# See: indra/llcommon/llprofiler.h
  target_compile_definitions(ll::tracy INTERFACE LL_PROFILER_CONFIGURATION=3 )
>>>>>>> c7053a69
endif (USE_TRACY)
<|MERGE_RESOLUTION|>--- conflicted
+++ resolved
@@ -10,29 +10,11 @@
   use_system_binary(tracy)
   use_prebuilt_binary(tracy)
 
-<<<<<<< HEAD
-  if (WINDOWS)
-    MESSAGE(STATUS "Including Tracy for Windows: '${TRACY_INCLUDE_DIR}'")
+  target_include_directories( ll::tracy SYSTEM INTERFACE ${LIBS_PREBUILT_DIR}/include/tracy)
     set(TRACY_LIBRARY "TracyClient")
-  endif (WINDOWS)
-
-  if (DARWIN)
-    MESSAGE(STATUS "Including Tracy for Darwin: '${TRACY_INCLUDE_DIR}'")
     set(TRACY_LIBRARY "TracyClient")
-  endif (DARWIN)
-
-  if (LINUX)
-    MESSAGE(STATUS "Including Tracy for Linux: '${TRACY_INCLUDE_DIR}'")
-    set(TRACY_LIBRARY "TracyClient")
-  endif (LINUX)
-else (USE_TRACY)
-  # Tracy.cmake should not set LLCOMMON_INCLUDE_DIRS, let LLCommon.cmake do that
-  set(TRACY_INCLUDE_DIR "")
-  set(TRACY_LIBRARY "")
-=======
-  target_include_directories( ll::tracy SYSTEM INTERFACE ${LIBS_PREBUILT_DIR}/include/tracy)
 
 # See: indra/llcommon/llprofiler.h
   target_compile_definitions(ll::tracy INTERFACE LL_PROFILER_CONFIGURATION=3 )
->>>>>>> c7053a69
+    set(TRACY_LIBRARY "TracyClient")
 endif (USE_TRACY)
