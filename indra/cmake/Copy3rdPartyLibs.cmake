--- conflicted
+++ resolved
@@ -1,381 +1,3 @@
-<<<<<<< HEAD
-# -*- cmake -*-
-
-# The copy_win_libs folder contains file lists and a script used to
-# copy dlls, exes and such needed to run the SecondLife from within
-# VisualStudio.
-
-include(CMakeCopyIfDifferent)
-include(Linking)
-
-###################################################################
-# set up platform specific lists of files that need to be copied
-###################################################################
-if(WINDOWS)
-    set(SHARED_LIB_STAGING_DIR_DEBUG            "${SHARED_LIB_STAGING_DIR}/Debug")
-    set(SHARED_LIB_STAGING_DIR_RELWITHDEBINFO   "${SHARED_LIB_STAGING_DIR}/RelWithDebInfo")
-    set(SHARED_LIB_STAGING_DIR_RELEASE          "${SHARED_LIB_STAGING_DIR}/Release")
-
-    #*******************************
-    # VIVOX - *NOTE: no debug version
-    set(vivox_src_dir "${ARCH_PREBUILT_DIRS_RELEASE}")
-    set(vivox_files
-        SLVoice.exe
-        libsndfile-1.dll
-        vivoxplatform.dll
-        vivoxsdk.dll
-        ortp.dll
-        zlib1.dll
-        vivoxoal.dll
-        )
-
-    #*******************************
-    # Misc shared libs 
-
-    set(debug_src_dir "${ARCH_PREBUILT_DIRS_DEBUG}")
-    set(debug_files
-        openjpegd.dll
-        libapr-1.dll
-        libaprutil-1.dll
-        libapriconv-1.dll
-        ssleay32.dll
-        libeay32.dll
-        )
-
-    set(release_src_dir "${ARCH_PREBUILT_DIRS_RELEASE}")
-    set(release_files
-        openjpeg.dll
-        libapr-1.dll
-        libaprutil-1.dll
-        libapriconv-1.dll
-        ssleay32.dll
-        libeay32.dll
-        )
-
-    if(USE_GOOGLE_PERFTOOLS)
-      set(debug_files ${debug_files} libtcmalloc_minimal-debug.dll)
-      set(release_files ${release_files} libtcmalloc_minimal.dll)
-    endif(USE_GOOGLE_PERFTOOLS)
-
-    if (FMOD)
-      set(debug_files ${debug_files} fmod.dll)
-      set(release_files ${release_files} fmod.dll)
-    endif (FMOD)
-
-#*******************************
-# Copy MS C runtime dlls, required for packaging.
-# *TODO - Adapt this to support VC9
-if (MSVC80)
-    FIND_PATH(debug_msvc8_redist_path msvcr80d.dll
-        PATHS
-		${MSVC_DEBUG_REDIST_PATH}
-         [HKEY_LOCAL_MACHINE\\SOFTWARE\\Microsoft\\VisualStudio\\8.0\\Setup\\VC;ProductDir]/redist/Debug_NonRedist/x86/Microsoft.VC80.DebugCRT
-        NO_DEFAULT_PATH
-        NO_DEFAULT_PATH
-        )
-
-    if(EXISTS ${debug_msvc8_redist_path})
-        set(debug_msvc8_files
-            msvcr80d.dll
-            msvcp80d.dll
-            Microsoft.VC80.DebugCRT.manifest
-            )
-
-        copy_if_different(
-            ${debug_msvc8_redist_path}
-            "${SHARED_LIB_STAGING_DIR_DEBUG}"
-            out_targets
-            ${debug_msvc8_files}
-            )
-        set(third_party_targets ${third_party_targets} ${out_targets})
-
-    endif (EXISTS ${debug_msvc8_redist_path})
-
-    FIND_PATH(release_msvc8_redist_path msvcr80.dll
-        PATHS
-		${MSVC_REDIST_PATH}
-         [HKEY_LOCAL_MACHINE\\SOFTWARE\\Microsoft\\VisualStudio\\8.0\\Setup\\VC;ProductDir]/redist/x86/Microsoft.VC80.CRT
-        NO_DEFAULT_PATH
-        NO_DEFAULT_PATH
-        )
-
-    if(EXISTS ${release_msvc8_redist_path})
-        set(release_msvc8_files
-            msvcr80.dll
-            msvcp80.dll
-            Microsoft.VC80.CRT.manifest
-            )
-
-        copy_if_different(
-            ${release_msvc8_redist_path}
-            "${SHARED_LIB_STAGING_DIR_RELEASE}"
-            out_targets
-            ${release_msvc8_files}
-            )
-        set(third_party_targets ${third_party_targets} ${out_targets})
-
-        copy_if_different(
-            ${release_msvc8_redist_path}
-            "${SHARED_LIB_STAGING_DIR_RELWITHDEBINFO}"
-            out_targets
-            ${release_msvc8_files}
-            )
-        set(third_party_targets ${third_party_targets} ${out_targets})
-          
-    endif (EXISTS ${release_msvc8_redist_path})
-elseif (MSVC_VERSION EQUAL 1600) # VisualStudio 2010
-    FIND_PATH(debug_msvc10_redist_path msvcr100d.dll
-        PATHS
-        ${MSVC_DEBUG_REDIST_PATH}
-         [HKEY_LOCAL_MACHINE\\SOFTWARE\\Microsoft\\VisualStudio\\10.0\\Setup\\VC;ProductDir]/redist/Debug_NonRedist/x86/Microsoft.VC100.DebugCRT
-        NO_DEFAULT_PATH
-        NO_DEFAULT_PATH
-        )
-
-    if(EXISTS ${debug_msvc10_redist_path})
-        set(debug_msvc10_files
-            msvcr100d.dll
-            msvcp100d.dll
-            )
-
-        copy_if_different(
-            ${debug_msvc10_redist_path}
-            "${SHARED_LIB_STAGING_DIR_DEBUG}"
-            out_targets
-            ${debug_msvc10_files}
-            )
-        set(third_party_targets ${third_party_targets} ${out_targets})
-
-    endif ()
-
-    FIND_PATH(release_msvc10_redist_path msvcr100.dll
-        PATHS
-        ${MSVC_REDIST_PATH}
-         [HKEY_LOCAL_MACHINE\\SOFTWARE\\Microsoft\\VisualStudio\\10.0\\Setup\\VC;ProductDir]/redist/x86/Microsoft.VC100.CRT
-        NO_DEFAULT_PATH
-        NO_DEFAULT_PATH
-        )
-
-    if(EXISTS ${release_msvc10_redist_path})
-        set(release_msvc10_files
-            msvcr100.dll
-            msvcp100.dll
-            )
-
-        copy_if_different(
-            ${release_msvc10_redist_path}
-            "${SHARED_LIB_STAGING_DIR_RELEASE}"
-            out_targets
-            ${release_msvc10_files}
-            )
-        set(third_party_targets ${third_party_targets} ${out_targets})
-
-        copy_if_different(
-            ${release_msvc10_redist_path}
-            "${SHARED_LIB_STAGING_DIR_RELWITHDEBINFO}"
-            out_targets
-            ${release_msvc10_files}
-            )
-        set(third_party_targets ${third_party_targets} ${out_targets})
-          
-    endif ()
-endif (MSVC80)
-
-elseif(DARWIN)
-    set(SHARED_LIB_STAGING_DIR_DEBUG            "${SHARED_LIB_STAGING_DIR}/Debug/Resources")
-    set(SHARED_LIB_STAGING_DIR_RELWITHDEBINFO   "${SHARED_LIB_STAGING_DIR}/RelWithDebInfo/Resources")
-    set(SHARED_LIB_STAGING_DIR_RELEASE          "${SHARED_LIB_STAGING_DIR}/Release/Resources")
-
-    set(vivox_src_dir "${ARCH_PREBUILT_DIRS_RELEASE}")
-    set(vivox_files
-        SLVoice
-        libsndfile.dylib
-        libvivoxoal.dylib
-        libortp.dylib
-        libvivoxplatform.dylib
-        libvivoxsdk.dylib
-       )
-    set(debug_src_dir "${ARCH_PREBUILT_DIRS_DEBUG}")
-    set(debug_files
-       )
-    set(release_src_dir "${ARCH_PREBUILT_DIRS_RELEASE}")
-    set(release_files
-        libapr-1.0.dylib
-        libapr-1.dylib
-        libaprutil-1.0.dylib
-        libaprutil-1.dylib
-        libexpat.1.5.2.dylib
-        libexpat.dylib
-        libllqtwebkit.dylib
-        libndofdev.dylib
-        libexception_handler.dylib
-       )
-
-    # fmod is statically linked on darwin
-    set(fmod_files "")
-
-elseif(LINUX)
-    # linux is weird, multiple side by side configurations aren't supported
-    # and we don't seem to have any debug shared libs built yet anyways...
-    set(SHARED_LIB_STAGING_DIR_DEBUG            "${SHARED_LIB_STAGING_DIR}")
-    set(SHARED_LIB_STAGING_DIR_RELWITHDEBINFO   "${SHARED_LIB_STAGING_DIR}")
-    set(SHARED_LIB_STAGING_DIR_RELEASE          "${SHARED_LIB_STAGING_DIR}")
-
-    set(vivox_src_dir "${ARCH_PREBUILT_DIRS_RELEASE}")
-    set(vivox_files
-        libsndfile.so.1
-        libortp.so
-        libvivoxoal.so.1
-        libvivoxplatform.so
-        libvivoxsdk.so
-        SLVoice
-       )
-    # *TODO - update this to use LIBS_PREBUILT_DIR and LL_ARCH_DIR variables
-    # or ARCH_PREBUILT_DIRS
-    set(debug_src_dir "${ARCH_PREBUILT_DIRS_DEBUG}")
-    set(debug_files
-       )
-    # *TODO - update this to use LIBS_PREBUILT_DIR and LL_ARCH_DIR variables
-    # or ARCH_PREBUILT_DIRS
-    set(release_src_dir "${ARCH_PREBUILT_DIRS_RELEASE}")
-    # *FIX - figure out what to do with duplicate libalut.so here -brad
-    set(release_files
-        libapr-1.so.0
-        libaprutil-1.so.0
-        libatk-1.0.so
-        libbreakpad_client.so.0
-        libcrypto.so.1.0.0
-        libdb-5.1.so
-        libexpat.so
-        libexpat.so.1
-        libgmock_main.so
-        libgmock.so.0
-        libgmodule-2.0.so
-        libgobject-2.0.so
-        libgtest_main.so
-        libgtest.so.0
-        libopenal.so
-        libopenjpeg.so
-        libssl.so
-        libtcmalloc.so
-        libuuid.so.16
-        libuuid.so.16.0.22
-        libssl.so.1.0.0
-        libfontconfig.so.1.4.4
-       )
-
-    if (FMOD)
-      set(release_files ${release_files} "libfmod-3.75.so")
-    endif (FMOD)
-
-else(WINDOWS)
-    message(STATUS "WARNING: unrecognized platform for staging 3rd party libs, skipping...")
-    set(vivox_src_dir "${CMAKE_SOURCE_DIR}/newview/vivox-runtime/i686-linux")
-    set(vivox_files "")
-    # *TODO - update this to use LIBS_PREBUILT_DIR and LL_ARCH_DIR variables
-    # or ARCH_PREBUILT_DIRS
-    set(debug_src_dir "${CMAKE_SOURCE_DIR}/../libraries/i686-linux/lib/debug")
-    set(debug_files "")
-    # *TODO - update this to use LIBS_PREBUILT_DIR and LL_ARCH_DIR variables
-    # or ARCH_PREBUILT_DIRS
-    set(release_src_dir "${CMAKE_SOURCE_DIR}/../libraries/i686-linux/lib/release")
-    set(release_files "")
-
-    set(fmod_files "")
-
-    set(debug_llkdu_src "")
-    set(debug_llkdu_dst "")
-    set(release_llkdu_src "")
-    set(release_llkdu_dst "")
-    set(relwithdebinfo_llkdu_dst "")
-endif(WINDOWS)
-
-
-################################################################
-# Done building the file lists, now set up the copy commands.
-################################################################
-
-copy_if_different(
-    ${vivox_src_dir}
-    "${SHARED_LIB_STAGING_DIR_DEBUG}"
-    out_targets 
-    ${vivox_files}
-    )
-set(third_party_targets ${third_party_targets} ${out_targets})
-
-copy_if_different(
-    ${vivox_src_dir}
-    "${SHARED_LIB_STAGING_DIR_RELEASE}"
-    out_targets
-    ${vivox_files}
-    )
-set(third_party_targets ${third_party_targets} ${out_targets})
-
-copy_if_different(
-    ${vivox_src_dir}
-    "${SHARED_LIB_STAGING_DIR_RELWITHDEBINFO}"
-    out_targets
-    ${vivox_files}
-    )
-set(third_party_targets ${third_party_targets} ${out_targets})
-
-
-
-copy_if_different(
-    ${debug_src_dir}
-    "${SHARED_LIB_STAGING_DIR_DEBUG}"
-    out_targets
-    ${debug_files}
-    )
-set(third_party_targets ${third_party_targets} ${out_targets})
-
-copy_if_different(
-    ${release_src_dir}
-    "${SHARED_LIB_STAGING_DIR_RELEASE}"
-    out_targets
-    ${release_files}
-    )
-set(third_party_targets ${third_party_targets} ${out_targets})
-
-copy_if_different(
-    ${release_src_dir}
-    "${SHARED_LIB_STAGING_DIR_RELWITHDEBINFO}"
-    out_targets
-    ${release_files}
-    )
-set(third_party_targets ${third_party_targets} ${out_targets})
-
-if (FMOD_SDK_DIR)
-    copy_if_different(
-        ${FMOD_SDK_DIR} 
-        "${CMAKE_CURRENT_BINARY_DIR}/Debug"
-        out_targets 
-        ${fmod_files}
-        )
-    set(all_targets ${all_targets} ${out_targets})
-    copy_if_different(
-        ${FMOD_SDK_DIR} 
-        "${CMAKE_CURRENT_BINARY_DIR}/Release"
-        out_targets 
-        ${fmod_files}
-        )
-    set(all_targets ${all_targets} ${out_targets})
-    copy_if_different(
-        ${FMOD_SDK_DIR} 
-        "${CMAKE_CURRENT_BINARY_DIR}/RelWithDbgInfo"
-        out_targets 
-        ${fmod_files}
-        )
-    set(all_targets ${all_targets} ${out_targets})
-endif (FMOD_SDK_DIR)
-
-if(NOT STANDALONE)
-  add_custom_target(
-      stage_third_party_libs ALL
-      DEPENDS ${third_party_targets}
-      )
-endif(NOT STANDALONE)
-=======
 # -*- cmake -*-
 
 # The copy_win_libs folder contains file lists and a script used to
@@ -627,8 +249,8 @@
         libaprutil-1.so.0
         libatk-1.0.so
         libbreakpad_client.so.0
-	libcollada14dom.so
-        libcrypto.so.0.9.8
+       	libcollada14dom.so
+        libcrypto.so.1.0.0
         libdb-5.1.so
         libexpat.so
         libexpat.so.1
@@ -646,7 +268,7 @@
         libtcmalloc_minimal.so
         libuuid.so.16
         libuuid.so.16.0.22
-        libssl.so.0.9.8
+        libssl.so.1.0.0
         libfontconfig.so.1.4.4
        )
 
@@ -760,5 +382,4 @@
       stage_third_party_libs ALL
       DEPENDS ${third_party_targets}
       )
-endif(NOT STANDALONE)
->>>>>>> 4bbfdd4c
+endif(NOT STANDALONE)