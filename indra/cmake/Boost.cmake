--- conflicted
+++ resolved
@@ -18,10 +18,6 @@
   set(Boost_INCLUDE_DIRS ${LIBS_PREBUILT_DIR}/include)
 
   if (WINDOWS)
-<<<<<<< HEAD
-    set(BOOST_VERSION 1_48)
-=======
->>>>>>> 12a3f2ea
     if(MSVC80)
       set(BOOST_VERSION 1_52)
       set(BOOST_PROGRAM_OPTIONS_LIBRARY 
@@ -52,7 +48,6 @@
           debug libboost_system-mt-gd)
       set(BOOST_FILESYSTEM_LIBRARY 
           optimized libboost_filesystem-mt
-<<<<<<< HEAD
           debug libboost_filesystem-mt-gd)
       set(BOOST_THREAD_LIBRARY 
           optimized libboost_thread-mt
@@ -93,14 +88,5 @@
     set(BOOST_THREAD_LIBRARY
         optimized boost_thread-mt
         debug boost_thread-mt-d)
-=======
-          debug libboost_filesystem-mt-gd)    
-    endif (MSVC80)
-  elseif (DARWIN OR LINUX)
-    set(BOOST_PROGRAM_OPTIONS_LIBRARY boost_program_options-mt)
-    set(BOOST_REGEX_LIBRARY boost_regex-mt)
-    set(BOOST_SYSTEM_LIBRARY boost_system-mt)
-    set(BOOST_FILESYSTEM_LIBRARY boost_filesystem-mt)
->>>>>>> 12a3f2ea
   endif (WINDOWS)
 endif (STANDALONE)