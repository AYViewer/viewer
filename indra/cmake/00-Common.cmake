--- conflicted
+++ resolved
@@ -153,23 +153,6 @@
       -pthread
       )
 
-<<<<<<< HEAD
-    add_definitions(-DAPPID=secondlife)
-    add_definitions(-fvisibility=hidden)
-    # don't catch SIGCHLD in our base application class for the viewer - some of our 3rd party libs may need their *own* SIGCHLD handler to work.  Sigh!  The viewer doesn't need to catch SIGCHLD anyway.
-    add_definitions(-DLL_IGNORE_SIGCHLD)
-    if (WORD_SIZE EQUAL 32)
-      add_definitions(-march=pentium4)
-    endif (WORD_SIZE EQUAL 32)
-    add_definitions(-mfpmath=sse)
-    #add_definitions(-ftree-vectorize) # THIS CRASHES GCC 3.1-3.2
-    if (NOT STANDALONE)
-      # this stops us requiring a really recent glibc at runtime
-      add_definitions(-fno-stack-protector)
-      # linking can be very memory-hungry, especially the final viewer link
-      set(CMAKE_CXX_LINK_FLAGS "-Wl,--no-keep-memory")
-    endif (NOT STANDALONE)
-=======
   add_definitions(-DAPPID=secondlife)
   add_definitions(-fvisibility=hidden)
   # don't catch SIGCHLD in our base application class for the viewer - some of our 3rd party libs may need their *own* SIGCHLD handler to work.  Sigh!  The viewer doesn't need to catch SIGCHLD anyway.
@@ -185,7 +168,6 @@
     # linking can be very memory-hungry, especially the final viewer link
     set(CMAKE_CXX_LINK_FLAGS "-Wl,--no-keep-memory")
   endif (NOT STANDALONE)
->>>>>>> 1beb15c9
 
   set(CMAKE_CXX_FLAGS_DEBUG "-fno-inline ${CMAKE_CXX_FLAGS_DEBUG}")
   set(CMAKE_CXX_FLAGS_RELEASE "-O2 ${CMAKE_CXX_FLAGS_RELEASE}")
