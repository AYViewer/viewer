/**
 * @file llvisualparam.cpp
 * @brief Implementation of LLPolyMesh class.
 *
 * $LicenseInfo:firstyear=2001&license=viewerlgpl$
 * Second Life Viewer Source Code
 * Copyright (C) 2010, Linden Research, Inc.
 *
 * This library is free software; you can redistribute it and/or
 * modify it under the terms of the GNU Lesser General Public
 * License as published by the Free Software Foundation;
 * version 2.1 of the License only.
 *
 * This library is distributed in the hope that it will be useful,
 * but WITHOUT ANY WARRANTY; without even the implied warranty of
 * MERCHANTABILITY or FITNESS FOR A PARTICULAR PURPOSE.  See the GNU
 * Lesser General Public License for more details.
 *
 * You should have received a copy of the GNU Lesser General Public
 * License along with this library; if not, write to the Free Software
 * Foundation, Inc., 51 Franklin Street, Fifth Floor, Boston, MA  02110-1301  USA
 *
 * Linden Research, Inc., 945 Battery Street, San Francisco, CA  94111  USA
 * $/LicenseInfo$
 */

//-----------------------------------------------------------------------------
// Header Files
//-----------------------------------------------------------------------------
#include "linden_common.h"

#include "llvisualparam.h"

//-----------------------------------------------------------------------------
// LLVisualParamInfo()
//-----------------------------------------------------------------------------
LLVisualParamInfo::LLVisualParamInfo()
    :
    mID( -1 ),
    mGroup( VISUAL_PARAM_GROUP_TWEAKABLE ),
    mMinWeight( 0.f ),
    mMaxWeight( 1.f ),
    mDefaultWeight( 0.f ),
    mSex( SEX_BOTH )
{
}

//-----------------------------------------------------------------------------
// parseXml()
//-----------------------------------------------------------------------------
bool LLVisualParamInfo::parseXml(LLXmlTreeNode *node)
{
<<<<<<< HEAD
	// attribute: id
	static LLStdStringHandle id_string = LLXmlTree::addAttributeString("id");
	node->getFastAttributeS32( id_string, mID );
	
	// attribute: group
	U32 group = 0;
	static LLStdStringHandle group_string = LLXmlTree::addAttributeString("group");
	if( node->getFastAttributeU32( group_string, group ) )
	{
		if( group < NUM_VISUAL_PARAM_GROUPS )
		{
			mGroup = (EVisualParamGroup)group;
		}
	}

	// attribute: value_min, value_max
	static LLStdStringHandle value_min_string = LLXmlTree::addAttributeString("value_min");
	static LLStdStringHandle value_max_string = LLXmlTree::addAttributeString("value_max");
	node->getFastAttributeF32( value_min_string, mMinWeight );
	node->getFastAttributeF32( value_max_string, mMaxWeight );

	// attribute: value_default
	F32 default_weight = 0;
	static LLStdStringHandle value_default_string = LLXmlTree::addAttributeString("value_default");
	if( node->getFastAttributeF32( value_default_string, default_weight ) )
	{
		mDefaultWeight = llclamp( default_weight, mMinWeight, mMaxWeight );
		if( default_weight != mDefaultWeight )
		{
			LL_WARNS() << "value_default attribute is out of range in node " << mName << " " << default_weight << LL_ENDL;
		}
	}
	
	// attribute: sex
	std::string sex = "both";
	static LLStdStringHandle sex_string = LLXmlTree::addAttributeString("sex");
	node->getFastAttributeString( sex_string, sex ); // optional
	if( sex == "both" )
	{
		mSex = SEX_BOTH;
	}
	else if( sex == "male" )
	{
		mSex = SEX_MALE;
	}
	else if( sex == "female" )
	{
		mSex = SEX_FEMALE;
	}
	else
	{
		LL_WARNS() << "Avatar file: <param> has invalid sex attribute: " << sex << LL_ENDL;
		return false;
	}
	
	// attribute: name
	static LLStdStringHandle name_string = LLXmlTree::addAttributeString("name");
	if( !node->getFastAttributeString( name_string, mName ) )
	{
		LL_WARNS() << "Avatar file: <param> is missing name attribute" << LL_ENDL;
		return false;
	}

	// attribute: label
	static LLStdStringHandle label_string = LLXmlTree::addAttributeString("label");
	if( !node->getFastAttributeString( label_string, mDisplayName ) )
	{
		mDisplayName = mName;
	}

	// JC - make sure the display name includes the capitalization in the XML file,
	// not the lowercased version.
	LLStringUtil::toLower(mName);

	// attribute: label_min
	static LLStdStringHandle label_min_string = LLXmlTree::addAttributeString("label_min");
	if( !node->getFastAttributeString( label_min_string, mMinName ) )
	{
		mMinName = "Less";
	}

	// attribute: label_max
	static LLStdStringHandle label_max_string = LLXmlTree::addAttributeString("label_max");
	if( !node->getFastAttributeString( label_max_string, mMaxName ) )
	{
		mMaxName = "More";
	}

	return true;
=======
    // attribute: id
    static LLStdStringHandle id_string = LLXmlTree::addAttributeString("id");
    node->getFastAttributeS32( id_string, mID );

    // attribute: group
    U32 group = 0;
    static LLStdStringHandle group_string = LLXmlTree::addAttributeString("group");
    if( node->getFastAttributeU32( group_string, group ) )
    {
        if( group < NUM_VISUAL_PARAM_GROUPS )
        {
            mGroup = (EVisualParamGroup)group;
        }
    }

    // attribute: value_min, value_max
    static LLStdStringHandle value_min_string = LLXmlTree::addAttributeString("value_min");
    static LLStdStringHandle value_max_string = LLXmlTree::addAttributeString("value_max");
    node->getFastAttributeF32( value_min_string, mMinWeight );
    node->getFastAttributeF32( value_max_string, mMaxWeight );

    // attribute: value_default
    F32 default_weight = 0;
    static LLStdStringHandle value_default_string = LLXmlTree::addAttributeString("value_default");
    if( node->getFastAttributeF32( value_default_string, default_weight ) )
    {
        mDefaultWeight = llclamp( default_weight, mMinWeight, mMaxWeight );
        if( default_weight != mDefaultWeight )
        {
            LL_WARNS() << "value_default attribute is out of range in node " << mName << " " << default_weight << LL_ENDL;
        }
    }

    // attribute: sex
    std::string sex = "both";
    static LLStdStringHandle sex_string = LLXmlTree::addAttributeString("sex");
    node->getFastAttributeString( sex_string, sex ); // optional
    if( sex == "both" )
    {
        mSex = SEX_BOTH;
    }
    else if( sex == "male" )
    {
        mSex = SEX_MALE;
    }
    else if( sex == "female" )
    {
        mSex = SEX_FEMALE;
    }
    else
    {
        LL_WARNS() << "Avatar file: <param> has invalid sex attribute: " << sex << LL_ENDL;
        return FALSE;
    }

    // attribute: name
    static LLStdStringHandle name_string = LLXmlTree::addAttributeString("name");
    if( !node->getFastAttributeString( name_string, mName ) )
    {
        LL_WARNS() << "Avatar file: <param> is missing name attribute" << LL_ENDL;
        return FALSE;
    }

    // attribute: label
    static LLStdStringHandle label_string = LLXmlTree::addAttributeString("label");
    if( !node->getFastAttributeString( label_string, mDisplayName ) )
    {
        mDisplayName = mName;
    }

    // JC - make sure the display name includes the capitalization in the XML file,
    // not the lowercased version.
    LLStringUtil::toLower(mName);

    // attribute: label_min
    static LLStdStringHandle label_min_string = LLXmlTree::addAttributeString("label_min");
    if( !node->getFastAttributeString( label_min_string, mMinName ) )
    {
        mMinName = "Less";
    }

    // attribute: label_max
    static LLStdStringHandle label_max_string = LLXmlTree::addAttributeString("label_max");
    if( !node->getFastAttributeString( label_max_string, mMaxName ) )
    {
        mMaxName = "More";
    }

    return TRUE;
>>>>>>> e1623bb2
}

//virtual
void LLVisualParamInfo::toStream(std::ostream &out)
{
    out <<  mID << "\t";
    out << mName << "\t";
    out <<  mDisplayName << "\t";
    out <<  mMinName << "\t";
    out <<  mMaxName << "\t";
    out <<  mGroup << "\t";
    out <<  mMinWeight << "\t";
    out <<  mMaxWeight << "\t";
    out <<  mDefaultWeight << "\t";
    out <<  mSex << "\t";
}

//-----------------------------------------------------------------------------
// LLVisualParam()
//-----------------------------------------------------------------------------
LLVisualParam::LLVisualParam()
<<<<<<< HEAD
	: mCurWeight( 0.f ),
	mLastWeight( 0.f ),
	mNext( NULL ),
	mTargetWeight( 0.f ),
	mIsAnimating( false ),
	mIsDummy(false),
	mID( -1 ),
	mInfo( 0 ),
	mParamLocation(LOC_UNKNOWN)
=======
    : mCurWeight( 0.f ),
    mLastWeight( 0.f ),
    mNext( NULL ),
    mTargetWeight( 0.f ),
    mIsAnimating( FALSE ),
    mIsDummy(FALSE),
    mID( -1 ),
    mInfo( 0 ),
    mParamLocation(LOC_UNKNOWN)
>>>>>>> e1623bb2
{
}

//-----------------------------------------------------------------------------
// LLVisualParam()
//-----------------------------------------------------------------------------
LLVisualParam::LLVisualParam(const LLVisualParam& pOther)
    : mCurWeight(pOther.mCurWeight),
    mLastWeight(pOther.mLastWeight),
    mNext(pOther.mNext),
    mTargetWeight(pOther.mTargetWeight),
    mIsAnimating(pOther.mIsAnimating),
    mIsDummy(pOther.mIsDummy),
    mID(pOther.mID),
    mInfo(pOther.mInfo),
    mParamLocation(pOther.mParamLocation)
{
}

//-----------------------------------------------------------------------------
// ~LLVisualParam()
//-----------------------------------------------------------------------------
LLVisualParam::~LLVisualParam()
{
    delete mNext;
    mNext = NULL;
}

/*
//=============================================================================
// These virtual functions should always be overridden,
// but are included here for use as templates
//=============================================================================

//-----------------------------------------------------------------------------
// setInfo()
//-----------------------------------------------------------------------------

bool LLVisualParam::setInfo(LLVisualParamInfo *info)
{
<<<<<<< HEAD
	llassert(mInfo == NULL);
	if (info->mID < 0)
		return false;
	mInfo = info;
	mID = info->mID;
	setWeight(getDefaultWeight(), false );
	return true;
=======
    llassert(mInfo == NULL);
    if (info->mID < 0)
        return FALSE;
    mInfo = info;
    mID = info->mID;
    setWeight(getDefaultWeight(), FALSE );
    return TRUE;
>>>>>>> e1623bb2
}

//-----------------------------------------------------------------------------
// parseData()
//-----------------------------------------------------------------------------
bool LLVisualParam::parseData(LLXmlTreeNode *node)
{
    LLVisualParamInfo *info = new LLVisualParamInfo;

<<<<<<< HEAD
	info->parseXml(node);
	if (!setInfo(info))
		return false;
	
	return true;
=======
    info->parseXml(node);
    if (!setInfo(info))
        return FALSE;

    return TRUE;
>>>>>>> e1623bb2
}
*/

//-----------------------------------------------------------------------------
// setWeight()
//-----------------------------------------------------------------------------
void LLVisualParam::setWeight(F32 weight)
{
    if (mIsAnimating)
    {
        //RN: allow overshoot
        mCurWeight = weight;
    }
    else if (mInfo)
    {
        mCurWeight = llclamp(weight, mInfo->mMinWeight, mInfo->mMaxWeight);
    }
    else
    {
        mCurWeight = weight;
    }

    if (mNext)
    {
        mNext->setWeight(weight);
    }
}

//-----------------------------------------------------------------------------
// setAnimationTarget()
//-----------------------------------------------------------------------------
void LLVisualParam::setAnimationTarget(F32 target_value)
{
<<<<<<< HEAD
	// don't animate dummy parameters
	if (mIsDummy)
	{
		setWeight(target_value);
		mTargetWeight = mCurWeight;
		return;
	}

	if (mInfo)
	{
		if (isTweakable())
		{
			mTargetWeight = llclamp(target_value, mInfo->mMinWeight, mInfo->mMaxWeight);
		}
	}
	else
	{
		mTargetWeight = target_value;
	}
	mIsAnimating = true;

	if (mNext)
	{
		mNext->setAnimationTarget(target_value);
	}
=======
    // don't animate dummy parameters
    if (mIsDummy)
    {
        setWeight(target_value);
        mTargetWeight = mCurWeight;
        return;
    }

    if (mInfo)
    {
        if (isTweakable())
        {
            mTargetWeight = llclamp(target_value, mInfo->mMinWeight, mInfo->mMaxWeight);
        }
    }
    else
    {
        mTargetWeight = target_value;
    }
    mIsAnimating = TRUE;

    if (mNext)
    {
        mNext->setAnimationTarget(target_value);
    }
>>>>>>> e1623bb2
}

//-----------------------------------------------------------------------------
// setNextParam()
//-----------------------------------------------------------------------------
void LLVisualParam::setNextParam( LLVisualParam *next )
{
    llassert(!mNext);
    llassert(getWeight() == getDefaultWeight()); // need to establish mNext before we start changing values on this, else initial value won't get mirrored (we can fix that, but better to forbid this pattern)
    mNext = next;
}

//-----------------------------------------------------------------------------
// clearNextParam()
//-----------------------------------------------------------------------------
void LLVisualParam::clearNextParam()
{
    mNext = NULL;
}

//-----------------------------------------------------------------------------
// animate()
//-----------------------------------------------------------------------------
void LLVisualParam::animate( F32 delta)
{
    if (mIsAnimating)
    {
        F32 new_weight = ((mTargetWeight - mCurWeight) * delta) + mCurWeight;
        setWeight(new_weight);
    }
}

//-----------------------------------------------------------------------------
// stopAnimating()
//-----------------------------------------------------------------------------
void LLVisualParam::stopAnimating()
<<<<<<< HEAD
{ 
	if (mIsAnimating && isTweakable())
	{
		mIsAnimating = false; 
		setWeight(mTargetWeight);
	}
=======
{
    if (mIsAnimating && isTweakable())
    {
        mIsAnimating = FALSE;
        setWeight(mTargetWeight);
    }
>>>>>>> e1623bb2
}

//virtual
bool LLVisualParam::linkDrivenParams(visual_param_mapper mapper, bool only_cross_params)
{
<<<<<<< HEAD
	// nothing to do for non-driver parameters
	return true;
=======
    // nothing to do for non-driver parameters
    return TRUE;
>>>>>>> e1623bb2
}

//virtual
void LLVisualParam::resetDrivenParams()
{
    // nothing to do for non-driver parameters
    return;
}

const std::string param_location_name(const EParamLocation& loc)
{
    switch (loc)
    {
        case LOC_UNKNOWN: return "unknown";
        case LOC_AV_SELF: return "self";
        case LOC_AV_OTHER: return "other";
        case LOC_WEARABLE: return "wearable";
        default: return "error";
    }
}

void LLVisualParam::setParamLocation(EParamLocation loc)
{
    if (mParamLocation == LOC_UNKNOWN || loc == LOC_UNKNOWN)
    {
        mParamLocation = loc;
    }
    else if (mParamLocation == loc)
    {
        // no action
    }
    else
    {
        LL_DEBUGS() << "param location is already " << mParamLocation << ", not slamming to " << loc << LL_ENDL;
    }
}
<|MERGE_RESOLUTION|>--- conflicted
+++ resolved
@@ -1,539 +1,376 @@
-/**
- * @file llvisualparam.cpp
- * @brief Implementation of LLPolyMesh class.
- *
- * $LicenseInfo:firstyear=2001&license=viewerlgpl$
- * Second Life Viewer Source Code
- * Copyright (C) 2010, Linden Research, Inc.
- *
- * This library is free software; you can redistribute it and/or
- * modify it under the terms of the GNU Lesser General Public
- * License as published by the Free Software Foundation;
- * version 2.1 of the License only.
- *
- * This library is distributed in the hope that it will be useful,
- * but WITHOUT ANY WARRANTY; without even the implied warranty of
- * MERCHANTABILITY or FITNESS FOR A PARTICULAR PURPOSE.  See the GNU
- * Lesser General Public License for more details.
- *
- * You should have received a copy of the GNU Lesser General Public
- * License along with this library; if not, write to the Free Software
- * Foundation, Inc., 51 Franklin Street, Fifth Floor, Boston, MA  02110-1301  USA
- *
- * Linden Research, Inc., 945 Battery Street, San Francisco, CA  94111  USA
- * $/LicenseInfo$
- */
-
-//-----------------------------------------------------------------------------
-// Header Files
-//-----------------------------------------------------------------------------
-#include "linden_common.h"
-
-#include "llvisualparam.h"
-
-//-----------------------------------------------------------------------------
-// LLVisualParamInfo()
-//-----------------------------------------------------------------------------
-LLVisualParamInfo::LLVisualParamInfo()
-    :
-    mID( -1 ),
-    mGroup( VISUAL_PARAM_GROUP_TWEAKABLE ),
-    mMinWeight( 0.f ),
-    mMaxWeight( 1.f ),
-    mDefaultWeight( 0.f ),
-    mSex( SEX_BOTH )
-{
-}
-
-//-----------------------------------------------------------------------------
-// parseXml()
-//-----------------------------------------------------------------------------
-bool LLVisualParamInfo::parseXml(LLXmlTreeNode *node)
-{
-<<<<<<< HEAD
-	// attribute: id
-	static LLStdStringHandle id_string = LLXmlTree::addAttributeString("id");
-	node->getFastAttributeS32( id_string, mID );
-	
-	// attribute: group
-	U32 group = 0;
-	static LLStdStringHandle group_string = LLXmlTree::addAttributeString("group");
-	if( node->getFastAttributeU32( group_string, group ) )
-	{
-		if( group < NUM_VISUAL_PARAM_GROUPS )
-		{
-			mGroup = (EVisualParamGroup)group;
-		}
-	}
-
-	// attribute: value_min, value_max
-	static LLStdStringHandle value_min_string = LLXmlTree::addAttributeString("value_min");
-	static LLStdStringHandle value_max_string = LLXmlTree::addAttributeString("value_max");
-	node->getFastAttributeF32( value_min_string, mMinWeight );
-	node->getFastAttributeF32( value_max_string, mMaxWeight );
-
-	// attribute: value_default
-	F32 default_weight = 0;
-	static LLStdStringHandle value_default_string = LLXmlTree::addAttributeString("value_default");
-	if( node->getFastAttributeF32( value_default_string, default_weight ) )
-	{
-		mDefaultWeight = llclamp( default_weight, mMinWeight, mMaxWeight );
-		if( default_weight != mDefaultWeight )
-		{
-			LL_WARNS() << "value_default attribute is out of range in node " << mName << " " << default_weight << LL_ENDL;
-		}
-	}
-	
-	// attribute: sex
-	std::string sex = "both";
-	static LLStdStringHandle sex_string = LLXmlTree::addAttributeString("sex");
-	node->getFastAttributeString( sex_string, sex ); // optional
-	if( sex == "both" )
-	{
-		mSex = SEX_BOTH;
-	}
-	else if( sex == "male" )
-	{
-		mSex = SEX_MALE;
-	}
-	else if( sex == "female" )
-	{
-		mSex = SEX_FEMALE;
-	}
-	else
-	{
-		LL_WARNS() << "Avatar file: <param> has invalid sex attribute: " << sex << LL_ENDL;
-		return false;
-	}
-	
-	// attribute: name
-	static LLStdStringHandle name_string = LLXmlTree::addAttributeString("name");
-	if( !node->getFastAttributeString( name_string, mName ) )
-	{
-		LL_WARNS() << "Avatar file: <param> is missing name attribute" << LL_ENDL;
-		return false;
-	}
-
-	// attribute: label
-	static LLStdStringHandle label_string = LLXmlTree::addAttributeString("label");
-	if( !node->getFastAttributeString( label_string, mDisplayName ) )
-	{
-		mDisplayName = mName;
-	}
-
-	// JC - make sure the display name includes the capitalization in the XML file,
-	// not the lowercased version.
-	LLStringUtil::toLower(mName);
-
-	// attribute: label_min
-	static LLStdStringHandle label_min_string = LLXmlTree::addAttributeString("label_min");
-	if( !node->getFastAttributeString( label_min_string, mMinName ) )
-	{
-		mMinName = "Less";
-	}
-
-	// attribute: label_max
-	static LLStdStringHandle label_max_string = LLXmlTree::addAttributeString("label_max");
-	if( !node->getFastAttributeString( label_max_string, mMaxName ) )
-	{
-		mMaxName = "More";
-	}
-
-	return true;
-=======
-    // attribute: id
-    static LLStdStringHandle id_string = LLXmlTree::addAttributeString("id");
-    node->getFastAttributeS32( id_string, mID );
-
-    // attribute: group
-    U32 group = 0;
-    static LLStdStringHandle group_string = LLXmlTree::addAttributeString("group");
-    if( node->getFastAttributeU32( group_string, group ) )
-    {
-        if( group < NUM_VISUAL_PARAM_GROUPS )
-        {
-            mGroup = (EVisualParamGroup)group;
-        }
-    }
-
-    // attribute: value_min, value_max
-    static LLStdStringHandle value_min_string = LLXmlTree::addAttributeString("value_min");
-    static LLStdStringHandle value_max_string = LLXmlTree::addAttributeString("value_max");
-    node->getFastAttributeF32( value_min_string, mMinWeight );
-    node->getFastAttributeF32( value_max_string, mMaxWeight );
-
-    // attribute: value_default
-    F32 default_weight = 0;
-    static LLStdStringHandle value_default_string = LLXmlTree::addAttributeString("value_default");
-    if( node->getFastAttributeF32( value_default_string, default_weight ) )
-    {
-        mDefaultWeight = llclamp( default_weight, mMinWeight, mMaxWeight );
-        if( default_weight != mDefaultWeight )
-        {
-            LL_WARNS() << "value_default attribute is out of range in node " << mName << " " << default_weight << LL_ENDL;
-        }
-    }
-
-    // attribute: sex
-    std::string sex = "both";
-    static LLStdStringHandle sex_string = LLXmlTree::addAttributeString("sex");
-    node->getFastAttributeString( sex_string, sex ); // optional
-    if( sex == "both" )
-    {
-        mSex = SEX_BOTH;
-    }
-    else if( sex == "male" )
-    {
-        mSex = SEX_MALE;
-    }
-    else if( sex == "female" )
-    {
-        mSex = SEX_FEMALE;
-    }
-    else
-    {
-        LL_WARNS() << "Avatar file: <param> has invalid sex attribute: " << sex << LL_ENDL;
-        return FALSE;
-    }
-
-    // attribute: name
-    static LLStdStringHandle name_string = LLXmlTree::addAttributeString("name");
-    if( !node->getFastAttributeString( name_string, mName ) )
-    {
-        LL_WARNS() << "Avatar file: <param> is missing name attribute" << LL_ENDL;
-        return FALSE;
-    }
-
-    // attribute: label
-    static LLStdStringHandle label_string = LLXmlTree::addAttributeString("label");
-    if( !node->getFastAttributeString( label_string, mDisplayName ) )
-    {
-        mDisplayName = mName;
-    }
-
-    // JC - make sure the display name includes the capitalization in the XML file,
-    // not the lowercased version.
-    LLStringUtil::toLower(mName);
-
-    // attribute: label_min
-    static LLStdStringHandle label_min_string = LLXmlTree::addAttributeString("label_min");
-    if( !node->getFastAttributeString( label_min_string, mMinName ) )
-    {
-        mMinName = "Less";
-    }
-
-    // attribute: label_max
-    static LLStdStringHandle label_max_string = LLXmlTree::addAttributeString("label_max");
-    if( !node->getFastAttributeString( label_max_string, mMaxName ) )
-    {
-        mMaxName = "More";
-    }
-
-    return TRUE;
->>>>>>> e1623bb2
-}
-
-//virtual
-void LLVisualParamInfo::toStream(std::ostream &out)
-{
-    out <<  mID << "\t";
-    out << mName << "\t";
-    out <<  mDisplayName << "\t";
-    out <<  mMinName << "\t";
-    out <<  mMaxName << "\t";
-    out <<  mGroup << "\t";
-    out <<  mMinWeight << "\t";
-    out <<  mMaxWeight << "\t";
-    out <<  mDefaultWeight << "\t";
-    out <<  mSex << "\t";
-}
-
-//-----------------------------------------------------------------------------
-// LLVisualParam()
-//-----------------------------------------------------------------------------
-LLVisualParam::LLVisualParam()
-<<<<<<< HEAD
-	: mCurWeight( 0.f ),
-	mLastWeight( 0.f ),
-	mNext( NULL ),
-	mTargetWeight( 0.f ),
-	mIsAnimating( false ),
-	mIsDummy(false),
-	mID( -1 ),
-	mInfo( 0 ),
-	mParamLocation(LOC_UNKNOWN)
-=======
-    : mCurWeight( 0.f ),
-    mLastWeight( 0.f ),
-    mNext( NULL ),
-    mTargetWeight( 0.f ),
-    mIsAnimating( FALSE ),
-    mIsDummy(FALSE),
-    mID( -1 ),
-    mInfo( 0 ),
-    mParamLocation(LOC_UNKNOWN)
->>>>>>> e1623bb2
-{
-}
-
-//-----------------------------------------------------------------------------
-// LLVisualParam()
-//-----------------------------------------------------------------------------
-LLVisualParam::LLVisualParam(const LLVisualParam& pOther)
-    : mCurWeight(pOther.mCurWeight),
-    mLastWeight(pOther.mLastWeight),
-    mNext(pOther.mNext),
-    mTargetWeight(pOther.mTargetWeight),
-    mIsAnimating(pOther.mIsAnimating),
-    mIsDummy(pOther.mIsDummy),
-    mID(pOther.mID),
-    mInfo(pOther.mInfo),
-    mParamLocation(pOther.mParamLocation)
-{
-}
-
-//-----------------------------------------------------------------------------
-// ~LLVisualParam()
-//-----------------------------------------------------------------------------
-LLVisualParam::~LLVisualParam()
-{
-    delete mNext;
-    mNext = NULL;
-}
-
-/*
-//=============================================================================
-// These virtual functions should always be overridden,
-// but are included here for use as templates
-//=============================================================================
-
-//-----------------------------------------------------------------------------
-// setInfo()
-//-----------------------------------------------------------------------------
-
-bool LLVisualParam::setInfo(LLVisualParamInfo *info)
-{
-<<<<<<< HEAD
-	llassert(mInfo == NULL);
-	if (info->mID < 0)
-		return false;
-	mInfo = info;
-	mID = info->mID;
-	setWeight(getDefaultWeight(), false );
-	return true;
-=======
-    llassert(mInfo == NULL);
-    if (info->mID < 0)
-        return FALSE;
-    mInfo = info;
-    mID = info->mID;
-    setWeight(getDefaultWeight(), FALSE );
-    return TRUE;
->>>>>>> e1623bb2
-}
-
-//-----------------------------------------------------------------------------
-// parseData()
-//-----------------------------------------------------------------------------
-bool LLVisualParam::parseData(LLXmlTreeNode *node)
-{
-    LLVisualParamInfo *info = new LLVisualParamInfo;
-
-<<<<<<< HEAD
-	info->parseXml(node);
-	if (!setInfo(info))
-		return false;
-	
-	return true;
-=======
-    info->parseXml(node);
-    if (!setInfo(info))
-        return FALSE;
-
-    return TRUE;
->>>>>>> e1623bb2
-}
-*/
-
-//-----------------------------------------------------------------------------
-// setWeight()
-//-----------------------------------------------------------------------------
-void LLVisualParam::setWeight(F32 weight)
-{
-    if (mIsAnimating)
-    {
-        //RN: allow overshoot
-        mCurWeight = weight;
-    }
-    else if (mInfo)
-    {
-        mCurWeight = llclamp(weight, mInfo->mMinWeight, mInfo->mMaxWeight);
-    }
-    else
-    {
-        mCurWeight = weight;
-    }
-
-    if (mNext)
-    {
-        mNext->setWeight(weight);
-    }
-}
-
-//-----------------------------------------------------------------------------
-// setAnimationTarget()
-//-----------------------------------------------------------------------------
-void LLVisualParam::setAnimationTarget(F32 target_value)
-{
-<<<<<<< HEAD
-	// don't animate dummy parameters
-	if (mIsDummy)
-	{
-		setWeight(target_value);
-		mTargetWeight = mCurWeight;
-		return;
-	}
-
-	if (mInfo)
-	{
-		if (isTweakable())
-		{
-			mTargetWeight = llclamp(target_value, mInfo->mMinWeight, mInfo->mMaxWeight);
-		}
-	}
-	else
-	{
-		mTargetWeight = target_value;
-	}
-	mIsAnimating = true;
-
-	if (mNext)
-	{
-		mNext->setAnimationTarget(target_value);
-	}
-=======
-    // don't animate dummy parameters
-    if (mIsDummy)
-    {
-        setWeight(target_value);
-        mTargetWeight = mCurWeight;
-        return;
-    }
-
-    if (mInfo)
-    {
-        if (isTweakable())
-        {
-            mTargetWeight = llclamp(target_value, mInfo->mMinWeight, mInfo->mMaxWeight);
-        }
-    }
-    else
-    {
-        mTargetWeight = target_value;
-    }
-    mIsAnimating = TRUE;
-
-    if (mNext)
-    {
-        mNext->setAnimationTarget(target_value);
-    }
->>>>>>> e1623bb2
-}
-
-//-----------------------------------------------------------------------------
-// setNextParam()
-//-----------------------------------------------------------------------------
-void LLVisualParam::setNextParam( LLVisualParam *next )
-{
-    llassert(!mNext);
-    llassert(getWeight() == getDefaultWeight()); // need to establish mNext before we start changing values on this, else initial value won't get mirrored (we can fix that, but better to forbid this pattern)
-    mNext = next;
-}
-
-//-----------------------------------------------------------------------------
-// clearNextParam()
-//-----------------------------------------------------------------------------
-void LLVisualParam::clearNextParam()
-{
-    mNext = NULL;
-}
-
-//-----------------------------------------------------------------------------
-// animate()
-//-----------------------------------------------------------------------------
-void LLVisualParam::animate( F32 delta)
-{
-    if (mIsAnimating)
-    {
-        F32 new_weight = ((mTargetWeight - mCurWeight) * delta) + mCurWeight;
-        setWeight(new_weight);
-    }
-}
-
-//-----------------------------------------------------------------------------
-// stopAnimating()
-//-----------------------------------------------------------------------------
-void LLVisualParam::stopAnimating()
-<<<<<<< HEAD
-{ 
-	if (mIsAnimating && isTweakable())
-	{
-		mIsAnimating = false; 
-		setWeight(mTargetWeight);
-	}
-=======
-{
-    if (mIsAnimating && isTweakable())
-    {
-        mIsAnimating = FALSE;
-        setWeight(mTargetWeight);
-    }
->>>>>>> e1623bb2
-}
-
-//virtual
-bool LLVisualParam::linkDrivenParams(visual_param_mapper mapper, bool only_cross_params)
-{
-<<<<<<< HEAD
-	// nothing to do for non-driver parameters
-	return true;
-=======
-    // nothing to do for non-driver parameters
-    return TRUE;
->>>>>>> e1623bb2
-}
-
-//virtual
-void LLVisualParam::resetDrivenParams()
-{
-    // nothing to do for non-driver parameters
-    return;
-}
-
-const std::string param_location_name(const EParamLocation& loc)
-{
-    switch (loc)
-    {
-        case LOC_UNKNOWN: return "unknown";
-        case LOC_AV_SELF: return "self";
-        case LOC_AV_OTHER: return "other";
-        case LOC_WEARABLE: return "wearable";
-        default: return "error";
-    }
-}
-
-void LLVisualParam::setParamLocation(EParamLocation loc)
-{
-    if (mParamLocation == LOC_UNKNOWN || loc == LOC_UNKNOWN)
-    {
-        mParamLocation = loc;
-    }
-    else if (mParamLocation == loc)
-    {
-        // no action
-    }
-    else
-    {
-        LL_DEBUGS() << "param location is already " << mParamLocation << ", not slamming to " << loc << LL_ENDL;
-    }
-}
+/**
+ * @file llvisualparam.cpp
+ * @brief Implementation of LLPolyMesh class.
+ *
+ * $LicenseInfo:firstyear=2001&license=viewerlgpl$
+ * Second Life Viewer Source Code
+ * Copyright (C) 2010, Linden Research, Inc.
+ *
+ * This library is free software; you can redistribute it and/or
+ * modify it under the terms of the GNU Lesser General Public
+ * License as published by the Free Software Foundation;
+ * version 2.1 of the License only.
+ *
+ * This library is distributed in the hope that it will be useful,
+ * but WITHOUT ANY WARRANTY; without even the implied warranty of
+ * MERCHANTABILITY or FITNESS FOR A PARTICULAR PURPOSE.  See the GNU
+ * Lesser General Public License for more details.
+ *
+ * You should have received a copy of the GNU Lesser General Public
+ * License along with this library; if not, write to the Free Software
+ * Foundation, Inc., 51 Franklin Street, Fifth Floor, Boston, MA  02110-1301  USA
+ *
+ * Linden Research, Inc., 945 Battery Street, San Francisco, CA  94111  USA
+ * $/LicenseInfo$
+ */
+
+//-----------------------------------------------------------------------------
+// Header Files
+//-----------------------------------------------------------------------------
+#include "linden_common.h"
+
+#include "llvisualparam.h"
+
+//-----------------------------------------------------------------------------
+// LLVisualParamInfo()
+//-----------------------------------------------------------------------------
+LLVisualParamInfo::LLVisualParamInfo()
+    :
+    mID( -1 ),
+    mGroup( VISUAL_PARAM_GROUP_TWEAKABLE ),
+    mMinWeight( 0.f ),
+    mMaxWeight( 1.f ),
+    mDefaultWeight( 0.f ),
+    mSex( SEX_BOTH )
+{
+}
+
+//-----------------------------------------------------------------------------
+// parseXml()
+//-----------------------------------------------------------------------------
+bool LLVisualParamInfo::parseXml(LLXmlTreeNode *node)
+{
+    // attribute: id
+    static LLStdStringHandle id_string = LLXmlTree::addAttributeString("id");
+    node->getFastAttributeS32( id_string, mID );
+
+    // attribute: group
+    U32 group = 0;
+    static LLStdStringHandle group_string = LLXmlTree::addAttributeString("group");
+    if( node->getFastAttributeU32( group_string, group ) )
+    {
+        if( group < NUM_VISUAL_PARAM_GROUPS )
+        {
+            mGroup = (EVisualParamGroup)group;
+        }
+    }
+
+    // attribute: value_min, value_max
+    static LLStdStringHandle value_min_string = LLXmlTree::addAttributeString("value_min");
+    static LLStdStringHandle value_max_string = LLXmlTree::addAttributeString("value_max");
+    node->getFastAttributeF32( value_min_string, mMinWeight );
+    node->getFastAttributeF32( value_max_string, mMaxWeight );
+
+    // attribute: value_default
+    F32 default_weight = 0;
+    static LLStdStringHandle value_default_string = LLXmlTree::addAttributeString("value_default");
+    if( node->getFastAttributeF32( value_default_string, default_weight ) )
+    {
+        mDefaultWeight = llclamp( default_weight, mMinWeight, mMaxWeight );
+        if( default_weight != mDefaultWeight )
+        {
+            LL_WARNS() << "value_default attribute is out of range in node " << mName << " " << default_weight << LL_ENDL;
+        }
+    }
+
+    // attribute: sex
+    std::string sex = "both";
+    static LLStdStringHandle sex_string = LLXmlTree::addAttributeString("sex");
+    node->getFastAttributeString( sex_string, sex ); // optional
+    if( sex == "both" )
+    {
+        mSex = SEX_BOTH;
+    }
+    else if( sex == "male" )
+    {
+        mSex = SEX_MALE;
+    }
+    else if( sex == "female" )
+    {
+        mSex = SEX_FEMALE;
+    }
+    else
+    {
+        LL_WARNS() << "Avatar file: <param> has invalid sex attribute: " << sex << LL_ENDL;
+        return false;
+    }
+
+    // attribute: name
+    static LLStdStringHandle name_string = LLXmlTree::addAttributeString("name");
+    if( !node->getFastAttributeString( name_string, mName ) )
+    {
+        LL_WARNS() << "Avatar file: <param> is missing name attribute" << LL_ENDL;
+        return false;
+    }
+
+    // attribute: label
+    static LLStdStringHandle label_string = LLXmlTree::addAttributeString("label");
+    if( !node->getFastAttributeString( label_string, mDisplayName ) )
+    {
+        mDisplayName = mName;
+    }
+
+    // JC - make sure the display name includes the capitalization in the XML file,
+    // not the lowercased version.
+    LLStringUtil::toLower(mName);
+
+    // attribute: label_min
+    static LLStdStringHandle label_min_string = LLXmlTree::addAttributeString("label_min");
+    if( !node->getFastAttributeString( label_min_string, mMinName ) )
+    {
+        mMinName = "Less";
+    }
+
+    // attribute: label_max
+    static LLStdStringHandle label_max_string = LLXmlTree::addAttributeString("label_max");
+    if( !node->getFastAttributeString( label_max_string, mMaxName ) )
+    {
+        mMaxName = "More";
+    }
+
+    return true;
+}
+
+//virtual
+void LLVisualParamInfo::toStream(std::ostream &out)
+{
+    out <<  mID << "\t";
+    out << mName << "\t";
+    out <<  mDisplayName << "\t";
+    out <<  mMinName << "\t";
+    out <<  mMaxName << "\t";
+    out <<  mGroup << "\t";
+    out <<  mMinWeight << "\t";
+    out <<  mMaxWeight << "\t";
+    out <<  mDefaultWeight << "\t";
+    out <<  mSex << "\t";
+}
+
+//-----------------------------------------------------------------------------
+// LLVisualParam()
+//-----------------------------------------------------------------------------
+LLVisualParam::LLVisualParam()
+    : mCurWeight( 0.f ),
+    mLastWeight( 0.f ),
+    mNext( NULL ),
+    mTargetWeight( 0.f ),
+    mIsAnimating( false ),
+    mIsDummy(false),
+    mID( -1 ),
+    mInfo( 0 ),
+    mParamLocation(LOC_UNKNOWN)
+{
+}
+
+//-----------------------------------------------------------------------------
+// LLVisualParam()
+//-----------------------------------------------------------------------------
+LLVisualParam::LLVisualParam(const LLVisualParam& pOther)
+    : mCurWeight(pOther.mCurWeight),
+    mLastWeight(pOther.mLastWeight),
+    mNext(pOther.mNext),
+    mTargetWeight(pOther.mTargetWeight),
+    mIsAnimating(pOther.mIsAnimating),
+    mIsDummy(pOther.mIsDummy),
+    mID(pOther.mID),
+    mInfo(pOther.mInfo),
+    mParamLocation(pOther.mParamLocation)
+{
+}
+
+//-----------------------------------------------------------------------------
+// ~LLVisualParam()
+//-----------------------------------------------------------------------------
+LLVisualParam::~LLVisualParam()
+{
+    delete mNext;
+    mNext = NULL;
+}
+
+/*
+//=============================================================================
+// These virtual functions should always be overridden,
+// but are included here for use as templates
+//=============================================================================
+
+//-----------------------------------------------------------------------------
+// setInfo()
+//-----------------------------------------------------------------------------
+
+bool LLVisualParam::setInfo(LLVisualParamInfo *info)
+{
+    llassert(mInfo == NULL);
+    if (info->mID < 0)
+        return false;
+    mInfo = info;
+    mID = info->mID;
+    setWeight(getDefaultWeight(), false );
+    return true;
+}
+
+//-----------------------------------------------------------------------------
+// parseData()
+//-----------------------------------------------------------------------------
+bool LLVisualParam::parseData(LLXmlTreeNode *node)
+{
+    LLVisualParamInfo *info = new LLVisualParamInfo;
+
+    info->parseXml(node);
+    if (!setInfo(info))
+        return false;
+
+    return true;
+}
+*/
+
+//-----------------------------------------------------------------------------
+// setWeight()
+//-----------------------------------------------------------------------------
+void LLVisualParam::setWeight(F32 weight)
+{
+    if (mIsAnimating)
+    {
+        //RN: allow overshoot
+        mCurWeight = weight;
+    }
+    else if (mInfo)
+    {
+        mCurWeight = llclamp(weight, mInfo->mMinWeight, mInfo->mMaxWeight);
+    }
+    else
+    {
+        mCurWeight = weight;
+    }
+
+    if (mNext)
+    {
+        mNext->setWeight(weight);
+    }
+}
+
+//-----------------------------------------------------------------------------
+// setAnimationTarget()
+//-----------------------------------------------------------------------------
+void LLVisualParam::setAnimationTarget(F32 target_value)
+{
+    // don't animate dummy parameters
+    if (mIsDummy)
+    {
+        setWeight(target_value);
+        mTargetWeight = mCurWeight;
+        return;
+    }
+
+    if (mInfo)
+    {
+        if (isTweakable())
+        {
+            mTargetWeight = llclamp(target_value, mInfo->mMinWeight, mInfo->mMaxWeight);
+        }
+    }
+    else
+    {
+        mTargetWeight = target_value;
+    }
+    mIsAnimating = true;
+
+    if (mNext)
+    {
+        mNext->setAnimationTarget(target_value);
+    }
+}
+
+//-----------------------------------------------------------------------------
+// setNextParam()
+//-----------------------------------------------------------------------------
+void LLVisualParam::setNextParam( LLVisualParam *next )
+{
+    llassert(!mNext);
+    llassert(getWeight() == getDefaultWeight()); // need to establish mNext before we start changing values on this, else initial value won't get mirrored (we can fix that, but better to forbid this pattern)
+    mNext = next;
+}
+
+//-----------------------------------------------------------------------------
+// clearNextParam()
+//-----------------------------------------------------------------------------
+void LLVisualParam::clearNextParam()
+{
+    mNext = NULL;
+}
+
+//-----------------------------------------------------------------------------
+// animate()
+//-----------------------------------------------------------------------------
+void LLVisualParam::animate( F32 delta)
+{
+    if (mIsAnimating)
+    {
+        F32 new_weight = ((mTargetWeight - mCurWeight) * delta) + mCurWeight;
+        setWeight(new_weight);
+    }
+}
+
+//-----------------------------------------------------------------------------
+// stopAnimating()
+//-----------------------------------------------------------------------------
+void LLVisualParam::stopAnimating()
+{
+    if (mIsAnimating && isTweakable())
+    {
+        mIsAnimating = false;
+        setWeight(mTargetWeight);
+    }
+}
+
+//virtual
+bool LLVisualParam::linkDrivenParams(visual_param_mapper mapper, bool only_cross_params)
+{
+    // nothing to do for non-driver parameters
+    return true;
+}
+
+//virtual
+void LLVisualParam::resetDrivenParams()
+{
+    // nothing to do for non-driver parameters
+    return;
+}
+
+const std::string param_location_name(const EParamLocation& loc)
+{
+    switch (loc)
+    {
+        case LOC_UNKNOWN: return "unknown";
+        case LOC_AV_SELF: return "self";
+        case LOC_AV_OTHER: return "other";
+        case LOC_WEARABLE: return "wearable";
+        default: return "error";
+    }
+}
+
+void LLVisualParam::setParamLocation(EParamLocation loc)
+{
+    if (mParamLocation == LOC_UNKNOWN || loc == LOC_UNKNOWN)
+    {
+        mParamLocation = loc;
+    }
+    else if (mParamLocation == loc)
+    {
+        // no action
+    }
+    else
+    {
+        LL_DEBUGS() << "param location is already " << mParamLocation << ", not slamming to " << loc << LL_ENDL;
+    }
+}
+