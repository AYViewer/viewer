/**
 * @file llanimationstates.cpp
 * @brief Implementation of animation state related functions.
 *
 * $LicenseInfo:firstyear=2001&license=viewerlgpl$
 * Second Life Viewer Source Code
 * Copyright (C) 2010, Linden Research, Inc.
 *
 * This library is free software; you can redistribute it and/or
 * modify it under the terms of the GNU Lesser General Public
 * License as published by the Free Software Foundation;
 * version 2.1 of the License only.
 *
 * This library is distributed in the hope that it will be useful,
 * but WITHOUT ANY WARRANTY; without even the implied warranty of
 * MERCHANTABILITY or FITNESS FOR A PARTICULAR PURPOSE.  See the GNU
 * Lesser General Public License for more details.
 *
 * You should have received a copy of the GNU Lesser General Public
 * License along with this library; if not, write to the Free Software
 * Foundation, Inc., 51 Franklin Street, Fifth Floor, Boston, MA  02110-1301  USA
 *
 * Linden Research, Inc., 945 Battery Street, San Francisco, CA  94111  USA
 * $/LicenseInfo$
 */

//-----------------------------------------------------------------------------
// Agent Animation State
//-----------------------------------------------------------------------------

#include "linden_common.h"

#include "llanimationstates.h"
#include "llstring.h"

LLUUID const ANIM_AGENT_AFRAID                ("6b61c8e8-4747-0d75-12d7-e49ff207a4ca");
LLUUID const ANIM_AGENT_AIM_BAZOOKA_R         ("b5b4a67d-0aee-30d2-72cd-77b333e932ef");
LLUUID const ANIM_AGENT_AIM_BOW_L             ("46bb4359-de38-4ed8-6a22-f1f52fe8f506");
LLUUID const ANIM_AGENT_AIM_HANDGUN_R         ("3147d815-6338-b932-f011-16b56d9ac18b");
LLUUID const ANIM_AGENT_AIM_RIFLE_R           ("ea633413-8006-180a-c3ba-96dd1d756720");
LLUUID const ANIM_AGENT_ANGRY                 ("5747a48e-073e-c331-f6f3-7c2149613d3e");
LLUUID const ANIM_AGENT_AWAY                  ("fd037134-85d4-f241-72c6-4f42164fedee");
LLUUID const ANIM_AGENT_BACKFLIP              ("c4ca6188-9127-4f31-0158-23c4e2f93304");
LLUUID const ANIM_AGENT_BELLY_LAUGH           ("18b3a4b5-b463-bd48-e4b6-71eaac76c515");
LLUUID const ANIM_AGENT_BLOW_KISS             ("db84829b-462c-ee83-1e27-9bbee66bd624");
LLUUID const ANIM_AGENT_BORED                 ("b906c4ba-703b-1940-32a3-0c7f7d791510");
LLUUID const ANIM_AGENT_BOW                   ("82e99230-c906-1403-4d9c-3889dd98daba");
LLUUID const ANIM_AGENT_BRUSH                 ("349a3801-54f9-bf2c-3bd0-1ac89772af01");
LLUUID const ANIM_AGENT_DO_NOT_DISTURB        ("efcf670c-2d18-8128-973a-034ebc806b67");
LLUUID const ANIM_AGENT_CLAP                  ("9b0c1c4e-8ac7-7969-1494-28c874c4f668");
LLUUID const ANIM_AGENT_COURTBOW              ("9ba1c942-08be-e43a-fb29-16ad440efc50");
LLUUID const ANIM_AGENT_CROUCH                ("201f3fdf-cb1f-dbec-201f-7333e328ae7c");
LLUUID const ANIM_AGENT_CROUCHWALK            ("47f5f6fb-22e5-ae44-f871-73aaaf4a6022");
LLUUID const ANIM_AGENT_CRY                   ("92624d3e-1068-f1aa-a5ec-8244585193ed");
LLUUID const ANIM_AGENT_CUSTOMIZE             ("038fcec9-5ebd-8a8e-0e2e-6e71a0a1ac53");
LLUUID const ANIM_AGENT_CUSTOMIZE_DONE        ("6883a61a-b27b-5914-a61e-dda118a9ee2c");
LLUUID const ANIM_AGENT_DANCE1                ("b68a3d7c-de9e-fc87-eec8-543d787e5b0d");
LLUUID const ANIM_AGENT_DANCE2                ("928cae18-e31d-76fd-9cc9-2f55160ff818");
LLUUID const ANIM_AGENT_DANCE3                ("30047778-10ea-1af7-6881-4db7a3a5a114");
LLUUID const ANIM_AGENT_DANCE4                ("951469f4-c7b2-c818-9dee-ad7eea8c30b7");
LLUUID const ANIM_AGENT_DANCE5                ("4bd69a1d-1114-a0b4-625f-84e0a5237155");
LLUUID const ANIM_AGENT_DANCE6                ("cd28b69b-9c95-bb78-3f94-8d605ff1bb12");
LLUUID const ANIM_AGENT_DANCE7                ("a54d8ee2-28bb-80a9-7f0c-7afbbe24a5d6");
LLUUID const ANIM_AGENT_DANCE8                ("b0dc417c-1f11-af36-2e80-7e7489fa7cdc");
LLUUID const ANIM_AGENT_DEAD                  ("57abaae6-1d17-7b1b-5f98-6d11a6411276");
LLUUID const ANIM_AGENT_DRINK                 ("0f86e355-dd31-a61c-fdb0-3a96b9aad05f");
LLUUID const ANIM_AGENT_EMBARRASSED           ("514af488-9051-044a-b3fc-d4dbf76377c6");
LLUUID const ANIM_AGENT_EXPRESS_AFRAID        ("aa2df84d-cf8f-7218-527b-424a52de766e");
LLUUID const ANIM_AGENT_EXPRESS_ANGER         ("1a03b575-9634-b62a-5767-3a679e81f4de");
LLUUID const ANIM_AGENT_EXPRESS_BORED         ("214aa6c1-ba6a-4578-f27c-ce7688f61d0d");
LLUUID const ANIM_AGENT_EXPRESS_CRY           ("d535471b-85bf-3b4d-a542-93bea4f59d33");
LLUUID const ANIM_AGENT_EXPRESS_DISDAIN       ("d4416ff1-09d3-300f-4183-1b68a19b9fc1");
LLUUID const ANIM_AGENT_EXPRESS_EMBARRASSED   ("0b8c8211-d78c-33e8-fa28-c51a9594e424");
LLUUID const ANIM_AGENT_EXPRESS_FROWN         ("fee3df48-fa3d-1015-1e26-a205810e3001");
LLUUID const ANIM_AGENT_EXPRESS_KISS          ("1e8d90cc-a84e-e135-884c-7c82c8b03a14");
LLUUID const ANIM_AGENT_EXPRESS_LAUGH         ("62570842-0950-96f8-341c-809e65110823");
LLUUID const ANIM_AGENT_EXPRESS_OPEN_MOUTH    ("d63bc1f9-fc81-9625-a0c6-007176d82eb7");
LLUUID const ANIM_AGENT_EXPRESS_REPULSED      ("f76cda94-41d4-a229-2872-e0296e58afe1");
LLUUID const ANIM_AGENT_EXPRESS_SAD           ("eb6ebfb2-a4b3-a19c-d388-4dd5c03823f7");
LLUUID const ANIM_AGENT_EXPRESS_SHRUG         ("a351b1bc-cc94-aac2-7bea-a7e6ebad15ef");
LLUUID const ANIM_AGENT_EXPRESS_SMILE         ("b7c7c833-e3d3-c4e3-9fc0-131237446312");
LLUUID const ANIM_AGENT_EXPRESS_SURPRISE      ("728646d9-cc79-08b2-32d6-937f0a835c24");
LLUUID const ANIM_AGENT_EXPRESS_TONGUE_OUT    ("835965c6-7f2f-bda2-5deb-2478737f91bf");
LLUUID const ANIM_AGENT_EXPRESS_TOOTHSMILE    ("b92ec1a5-e7ce-a76b-2b05-bcdb9311417e");
LLUUID const ANIM_AGENT_EXPRESS_WINK          ("da020525-4d94-59d6-23d7-81fdebf33148");
LLUUID const ANIM_AGENT_EXPRESS_WORRY         ("9c05e5c7-6f07-6ca4-ed5a-b230390c3950");
LLUUID const ANIM_AGENT_FALLDOWN              ("666307d9-a860-572d-6fd4-c3ab8865c094");
LLUUID const ANIM_AGENT_FEMALE_RUN_NEW        ("85995026-eade-5d78-d364-94a64512cb66");
LLUUID const ANIM_AGENT_FEMALE_WALK           ("f5fc7433-043d-e819-8298-f519a119b688");
LLUUID const ANIM_AGENT_FEMALE_WALK_NEW       ("d60c41d2-7c24-7074-d3fa-6101cea22a51");
LLUUID const ANIM_AGENT_FINGER_WAG            ("c1bc7f36-3ba0-d844-f93c-93be945d644f");
LLUUID const ANIM_AGENT_FIST_PUMP             ("7db00ccd-f380-f3ee-439d-61968ec69c8a");
LLUUID const ANIM_AGENT_FLY                   ("aec4610c-757f-bc4e-c092-c6e9caf18daf");
LLUUID const ANIM_AGENT_FLYSLOW               ("2b5a38b2-5e00-3a97-a495-4c826bc443e6");
LLUUID const ANIM_AGENT_HELLO                 ("9b29cd61-c45b-5689-ded2-91756b8d76a9");
LLUUID const ANIM_AGENT_HOLD_BAZOOKA_R        ("ef62d355-c815-4816-2474-b1acc21094a6");
LLUUID const ANIM_AGENT_HOLD_BOW_L            ("8b102617-bcba-037b-86c1-b76219f90c88");
LLUUID const ANIM_AGENT_HOLD_HANDGUN_R        ("efdc1727-8b8a-c800-4077-975fc27ee2f2");
LLUUID const ANIM_AGENT_HOLD_RIFLE_R          ("3d94bad0-c55b-7dcc-8763-033c59405d33");
LLUUID const ANIM_AGENT_HOLD_THROW_R          ("7570c7b5-1f22-56dd-56ef-a9168241bbb6");
LLUUID const ANIM_AGENT_HOVER                 ("4ae8016b-31b9-03bb-c401-b1ea941db41d");
LLUUID const ANIM_AGENT_HOVER_DOWN            ("20f063ea-8306-2562-0b07-5c853b37b31e");
LLUUID const ANIM_AGENT_HOVER_UP              ("62c5de58-cb33-5743-3d07-9e4cd4352864");
LLUUID const ANIM_AGENT_IMPATIENT             ("5ea3991f-c293-392e-6860-91dfa01278a3");
LLUUID const ANIM_AGENT_JUMP                  ("2305bd75-1ca9-b03b-1faa-b176b8a8c49e");
LLUUID const ANIM_AGENT_JUMP_FOR_JOY          ("709ea28e-1573-c023-8bf8-520c8bc637fa");
LLUUID const ANIM_AGENT_KISS_MY_BUTT          ("19999406-3a3a-d58c-a2ac-d72e555dcf51");
LLUUID const ANIM_AGENT_LAND                  ("7a17b059-12b2-41b1-570a-186368b6aa6f");
LLUUID const ANIM_AGENT_LAUGH_SHORT           ("ca5b3f14-3194-7a2b-c894-aa699b718d1f");
LLUUID const ANIM_AGENT_MEDIUM_LAND           ("f4f00d6e-b9fe-9292-f4cb-0ae06ea58d57");
LLUUID const ANIM_AGENT_MOTORCYCLE_SIT        ("08464f78-3a8e-2944-cba5-0c94aff3af29");
LLUUID const ANIM_AGENT_MUSCLE_BEACH          ("315c3a41-a5f3-0ba4-27da-f893f769e69b");
LLUUID const ANIM_AGENT_NO                    ("5a977ed9-7f72-44e9-4c4c-6e913df8ae74");
LLUUID const ANIM_AGENT_NO_UNHAPPY            ("d83fa0e5-97ed-7eb2-e798-7bd006215cb4");
LLUUID const ANIM_AGENT_NYAH_NYAH             ("f061723d-0a18-754f-66ee-29a44795a32f");
LLUUID const ANIM_AGENT_ONETWO_PUNCH          ("eefc79be-daae-a239-8c04-890f5d23654a");
LLUUID const ANIM_AGENT_PEACE                 ("b312b10e-65ab-a0a4-8b3c-1326ea8e3ed9");
LLUUID const ANIM_AGENT_POINT_ME              ("17c024cc-eef2-f6a0-3527-9869876d7752");
LLUUID const ANIM_AGENT_POINT_YOU             ("ec952cca-61ef-aa3b-2789-4d1344f016de");
LLUUID const ANIM_AGENT_PRE_JUMP              ("7a4e87fe-de39-6fcb-6223-024b00893244");
LLUUID const ANIM_AGENT_PUNCH_LEFT            ("f3300ad9-3462-1d07-2044-0fef80062da0");
LLUUID const ANIM_AGENT_PUNCH_RIGHT           ("c8e42d32-7310-6906-c903-cab5d4a34656");
LLUUID const ANIM_AGENT_REPULSED              ("36f81a92-f076-5893-dc4b-7c3795e487cf");
LLUUID const ANIM_AGENT_ROUNDHOUSE_KICK       ("49aea43b-5ac3-8a44-b595-96100af0beda");
LLUUID const ANIM_AGENT_RPS_COUNTDOWN         ("35db4f7e-28c2-6679-cea9-3ee108f7fc7f");
LLUUID const ANIM_AGENT_RPS_PAPER             ("0836b67f-7f7b-f37b-c00a-460dc1521f5a");
LLUUID const ANIM_AGENT_RPS_ROCK              ("42dd95d5-0bc6-6392-f650-777304946c0f");
LLUUID const ANIM_AGENT_RPS_SCISSORS          ("16803a9f-5140-e042-4d7b-d28ba247c325");
LLUUID const ANIM_AGENT_RUN                   ("05ddbff8-aaa9-92a1-2b74-8fe77a29b445");
LLUUID const ANIM_AGENT_RUN_NEW               ("1ab1b236-cd08-21e6-0cbc-0d923fc6eca2");
LLUUID const ANIM_AGENT_SAD                   ("0eb702e2-cc5a-9a88-56a5-661a55c0676a");
LLUUID const ANIM_AGENT_SALUTE                ("cd7668a6-7011-d7e2-ead8-fc69eff1a104");
LLUUID const ANIM_AGENT_SHOOT_BOW_L           ("e04d450d-fdb5-0432-fd68-818aaf5935f8");
LLUUID const ANIM_AGENT_SHOUT                 ("6bd01860-4ebd-127a-bb3d-d1427e8e0c42");
LLUUID const ANIM_AGENT_SHRUG                 ("70ea714f-3a97-d742-1b01-590a8fcd1db5");
LLUUID const ANIM_AGENT_SIT                   ("1a5fe8ac-a804-8a5d-7cbd-56bd83184568");
LLUUID const ANIM_AGENT_SIT_FEMALE            ("b1709c8d-ecd3-54a1-4f28-d55ac0840782");
LLUUID const ANIM_AGENT_SIT_GENERIC           ("245f3c54-f1c0-bf2e-811f-46d8eeb386e7");
LLUUID const ANIM_AGENT_SIT_GROUND            ("1c7600d6-661f-b87b-efe2-d7421eb93c86");
LLUUID const ANIM_AGENT_SIT_GROUND_CONSTRAINED("1a2bd58e-87ff-0df8-0b4c-53e047b0bb6e");
LLUUID const ANIM_AGENT_SIT_TO_STAND          ("a8dee56f-2eae-9e7a-05a2-6fb92b97e21e");
LLUUID const ANIM_AGENT_SLEEP                 ("f2bed5f9-9d44-39af-b0cd-257b2a17fe40");
LLUUID const ANIM_AGENT_SMOKE_IDLE            ("d2f2ee58-8ad1-06c9-d8d3-3827ba31567a");
LLUUID const ANIM_AGENT_SMOKE_INHALE          ("6802d553-49da-0778-9f85-1599a2266526");
LLUUID const ANIM_AGENT_SMOKE_THROW_DOWN      ("0a9fb970-8b44-9114-d3a9-bf69cfe804d6");
LLUUID const ANIM_AGENT_SNAPSHOT              ("eae8905b-271a-99e2-4c0e-31106afd100c");
LLUUID const ANIM_AGENT_STAND                 ("2408fe9e-df1d-1d7d-f4ff-1384fa7b350f");
LLUUID const ANIM_AGENT_STANDUP               ("3da1d753-028a-5446-24f3-9c9b856d9422");
LLUUID const ANIM_AGENT_STAND_1               ("15468e00-3400-bb66-cecc-646d7c14458e");
LLUUID const ANIM_AGENT_STAND_2               ("370f3a20-6ca6-9971-848c-9a01bc42ae3c");
LLUUID const ANIM_AGENT_STAND_3               ("42b46214-4b44-79ae-deb8-0df61424ff4b");
LLUUID const ANIM_AGENT_STAND_4               ("f22fed8b-a5ed-2c93-64d5-bdd8b93c889f");
LLUUID const ANIM_AGENT_STRETCH               ("80700431-74ec-a008-14f8-77575e73693f");
LLUUID const ANIM_AGENT_STRIDE                ("1cb562b0-ba21-2202-efb3-30f82cdf9595");
LLUUID const ANIM_AGENT_SURF                  ("41426836-7437-7e89-025d-0aa4d10f1d69");
LLUUID const ANIM_AGENT_SURPRISE              ("313b9881-4302-73c0-c7d0-0e7a36b6c224");
LLUUID const ANIM_AGENT_SWORD_STRIKE          ("85428680-6bf9-3e64-b489-6f81087c24bd");
LLUUID const ANIM_AGENT_TALK                  ("5c682a95-6da4-a463-0bf6-0f5b7be129d1");
LLUUID const ANIM_AGENT_TANTRUM               ("11000694-3f41-adc2-606b-eee1d66f3724");
LLUUID const ANIM_AGENT_THROW_R               ("aa134404-7dac-7aca-2cba-435f9db875ca");
LLUUID const ANIM_AGENT_TRYON_SHIRT           ("83ff59fe-2346-f236-9009-4e3608af64c1");
LLUUID const ANIM_AGENT_TURNLEFT              ("56e0ba0d-4a9f-7f27-6117-32f2ebbf6135");
LLUUID const ANIM_AGENT_TURNRIGHT             ("2d6daa51-3192-6794-8e2e-a15f8338ec30");
LLUUID const ANIM_AGENT_TYPE                  ("c541c47f-e0c0-058b-ad1a-d6ae3a4584d9");
LLUUID const ANIM_AGENT_WALK                  ("6ed24bd8-91aa-4b12-ccc7-c97c857ab4e0");
LLUUID const ANIM_AGENT_WALK_NEW              ("33339176-7ddc-9397-94a4-bf3403cbc8f5");
LLUUID const ANIM_AGENT_WHISPER               ("7693f268-06c7-ea71-fa21-2b30d6533f8f");
LLUUID const ANIM_AGENT_WHISTLE               ("b1ed7982-c68e-a982-7561-52a88a5298c0");
LLUUID const ANIM_AGENT_WINK                  ("869ecdad-a44b-671e-3266-56aef2e3ac2e");
LLUUID const ANIM_AGENT_WINK_HOLLYWOOD        ("c0c4030f-c02b-49de-24ba-2331f43fe41c");
LLUUID const ANIM_AGENT_WORRY                 ("9f496bd2-589a-709f-16cc-69bf7df1d36c");
LLUUID const ANIM_AGENT_YES                   ("15dd911d-be82-2856-26db-27659b142875");
LLUUID const ANIM_AGENT_YES_HAPPY             ("b8c8b2a3-9008-1771-3bfc-90924955ab2d");
LLUUID const ANIM_AGENT_YOGA_FLOAT            ("42ecd00b-9947-a97c-400a-bbc9174c7aeb");

LLUUID AGENT_WALK_ANIMS[] = {ANIM_AGENT_WALK, ANIM_AGENT_RUN, ANIM_AGENT_CROUCHWALK, ANIM_AGENT_TURNLEFT, ANIM_AGENT_TURNRIGHT};
S32 NUM_AGENT_WALK_ANIMS = LL_ARRAY_SIZE(AGENT_WALK_ANIMS);

LLUUID AGENT_GUN_HOLD_ANIMS[] = {ANIM_AGENT_HOLD_RIFLE_R, ANIM_AGENT_HOLD_HANDGUN_R, ANIM_AGENT_HOLD_BAZOOKA_R, ANIM_AGENT_HOLD_BOW_L};
S32 NUM_AGENT_GUN_HOLD_ANIMS = LL_ARRAY_SIZE(AGENT_GUN_HOLD_ANIMS);

LLUUID AGENT_GUN_AIM_ANIMS[] = {ANIM_AGENT_AIM_RIFLE_R, ANIM_AGENT_AIM_HANDGUN_R, ANIM_AGENT_AIM_BAZOOKA_R, ANIM_AGENT_AIM_BOW_L};
S32 NUM_AGENT_GUN_AIM_ANIMS = LL_ARRAY_SIZE(AGENT_GUN_AIM_ANIMS);

LLUUID AGENT_NO_ROTATE_ANIMS[] = {ANIM_AGENT_SIT_GROUND, ANIM_AGENT_SIT_GROUND_CONSTRAINED, ANIM_AGENT_STANDUP};
S32 NUM_AGENT_NO_ROTATE_ANIMS = LL_ARRAY_SIZE(AGENT_NO_ROTATE_ANIMS);

LLUUID AGENT_STAND_ANIMS[] = {ANIM_AGENT_STAND, ANIM_AGENT_STAND_1, ANIM_AGENT_STAND_2, ANIM_AGENT_STAND_3, ANIM_AGENT_STAND_4};
S32 NUM_AGENT_STAND_ANIMS = LL_ARRAY_SIZE(AGENT_STAND_ANIMS);


LLAnimationLibrary gAnimLibrary;

//-----------------------------------------------------------------------------
// LLAnimationLibrary()
//-----------------------------------------------------------------------------
LLAnimationLibrary::LLAnimationLibrary() :
    mAnimStringTable(16384)
{
    //add animation names to animmap
    mAnimMap[ANIM_AGENT_AFRAID]=            mAnimStringTable.addString("express_afraid");
    mAnimMap[ANIM_AGENT_AIM_BAZOOKA_R]=     mAnimStringTable.addString("aim_r_bazooka");
    mAnimMap[ANIM_AGENT_AIM_BOW_L]=         mAnimStringTable.addString("aim_l_bow");
    mAnimMap[ANIM_AGENT_AIM_HANDGUN_R]=     mAnimStringTable.addString("aim_r_handgun");
    mAnimMap[ANIM_AGENT_AIM_RIFLE_R]=       mAnimStringTable.addString("aim_r_rifle");
    mAnimMap[ANIM_AGENT_ANGRY]=             mAnimStringTable.addString("express_anger");
    mAnimMap[ANIM_AGENT_AWAY]=              mAnimStringTable.addString("away");
    mAnimMap[ANIM_AGENT_BACKFLIP]=          mAnimStringTable.addString("backflip");
    mAnimMap[ANIM_AGENT_BELLY_LAUGH]=       mAnimStringTable.addString("express_laugh");
    mAnimMap[ANIM_AGENT_BLOW_KISS]=         mAnimStringTable.addString("blowkiss");
    mAnimMap[ANIM_AGENT_BORED]=             mAnimStringTable.addString("express_bored");
    mAnimMap[ANIM_AGENT_BOW]=               mAnimStringTable.addString("bow");
    mAnimMap[ANIM_AGENT_BRUSH]=             mAnimStringTable.addString("brush");
    mAnimMap[ANIM_AGENT_DO_NOT_DISTURB]=    mAnimStringTable.addString("busy");
    mAnimMap[ANIM_AGENT_CLAP]=              mAnimStringTable.addString("clap");
    mAnimMap[ANIM_AGENT_COURTBOW]=          mAnimStringTable.addString("courtbow");
    mAnimMap[ANIM_AGENT_CROUCH]=            mAnimStringTable.addString("crouch");
    mAnimMap[ANIM_AGENT_CROUCHWALK]=        mAnimStringTable.addString("crouchwalk");
    mAnimMap[ANIM_AGENT_CRY]=               mAnimStringTable.addString("express_cry");
    mAnimMap[ANIM_AGENT_CUSTOMIZE]=         mAnimStringTable.addString("turn_180");
    mAnimMap[ANIM_AGENT_CUSTOMIZE_DONE]=    mAnimStringTable.addString("turnback_180");
    mAnimMap[ANIM_AGENT_DANCE1]=            mAnimStringTable.addString("dance1");
    mAnimMap[ANIM_AGENT_DANCE2]=            mAnimStringTable.addString("dance2");
    mAnimMap[ANIM_AGENT_DANCE3]=            mAnimStringTable.addString("dance3");
    mAnimMap[ANIM_AGENT_DANCE4]=            mAnimStringTable.addString("dance4");
    mAnimMap[ANIM_AGENT_DANCE5]=            mAnimStringTable.addString("dance5");
    mAnimMap[ANIM_AGENT_DANCE6]=            mAnimStringTable.addString("dance6");
    mAnimMap[ANIM_AGENT_DANCE7]=            mAnimStringTable.addString("dance7");
    mAnimMap[ANIM_AGENT_DANCE8]=            mAnimStringTable.addString("dance8");
    mAnimMap[ANIM_AGENT_DEAD]=              mAnimStringTable.addString("dead");
    mAnimMap[ANIM_AGENT_DRINK]=             mAnimStringTable.addString("drink");
    mAnimMap[ANIM_AGENT_EMBARRASSED]=       mAnimStringTable.addString("express_embarrased");
    mAnimMap[ANIM_AGENT_EXPRESS_AFRAID]=    mAnimStringTable.addString("express_afraid_emote");
    mAnimMap[ANIM_AGENT_EXPRESS_ANGER]=     mAnimStringTable.addString("express_anger_emote");
    mAnimMap[ANIM_AGENT_EXPRESS_BORED]=     mAnimStringTable.addString("express_bored_emote");
    mAnimMap[ANIM_AGENT_EXPRESS_CRY]=       mAnimStringTable.addString("express_cry_emote");
    mAnimMap[ANIM_AGENT_EXPRESS_DISDAIN]=   mAnimStringTable.addString("express_disdain");
    mAnimMap[ANIM_AGENT_EXPRESS_EMBARRASSED]=   mAnimStringTable.addString("express_embarrassed_emote");
    mAnimMap[ANIM_AGENT_EXPRESS_FROWN]=         mAnimStringTable.addString("express_frown");
    mAnimMap[ANIM_AGENT_EXPRESS_KISS]=          mAnimStringTable.addString("express_kiss");
    mAnimMap[ANIM_AGENT_EXPRESS_LAUGH]=         mAnimStringTable.addString("express_laugh_emote");
    mAnimMap[ANIM_AGENT_EXPRESS_OPEN_MOUTH]=    mAnimStringTable.addString("express_open_mouth");
    mAnimMap[ANIM_AGENT_EXPRESS_REPULSED]=      mAnimStringTable.addString("express_repulsed_emote");
    mAnimMap[ANIM_AGENT_EXPRESS_SAD]=           mAnimStringTable.addString("express_sad_emote");
    mAnimMap[ANIM_AGENT_EXPRESS_SHRUG]=         mAnimStringTable.addString("express_shrug_emote");
    mAnimMap[ANIM_AGENT_EXPRESS_SMILE]=         mAnimStringTable.addString("express_smile");
    mAnimMap[ANIM_AGENT_EXPRESS_SURPRISE]=      mAnimStringTable.addString("express_surprise_emote");
    mAnimMap[ANIM_AGENT_EXPRESS_TONGUE_OUT]=    mAnimStringTable.addString("express_tongue_out");
    mAnimMap[ANIM_AGENT_EXPRESS_TOOTHSMILE]=    mAnimStringTable.addString("express_toothsmile");
    mAnimMap[ANIM_AGENT_EXPRESS_WINK]=          mAnimStringTable.addString("express_wink_emote");
    mAnimMap[ANIM_AGENT_EXPRESS_WORRY]=         mAnimStringTable.addString("express_worry_emote");
    mAnimMap[ANIM_AGENT_FALLDOWN]=              mAnimStringTable.addString("falldown");
    mAnimMap[ANIM_AGENT_FEMALE_RUN_NEW]=        mAnimStringTable.addString("female_run_new");
    mAnimMap[ANIM_AGENT_FEMALE_WALK]=           mAnimStringTable.addString("female_walk");
    mAnimMap[ANIM_AGENT_FEMALE_WALK_NEW]=       mAnimStringTable.addString("female_walk_new");
    mAnimMap[ANIM_AGENT_FINGER_WAG]=            mAnimStringTable.addString("angry_fingerwag");
    mAnimMap[ANIM_AGENT_FIST_PUMP]=             mAnimStringTable.addString("fist_pump");
    mAnimMap[ANIM_AGENT_FLY]=                   mAnimStringTable.addString("fly");
    mAnimMap[ANIM_AGENT_FLYSLOW]=               mAnimStringTable.addString("flyslow");
    mAnimMap[ANIM_AGENT_HELLO]=                 mAnimStringTable.addString("hello");
    mAnimMap[ANIM_AGENT_HOLD_BAZOOKA_R]=        mAnimStringTable.addString("hold_r_bazooka");
    mAnimMap[ANIM_AGENT_HOLD_BOW_L]=            mAnimStringTable.addString("hold_l_bow");
    mAnimMap[ANIM_AGENT_HOLD_HANDGUN_R]=        mAnimStringTable.addString("hold_r_handgun");
    mAnimMap[ANIM_AGENT_HOLD_RIFLE_R]=          mAnimStringTable.addString("hold_r_rifle");
    mAnimMap[ANIM_AGENT_HOLD_THROW_R]=          mAnimStringTable.addString("hold_throw_r");
    mAnimMap[ANIM_AGENT_HOVER]=                 mAnimStringTable.addString("hover");
    mAnimMap[ANIM_AGENT_HOVER_DOWN]=            mAnimStringTable.addString("hover_down");
    mAnimMap[ANIM_AGENT_HOVER_UP]=              mAnimStringTable.addString("hover_up");
    mAnimMap[ANIM_AGENT_IMPATIENT]=             mAnimStringTable.addString("impatient");
    mAnimMap[ANIM_AGENT_JUMP]=                  mAnimStringTable.addString("jump");
    mAnimMap[ANIM_AGENT_JUMP_FOR_JOY]=          mAnimStringTable.addString("jumpforjoy");
    mAnimMap[ANIM_AGENT_KISS_MY_BUTT]=          mAnimStringTable.addString("kissmybutt");
    mAnimMap[ANIM_AGENT_LAND]=                  mAnimStringTable.addString("land");
    mAnimMap[ANIM_AGENT_LAUGH_SHORT]=           mAnimStringTable.addString("laugh_short");
    mAnimMap[ANIM_AGENT_MEDIUM_LAND]=           mAnimStringTable.addString("soft_land");
    mAnimMap[ANIM_AGENT_MOTORCYCLE_SIT]=        mAnimStringTable.addString("motorcycle_sit");
    mAnimMap[ANIM_AGENT_MUSCLE_BEACH]=          mAnimStringTable.addString("musclebeach");
    mAnimMap[ANIM_AGENT_NO]=                    mAnimStringTable.addString("no_head");
    mAnimMap[ANIM_AGENT_NO_UNHAPPY]=            mAnimStringTable.addString("no_unhappy");
    mAnimMap[ANIM_AGENT_NYAH_NYAH]=             mAnimStringTable.addString("nyanya");
    mAnimMap[ANIM_AGENT_ONETWO_PUNCH]=          mAnimStringTable.addString("punch_onetwo");
    mAnimMap[ANIM_AGENT_PEACE]=                 mAnimStringTable.addString("peace");
    mAnimMap[ANIM_AGENT_POINT_ME]=              mAnimStringTable.addString("point_me");
    mAnimMap[ANIM_AGENT_POINT_YOU]=             mAnimStringTable.addString("point_you");
    mAnimMap[ANIM_AGENT_PRE_JUMP]=              mAnimStringTable.addString("prejump");
    mAnimMap[ANIM_AGENT_PUNCH_LEFT]=            mAnimStringTable.addString("punch_l");
    mAnimMap[ANIM_AGENT_PUNCH_RIGHT]=           mAnimStringTable.addString("punch_r");
    mAnimMap[ANIM_AGENT_REPULSED]=              mAnimStringTable.addString("express_repulsed");
    mAnimMap[ANIM_AGENT_ROUNDHOUSE_KICK]=       mAnimStringTable.addString("kick_roundhouse_r");
    mAnimMap[ANIM_AGENT_RPS_COUNTDOWN]=         mAnimStringTable.addString("rps_countdown");
    mAnimMap[ANIM_AGENT_RPS_PAPER]=             mAnimStringTable.addString("rps_paper");
    mAnimMap[ANIM_AGENT_RPS_ROCK]=              mAnimStringTable.addString("rps_rock");
    mAnimMap[ANIM_AGENT_RPS_SCISSORS]=          mAnimStringTable.addString("rps_scissors");
    mAnimMap[ANIM_AGENT_RUN]=                   mAnimStringTable.addString("run");
    mAnimMap[ANIM_AGENT_RUN_NEW]=               mAnimStringTable.addString("run_new");
    mAnimMap[ANIM_AGENT_SAD]=                   mAnimStringTable.addString("express_sad");
    mAnimMap[ANIM_AGENT_SALUTE]=                mAnimStringTable.addString("salute");
    mAnimMap[ANIM_AGENT_SHOOT_BOW_L]=           mAnimStringTable.addString("shoot_l_bow");
    mAnimMap[ANIM_AGENT_SHOUT]=                 mAnimStringTable.addString("shout");
    mAnimMap[ANIM_AGENT_SHRUG]=                 mAnimStringTable.addString("express_shrug");
    mAnimMap[ANIM_AGENT_SIT]=                   mAnimStringTable.addString("sit");
    mAnimMap[ANIM_AGENT_SIT_FEMALE]=            mAnimStringTable.addString("sit_female");
    mAnimMap[ANIM_AGENT_SIT_GROUND]=            mAnimStringTable.addString("sit_ground");
    mAnimMap[ANIM_AGENT_SIT_GROUND_CONSTRAINED]=    mAnimStringTable.addString("sit_ground_constrained");
    mAnimMap[ANIM_AGENT_SIT_GENERIC]=           mAnimStringTable.addString("sit_generic");
    mAnimMap[ANIM_AGENT_SIT_TO_STAND]=          mAnimStringTable.addString("sit_to_stand");
    mAnimMap[ANIM_AGENT_SLEEP]=                 mAnimStringTable.addString("sleep");
    mAnimMap[ANIM_AGENT_SMOKE_IDLE]=            mAnimStringTable.addString("smoke_idle");
    mAnimMap[ANIM_AGENT_SMOKE_INHALE]=          mAnimStringTable.addString("smoke_inhale");
    mAnimMap[ANIM_AGENT_SMOKE_THROW_DOWN]=      mAnimStringTable.addString("smoke_throw_down");
    mAnimMap[ANIM_AGENT_SNAPSHOT]=              mAnimStringTable.addString("snapshot");
    mAnimMap[ANIM_AGENT_STAND]=                 mAnimStringTable.addString("stand");
    mAnimMap[ANIM_AGENT_STANDUP]=               mAnimStringTable.addString("standup");
    mAnimMap[ANIM_AGENT_STAND_1]=               mAnimStringTable.addString("stand_1");
    mAnimMap[ANIM_AGENT_STAND_2]=               mAnimStringTable.addString("stand_2");
    mAnimMap[ANIM_AGENT_STAND_3]=               mAnimStringTable.addString("stand_3");
    mAnimMap[ANIM_AGENT_STAND_4]=               mAnimStringTable.addString("stand_4");
    mAnimMap[ANIM_AGENT_STRETCH]=               mAnimStringTable.addString("stretch");
    mAnimMap[ANIM_AGENT_STRIDE]=                mAnimStringTable.addString("stride");
    mAnimMap[ANIM_AGENT_SURF]=                  mAnimStringTable.addString("surf");
    mAnimMap[ANIM_AGENT_SURPRISE]=              mAnimStringTable.addString("express_surprise");
    mAnimMap[ANIM_AGENT_SWORD_STRIKE]=          mAnimStringTable.addString("sword_strike_r");
    mAnimMap[ANIM_AGENT_TALK]=                  mAnimStringTable.addString("talk");
    mAnimMap[ANIM_AGENT_TANTRUM]=               mAnimStringTable.addString("angry_tantrum");
    mAnimMap[ANIM_AGENT_THROW_R]=               mAnimStringTable.addString("throw_r");
    mAnimMap[ANIM_AGENT_TRYON_SHIRT]=           mAnimStringTable.addString("tryon_shirt");
    mAnimMap[ANIM_AGENT_TURNLEFT]=              mAnimStringTable.addString("turnleft");
    mAnimMap[ANIM_AGENT_TURNRIGHT]=             mAnimStringTable.addString("turnright");
    mAnimMap[ANIM_AGENT_TYPE]=                  mAnimStringTable.addString("type");
    mAnimMap[ANIM_AGENT_WALK]=                  mAnimStringTable.addString("walk");
    mAnimMap[ANIM_AGENT_WALK_NEW]=              mAnimStringTable.addString("walk_new");
    mAnimMap[ANIM_AGENT_WHISPER]=               mAnimStringTable.addString("whisper");
    mAnimMap[ANIM_AGENT_WHISTLE]=               mAnimStringTable.addString("whistle");
    mAnimMap[ANIM_AGENT_WINK]=                  mAnimStringTable.addString("express_wink");
    mAnimMap[ANIM_AGENT_WINK_HOLLYWOOD]=        mAnimStringTable.addString("wink_hollywood");
    mAnimMap[ANIM_AGENT_WORRY]=                 mAnimStringTable.addString("express_worry");
    mAnimMap[ANIM_AGENT_YES]=                   mAnimStringTable.addString("yes_head");
    mAnimMap[ANIM_AGENT_YES_HAPPY]=             mAnimStringTable.addString("yes_happy");
    mAnimMap[ANIM_AGENT_YOGA_FLOAT]=            mAnimStringTable.addString("yoga_float");
}

//-----------------------------------------------------------------------------
// ~LLAnimationLibrary()
//-----------------------------------------------------------------------------
LLAnimationLibrary::~LLAnimationLibrary()
{
}

//-----------------------------------------------------------------------------
// Return the text name of an animation state
//-----------------------------------------------------------------------------
const char *LLAnimationLibrary::animStateToString( const LLUUID& state )
{
    if (state.isNull())
    {
        return NULL;
    }
    if (mAnimMap.count(state))
    {
        return mAnimMap[state];
    }

    return NULL;
}


//-----------------------------------------------------------------------------
// Return the animation state for a given name
//-----------------------------------------------------------------------------
LLUUID LLAnimationLibrary::stringToAnimState( const std::string& name, bool allow_ids )
{
    std::string lower_case_name(name);
    LLStringUtil::toLower(lower_case_name);

    char *true_name = mAnimStringTable.checkString(lower_case_name.c_str());

    LLUUID id;
    id.setNull();

<<<<<<< HEAD
	if (true_name)
	{
		for (anim_map_t::value_type& anim_pair : mAnimMap)
		{
			if (anim_pair.second == true_name)
			{
				id = anim_pair.first;
				break;
			}
		}
	}
	else if (allow_ids)
	{
		// try to convert string to LLUUID
		id.set(name, false);
	}
=======
    if (true_name)
    {
        for (anim_map_t::value_type& anim_pair : mAnimMap)
        {
            if (anim_pair.second == true_name)
            {
                id = anim_pair.first;
                break;
            }
        }
    }
    else if (allow_ids)
    {
        // try to convert string to LLUUID
        id.set(name, FALSE);
    }
>>>>>>> e1623bb2

    return id;
}

//-----------------------------------------------------------------------------
// Associate an anim state with a name
//-----------------------------------------------------------------------------
void LLAnimationLibrary::animStateSetString( const LLUUID& state, const std::string& name)
{
    mAnimMap[state] = mAnimStringTable.addString(name);
}

std::string LLAnimationLibrary::animationName( const LLUUID& id ) const
{
    const char *cptr = gAnimLibrary.animStateToString(id);
    if (cptr)
        return std::string(cptr);
    else
        return std::string("[") + id.asString() + std::string("]");
}

// Animation states that the user can trigger as part of a gesture
// See struct LLAnimStateEntry in header for label location information
const LLAnimStateEntry gUserAnimStates[] = {
    LLAnimStateEntry("express_afraid",      ANIM_AGENT_AFRAID),
    LLAnimStateEntry("express_anger",       ANIM_AGENT_ANGRY),
    LLAnimStateEntry("away",                    ANIM_AGENT_AWAY),
    LLAnimStateEntry("backflip",                ANIM_AGENT_BACKFLIP),
    LLAnimStateEntry("express_laugh",       ANIM_AGENT_BELLY_LAUGH),
    LLAnimStateEntry("express_toothsmile",  ANIM_AGENT_EXPRESS_TOOTHSMILE),
    LLAnimStateEntry("blowkiss",                ANIM_AGENT_BLOW_KISS),
    LLAnimStateEntry("express_bored",       ANIM_AGENT_BORED),
    LLAnimStateEntry("bow",                 ANIM_AGENT_BOW),
    LLAnimStateEntry("clap",                    ANIM_AGENT_CLAP),
    LLAnimStateEntry("courtbow",                ANIM_AGENT_COURTBOW),
    LLAnimStateEntry("express_cry",         ANIM_AGENT_CRY),
    LLAnimStateEntry("dance1",              ANIM_AGENT_DANCE1),
    LLAnimStateEntry("dance2",              ANIM_AGENT_DANCE2),
    LLAnimStateEntry("dance3",              ANIM_AGENT_DANCE3),
    LLAnimStateEntry("dance4",              ANIM_AGENT_DANCE4),
    LLAnimStateEntry("dance5",              ANIM_AGENT_DANCE5),
    LLAnimStateEntry("dance6",              ANIM_AGENT_DANCE6),
    LLAnimStateEntry("dance7",              ANIM_AGENT_DANCE7),
    LLAnimStateEntry("dance8",              ANIM_AGENT_DANCE8),
    LLAnimStateEntry("express_disdain",     ANIM_AGENT_EXPRESS_DISDAIN),
    LLAnimStateEntry("drink",               ANIM_AGENT_DRINK),
    LLAnimStateEntry("express_embarrased",  ANIM_AGENT_EMBARRASSED),
    LLAnimStateEntry("angry_fingerwag",     ANIM_AGENT_FINGER_WAG),
    LLAnimStateEntry("fist_pump",           ANIM_AGENT_FIST_PUMP),
    LLAnimStateEntry("yoga_float",          ANIM_AGENT_YOGA_FLOAT),
    LLAnimStateEntry("express_frown",       ANIM_AGENT_EXPRESS_FROWN),
    LLAnimStateEntry("impatient",           ANIM_AGENT_IMPATIENT),
    LLAnimStateEntry("jumpforjoy",          ANIM_AGENT_JUMP_FOR_JOY),
    LLAnimStateEntry("kissmybutt",          ANIM_AGENT_KISS_MY_BUTT),
    LLAnimStateEntry("express_kiss",            ANIM_AGENT_EXPRESS_KISS),
    LLAnimStateEntry("laugh_short",         ANIM_AGENT_LAUGH_SHORT),
    LLAnimStateEntry("musclebeach",         ANIM_AGENT_MUSCLE_BEACH),
    LLAnimStateEntry("no_unhappy",          ANIM_AGENT_NO_UNHAPPY),
    LLAnimStateEntry("no_head",             ANIM_AGENT_NO),
    LLAnimStateEntry("nyanya",              ANIM_AGENT_NYAH_NYAH),
    LLAnimStateEntry("punch_onetwo",            ANIM_AGENT_ONETWO_PUNCH),
    LLAnimStateEntry("express_open_mouth",  ANIM_AGENT_EXPRESS_OPEN_MOUTH),
    LLAnimStateEntry("peace",               ANIM_AGENT_PEACE),
    LLAnimStateEntry("point_you",           ANIM_AGENT_POINT_YOU),
    LLAnimStateEntry("point_me",                ANIM_AGENT_POINT_ME),
    LLAnimStateEntry("punch_l",             ANIM_AGENT_PUNCH_LEFT),
    LLAnimStateEntry("punch_r",             ANIM_AGENT_PUNCH_RIGHT),
    LLAnimStateEntry("rps_countdown",       ANIM_AGENT_RPS_COUNTDOWN),
    LLAnimStateEntry("rps_paper",           ANIM_AGENT_RPS_PAPER),
    LLAnimStateEntry("rps_rock",                ANIM_AGENT_RPS_ROCK),
    LLAnimStateEntry("rps_scissors",            ANIM_AGENT_RPS_SCISSORS),
    LLAnimStateEntry("express_repulsed",        ANIM_AGENT_EXPRESS_REPULSED),
    LLAnimStateEntry("kick_roundhouse_r",   ANIM_AGENT_ROUNDHOUSE_KICK),
    LLAnimStateEntry("express_sad",         ANIM_AGENT_SAD),
    LLAnimStateEntry("salute",              ANIM_AGENT_SALUTE),
    LLAnimStateEntry("shout",               ANIM_AGENT_SHOUT),
    LLAnimStateEntry("express_shrug",       ANIM_AGENT_SHRUG),
    LLAnimStateEntry("express_smile",       ANIM_AGENT_EXPRESS_SMILE),
    LLAnimStateEntry("smoke_idle",          ANIM_AGENT_SMOKE_IDLE),
    LLAnimStateEntry("smoke_inhale",            ANIM_AGENT_SMOKE_INHALE),
    LLAnimStateEntry("smoke_throw_down",        ANIM_AGENT_SMOKE_THROW_DOWN),
    LLAnimStateEntry("express_surprise",        ANIM_AGENT_SURPRISE),
    LLAnimStateEntry("sword_strike_r",      ANIM_AGENT_SWORD_STRIKE),
    LLAnimStateEntry("angry_tantrum",       ANIM_AGENT_TANTRUM),
    LLAnimStateEntry("express_tongue_out",  ANIM_AGENT_EXPRESS_TONGUE_OUT),
    LLAnimStateEntry("hello",               ANIM_AGENT_HELLO),
    LLAnimStateEntry("whisper",             ANIM_AGENT_WHISPER),
    LLAnimStateEntry("whistle",             ANIM_AGENT_WHISTLE),
    LLAnimStateEntry("express_wink",            ANIM_AGENT_WINK),
    LLAnimStateEntry("wink_hollywood",      ANIM_AGENT_WINK_HOLLYWOOD),
    LLAnimStateEntry("express_worry",       ANIM_AGENT_EXPRESS_WORRY),
    LLAnimStateEntry("yes_happy",           ANIM_AGENT_YES_HAPPY),
    LLAnimStateEntry("yes_head",                ANIM_AGENT_YES),
};

const S32 gUserAnimStatesCount = LL_ARRAY_SIZE(gUserAnimStates);


// End
<|MERGE_RESOLUTION|>--- conflicted
+++ resolved
@@ -1,513 +1,495 @@
-/**
- * @file llanimationstates.cpp
- * @brief Implementation of animation state related functions.
- *
- * $LicenseInfo:firstyear=2001&license=viewerlgpl$
- * Second Life Viewer Source Code
- * Copyright (C) 2010, Linden Research, Inc.
- *
- * This library is free software; you can redistribute it and/or
- * modify it under the terms of the GNU Lesser General Public
- * License as published by the Free Software Foundation;
- * version 2.1 of the License only.
- *
- * This library is distributed in the hope that it will be useful,
- * but WITHOUT ANY WARRANTY; without even the implied warranty of
- * MERCHANTABILITY or FITNESS FOR A PARTICULAR PURPOSE.  See the GNU
- * Lesser General Public License for more details.
- *
- * You should have received a copy of the GNU Lesser General Public
- * License along with this library; if not, write to the Free Software
- * Foundation, Inc., 51 Franklin Street, Fifth Floor, Boston, MA  02110-1301  USA
- *
- * Linden Research, Inc., 945 Battery Street, San Francisco, CA  94111  USA
- * $/LicenseInfo$
- */
-
-//-----------------------------------------------------------------------------
-// Agent Animation State
-//-----------------------------------------------------------------------------
-
-#include "linden_common.h"
-
-#include "llanimationstates.h"
-#include "llstring.h"
-
-LLUUID const ANIM_AGENT_AFRAID                ("6b61c8e8-4747-0d75-12d7-e49ff207a4ca");
-LLUUID const ANIM_AGENT_AIM_BAZOOKA_R         ("b5b4a67d-0aee-30d2-72cd-77b333e932ef");
-LLUUID const ANIM_AGENT_AIM_BOW_L             ("46bb4359-de38-4ed8-6a22-f1f52fe8f506");
-LLUUID const ANIM_AGENT_AIM_HANDGUN_R         ("3147d815-6338-b932-f011-16b56d9ac18b");
-LLUUID const ANIM_AGENT_AIM_RIFLE_R           ("ea633413-8006-180a-c3ba-96dd1d756720");
-LLUUID const ANIM_AGENT_ANGRY                 ("5747a48e-073e-c331-f6f3-7c2149613d3e");
-LLUUID const ANIM_AGENT_AWAY                  ("fd037134-85d4-f241-72c6-4f42164fedee");
-LLUUID const ANIM_AGENT_BACKFLIP              ("c4ca6188-9127-4f31-0158-23c4e2f93304");
-LLUUID const ANIM_AGENT_BELLY_LAUGH           ("18b3a4b5-b463-bd48-e4b6-71eaac76c515");
-LLUUID const ANIM_AGENT_BLOW_KISS             ("db84829b-462c-ee83-1e27-9bbee66bd624");
-LLUUID const ANIM_AGENT_BORED                 ("b906c4ba-703b-1940-32a3-0c7f7d791510");
-LLUUID const ANIM_AGENT_BOW                   ("82e99230-c906-1403-4d9c-3889dd98daba");
-LLUUID const ANIM_AGENT_BRUSH                 ("349a3801-54f9-bf2c-3bd0-1ac89772af01");
-LLUUID const ANIM_AGENT_DO_NOT_DISTURB        ("efcf670c-2d18-8128-973a-034ebc806b67");
-LLUUID const ANIM_AGENT_CLAP                  ("9b0c1c4e-8ac7-7969-1494-28c874c4f668");
-LLUUID const ANIM_AGENT_COURTBOW              ("9ba1c942-08be-e43a-fb29-16ad440efc50");
-LLUUID const ANIM_AGENT_CROUCH                ("201f3fdf-cb1f-dbec-201f-7333e328ae7c");
-LLUUID const ANIM_AGENT_CROUCHWALK            ("47f5f6fb-22e5-ae44-f871-73aaaf4a6022");
-LLUUID const ANIM_AGENT_CRY                   ("92624d3e-1068-f1aa-a5ec-8244585193ed");
-LLUUID const ANIM_AGENT_CUSTOMIZE             ("038fcec9-5ebd-8a8e-0e2e-6e71a0a1ac53");
-LLUUID const ANIM_AGENT_CUSTOMIZE_DONE        ("6883a61a-b27b-5914-a61e-dda118a9ee2c");
-LLUUID const ANIM_AGENT_DANCE1                ("b68a3d7c-de9e-fc87-eec8-543d787e5b0d");
-LLUUID const ANIM_AGENT_DANCE2                ("928cae18-e31d-76fd-9cc9-2f55160ff818");
-LLUUID const ANIM_AGENT_DANCE3                ("30047778-10ea-1af7-6881-4db7a3a5a114");
-LLUUID const ANIM_AGENT_DANCE4                ("951469f4-c7b2-c818-9dee-ad7eea8c30b7");
-LLUUID const ANIM_AGENT_DANCE5                ("4bd69a1d-1114-a0b4-625f-84e0a5237155");
-LLUUID const ANIM_AGENT_DANCE6                ("cd28b69b-9c95-bb78-3f94-8d605ff1bb12");
-LLUUID const ANIM_AGENT_DANCE7                ("a54d8ee2-28bb-80a9-7f0c-7afbbe24a5d6");
-LLUUID const ANIM_AGENT_DANCE8                ("b0dc417c-1f11-af36-2e80-7e7489fa7cdc");
-LLUUID const ANIM_AGENT_DEAD                  ("57abaae6-1d17-7b1b-5f98-6d11a6411276");
-LLUUID const ANIM_AGENT_DRINK                 ("0f86e355-dd31-a61c-fdb0-3a96b9aad05f");
-LLUUID const ANIM_AGENT_EMBARRASSED           ("514af488-9051-044a-b3fc-d4dbf76377c6");
-LLUUID const ANIM_AGENT_EXPRESS_AFRAID        ("aa2df84d-cf8f-7218-527b-424a52de766e");
-LLUUID const ANIM_AGENT_EXPRESS_ANGER         ("1a03b575-9634-b62a-5767-3a679e81f4de");
-LLUUID const ANIM_AGENT_EXPRESS_BORED         ("214aa6c1-ba6a-4578-f27c-ce7688f61d0d");
-LLUUID const ANIM_AGENT_EXPRESS_CRY           ("d535471b-85bf-3b4d-a542-93bea4f59d33");
-LLUUID const ANIM_AGENT_EXPRESS_DISDAIN       ("d4416ff1-09d3-300f-4183-1b68a19b9fc1");
-LLUUID const ANIM_AGENT_EXPRESS_EMBARRASSED   ("0b8c8211-d78c-33e8-fa28-c51a9594e424");
-LLUUID const ANIM_AGENT_EXPRESS_FROWN         ("fee3df48-fa3d-1015-1e26-a205810e3001");
-LLUUID const ANIM_AGENT_EXPRESS_KISS          ("1e8d90cc-a84e-e135-884c-7c82c8b03a14");
-LLUUID const ANIM_AGENT_EXPRESS_LAUGH         ("62570842-0950-96f8-341c-809e65110823");
-LLUUID const ANIM_AGENT_EXPRESS_OPEN_MOUTH    ("d63bc1f9-fc81-9625-a0c6-007176d82eb7");
-LLUUID const ANIM_AGENT_EXPRESS_REPULSED      ("f76cda94-41d4-a229-2872-e0296e58afe1");
-LLUUID const ANIM_AGENT_EXPRESS_SAD           ("eb6ebfb2-a4b3-a19c-d388-4dd5c03823f7");
-LLUUID const ANIM_AGENT_EXPRESS_SHRUG         ("a351b1bc-cc94-aac2-7bea-a7e6ebad15ef");
-LLUUID const ANIM_AGENT_EXPRESS_SMILE         ("b7c7c833-e3d3-c4e3-9fc0-131237446312");
-LLUUID const ANIM_AGENT_EXPRESS_SURPRISE      ("728646d9-cc79-08b2-32d6-937f0a835c24");
-LLUUID const ANIM_AGENT_EXPRESS_TONGUE_OUT    ("835965c6-7f2f-bda2-5deb-2478737f91bf");
-LLUUID const ANIM_AGENT_EXPRESS_TOOTHSMILE    ("b92ec1a5-e7ce-a76b-2b05-bcdb9311417e");
-LLUUID const ANIM_AGENT_EXPRESS_WINK          ("da020525-4d94-59d6-23d7-81fdebf33148");
-LLUUID const ANIM_AGENT_EXPRESS_WORRY         ("9c05e5c7-6f07-6ca4-ed5a-b230390c3950");
-LLUUID const ANIM_AGENT_FALLDOWN              ("666307d9-a860-572d-6fd4-c3ab8865c094");
-LLUUID const ANIM_AGENT_FEMALE_RUN_NEW        ("85995026-eade-5d78-d364-94a64512cb66");
-LLUUID const ANIM_AGENT_FEMALE_WALK           ("f5fc7433-043d-e819-8298-f519a119b688");
-LLUUID const ANIM_AGENT_FEMALE_WALK_NEW       ("d60c41d2-7c24-7074-d3fa-6101cea22a51");
-LLUUID const ANIM_AGENT_FINGER_WAG            ("c1bc7f36-3ba0-d844-f93c-93be945d644f");
-LLUUID const ANIM_AGENT_FIST_PUMP             ("7db00ccd-f380-f3ee-439d-61968ec69c8a");
-LLUUID const ANIM_AGENT_FLY                   ("aec4610c-757f-bc4e-c092-c6e9caf18daf");
-LLUUID const ANIM_AGENT_FLYSLOW               ("2b5a38b2-5e00-3a97-a495-4c826bc443e6");
-LLUUID const ANIM_AGENT_HELLO                 ("9b29cd61-c45b-5689-ded2-91756b8d76a9");
-LLUUID const ANIM_AGENT_HOLD_BAZOOKA_R        ("ef62d355-c815-4816-2474-b1acc21094a6");
-LLUUID const ANIM_AGENT_HOLD_BOW_L            ("8b102617-bcba-037b-86c1-b76219f90c88");
-LLUUID const ANIM_AGENT_HOLD_HANDGUN_R        ("efdc1727-8b8a-c800-4077-975fc27ee2f2");
-LLUUID const ANIM_AGENT_HOLD_RIFLE_R          ("3d94bad0-c55b-7dcc-8763-033c59405d33");
-LLUUID const ANIM_AGENT_HOLD_THROW_R          ("7570c7b5-1f22-56dd-56ef-a9168241bbb6");
-LLUUID const ANIM_AGENT_HOVER                 ("4ae8016b-31b9-03bb-c401-b1ea941db41d");
-LLUUID const ANIM_AGENT_HOVER_DOWN            ("20f063ea-8306-2562-0b07-5c853b37b31e");
-LLUUID const ANIM_AGENT_HOVER_UP              ("62c5de58-cb33-5743-3d07-9e4cd4352864");
-LLUUID const ANIM_AGENT_IMPATIENT             ("5ea3991f-c293-392e-6860-91dfa01278a3");
-LLUUID const ANIM_AGENT_JUMP                  ("2305bd75-1ca9-b03b-1faa-b176b8a8c49e");
-LLUUID const ANIM_AGENT_JUMP_FOR_JOY          ("709ea28e-1573-c023-8bf8-520c8bc637fa");
-LLUUID const ANIM_AGENT_KISS_MY_BUTT          ("19999406-3a3a-d58c-a2ac-d72e555dcf51");
-LLUUID const ANIM_AGENT_LAND                  ("7a17b059-12b2-41b1-570a-186368b6aa6f");
-LLUUID const ANIM_AGENT_LAUGH_SHORT           ("ca5b3f14-3194-7a2b-c894-aa699b718d1f");
-LLUUID const ANIM_AGENT_MEDIUM_LAND           ("f4f00d6e-b9fe-9292-f4cb-0ae06ea58d57");
-LLUUID const ANIM_AGENT_MOTORCYCLE_SIT        ("08464f78-3a8e-2944-cba5-0c94aff3af29");
-LLUUID const ANIM_AGENT_MUSCLE_BEACH          ("315c3a41-a5f3-0ba4-27da-f893f769e69b");
-LLUUID const ANIM_AGENT_NO                    ("5a977ed9-7f72-44e9-4c4c-6e913df8ae74");
-LLUUID const ANIM_AGENT_NO_UNHAPPY            ("d83fa0e5-97ed-7eb2-e798-7bd006215cb4");
-LLUUID const ANIM_AGENT_NYAH_NYAH             ("f061723d-0a18-754f-66ee-29a44795a32f");
-LLUUID const ANIM_AGENT_ONETWO_PUNCH          ("eefc79be-daae-a239-8c04-890f5d23654a");
-LLUUID const ANIM_AGENT_PEACE                 ("b312b10e-65ab-a0a4-8b3c-1326ea8e3ed9");
-LLUUID const ANIM_AGENT_POINT_ME              ("17c024cc-eef2-f6a0-3527-9869876d7752");
-LLUUID const ANIM_AGENT_POINT_YOU             ("ec952cca-61ef-aa3b-2789-4d1344f016de");
-LLUUID const ANIM_AGENT_PRE_JUMP              ("7a4e87fe-de39-6fcb-6223-024b00893244");
-LLUUID const ANIM_AGENT_PUNCH_LEFT            ("f3300ad9-3462-1d07-2044-0fef80062da0");
-LLUUID const ANIM_AGENT_PUNCH_RIGHT           ("c8e42d32-7310-6906-c903-cab5d4a34656");
-LLUUID const ANIM_AGENT_REPULSED              ("36f81a92-f076-5893-dc4b-7c3795e487cf");
-LLUUID const ANIM_AGENT_ROUNDHOUSE_KICK       ("49aea43b-5ac3-8a44-b595-96100af0beda");
-LLUUID const ANIM_AGENT_RPS_COUNTDOWN         ("35db4f7e-28c2-6679-cea9-3ee108f7fc7f");
-LLUUID const ANIM_AGENT_RPS_PAPER             ("0836b67f-7f7b-f37b-c00a-460dc1521f5a");
-LLUUID const ANIM_AGENT_RPS_ROCK              ("42dd95d5-0bc6-6392-f650-777304946c0f");
-LLUUID const ANIM_AGENT_RPS_SCISSORS          ("16803a9f-5140-e042-4d7b-d28ba247c325");
-LLUUID const ANIM_AGENT_RUN                   ("05ddbff8-aaa9-92a1-2b74-8fe77a29b445");
-LLUUID const ANIM_AGENT_RUN_NEW               ("1ab1b236-cd08-21e6-0cbc-0d923fc6eca2");
-LLUUID const ANIM_AGENT_SAD                   ("0eb702e2-cc5a-9a88-56a5-661a55c0676a");
-LLUUID const ANIM_AGENT_SALUTE                ("cd7668a6-7011-d7e2-ead8-fc69eff1a104");
-LLUUID const ANIM_AGENT_SHOOT_BOW_L           ("e04d450d-fdb5-0432-fd68-818aaf5935f8");
-LLUUID const ANIM_AGENT_SHOUT                 ("6bd01860-4ebd-127a-bb3d-d1427e8e0c42");
-LLUUID const ANIM_AGENT_SHRUG                 ("70ea714f-3a97-d742-1b01-590a8fcd1db5");
-LLUUID const ANIM_AGENT_SIT                   ("1a5fe8ac-a804-8a5d-7cbd-56bd83184568");
-LLUUID const ANIM_AGENT_SIT_FEMALE            ("b1709c8d-ecd3-54a1-4f28-d55ac0840782");
-LLUUID const ANIM_AGENT_SIT_GENERIC           ("245f3c54-f1c0-bf2e-811f-46d8eeb386e7");
-LLUUID const ANIM_AGENT_SIT_GROUND            ("1c7600d6-661f-b87b-efe2-d7421eb93c86");
-LLUUID const ANIM_AGENT_SIT_GROUND_CONSTRAINED("1a2bd58e-87ff-0df8-0b4c-53e047b0bb6e");
-LLUUID const ANIM_AGENT_SIT_TO_STAND          ("a8dee56f-2eae-9e7a-05a2-6fb92b97e21e");
-LLUUID const ANIM_AGENT_SLEEP                 ("f2bed5f9-9d44-39af-b0cd-257b2a17fe40");
-LLUUID const ANIM_AGENT_SMOKE_IDLE            ("d2f2ee58-8ad1-06c9-d8d3-3827ba31567a");
-LLUUID const ANIM_AGENT_SMOKE_INHALE          ("6802d553-49da-0778-9f85-1599a2266526");
-LLUUID const ANIM_AGENT_SMOKE_THROW_DOWN      ("0a9fb970-8b44-9114-d3a9-bf69cfe804d6");
-LLUUID const ANIM_AGENT_SNAPSHOT              ("eae8905b-271a-99e2-4c0e-31106afd100c");
-LLUUID const ANIM_AGENT_STAND                 ("2408fe9e-df1d-1d7d-f4ff-1384fa7b350f");
-LLUUID const ANIM_AGENT_STANDUP               ("3da1d753-028a-5446-24f3-9c9b856d9422");
-LLUUID const ANIM_AGENT_STAND_1               ("15468e00-3400-bb66-cecc-646d7c14458e");
-LLUUID const ANIM_AGENT_STAND_2               ("370f3a20-6ca6-9971-848c-9a01bc42ae3c");
-LLUUID const ANIM_AGENT_STAND_3               ("42b46214-4b44-79ae-deb8-0df61424ff4b");
-LLUUID const ANIM_AGENT_STAND_4               ("f22fed8b-a5ed-2c93-64d5-bdd8b93c889f");
-LLUUID const ANIM_AGENT_STRETCH               ("80700431-74ec-a008-14f8-77575e73693f");
-LLUUID const ANIM_AGENT_STRIDE                ("1cb562b0-ba21-2202-efb3-30f82cdf9595");
-LLUUID const ANIM_AGENT_SURF                  ("41426836-7437-7e89-025d-0aa4d10f1d69");
-LLUUID const ANIM_AGENT_SURPRISE              ("313b9881-4302-73c0-c7d0-0e7a36b6c224");
-LLUUID const ANIM_AGENT_SWORD_STRIKE          ("85428680-6bf9-3e64-b489-6f81087c24bd");
-LLUUID const ANIM_AGENT_TALK                  ("5c682a95-6da4-a463-0bf6-0f5b7be129d1");
-LLUUID const ANIM_AGENT_TANTRUM               ("11000694-3f41-adc2-606b-eee1d66f3724");
-LLUUID const ANIM_AGENT_THROW_R               ("aa134404-7dac-7aca-2cba-435f9db875ca");
-LLUUID const ANIM_AGENT_TRYON_SHIRT           ("83ff59fe-2346-f236-9009-4e3608af64c1");
-LLUUID const ANIM_AGENT_TURNLEFT              ("56e0ba0d-4a9f-7f27-6117-32f2ebbf6135");
-LLUUID const ANIM_AGENT_TURNRIGHT             ("2d6daa51-3192-6794-8e2e-a15f8338ec30");
-LLUUID const ANIM_AGENT_TYPE                  ("c541c47f-e0c0-058b-ad1a-d6ae3a4584d9");
-LLUUID const ANIM_AGENT_WALK                  ("6ed24bd8-91aa-4b12-ccc7-c97c857ab4e0");
-LLUUID const ANIM_AGENT_WALK_NEW              ("33339176-7ddc-9397-94a4-bf3403cbc8f5");
-LLUUID const ANIM_AGENT_WHISPER               ("7693f268-06c7-ea71-fa21-2b30d6533f8f");
-LLUUID const ANIM_AGENT_WHISTLE               ("b1ed7982-c68e-a982-7561-52a88a5298c0");
-LLUUID const ANIM_AGENT_WINK                  ("869ecdad-a44b-671e-3266-56aef2e3ac2e");
-LLUUID const ANIM_AGENT_WINK_HOLLYWOOD        ("c0c4030f-c02b-49de-24ba-2331f43fe41c");
-LLUUID const ANIM_AGENT_WORRY                 ("9f496bd2-589a-709f-16cc-69bf7df1d36c");
-LLUUID const ANIM_AGENT_YES                   ("15dd911d-be82-2856-26db-27659b142875");
-LLUUID const ANIM_AGENT_YES_HAPPY             ("b8c8b2a3-9008-1771-3bfc-90924955ab2d");
-LLUUID const ANIM_AGENT_YOGA_FLOAT            ("42ecd00b-9947-a97c-400a-bbc9174c7aeb");
-
-LLUUID AGENT_WALK_ANIMS[] = {ANIM_AGENT_WALK, ANIM_AGENT_RUN, ANIM_AGENT_CROUCHWALK, ANIM_AGENT_TURNLEFT, ANIM_AGENT_TURNRIGHT};
-S32 NUM_AGENT_WALK_ANIMS = LL_ARRAY_SIZE(AGENT_WALK_ANIMS);
-
-LLUUID AGENT_GUN_HOLD_ANIMS[] = {ANIM_AGENT_HOLD_RIFLE_R, ANIM_AGENT_HOLD_HANDGUN_R, ANIM_AGENT_HOLD_BAZOOKA_R, ANIM_AGENT_HOLD_BOW_L};
-S32 NUM_AGENT_GUN_HOLD_ANIMS = LL_ARRAY_SIZE(AGENT_GUN_HOLD_ANIMS);
-
-LLUUID AGENT_GUN_AIM_ANIMS[] = {ANIM_AGENT_AIM_RIFLE_R, ANIM_AGENT_AIM_HANDGUN_R, ANIM_AGENT_AIM_BAZOOKA_R, ANIM_AGENT_AIM_BOW_L};
-S32 NUM_AGENT_GUN_AIM_ANIMS = LL_ARRAY_SIZE(AGENT_GUN_AIM_ANIMS);
-
-LLUUID AGENT_NO_ROTATE_ANIMS[] = {ANIM_AGENT_SIT_GROUND, ANIM_AGENT_SIT_GROUND_CONSTRAINED, ANIM_AGENT_STANDUP};
-S32 NUM_AGENT_NO_ROTATE_ANIMS = LL_ARRAY_SIZE(AGENT_NO_ROTATE_ANIMS);
-
-LLUUID AGENT_STAND_ANIMS[] = {ANIM_AGENT_STAND, ANIM_AGENT_STAND_1, ANIM_AGENT_STAND_2, ANIM_AGENT_STAND_3, ANIM_AGENT_STAND_4};
-S32 NUM_AGENT_STAND_ANIMS = LL_ARRAY_SIZE(AGENT_STAND_ANIMS);
-
-
-LLAnimationLibrary gAnimLibrary;
-
-//-----------------------------------------------------------------------------
-// LLAnimationLibrary()
-//-----------------------------------------------------------------------------
-LLAnimationLibrary::LLAnimationLibrary() :
-    mAnimStringTable(16384)
-{
-    //add animation names to animmap
-    mAnimMap[ANIM_AGENT_AFRAID]=            mAnimStringTable.addString("express_afraid");
-    mAnimMap[ANIM_AGENT_AIM_BAZOOKA_R]=     mAnimStringTable.addString("aim_r_bazooka");
-    mAnimMap[ANIM_AGENT_AIM_BOW_L]=         mAnimStringTable.addString("aim_l_bow");
-    mAnimMap[ANIM_AGENT_AIM_HANDGUN_R]=     mAnimStringTable.addString("aim_r_handgun");
-    mAnimMap[ANIM_AGENT_AIM_RIFLE_R]=       mAnimStringTable.addString("aim_r_rifle");
-    mAnimMap[ANIM_AGENT_ANGRY]=             mAnimStringTable.addString("express_anger");
-    mAnimMap[ANIM_AGENT_AWAY]=              mAnimStringTable.addString("away");
-    mAnimMap[ANIM_AGENT_BACKFLIP]=          mAnimStringTable.addString("backflip");
-    mAnimMap[ANIM_AGENT_BELLY_LAUGH]=       mAnimStringTable.addString("express_laugh");
-    mAnimMap[ANIM_AGENT_BLOW_KISS]=         mAnimStringTable.addString("blowkiss");
-    mAnimMap[ANIM_AGENT_BORED]=             mAnimStringTable.addString("express_bored");
-    mAnimMap[ANIM_AGENT_BOW]=               mAnimStringTable.addString("bow");
-    mAnimMap[ANIM_AGENT_BRUSH]=             mAnimStringTable.addString("brush");
-    mAnimMap[ANIM_AGENT_DO_NOT_DISTURB]=    mAnimStringTable.addString("busy");
-    mAnimMap[ANIM_AGENT_CLAP]=              mAnimStringTable.addString("clap");
-    mAnimMap[ANIM_AGENT_COURTBOW]=          mAnimStringTable.addString("courtbow");
-    mAnimMap[ANIM_AGENT_CROUCH]=            mAnimStringTable.addString("crouch");
-    mAnimMap[ANIM_AGENT_CROUCHWALK]=        mAnimStringTable.addString("crouchwalk");
-    mAnimMap[ANIM_AGENT_CRY]=               mAnimStringTable.addString("express_cry");
-    mAnimMap[ANIM_AGENT_CUSTOMIZE]=         mAnimStringTable.addString("turn_180");
-    mAnimMap[ANIM_AGENT_CUSTOMIZE_DONE]=    mAnimStringTable.addString("turnback_180");
-    mAnimMap[ANIM_AGENT_DANCE1]=            mAnimStringTable.addString("dance1");
-    mAnimMap[ANIM_AGENT_DANCE2]=            mAnimStringTable.addString("dance2");
-    mAnimMap[ANIM_AGENT_DANCE3]=            mAnimStringTable.addString("dance3");
-    mAnimMap[ANIM_AGENT_DANCE4]=            mAnimStringTable.addString("dance4");
-    mAnimMap[ANIM_AGENT_DANCE5]=            mAnimStringTable.addString("dance5");
-    mAnimMap[ANIM_AGENT_DANCE6]=            mAnimStringTable.addString("dance6");
-    mAnimMap[ANIM_AGENT_DANCE7]=            mAnimStringTable.addString("dance7");
-    mAnimMap[ANIM_AGENT_DANCE8]=            mAnimStringTable.addString("dance8");
-    mAnimMap[ANIM_AGENT_DEAD]=              mAnimStringTable.addString("dead");
-    mAnimMap[ANIM_AGENT_DRINK]=             mAnimStringTable.addString("drink");
-    mAnimMap[ANIM_AGENT_EMBARRASSED]=       mAnimStringTable.addString("express_embarrased");
-    mAnimMap[ANIM_AGENT_EXPRESS_AFRAID]=    mAnimStringTable.addString("express_afraid_emote");
-    mAnimMap[ANIM_AGENT_EXPRESS_ANGER]=     mAnimStringTable.addString("express_anger_emote");
-    mAnimMap[ANIM_AGENT_EXPRESS_BORED]=     mAnimStringTable.addString("express_bored_emote");
-    mAnimMap[ANIM_AGENT_EXPRESS_CRY]=       mAnimStringTable.addString("express_cry_emote");
-    mAnimMap[ANIM_AGENT_EXPRESS_DISDAIN]=   mAnimStringTable.addString("express_disdain");
-    mAnimMap[ANIM_AGENT_EXPRESS_EMBARRASSED]=   mAnimStringTable.addString("express_embarrassed_emote");
-    mAnimMap[ANIM_AGENT_EXPRESS_FROWN]=         mAnimStringTable.addString("express_frown");
-    mAnimMap[ANIM_AGENT_EXPRESS_KISS]=          mAnimStringTable.addString("express_kiss");
-    mAnimMap[ANIM_AGENT_EXPRESS_LAUGH]=         mAnimStringTable.addString("express_laugh_emote");
-    mAnimMap[ANIM_AGENT_EXPRESS_OPEN_MOUTH]=    mAnimStringTable.addString("express_open_mouth");
-    mAnimMap[ANIM_AGENT_EXPRESS_REPULSED]=      mAnimStringTable.addString("express_repulsed_emote");
-    mAnimMap[ANIM_AGENT_EXPRESS_SAD]=           mAnimStringTable.addString("express_sad_emote");
-    mAnimMap[ANIM_AGENT_EXPRESS_SHRUG]=         mAnimStringTable.addString("express_shrug_emote");
-    mAnimMap[ANIM_AGENT_EXPRESS_SMILE]=         mAnimStringTable.addString("express_smile");
-    mAnimMap[ANIM_AGENT_EXPRESS_SURPRISE]=      mAnimStringTable.addString("express_surprise_emote");
-    mAnimMap[ANIM_AGENT_EXPRESS_TONGUE_OUT]=    mAnimStringTable.addString("express_tongue_out");
-    mAnimMap[ANIM_AGENT_EXPRESS_TOOTHSMILE]=    mAnimStringTable.addString("express_toothsmile");
-    mAnimMap[ANIM_AGENT_EXPRESS_WINK]=          mAnimStringTable.addString("express_wink_emote");
-    mAnimMap[ANIM_AGENT_EXPRESS_WORRY]=         mAnimStringTable.addString("express_worry_emote");
-    mAnimMap[ANIM_AGENT_FALLDOWN]=              mAnimStringTable.addString("falldown");
-    mAnimMap[ANIM_AGENT_FEMALE_RUN_NEW]=        mAnimStringTable.addString("female_run_new");
-    mAnimMap[ANIM_AGENT_FEMALE_WALK]=           mAnimStringTable.addString("female_walk");
-    mAnimMap[ANIM_AGENT_FEMALE_WALK_NEW]=       mAnimStringTable.addString("female_walk_new");
-    mAnimMap[ANIM_AGENT_FINGER_WAG]=            mAnimStringTable.addString("angry_fingerwag");
-    mAnimMap[ANIM_AGENT_FIST_PUMP]=             mAnimStringTable.addString("fist_pump");
-    mAnimMap[ANIM_AGENT_FLY]=                   mAnimStringTable.addString("fly");
-    mAnimMap[ANIM_AGENT_FLYSLOW]=               mAnimStringTable.addString("flyslow");
-    mAnimMap[ANIM_AGENT_HELLO]=                 mAnimStringTable.addString("hello");
-    mAnimMap[ANIM_AGENT_HOLD_BAZOOKA_R]=        mAnimStringTable.addString("hold_r_bazooka");
-    mAnimMap[ANIM_AGENT_HOLD_BOW_L]=            mAnimStringTable.addString("hold_l_bow");
-    mAnimMap[ANIM_AGENT_HOLD_HANDGUN_R]=        mAnimStringTable.addString("hold_r_handgun");
-    mAnimMap[ANIM_AGENT_HOLD_RIFLE_R]=          mAnimStringTable.addString("hold_r_rifle");
-    mAnimMap[ANIM_AGENT_HOLD_THROW_R]=          mAnimStringTable.addString("hold_throw_r");
-    mAnimMap[ANIM_AGENT_HOVER]=                 mAnimStringTable.addString("hover");
-    mAnimMap[ANIM_AGENT_HOVER_DOWN]=            mAnimStringTable.addString("hover_down");
-    mAnimMap[ANIM_AGENT_HOVER_UP]=              mAnimStringTable.addString("hover_up");
-    mAnimMap[ANIM_AGENT_IMPATIENT]=             mAnimStringTable.addString("impatient");
-    mAnimMap[ANIM_AGENT_JUMP]=                  mAnimStringTable.addString("jump");
-    mAnimMap[ANIM_AGENT_JUMP_FOR_JOY]=          mAnimStringTable.addString("jumpforjoy");
-    mAnimMap[ANIM_AGENT_KISS_MY_BUTT]=          mAnimStringTable.addString("kissmybutt");
-    mAnimMap[ANIM_AGENT_LAND]=                  mAnimStringTable.addString("land");
-    mAnimMap[ANIM_AGENT_LAUGH_SHORT]=           mAnimStringTable.addString("laugh_short");
-    mAnimMap[ANIM_AGENT_MEDIUM_LAND]=           mAnimStringTable.addString("soft_land");
-    mAnimMap[ANIM_AGENT_MOTORCYCLE_SIT]=        mAnimStringTable.addString("motorcycle_sit");
-    mAnimMap[ANIM_AGENT_MUSCLE_BEACH]=          mAnimStringTable.addString("musclebeach");
-    mAnimMap[ANIM_AGENT_NO]=                    mAnimStringTable.addString("no_head");
-    mAnimMap[ANIM_AGENT_NO_UNHAPPY]=            mAnimStringTable.addString("no_unhappy");
-    mAnimMap[ANIM_AGENT_NYAH_NYAH]=             mAnimStringTable.addString("nyanya");
-    mAnimMap[ANIM_AGENT_ONETWO_PUNCH]=          mAnimStringTable.addString("punch_onetwo");
-    mAnimMap[ANIM_AGENT_PEACE]=                 mAnimStringTable.addString("peace");
-    mAnimMap[ANIM_AGENT_POINT_ME]=              mAnimStringTable.addString("point_me");
-    mAnimMap[ANIM_AGENT_POINT_YOU]=             mAnimStringTable.addString("point_you");
-    mAnimMap[ANIM_AGENT_PRE_JUMP]=              mAnimStringTable.addString("prejump");
-    mAnimMap[ANIM_AGENT_PUNCH_LEFT]=            mAnimStringTable.addString("punch_l");
-    mAnimMap[ANIM_AGENT_PUNCH_RIGHT]=           mAnimStringTable.addString("punch_r");
-    mAnimMap[ANIM_AGENT_REPULSED]=              mAnimStringTable.addString("express_repulsed");
-    mAnimMap[ANIM_AGENT_ROUNDHOUSE_KICK]=       mAnimStringTable.addString("kick_roundhouse_r");
-    mAnimMap[ANIM_AGENT_RPS_COUNTDOWN]=         mAnimStringTable.addString("rps_countdown");
-    mAnimMap[ANIM_AGENT_RPS_PAPER]=             mAnimStringTable.addString("rps_paper");
-    mAnimMap[ANIM_AGENT_RPS_ROCK]=              mAnimStringTable.addString("rps_rock");
-    mAnimMap[ANIM_AGENT_RPS_SCISSORS]=          mAnimStringTable.addString("rps_scissors");
-    mAnimMap[ANIM_AGENT_RUN]=                   mAnimStringTable.addString("run");
-    mAnimMap[ANIM_AGENT_RUN_NEW]=               mAnimStringTable.addString("run_new");
-    mAnimMap[ANIM_AGENT_SAD]=                   mAnimStringTable.addString("express_sad");
-    mAnimMap[ANIM_AGENT_SALUTE]=                mAnimStringTable.addString("salute");
-    mAnimMap[ANIM_AGENT_SHOOT_BOW_L]=           mAnimStringTable.addString("shoot_l_bow");
-    mAnimMap[ANIM_AGENT_SHOUT]=                 mAnimStringTable.addString("shout");
-    mAnimMap[ANIM_AGENT_SHRUG]=                 mAnimStringTable.addString("express_shrug");
-    mAnimMap[ANIM_AGENT_SIT]=                   mAnimStringTable.addString("sit");
-    mAnimMap[ANIM_AGENT_SIT_FEMALE]=            mAnimStringTable.addString("sit_female");
-    mAnimMap[ANIM_AGENT_SIT_GROUND]=            mAnimStringTable.addString("sit_ground");
-    mAnimMap[ANIM_AGENT_SIT_GROUND_CONSTRAINED]=    mAnimStringTable.addString("sit_ground_constrained");
-    mAnimMap[ANIM_AGENT_SIT_GENERIC]=           mAnimStringTable.addString("sit_generic");
-    mAnimMap[ANIM_AGENT_SIT_TO_STAND]=          mAnimStringTable.addString("sit_to_stand");
-    mAnimMap[ANIM_AGENT_SLEEP]=                 mAnimStringTable.addString("sleep");
-    mAnimMap[ANIM_AGENT_SMOKE_IDLE]=            mAnimStringTable.addString("smoke_idle");
-    mAnimMap[ANIM_AGENT_SMOKE_INHALE]=          mAnimStringTable.addString("smoke_inhale");
-    mAnimMap[ANIM_AGENT_SMOKE_THROW_DOWN]=      mAnimStringTable.addString("smoke_throw_down");
-    mAnimMap[ANIM_AGENT_SNAPSHOT]=              mAnimStringTable.addString("snapshot");
-    mAnimMap[ANIM_AGENT_STAND]=                 mAnimStringTable.addString("stand");
-    mAnimMap[ANIM_AGENT_STANDUP]=               mAnimStringTable.addString("standup");
-    mAnimMap[ANIM_AGENT_STAND_1]=               mAnimStringTable.addString("stand_1");
-    mAnimMap[ANIM_AGENT_STAND_2]=               mAnimStringTable.addString("stand_2");
-    mAnimMap[ANIM_AGENT_STAND_3]=               mAnimStringTable.addString("stand_3");
-    mAnimMap[ANIM_AGENT_STAND_4]=               mAnimStringTable.addString("stand_4");
-    mAnimMap[ANIM_AGENT_STRETCH]=               mAnimStringTable.addString("stretch");
-    mAnimMap[ANIM_AGENT_STRIDE]=                mAnimStringTable.addString("stride");
-    mAnimMap[ANIM_AGENT_SURF]=                  mAnimStringTable.addString("surf");
-    mAnimMap[ANIM_AGENT_SURPRISE]=              mAnimStringTable.addString("express_surprise");
-    mAnimMap[ANIM_AGENT_SWORD_STRIKE]=          mAnimStringTable.addString("sword_strike_r");
-    mAnimMap[ANIM_AGENT_TALK]=                  mAnimStringTable.addString("talk");
-    mAnimMap[ANIM_AGENT_TANTRUM]=               mAnimStringTable.addString("angry_tantrum");
-    mAnimMap[ANIM_AGENT_THROW_R]=               mAnimStringTable.addString("throw_r");
-    mAnimMap[ANIM_AGENT_TRYON_SHIRT]=           mAnimStringTable.addString("tryon_shirt");
-    mAnimMap[ANIM_AGENT_TURNLEFT]=              mAnimStringTable.addString("turnleft");
-    mAnimMap[ANIM_AGENT_TURNRIGHT]=             mAnimStringTable.addString("turnright");
-    mAnimMap[ANIM_AGENT_TYPE]=                  mAnimStringTable.addString("type");
-    mAnimMap[ANIM_AGENT_WALK]=                  mAnimStringTable.addString("walk");
-    mAnimMap[ANIM_AGENT_WALK_NEW]=              mAnimStringTable.addString("walk_new");
-    mAnimMap[ANIM_AGENT_WHISPER]=               mAnimStringTable.addString("whisper");
-    mAnimMap[ANIM_AGENT_WHISTLE]=               mAnimStringTable.addString("whistle");
-    mAnimMap[ANIM_AGENT_WINK]=                  mAnimStringTable.addString("express_wink");
-    mAnimMap[ANIM_AGENT_WINK_HOLLYWOOD]=        mAnimStringTable.addString("wink_hollywood");
-    mAnimMap[ANIM_AGENT_WORRY]=                 mAnimStringTable.addString("express_worry");
-    mAnimMap[ANIM_AGENT_YES]=                   mAnimStringTable.addString("yes_head");
-    mAnimMap[ANIM_AGENT_YES_HAPPY]=             mAnimStringTable.addString("yes_happy");
-    mAnimMap[ANIM_AGENT_YOGA_FLOAT]=            mAnimStringTable.addString("yoga_float");
-}
-
-//-----------------------------------------------------------------------------
-// ~LLAnimationLibrary()
-//-----------------------------------------------------------------------------
-LLAnimationLibrary::~LLAnimationLibrary()
-{
-}
-
-//-----------------------------------------------------------------------------
-// Return the text name of an animation state
-//-----------------------------------------------------------------------------
-const char *LLAnimationLibrary::animStateToString( const LLUUID& state )
-{
-    if (state.isNull())
-    {
-        return NULL;
-    }
-    if (mAnimMap.count(state))
-    {
-        return mAnimMap[state];
-    }
-
-    return NULL;
-}
-
-
-//-----------------------------------------------------------------------------
-// Return the animation state for a given name
-//-----------------------------------------------------------------------------
-LLUUID LLAnimationLibrary::stringToAnimState( const std::string& name, bool allow_ids )
-{
-    std::string lower_case_name(name);
-    LLStringUtil::toLower(lower_case_name);
-
-    char *true_name = mAnimStringTable.checkString(lower_case_name.c_str());
-
-    LLUUID id;
-    id.setNull();
-
-<<<<<<< HEAD
-	if (true_name)
-	{
-		for (anim_map_t::value_type& anim_pair : mAnimMap)
-		{
-			if (anim_pair.second == true_name)
-			{
-				id = anim_pair.first;
-				break;
-			}
-		}
-	}
-	else if (allow_ids)
-	{
-		// try to convert string to LLUUID
-		id.set(name, false);
-	}
-=======
-    if (true_name)
-    {
-        for (anim_map_t::value_type& anim_pair : mAnimMap)
-        {
-            if (anim_pair.second == true_name)
-            {
-                id = anim_pair.first;
-                break;
-            }
-        }
-    }
-    else if (allow_ids)
-    {
-        // try to convert string to LLUUID
-        id.set(name, FALSE);
-    }
->>>>>>> e1623bb2
-
-    return id;
-}
-
-//-----------------------------------------------------------------------------
-// Associate an anim state with a name
-//-----------------------------------------------------------------------------
-void LLAnimationLibrary::animStateSetString( const LLUUID& state, const std::string& name)
-{
-    mAnimMap[state] = mAnimStringTable.addString(name);
-}
-
-std::string LLAnimationLibrary::animationName( const LLUUID& id ) const
-{
-    const char *cptr = gAnimLibrary.animStateToString(id);
-    if (cptr)
-        return std::string(cptr);
-    else
-        return std::string("[") + id.asString() + std::string("]");
-}
-
-// Animation states that the user can trigger as part of a gesture
-// See struct LLAnimStateEntry in header for label location information
-const LLAnimStateEntry gUserAnimStates[] = {
-    LLAnimStateEntry("express_afraid",      ANIM_AGENT_AFRAID),
-    LLAnimStateEntry("express_anger",       ANIM_AGENT_ANGRY),
-    LLAnimStateEntry("away",                    ANIM_AGENT_AWAY),
-    LLAnimStateEntry("backflip",                ANIM_AGENT_BACKFLIP),
-    LLAnimStateEntry("express_laugh",       ANIM_AGENT_BELLY_LAUGH),
-    LLAnimStateEntry("express_toothsmile",  ANIM_AGENT_EXPRESS_TOOTHSMILE),
-    LLAnimStateEntry("blowkiss",                ANIM_AGENT_BLOW_KISS),
-    LLAnimStateEntry("express_bored",       ANIM_AGENT_BORED),
-    LLAnimStateEntry("bow",                 ANIM_AGENT_BOW),
-    LLAnimStateEntry("clap",                    ANIM_AGENT_CLAP),
-    LLAnimStateEntry("courtbow",                ANIM_AGENT_COURTBOW),
-    LLAnimStateEntry("express_cry",         ANIM_AGENT_CRY),
-    LLAnimStateEntry("dance1",              ANIM_AGENT_DANCE1),
-    LLAnimStateEntry("dance2",              ANIM_AGENT_DANCE2),
-    LLAnimStateEntry("dance3",              ANIM_AGENT_DANCE3),
-    LLAnimStateEntry("dance4",              ANIM_AGENT_DANCE4),
-    LLAnimStateEntry("dance5",              ANIM_AGENT_DANCE5),
-    LLAnimStateEntry("dance6",              ANIM_AGENT_DANCE6),
-    LLAnimStateEntry("dance7",              ANIM_AGENT_DANCE7),
-    LLAnimStateEntry("dance8",              ANIM_AGENT_DANCE8),
-    LLAnimStateEntry("express_disdain",     ANIM_AGENT_EXPRESS_DISDAIN),
-    LLAnimStateEntry("drink",               ANIM_AGENT_DRINK),
-    LLAnimStateEntry("express_embarrased",  ANIM_AGENT_EMBARRASSED),
-    LLAnimStateEntry("angry_fingerwag",     ANIM_AGENT_FINGER_WAG),
-    LLAnimStateEntry("fist_pump",           ANIM_AGENT_FIST_PUMP),
-    LLAnimStateEntry("yoga_float",          ANIM_AGENT_YOGA_FLOAT),
-    LLAnimStateEntry("express_frown",       ANIM_AGENT_EXPRESS_FROWN),
-    LLAnimStateEntry("impatient",           ANIM_AGENT_IMPATIENT),
-    LLAnimStateEntry("jumpforjoy",          ANIM_AGENT_JUMP_FOR_JOY),
-    LLAnimStateEntry("kissmybutt",          ANIM_AGENT_KISS_MY_BUTT),
-    LLAnimStateEntry("express_kiss",            ANIM_AGENT_EXPRESS_KISS),
-    LLAnimStateEntry("laugh_short",         ANIM_AGENT_LAUGH_SHORT),
-    LLAnimStateEntry("musclebeach",         ANIM_AGENT_MUSCLE_BEACH),
-    LLAnimStateEntry("no_unhappy",          ANIM_AGENT_NO_UNHAPPY),
-    LLAnimStateEntry("no_head",             ANIM_AGENT_NO),
-    LLAnimStateEntry("nyanya",              ANIM_AGENT_NYAH_NYAH),
-    LLAnimStateEntry("punch_onetwo",            ANIM_AGENT_ONETWO_PUNCH),
-    LLAnimStateEntry("express_open_mouth",  ANIM_AGENT_EXPRESS_OPEN_MOUTH),
-    LLAnimStateEntry("peace",               ANIM_AGENT_PEACE),
-    LLAnimStateEntry("point_you",           ANIM_AGENT_POINT_YOU),
-    LLAnimStateEntry("point_me",                ANIM_AGENT_POINT_ME),
-    LLAnimStateEntry("punch_l",             ANIM_AGENT_PUNCH_LEFT),
-    LLAnimStateEntry("punch_r",             ANIM_AGENT_PUNCH_RIGHT),
-    LLAnimStateEntry("rps_countdown",       ANIM_AGENT_RPS_COUNTDOWN),
-    LLAnimStateEntry("rps_paper",           ANIM_AGENT_RPS_PAPER),
-    LLAnimStateEntry("rps_rock",                ANIM_AGENT_RPS_ROCK),
-    LLAnimStateEntry("rps_scissors",            ANIM_AGENT_RPS_SCISSORS),
-    LLAnimStateEntry("express_repulsed",        ANIM_AGENT_EXPRESS_REPULSED),
-    LLAnimStateEntry("kick_roundhouse_r",   ANIM_AGENT_ROUNDHOUSE_KICK),
-    LLAnimStateEntry("express_sad",         ANIM_AGENT_SAD),
-    LLAnimStateEntry("salute",              ANIM_AGENT_SALUTE),
-    LLAnimStateEntry("shout",               ANIM_AGENT_SHOUT),
-    LLAnimStateEntry("express_shrug",       ANIM_AGENT_SHRUG),
-    LLAnimStateEntry("express_smile",       ANIM_AGENT_EXPRESS_SMILE),
-    LLAnimStateEntry("smoke_idle",          ANIM_AGENT_SMOKE_IDLE),
-    LLAnimStateEntry("smoke_inhale",            ANIM_AGENT_SMOKE_INHALE),
-    LLAnimStateEntry("smoke_throw_down",        ANIM_AGENT_SMOKE_THROW_DOWN),
-    LLAnimStateEntry("express_surprise",        ANIM_AGENT_SURPRISE),
-    LLAnimStateEntry("sword_strike_r",      ANIM_AGENT_SWORD_STRIKE),
-    LLAnimStateEntry("angry_tantrum",       ANIM_AGENT_TANTRUM),
-    LLAnimStateEntry("express_tongue_out",  ANIM_AGENT_EXPRESS_TONGUE_OUT),
-    LLAnimStateEntry("hello",               ANIM_AGENT_HELLO),
-    LLAnimStateEntry("whisper",             ANIM_AGENT_WHISPER),
-    LLAnimStateEntry("whistle",             ANIM_AGENT_WHISTLE),
-    LLAnimStateEntry("express_wink",            ANIM_AGENT_WINK),
-    LLAnimStateEntry("wink_hollywood",      ANIM_AGENT_WINK_HOLLYWOOD),
-    LLAnimStateEntry("express_worry",       ANIM_AGENT_EXPRESS_WORRY),
-    LLAnimStateEntry("yes_happy",           ANIM_AGENT_YES_HAPPY),
-    LLAnimStateEntry("yes_head",                ANIM_AGENT_YES),
-};
-
-const S32 gUserAnimStatesCount = LL_ARRAY_SIZE(gUserAnimStates);
-
-
-// End
+/**
+ * @file llanimationstates.cpp
+ * @brief Implementation of animation state related functions.
+ *
+ * $LicenseInfo:firstyear=2001&license=viewerlgpl$
+ * Second Life Viewer Source Code
+ * Copyright (C) 2010, Linden Research, Inc.
+ *
+ * This library is free software; you can redistribute it and/or
+ * modify it under the terms of the GNU Lesser General Public
+ * License as published by the Free Software Foundation;
+ * version 2.1 of the License only.
+ *
+ * This library is distributed in the hope that it will be useful,
+ * but WITHOUT ANY WARRANTY; without even the implied warranty of
+ * MERCHANTABILITY or FITNESS FOR A PARTICULAR PURPOSE.  See the GNU
+ * Lesser General Public License for more details.
+ *
+ * You should have received a copy of the GNU Lesser General Public
+ * License along with this library; if not, write to the Free Software
+ * Foundation, Inc., 51 Franklin Street, Fifth Floor, Boston, MA  02110-1301  USA
+ *
+ * Linden Research, Inc., 945 Battery Street, San Francisco, CA  94111  USA
+ * $/LicenseInfo$
+ */
+
+//-----------------------------------------------------------------------------
+// Agent Animation State
+//-----------------------------------------------------------------------------
+
+#include "linden_common.h"
+
+#include "llanimationstates.h"
+#include "llstring.h"
+
+LLUUID const ANIM_AGENT_AFRAID                ("6b61c8e8-4747-0d75-12d7-e49ff207a4ca");
+LLUUID const ANIM_AGENT_AIM_BAZOOKA_R         ("b5b4a67d-0aee-30d2-72cd-77b333e932ef");
+LLUUID const ANIM_AGENT_AIM_BOW_L             ("46bb4359-de38-4ed8-6a22-f1f52fe8f506");
+LLUUID const ANIM_AGENT_AIM_HANDGUN_R         ("3147d815-6338-b932-f011-16b56d9ac18b");
+LLUUID const ANIM_AGENT_AIM_RIFLE_R           ("ea633413-8006-180a-c3ba-96dd1d756720");
+LLUUID const ANIM_AGENT_ANGRY                 ("5747a48e-073e-c331-f6f3-7c2149613d3e");
+LLUUID const ANIM_AGENT_AWAY                  ("fd037134-85d4-f241-72c6-4f42164fedee");
+LLUUID const ANIM_AGENT_BACKFLIP              ("c4ca6188-9127-4f31-0158-23c4e2f93304");
+LLUUID const ANIM_AGENT_BELLY_LAUGH           ("18b3a4b5-b463-bd48-e4b6-71eaac76c515");
+LLUUID const ANIM_AGENT_BLOW_KISS             ("db84829b-462c-ee83-1e27-9bbee66bd624");
+LLUUID const ANIM_AGENT_BORED                 ("b906c4ba-703b-1940-32a3-0c7f7d791510");
+LLUUID const ANIM_AGENT_BOW                   ("82e99230-c906-1403-4d9c-3889dd98daba");
+LLUUID const ANIM_AGENT_BRUSH                 ("349a3801-54f9-bf2c-3bd0-1ac89772af01");
+LLUUID const ANIM_AGENT_DO_NOT_DISTURB        ("efcf670c-2d18-8128-973a-034ebc806b67");
+LLUUID const ANIM_AGENT_CLAP                  ("9b0c1c4e-8ac7-7969-1494-28c874c4f668");
+LLUUID const ANIM_AGENT_COURTBOW              ("9ba1c942-08be-e43a-fb29-16ad440efc50");
+LLUUID const ANIM_AGENT_CROUCH                ("201f3fdf-cb1f-dbec-201f-7333e328ae7c");
+LLUUID const ANIM_AGENT_CROUCHWALK            ("47f5f6fb-22e5-ae44-f871-73aaaf4a6022");
+LLUUID const ANIM_AGENT_CRY                   ("92624d3e-1068-f1aa-a5ec-8244585193ed");
+LLUUID const ANIM_AGENT_CUSTOMIZE             ("038fcec9-5ebd-8a8e-0e2e-6e71a0a1ac53");
+LLUUID const ANIM_AGENT_CUSTOMIZE_DONE        ("6883a61a-b27b-5914-a61e-dda118a9ee2c");
+LLUUID const ANIM_AGENT_DANCE1                ("b68a3d7c-de9e-fc87-eec8-543d787e5b0d");
+LLUUID const ANIM_AGENT_DANCE2                ("928cae18-e31d-76fd-9cc9-2f55160ff818");
+LLUUID const ANIM_AGENT_DANCE3                ("30047778-10ea-1af7-6881-4db7a3a5a114");
+LLUUID const ANIM_AGENT_DANCE4                ("951469f4-c7b2-c818-9dee-ad7eea8c30b7");
+LLUUID const ANIM_AGENT_DANCE5                ("4bd69a1d-1114-a0b4-625f-84e0a5237155");
+LLUUID const ANIM_AGENT_DANCE6                ("cd28b69b-9c95-bb78-3f94-8d605ff1bb12");
+LLUUID const ANIM_AGENT_DANCE7                ("a54d8ee2-28bb-80a9-7f0c-7afbbe24a5d6");
+LLUUID const ANIM_AGENT_DANCE8                ("b0dc417c-1f11-af36-2e80-7e7489fa7cdc");
+LLUUID const ANIM_AGENT_DEAD                  ("57abaae6-1d17-7b1b-5f98-6d11a6411276");
+LLUUID const ANIM_AGENT_DRINK                 ("0f86e355-dd31-a61c-fdb0-3a96b9aad05f");
+LLUUID const ANIM_AGENT_EMBARRASSED           ("514af488-9051-044a-b3fc-d4dbf76377c6");
+LLUUID const ANIM_AGENT_EXPRESS_AFRAID        ("aa2df84d-cf8f-7218-527b-424a52de766e");
+LLUUID const ANIM_AGENT_EXPRESS_ANGER         ("1a03b575-9634-b62a-5767-3a679e81f4de");
+LLUUID const ANIM_AGENT_EXPRESS_BORED         ("214aa6c1-ba6a-4578-f27c-ce7688f61d0d");
+LLUUID const ANIM_AGENT_EXPRESS_CRY           ("d535471b-85bf-3b4d-a542-93bea4f59d33");
+LLUUID const ANIM_AGENT_EXPRESS_DISDAIN       ("d4416ff1-09d3-300f-4183-1b68a19b9fc1");
+LLUUID const ANIM_AGENT_EXPRESS_EMBARRASSED   ("0b8c8211-d78c-33e8-fa28-c51a9594e424");
+LLUUID const ANIM_AGENT_EXPRESS_FROWN         ("fee3df48-fa3d-1015-1e26-a205810e3001");
+LLUUID const ANIM_AGENT_EXPRESS_KISS          ("1e8d90cc-a84e-e135-884c-7c82c8b03a14");
+LLUUID const ANIM_AGENT_EXPRESS_LAUGH         ("62570842-0950-96f8-341c-809e65110823");
+LLUUID const ANIM_AGENT_EXPRESS_OPEN_MOUTH    ("d63bc1f9-fc81-9625-a0c6-007176d82eb7");
+LLUUID const ANIM_AGENT_EXPRESS_REPULSED      ("f76cda94-41d4-a229-2872-e0296e58afe1");
+LLUUID const ANIM_AGENT_EXPRESS_SAD           ("eb6ebfb2-a4b3-a19c-d388-4dd5c03823f7");
+LLUUID const ANIM_AGENT_EXPRESS_SHRUG         ("a351b1bc-cc94-aac2-7bea-a7e6ebad15ef");
+LLUUID const ANIM_AGENT_EXPRESS_SMILE         ("b7c7c833-e3d3-c4e3-9fc0-131237446312");
+LLUUID const ANIM_AGENT_EXPRESS_SURPRISE      ("728646d9-cc79-08b2-32d6-937f0a835c24");
+LLUUID const ANIM_AGENT_EXPRESS_TONGUE_OUT    ("835965c6-7f2f-bda2-5deb-2478737f91bf");
+LLUUID const ANIM_AGENT_EXPRESS_TOOTHSMILE    ("b92ec1a5-e7ce-a76b-2b05-bcdb9311417e");
+LLUUID const ANIM_AGENT_EXPRESS_WINK          ("da020525-4d94-59d6-23d7-81fdebf33148");
+LLUUID const ANIM_AGENT_EXPRESS_WORRY         ("9c05e5c7-6f07-6ca4-ed5a-b230390c3950");
+LLUUID const ANIM_AGENT_FALLDOWN              ("666307d9-a860-572d-6fd4-c3ab8865c094");
+LLUUID const ANIM_AGENT_FEMALE_RUN_NEW        ("85995026-eade-5d78-d364-94a64512cb66");
+LLUUID const ANIM_AGENT_FEMALE_WALK           ("f5fc7433-043d-e819-8298-f519a119b688");
+LLUUID const ANIM_AGENT_FEMALE_WALK_NEW       ("d60c41d2-7c24-7074-d3fa-6101cea22a51");
+LLUUID const ANIM_AGENT_FINGER_WAG            ("c1bc7f36-3ba0-d844-f93c-93be945d644f");
+LLUUID const ANIM_AGENT_FIST_PUMP             ("7db00ccd-f380-f3ee-439d-61968ec69c8a");
+LLUUID const ANIM_AGENT_FLY                   ("aec4610c-757f-bc4e-c092-c6e9caf18daf");
+LLUUID const ANIM_AGENT_FLYSLOW               ("2b5a38b2-5e00-3a97-a495-4c826bc443e6");
+LLUUID const ANIM_AGENT_HELLO                 ("9b29cd61-c45b-5689-ded2-91756b8d76a9");
+LLUUID const ANIM_AGENT_HOLD_BAZOOKA_R        ("ef62d355-c815-4816-2474-b1acc21094a6");
+LLUUID const ANIM_AGENT_HOLD_BOW_L            ("8b102617-bcba-037b-86c1-b76219f90c88");
+LLUUID const ANIM_AGENT_HOLD_HANDGUN_R        ("efdc1727-8b8a-c800-4077-975fc27ee2f2");
+LLUUID const ANIM_AGENT_HOLD_RIFLE_R          ("3d94bad0-c55b-7dcc-8763-033c59405d33");
+LLUUID const ANIM_AGENT_HOLD_THROW_R          ("7570c7b5-1f22-56dd-56ef-a9168241bbb6");
+LLUUID const ANIM_AGENT_HOVER                 ("4ae8016b-31b9-03bb-c401-b1ea941db41d");
+LLUUID const ANIM_AGENT_HOVER_DOWN            ("20f063ea-8306-2562-0b07-5c853b37b31e");
+LLUUID const ANIM_AGENT_HOVER_UP              ("62c5de58-cb33-5743-3d07-9e4cd4352864");
+LLUUID const ANIM_AGENT_IMPATIENT             ("5ea3991f-c293-392e-6860-91dfa01278a3");
+LLUUID const ANIM_AGENT_JUMP                  ("2305bd75-1ca9-b03b-1faa-b176b8a8c49e");
+LLUUID const ANIM_AGENT_JUMP_FOR_JOY          ("709ea28e-1573-c023-8bf8-520c8bc637fa");
+LLUUID const ANIM_AGENT_KISS_MY_BUTT          ("19999406-3a3a-d58c-a2ac-d72e555dcf51");
+LLUUID const ANIM_AGENT_LAND                  ("7a17b059-12b2-41b1-570a-186368b6aa6f");
+LLUUID const ANIM_AGENT_LAUGH_SHORT           ("ca5b3f14-3194-7a2b-c894-aa699b718d1f");
+LLUUID const ANIM_AGENT_MEDIUM_LAND           ("f4f00d6e-b9fe-9292-f4cb-0ae06ea58d57");
+LLUUID const ANIM_AGENT_MOTORCYCLE_SIT        ("08464f78-3a8e-2944-cba5-0c94aff3af29");
+LLUUID const ANIM_AGENT_MUSCLE_BEACH          ("315c3a41-a5f3-0ba4-27da-f893f769e69b");
+LLUUID const ANIM_AGENT_NO                    ("5a977ed9-7f72-44e9-4c4c-6e913df8ae74");
+LLUUID const ANIM_AGENT_NO_UNHAPPY            ("d83fa0e5-97ed-7eb2-e798-7bd006215cb4");
+LLUUID const ANIM_AGENT_NYAH_NYAH             ("f061723d-0a18-754f-66ee-29a44795a32f");
+LLUUID const ANIM_AGENT_ONETWO_PUNCH          ("eefc79be-daae-a239-8c04-890f5d23654a");
+LLUUID const ANIM_AGENT_PEACE                 ("b312b10e-65ab-a0a4-8b3c-1326ea8e3ed9");
+LLUUID const ANIM_AGENT_POINT_ME              ("17c024cc-eef2-f6a0-3527-9869876d7752");
+LLUUID const ANIM_AGENT_POINT_YOU             ("ec952cca-61ef-aa3b-2789-4d1344f016de");
+LLUUID const ANIM_AGENT_PRE_JUMP              ("7a4e87fe-de39-6fcb-6223-024b00893244");
+LLUUID const ANIM_AGENT_PUNCH_LEFT            ("f3300ad9-3462-1d07-2044-0fef80062da0");
+LLUUID const ANIM_AGENT_PUNCH_RIGHT           ("c8e42d32-7310-6906-c903-cab5d4a34656");
+LLUUID const ANIM_AGENT_REPULSED              ("36f81a92-f076-5893-dc4b-7c3795e487cf");
+LLUUID const ANIM_AGENT_ROUNDHOUSE_KICK       ("49aea43b-5ac3-8a44-b595-96100af0beda");
+LLUUID const ANIM_AGENT_RPS_COUNTDOWN         ("35db4f7e-28c2-6679-cea9-3ee108f7fc7f");
+LLUUID const ANIM_AGENT_RPS_PAPER             ("0836b67f-7f7b-f37b-c00a-460dc1521f5a");
+LLUUID const ANIM_AGENT_RPS_ROCK              ("42dd95d5-0bc6-6392-f650-777304946c0f");
+LLUUID const ANIM_AGENT_RPS_SCISSORS          ("16803a9f-5140-e042-4d7b-d28ba247c325");
+LLUUID const ANIM_AGENT_RUN                   ("05ddbff8-aaa9-92a1-2b74-8fe77a29b445");
+LLUUID const ANIM_AGENT_RUN_NEW               ("1ab1b236-cd08-21e6-0cbc-0d923fc6eca2");
+LLUUID const ANIM_AGENT_SAD                   ("0eb702e2-cc5a-9a88-56a5-661a55c0676a");
+LLUUID const ANIM_AGENT_SALUTE                ("cd7668a6-7011-d7e2-ead8-fc69eff1a104");
+LLUUID const ANIM_AGENT_SHOOT_BOW_L           ("e04d450d-fdb5-0432-fd68-818aaf5935f8");
+LLUUID const ANIM_AGENT_SHOUT                 ("6bd01860-4ebd-127a-bb3d-d1427e8e0c42");
+LLUUID const ANIM_AGENT_SHRUG                 ("70ea714f-3a97-d742-1b01-590a8fcd1db5");
+LLUUID const ANIM_AGENT_SIT                   ("1a5fe8ac-a804-8a5d-7cbd-56bd83184568");
+LLUUID const ANIM_AGENT_SIT_FEMALE            ("b1709c8d-ecd3-54a1-4f28-d55ac0840782");
+LLUUID const ANIM_AGENT_SIT_GENERIC           ("245f3c54-f1c0-bf2e-811f-46d8eeb386e7");
+LLUUID const ANIM_AGENT_SIT_GROUND            ("1c7600d6-661f-b87b-efe2-d7421eb93c86");
+LLUUID const ANIM_AGENT_SIT_GROUND_CONSTRAINED("1a2bd58e-87ff-0df8-0b4c-53e047b0bb6e");
+LLUUID const ANIM_AGENT_SIT_TO_STAND          ("a8dee56f-2eae-9e7a-05a2-6fb92b97e21e");
+LLUUID const ANIM_AGENT_SLEEP                 ("f2bed5f9-9d44-39af-b0cd-257b2a17fe40");
+LLUUID const ANIM_AGENT_SMOKE_IDLE            ("d2f2ee58-8ad1-06c9-d8d3-3827ba31567a");
+LLUUID const ANIM_AGENT_SMOKE_INHALE          ("6802d553-49da-0778-9f85-1599a2266526");
+LLUUID const ANIM_AGENT_SMOKE_THROW_DOWN      ("0a9fb970-8b44-9114-d3a9-bf69cfe804d6");
+LLUUID const ANIM_AGENT_SNAPSHOT              ("eae8905b-271a-99e2-4c0e-31106afd100c");
+LLUUID const ANIM_AGENT_STAND                 ("2408fe9e-df1d-1d7d-f4ff-1384fa7b350f");
+LLUUID const ANIM_AGENT_STANDUP               ("3da1d753-028a-5446-24f3-9c9b856d9422");
+LLUUID const ANIM_AGENT_STAND_1               ("15468e00-3400-bb66-cecc-646d7c14458e");
+LLUUID const ANIM_AGENT_STAND_2               ("370f3a20-6ca6-9971-848c-9a01bc42ae3c");
+LLUUID const ANIM_AGENT_STAND_3               ("42b46214-4b44-79ae-deb8-0df61424ff4b");
+LLUUID const ANIM_AGENT_STAND_4               ("f22fed8b-a5ed-2c93-64d5-bdd8b93c889f");
+LLUUID const ANIM_AGENT_STRETCH               ("80700431-74ec-a008-14f8-77575e73693f");
+LLUUID const ANIM_AGENT_STRIDE                ("1cb562b0-ba21-2202-efb3-30f82cdf9595");
+LLUUID const ANIM_AGENT_SURF                  ("41426836-7437-7e89-025d-0aa4d10f1d69");
+LLUUID const ANIM_AGENT_SURPRISE              ("313b9881-4302-73c0-c7d0-0e7a36b6c224");
+LLUUID const ANIM_AGENT_SWORD_STRIKE          ("85428680-6bf9-3e64-b489-6f81087c24bd");
+LLUUID const ANIM_AGENT_TALK                  ("5c682a95-6da4-a463-0bf6-0f5b7be129d1");
+LLUUID const ANIM_AGENT_TANTRUM               ("11000694-3f41-adc2-606b-eee1d66f3724");
+LLUUID const ANIM_AGENT_THROW_R               ("aa134404-7dac-7aca-2cba-435f9db875ca");
+LLUUID const ANIM_AGENT_TRYON_SHIRT           ("83ff59fe-2346-f236-9009-4e3608af64c1");
+LLUUID const ANIM_AGENT_TURNLEFT              ("56e0ba0d-4a9f-7f27-6117-32f2ebbf6135");
+LLUUID const ANIM_AGENT_TURNRIGHT             ("2d6daa51-3192-6794-8e2e-a15f8338ec30");
+LLUUID const ANIM_AGENT_TYPE                  ("c541c47f-e0c0-058b-ad1a-d6ae3a4584d9");
+LLUUID const ANIM_AGENT_WALK                  ("6ed24bd8-91aa-4b12-ccc7-c97c857ab4e0");
+LLUUID const ANIM_AGENT_WALK_NEW              ("33339176-7ddc-9397-94a4-bf3403cbc8f5");
+LLUUID const ANIM_AGENT_WHISPER               ("7693f268-06c7-ea71-fa21-2b30d6533f8f");
+LLUUID const ANIM_AGENT_WHISTLE               ("b1ed7982-c68e-a982-7561-52a88a5298c0");
+LLUUID const ANIM_AGENT_WINK                  ("869ecdad-a44b-671e-3266-56aef2e3ac2e");
+LLUUID const ANIM_AGENT_WINK_HOLLYWOOD        ("c0c4030f-c02b-49de-24ba-2331f43fe41c");
+LLUUID const ANIM_AGENT_WORRY                 ("9f496bd2-589a-709f-16cc-69bf7df1d36c");
+LLUUID const ANIM_AGENT_YES                   ("15dd911d-be82-2856-26db-27659b142875");
+LLUUID const ANIM_AGENT_YES_HAPPY             ("b8c8b2a3-9008-1771-3bfc-90924955ab2d");
+LLUUID const ANIM_AGENT_YOGA_FLOAT            ("42ecd00b-9947-a97c-400a-bbc9174c7aeb");
+
+LLUUID AGENT_WALK_ANIMS[] = {ANIM_AGENT_WALK, ANIM_AGENT_RUN, ANIM_AGENT_CROUCHWALK, ANIM_AGENT_TURNLEFT, ANIM_AGENT_TURNRIGHT};
+S32 NUM_AGENT_WALK_ANIMS = LL_ARRAY_SIZE(AGENT_WALK_ANIMS);
+
+LLUUID AGENT_GUN_HOLD_ANIMS[] = {ANIM_AGENT_HOLD_RIFLE_R, ANIM_AGENT_HOLD_HANDGUN_R, ANIM_AGENT_HOLD_BAZOOKA_R, ANIM_AGENT_HOLD_BOW_L};
+S32 NUM_AGENT_GUN_HOLD_ANIMS = LL_ARRAY_SIZE(AGENT_GUN_HOLD_ANIMS);
+
+LLUUID AGENT_GUN_AIM_ANIMS[] = {ANIM_AGENT_AIM_RIFLE_R, ANIM_AGENT_AIM_HANDGUN_R, ANIM_AGENT_AIM_BAZOOKA_R, ANIM_AGENT_AIM_BOW_L};
+S32 NUM_AGENT_GUN_AIM_ANIMS = LL_ARRAY_SIZE(AGENT_GUN_AIM_ANIMS);
+
+LLUUID AGENT_NO_ROTATE_ANIMS[] = {ANIM_AGENT_SIT_GROUND, ANIM_AGENT_SIT_GROUND_CONSTRAINED, ANIM_AGENT_STANDUP};
+S32 NUM_AGENT_NO_ROTATE_ANIMS = LL_ARRAY_SIZE(AGENT_NO_ROTATE_ANIMS);
+
+LLUUID AGENT_STAND_ANIMS[] = {ANIM_AGENT_STAND, ANIM_AGENT_STAND_1, ANIM_AGENT_STAND_2, ANIM_AGENT_STAND_3, ANIM_AGENT_STAND_4};
+S32 NUM_AGENT_STAND_ANIMS = LL_ARRAY_SIZE(AGENT_STAND_ANIMS);
+
+
+LLAnimationLibrary gAnimLibrary;
+
+//-----------------------------------------------------------------------------
+// LLAnimationLibrary()
+//-----------------------------------------------------------------------------
+LLAnimationLibrary::LLAnimationLibrary() :
+    mAnimStringTable(16384)
+{
+    //add animation names to animmap
+    mAnimMap[ANIM_AGENT_AFRAID]=            mAnimStringTable.addString("express_afraid");
+    mAnimMap[ANIM_AGENT_AIM_BAZOOKA_R]=     mAnimStringTable.addString("aim_r_bazooka");
+    mAnimMap[ANIM_AGENT_AIM_BOW_L]=         mAnimStringTable.addString("aim_l_bow");
+    mAnimMap[ANIM_AGENT_AIM_HANDGUN_R]=     mAnimStringTable.addString("aim_r_handgun");
+    mAnimMap[ANIM_AGENT_AIM_RIFLE_R]=       mAnimStringTable.addString("aim_r_rifle");
+    mAnimMap[ANIM_AGENT_ANGRY]=             mAnimStringTable.addString("express_anger");
+    mAnimMap[ANIM_AGENT_AWAY]=              mAnimStringTable.addString("away");
+    mAnimMap[ANIM_AGENT_BACKFLIP]=          mAnimStringTable.addString("backflip");
+    mAnimMap[ANIM_AGENT_BELLY_LAUGH]=       mAnimStringTable.addString("express_laugh");
+    mAnimMap[ANIM_AGENT_BLOW_KISS]=         mAnimStringTable.addString("blowkiss");
+    mAnimMap[ANIM_AGENT_BORED]=             mAnimStringTable.addString("express_bored");
+    mAnimMap[ANIM_AGENT_BOW]=               mAnimStringTable.addString("bow");
+    mAnimMap[ANIM_AGENT_BRUSH]=             mAnimStringTable.addString("brush");
+    mAnimMap[ANIM_AGENT_DO_NOT_DISTURB]=    mAnimStringTable.addString("busy");
+    mAnimMap[ANIM_AGENT_CLAP]=              mAnimStringTable.addString("clap");
+    mAnimMap[ANIM_AGENT_COURTBOW]=          mAnimStringTable.addString("courtbow");
+    mAnimMap[ANIM_AGENT_CROUCH]=            mAnimStringTable.addString("crouch");
+    mAnimMap[ANIM_AGENT_CROUCHWALK]=        mAnimStringTable.addString("crouchwalk");
+    mAnimMap[ANIM_AGENT_CRY]=               mAnimStringTable.addString("express_cry");
+    mAnimMap[ANIM_AGENT_CUSTOMIZE]=         mAnimStringTable.addString("turn_180");
+    mAnimMap[ANIM_AGENT_CUSTOMIZE_DONE]=    mAnimStringTable.addString("turnback_180");
+    mAnimMap[ANIM_AGENT_DANCE1]=            mAnimStringTable.addString("dance1");
+    mAnimMap[ANIM_AGENT_DANCE2]=            mAnimStringTable.addString("dance2");
+    mAnimMap[ANIM_AGENT_DANCE3]=            mAnimStringTable.addString("dance3");
+    mAnimMap[ANIM_AGENT_DANCE4]=            mAnimStringTable.addString("dance4");
+    mAnimMap[ANIM_AGENT_DANCE5]=            mAnimStringTable.addString("dance5");
+    mAnimMap[ANIM_AGENT_DANCE6]=            mAnimStringTable.addString("dance6");
+    mAnimMap[ANIM_AGENT_DANCE7]=            mAnimStringTable.addString("dance7");
+    mAnimMap[ANIM_AGENT_DANCE8]=            mAnimStringTable.addString("dance8");
+    mAnimMap[ANIM_AGENT_DEAD]=              mAnimStringTable.addString("dead");
+    mAnimMap[ANIM_AGENT_DRINK]=             mAnimStringTable.addString("drink");
+    mAnimMap[ANIM_AGENT_EMBARRASSED]=       mAnimStringTable.addString("express_embarrased");
+    mAnimMap[ANIM_AGENT_EXPRESS_AFRAID]=    mAnimStringTable.addString("express_afraid_emote");
+    mAnimMap[ANIM_AGENT_EXPRESS_ANGER]=     mAnimStringTable.addString("express_anger_emote");
+    mAnimMap[ANIM_AGENT_EXPRESS_BORED]=     mAnimStringTable.addString("express_bored_emote");
+    mAnimMap[ANIM_AGENT_EXPRESS_CRY]=       mAnimStringTable.addString("express_cry_emote");
+    mAnimMap[ANIM_AGENT_EXPRESS_DISDAIN]=   mAnimStringTable.addString("express_disdain");
+    mAnimMap[ANIM_AGENT_EXPRESS_EMBARRASSED]=   mAnimStringTable.addString("express_embarrassed_emote");
+    mAnimMap[ANIM_AGENT_EXPRESS_FROWN]=         mAnimStringTable.addString("express_frown");
+    mAnimMap[ANIM_AGENT_EXPRESS_KISS]=          mAnimStringTable.addString("express_kiss");
+    mAnimMap[ANIM_AGENT_EXPRESS_LAUGH]=         mAnimStringTable.addString("express_laugh_emote");
+    mAnimMap[ANIM_AGENT_EXPRESS_OPEN_MOUTH]=    mAnimStringTable.addString("express_open_mouth");
+    mAnimMap[ANIM_AGENT_EXPRESS_REPULSED]=      mAnimStringTable.addString("express_repulsed_emote");
+    mAnimMap[ANIM_AGENT_EXPRESS_SAD]=           mAnimStringTable.addString("express_sad_emote");
+    mAnimMap[ANIM_AGENT_EXPRESS_SHRUG]=         mAnimStringTable.addString("express_shrug_emote");
+    mAnimMap[ANIM_AGENT_EXPRESS_SMILE]=         mAnimStringTable.addString("express_smile");
+    mAnimMap[ANIM_AGENT_EXPRESS_SURPRISE]=      mAnimStringTable.addString("express_surprise_emote");
+    mAnimMap[ANIM_AGENT_EXPRESS_TONGUE_OUT]=    mAnimStringTable.addString("express_tongue_out");
+    mAnimMap[ANIM_AGENT_EXPRESS_TOOTHSMILE]=    mAnimStringTable.addString("express_toothsmile");
+    mAnimMap[ANIM_AGENT_EXPRESS_WINK]=          mAnimStringTable.addString("express_wink_emote");
+    mAnimMap[ANIM_AGENT_EXPRESS_WORRY]=         mAnimStringTable.addString("express_worry_emote");
+    mAnimMap[ANIM_AGENT_FALLDOWN]=              mAnimStringTable.addString("falldown");
+    mAnimMap[ANIM_AGENT_FEMALE_RUN_NEW]=        mAnimStringTable.addString("female_run_new");
+    mAnimMap[ANIM_AGENT_FEMALE_WALK]=           mAnimStringTable.addString("female_walk");
+    mAnimMap[ANIM_AGENT_FEMALE_WALK_NEW]=       mAnimStringTable.addString("female_walk_new");
+    mAnimMap[ANIM_AGENT_FINGER_WAG]=            mAnimStringTable.addString("angry_fingerwag");
+    mAnimMap[ANIM_AGENT_FIST_PUMP]=             mAnimStringTable.addString("fist_pump");
+    mAnimMap[ANIM_AGENT_FLY]=                   mAnimStringTable.addString("fly");
+    mAnimMap[ANIM_AGENT_FLYSLOW]=               mAnimStringTable.addString("flyslow");
+    mAnimMap[ANIM_AGENT_HELLO]=                 mAnimStringTable.addString("hello");
+    mAnimMap[ANIM_AGENT_HOLD_BAZOOKA_R]=        mAnimStringTable.addString("hold_r_bazooka");
+    mAnimMap[ANIM_AGENT_HOLD_BOW_L]=            mAnimStringTable.addString("hold_l_bow");
+    mAnimMap[ANIM_AGENT_HOLD_HANDGUN_R]=        mAnimStringTable.addString("hold_r_handgun");
+    mAnimMap[ANIM_AGENT_HOLD_RIFLE_R]=          mAnimStringTable.addString("hold_r_rifle");
+    mAnimMap[ANIM_AGENT_HOLD_THROW_R]=          mAnimStringTable.addString("hold_throw_r");
+    mAnimMap[ANIM_AGENT_HOVER]=                 mAnimStringTable.addString("hover");
+    mAnimMap[ANIM_AGENT_HOVER_DOWN]=            mAnimStringTable.addString("hover_down");
+    mAnimMap[ANIM_AGENT_HOVER_UP]=              mAnimStringTable.addString("hover_up");
+    mAnimMap[ANIM_AGENT_IMPATIENT]=             mAnimStringTable.addString("impatient");
+    mAnimMap[ANIM_AGENT_JUMP]=                  mAnimStringTable.addString("jump");
+    mAnimMap[ANIM_AGENT_JUMP_FOR_JOY]=          mAnimStringTable.addString("jumpforjoy");
+    mAnimMap[ANIM_AGENT_KISS_MY_BUTT]=          mAnimStringTable.addString("kissmybutt");
+    mAnimMap[ANIM_AGENT_LAND]=                  mAnimStringTable.addString("land");
+    mAnimMap[ANIM_AGENT_LAUGH_SHORT]=           mAnimStringTable.addString("laugh_short");
+    mAnimMap[ANIM_AGENT_MEDIUM_LAND]=           mAnimStringTable.addString("soft_land");
+    mAnimMap[ANIM_AGENT_MOTORCYCLE_SIT]=        mAnimStringTable.addString("motorcycle_sit");
+    mAnimMap[ANIM_AGENT_MUSCLE_BEACH]=          mAnimStringTable.addString("musclebeach");
+    mAnimMap[ANIM_AGENT_NO]=                    mAnimStringTable.addString("no_head");
+    mAnimMap[ANIM_AGENT_NO_UNHAPPY]=            mAnimStringTable.addString("no_unhappy");
+    mAnimMap[ANIM_AGENT_NYAH_NYAH]=             mAnimStringTable.addString("nyanya");
+    mAnimMap[ANIM_AGENT_ONETWO_PUNCH]=          mAnimStringTable.addString("punch_onetwo");
+    mAnimMap[ANIM_AGENT_PEACE]=                 mAnimStringTable.addString("peace");
+    mAnimMap[ANIM_AGENT_POINT_ME]=              mAnimStringTable.addString("point_me");
+    mAnimMap[ANIM_AGENT_POINT_YOU]=             mAnimStringTable.addString("point_you");
+    mAnimMap[ANIM_AGENT_PRE_JUMP]=              mAnimStringTable.addString("prejump");
+    mAnimMap[ANIM_AGENT_PUNCH_LEFT]=            mAnimStringTable.addString("punch_l");
+    mAnimMap[ANIM_AGENT_PUNCH_RIGHT]=           mAnimStringTable.addString("punch_r");
+    mAnimMap[ANIM_AGENT_REPULSED]=              mAnimStringTable.addString("express_repulsed");
+    mAnimMap[ANIM_AGENT_ROUNDHOUSE_KICK]=       mAnimStringTable.addString("kick_roundhouse_r");
+    mAnimMap[ANIM_AGENT_RPS_COUNTDOWN]=         mAnimStringTable.addString("rps_countdown");
+    mAnimMap[ANIM_AGENT_RPS_PAPER]=             mAnimStringTable.addString("rps_paper");
+    mAnimMap[ANIM_AGENT_RPS_ROCK]=              mAnimStringTable.addString("rps_rock");
+    mAnimMap[ANIM_AGENT_RPS_SCISSORS]=          mAnimStringTable.addString("rps_scissors");
+    mAnimMap[ANIM_AGENT_RUN]=                   mAnimStringTable.addString("run");
+    mAnimMap[ANIM_AGENT_RUN_NEW]=               mAnimStringTable.addString("run_new");
+    mAnimMap[ANIM_AGENT_SAD]=                   mAnimStringTable.addString("express_sad");
+    mAnimMap[ANIM_AGENT_SALUTE]=                mAnimStringTable.addString("salute");
+    mAnimMap[ANIM_AGENT_SHOOT_BOW_L]=           mAnimStringTable.addString("shoot_l_bow");
+    mAnimMap[ANIM_AGENT_SHOUT]=                 mAnimStringTable.addString("shout");
+    mAnimMap[ANIM_AGENT_SHRUG]=                 mAnimStringTable.addString("express_shrug");
+    mAnimMap[ANIM_AGENT_SIT]=                   mAnimStringTable.addString("sit");
+    mAnimMap[ANIM_AGENT_SIT_FEMALE]=            mAnimStringTable.addString("sit_female");
+    mAnimMap[ANIM_AGENT_SIT_GROUND]=            mAnimStringTable.addString("sit_ground");
+    mAnimMap[ANIM_AGENT_SIT_GROUND_CONSTRAINED]=    mAnimStringTable.addString("sit_ground_constrained");
+    mAnimMap[ANIM_AGENT_SIT_GENERIC]=           mAnimStringTable.addString("sit_generic");
+    mAnimMap[ANIM_AGENT_SIT_TO_STAND]=          mAnimStringTable.addString("sit_to_stand");
+    mAnimMap[ANIM_AGENT_SLEEP]=                 mAnimStringTable.addString("sleep");
+    mAnimMap[ANIM_AGENT_SMOKE_IDLE]=            mAnimStringTable.addString("smoke_idle");
+    mAnimMap[ANIM_AGENT_SMOKE_INHALE]=          mAnimStringTable.addString("smoke_inhale");
+    mAnimMap[ANIM_AGENT_SMOKE_THROW_DOWN]=      mAnimStringTable.addString("smoke_throw_down");
+    mAnimMap[ANIM_AGENT_SNAPSHOT]=              mAnimStringTable.addString("snapshot");
+    mAnimMap[ANIM_AGENT_STAND]=                 mAnimStringTable.addString("stand");
+    mAnimMap[ANIM_AGENT_STANDUP]=               mAnimStringTable.addString("standup");
+    mAnimMap[ANIM_AGENT_STAND_1]=               mAnimStringTable.addString("stand_1");
+    mAnimMap[ANIM_AGENT_STAND_2]=               mAnimStringTable.addString("stand_2");
+    mAnimMap[ANIM_AGENT_STAND_3]=               mAnimStringTable.addString("stand_3");
+    mAnimMap[ANIM_AGENT_STAND_4]=               mAnimStringTable.addString("stand_4");
+    mAnimMap[ANIM_AGENT_STRETCH]=               mAnimStringTable.addString("stretch");
+    mAnimMap[ANIM_AGENT_STRIDE]=                mAnimStringTable.addString("stride");
+    mAnimMap[ANIM_AGENT_SURF]=                  mAnimStringTable.addString("surf");
+    mAnimMap[ANIM_AGENT_SURPRISE]=              mAnimStringTable.addString("express_surprise");
+    mAnimMap[ANIM_AGENT_SWORD_STRIKE]=          mAnimStringTable.addString("sword_strike_r");
+    mAnimMap[ANIM_AGENT_TALK]=                  mAnimStringTable.addString("talk");
+    mAnimMap[ANIM_AGENT_TANTRUM]=               mAnimStringTable.addString("angry_tantrum");
+    mAnimMap[ANIM_AGENT_THROW_R]=               mAnimStringTable.addString("throw_r");
+    mAnimMap[ANIM_AGENT_TRYON_SHIRT]=           mAnimStringTable.addString("tryon_shirt");
+    mAnimMap[ANIM_AGENT_TURNLEFT]=              mAnimStringTable.addString("turnleft");
+    mAnimMap[ANIM_AGENT_TURNRIGHT]=             mAnimStringTable.addString("turnright");
+    mAnimMap[ANIM_AGENT_TYPE]=                  mAnimStringTable.addString("type");
+    mAnimMap[ANIM_AGENT_WALK]=                  mAnimStringTable.addString("walk");
+    mAnimMap[ANIM_AGENT_WALK_NEW]=              mAnimStringTable.addString("walk_new");
+    mAnimMap[ANIM_AGENT_WHISPER]=               mAnimStringTable.addString("whisper");
+    mAnimMap[ANIM_AGENT_WHISTLE]=               mAnimStringTable.addString("whistle");
+    mAnimMap[ANIM_AGENT_WINK]=                  mAnimStringTable.addString("express_wink");
+    mAnimMap[ANIM_AGENT_WINK_HOLLYWOOD]=        mAnimStringTable.addString("wink_hollywood");
+    mAnimMap[ANIM_AGENT_WORRY]=                 mAnimStringTable.addString("express_worry");
+    mAnimMap[ANIM_AGENT_YES]=                   mAnimStringTable.addString("yes_head");
+    mAnimMap[ANIM_AGENT_YES_HAPPY]=             mAnimStringTable.addString("yes_happy");
+    mAnimMap[ANIM_AGENT_YOGA_FLOAT]=            mAnimStringTable.addString("yoga_float");
+}
+
+//-----------------------------------------------------------------------------
+// ~LLAnimationLibrary()
+//-----------------------------------------------------------------------------
+LLAnimationLibrary::~LLAnimationLibrary()
+{
+}
+
+//-----------------------------------------------------------------------------
+// Return the text name of an animation state
+//-----------------------------------------------------------------------------
+const char *LLAnimationLibrary::animStateToString( const LLUUID& state )
+{
+    if (state.isNull())
+    {
+        return NULL;
+    }
+    if (mAnimMap.count(state))
+    {
+        return mAnimMap[state];
+    }
+
+    return NULL;
+}
+
+
+//-----------------------------------------------------------------------------
+// Return the animation state for a given name
+//-----------------------------------------------------------------------------
+LLUUID LLAnimationLibrary::stringToAnimState( const std::string& name, bool allow_ids )
+{
+    std::string lower_case_name(name);
+    LLStringUtil::toLower(lower_case_name);
+
+    char *true_name = mAnimStringTable.checkString(lower_case_name.c_str());
+
+    LLUUID id;
+    id.setNull();
+
+    if (true_name)
+    {
+        for (anim_map_t::value_type& anim_pair : mAnimMap)
+        {
+            if (anim_pair.second == true_name)
+            {
+                id = anim_pair.first;
+                break;
+            }
+        }
+    }
+    else if (allow_ids)
+    {
+        // try to convert string to LLUUID
+        id.set(name, false);
+    }
+
+    return id;
+}
+
+//-----------------------------------------------------------------------------
+// Associate an anim state with a name
+//-----------------------------------------------------------------------------
+void LLAnimationLibrary::animStateSetString( const LLUUID& state, const std::string& name)
+{
+    mAnimMap[state] = mAnimStringTable.addString(name);
+}
+
+std::string LLAnimationLibrary::animationName( const LLUUID& id ) const
+{
+    const char *cptr = gAnimLibrary.animStateToString(id);
+    if (cptr)
+        return std::string(cptr);
+    else
+        return std::string("[") + id.asString() + std::string("]");
+}
+
+// Animation states that the user can trigger as part of a gesture
+// See struct LLAnimStateEntry in header for label location information
+const LLAnimStateEntry gUserAnimStates[] = {
+    LLAnimStateEntry("express_afraid",      ANIM_AGENT_AFRAID),
+    LLAnimStateEntry("express_anger",       ANIM_AGENT_ANGRY),
+    LLAnimStateEntry("away",                    ANIM_AGENT_AWAY),
+    LLAnimStateEntry("backflip",                ANIM_AGENT_BACKFLIP),
+    LLAnimStateEntry("express_laugh",       ANIM_AGENT_BELLY_LAUGH),
+    LLAnimStateEntry("express_toothsmile",  ANIM_AGENT_EXPRESS_TOOTHSMILE),
+    LLAnimStateEntry("blowkiss",                ANIM_AGENT_BLOW_KISS),
+    LLAnimStateEntry("express_bored",       ANIM_AGENT_BORED),
+    LLAnimStateEntry("bow",                 ANIM_AGENT_BOW),
+    LLAnimStateEntry("clap",                    ANIM_AGENT_CLAP),
+    LLAnimStateEntry("courtbow",                ANIM_AGENT_COURTBOW),
+    LLAnimStateEntry("express_cry",         ANIM_AGENT_CRY),
+    LLAnimStateEntry("dance1",              ANIM_AGENT_DANCE1),
+    LLAnimStateEntry("dance2",              ANIM_AGENT_DANCE2),
+    LLAnimStateEntry("dance3",              ANIM_AGENT_DANCE3),
+    LLAnimStateEntry("dance4",              ANIM_AGENT_DANCE4),
+    LLAnimStateEntry("dance5",              ANIM_AGENT_DANCE5),
+    LLAnimStateEntry("dance6",              ANIM_AGENT_DANCE6),
+    LLAnimStateEntry("dance7",              ANIM_AGENT_DANCE7),
+    LLAnimStateEntry("dance8",              ANIM_AGENT_DANCE8),
+    LLAnimStateEntry("express_disdain",     ANIM_AGENT_EXPRESS_DISDAIN),
+    LLAnimStateEntry("drink",               ANIM_AGENT_DRINK),
+    LLAnimStateEntry("express_embarrased",  ANIM_AGENT_EMBARRASSED),
+    LLAnimStateEntry("angry_fingerwag",     ANIM_AGENT_FINGER_WAG),
+    LLAnimStateEntry("fist_pump",           ANIM_AGENT_FIST_PUMP),
+    LLAnimStateEntry("yoga_float",          ANIM_AGENT_YOGA_FLOAT),
+    LLAnimStateEntry("express_frown",       ANIM_AGENT_EXPRESS_FROWN),
+    LLAnimStateEntry("impatient",           ANIM_AGENT_IMPATIENT),
+    LLAnimStateEntry("jumpforjoy",          ANIM_AGENT_JUMP_FOR_JOY),
+    LLAnimStateEntry("kissmybutt",          ANIM_AGENT_KISS_MY_BUTT),
+    LLAnimStateEntry("express_kiss",            ANIM_AGENT_EXPRESS_KISS),
+    LLAnimStateEntry("laugh_short",         ANIM_AGENT_LAUGH_SHORT),
+    LLAnimStateEntry("musclebeach",         ANIM_AGENT_MUSCLE_BEACH),
+    LLAnimStateEntry("no_unhappy",          ANIM_AGENT_NO_UNHAPPY),
+    LLAnimStateEntry("no_head",             ANIM_AGENT_NO),
+    LLAnimStateEntry("nyanya",              ANIM_AGENT_NYAH_NYAH),
+    LLAnimStateEntry("punch_onetwo",            ANIM_AGENT_ONETWO_PUNCH),
+    LLAnimStateEntry("express_open_mouth",  ANIM_AGENT_EXPRESS_OPEN_MOUTH),
+    LLAnimStateEntry("peace",               ANIM_AGENT_PEACE),
+    LLAnimStateEntry("point_you",           ANIM_AGENT_POINT_YOU),
+    LLAnimStateEntry("point_me",                ANIM_AGENT_POINT_ME),
+    LLAnimStateEntry("punch_l",             ANIM_AGENT_PUNCH_LEFT),
+    LLAnimStateEntry("punch_r",             ANIM_AGENT_PUNCH_RIGHT),
+    LLAnimStateEntry("rps_countdown",       ANIM_AGENT_RPS_COUNTDOWN),
+    LLAnimStateEntry("rps_paper",           ANIM_AGENT_RPS_PAPER),
+    LLAnimStateEntry("rps_rock",                ANIM_AGENT_RPS_ROCK),
+    LLAnimStateEntry("rps_scissors",            ANIM_AGENT_RPS_SCISSORS),
+    LLAnimStateEntry("express_repulsed",        ANIM_AGENT_EXPRESS_REPULSED),
+    LLAnimStateEntry("kick_roundhouse_r",   ANIM_AGENT_ROUNDHOUSE_KICK),
+    LLAnimStateEntry("express_sad",         ANIM_AGENT_SAD),
+    LLAnimStateEntry("salute",              ANIM_AGENT_SALUTE),
+    LLAnimStateEntry("shout",               ANIM_AGENT_SHOUT),
+    LLAnimStateEntry("express_shrug",       ANIM_AGENT_SHRUG),
+    LLAnimStateEntry("express_smile",       ANIM_AGENT_EXPRESS_SMILE),
+    LLAnimStateEntry("smoke_idle",          ANIM_AGENT_SMOKE_IDLE),
+    LLAnimStateEntry("smoke_inhale",            ANIM_AGENT_SMOKE_INHALE),
+    LLAnimStateEntry("smoke_throw_down",        ANIM_AGENT_SMOKE_THROW_DOWN),
+    LLAnimStateEntry("express_surprise",        ANIM_AGENT_SURPRISE),
+    LLAnimStateEntry("sword_strike_r",      ANIM_AGENT_SWORD_STRIKE),
+    LLAnimStateEntry("angry_tantrum",       ANIM_AGENT_TANTRUM),
+    LLAnimStateEntry("express_tongue_out",  ANIM_AGENT_EXPRESS_TONGUE_OUT),
+    LLAnimStateEntry("hello",               ANIM_AGENT_HELLO),
+    LLAnimStateEntry("whisper",             ANIM_AGENT_WHISPER),
+    LLAnimStateEntry("whistle",             ANIM_AGENT_WHISTLE),
+    LLAnimStateEntry("express_wink",            ANIM_AGENT_WINK),
+    LLAnimStateEntry("wink_hollywood",      ANIM_AGENT_WINK_HOLLYWOOD),
+    LLAnimStateEntry("express_worry",       ANIM_AGENT_EXPRESS_WORRY),
+    LLAnimStateEntry("yes_happy",           ANIM_AGENT_YES_HAPPY),
+    LLAnimStateEntry("yes_head",                ANIM_AGENT_YES),
+};
+
+const S32 gUserAnimStatesCount = LL_ARRAY_SIZE(gUserAnimStates);
+
+
+// End
+