# -*- cmake -*-

# cmake_minimum_required should appear before any
# other commands to guarantee full compatibility
# with the version specified
## 3.8 added VS_DEBUGGER_WORKING_DIRECTORY support
<<<<<<< HEAD
## 3.14 added FILE CREATE_LINK
cmake_minimum_required(VERSION 3.14.0 FATAL_ERROR)
=======
# 3.13/12 is needed for add_link_options/add_compile_definitions
# 3.16 is needed for target_precompile_headers
cmake_minimum_required(VERSION 3.16.0 FATAL_ERROR)
>>>>>>> 6fdd35d5

set(ROOT_PROJECT_NAME "SecondLife" CACHE STRING
    "The root project/makefile/solution name. Defaults to SecondLife.")
project(${ROOT_PROJECT_NAME})

set(CMAKE_MODULE_PATH "${CMAKE_SOURCE_DIR}/cmake"  "${CMAKE_CURRENT_BINARY_DIR}")


include(conanbuildinfo OPTIONAL RESULT_VARIABLE USE_CONAN )
if( USE_CONAN )
    set( USE_CONAN ON )
    set( USE_AUTOBUILD_3P OFF )
    conan_basic_setup(TARGETS NO_OUTPUT_DIRS)
    add_compile_definitions(LL_USESYSTEMLIBS USE_CONAN NO_AUTOBUILD_3P)
else()
  set( USE_CONAN OFF )
  set( USE_AUTOBUILD_3P ON )
endif()

set(CXX_STANDARD 14)

include(Variables)
include(BuildVersion)


if (NOT CMAKE_BUILD_TYPE)
  set(CMAKE_BUILD_TYPE RelWithDebInfo CACHE STRING
      "Build type.  One of: Debug Release RelWithDebInfo" FORCE)
endif (NOT CMAKE_BUILD_TYPE)

add_subdirectory(cmake)

add_subdirectory(${LIBS_OPEN_PREFIX}llaudio)
add_subdirectory(${LIBS_OPEN_PREFIX}llappearance)
add_subdirectory(${LIBS_OPEN_PREFIX}llcharacter)
add_subdirectory(${LIBS_OPEN_PREFIX}llcommon)
add_subdirectory(${LIBS_OPEN_PREFIX}llcorehttp)
add_subdirectory(${LIBS_OPEN_PREFIX}llimage)
add_subdirectory(${LIBS_OPEN_PREFIX}llkdu)
add_subdirectory(${LIBS_OPEN_PREFIX}llimagej2coj)
add_subdirectory(${LIBS_OPEN_PREFIX}llinventory)
add_subdirectory(${LIBS_OPEN_PREFIX}llmath)
add_subdirectory(${LIBS_OPEN_PREFIX}llmeshoptimizer)
add_subdirectory(${LIBS_OPEN_PREFIX}llmessage)
add_subdirectory(${LIBS_OPEN_PREFIX}llprimitive)
add_subdirectory(${LIBS_OPEN_PREFIX}llrender)
add_subdirectory(${LIBS_OPEN_PREFIX}llfilesystem)
add_subdirectory(${LIBS_OPEN_PREFIX}llwindow)
add_subdirectory(${LIBS_OPEN_PREFIX}llxml)

if (WINDOWS AND EXISTS ${LIBS_CLOSED_DIR}copy_win_scripts)
  add_subdirectory(${LIBS_CLOSED_PREFIX}copy_win_scripts)
endif (WINDOWS AND EXISTS ${LIBS_CLOSED_DIR}copy_win_scripts)

add_custom_target(viewer)

if (NOT USE_BUGSPLAT)
add_subdirectory(${LIBS_OPEN_PREFIX}llcrashlogger)
endif (NOT USE_BUGSPLAT)

add_subdirectory(${LIBS_OPEN_PREFIX}llplugin)
add_subdirectory(${LIBS_OPEN_PREFIX}llui)
add_subdirectory(${LIBS_OPEN_PREFIX}viewer_components)

if( LL_TESTS )
# Legacy C++ tests. Build always, run if LL_TESTS is true.
add_subdirectory(${VIEWER_PREFIX}test)
endif()

if (ENABLE_MEDIA_PLUGINS)
# viewer media plugins
add_subdirectory(${LIBS_OPEN_PREFIX}media_plugins)
endif (ENABLE_MEDIA_PLUGINS)

if (LINUX)
  if (INSTALL_PROPRIETARY)
      include(LLAppearanceUtility)
      add_subdirectory(${LLAPPEARANCEUTILITY_SRC_DIR} ${LLAPPEARANCEUTILITY_BIN_DIR})
  endif (INSTALL_PROPRIETARY)
elseif (WINDOWS)
  # cmake EXISTS requires an absolute path, see indra/cmake/Variables.cmake
  if (EXISTS ${VIEWER_DIR}win_setup)
    add_subdirectory(${VIEWER_DIR}win_setup)
  endif (EXISTS ${VIEWER_DIR}win_setup)
endif (LINUX)

if (WINDOWS)
    # cmake EXISTS requires an absolute path, see indra/cmake/Variables.cmake
    if (EXISTS ${VIEWER_DIR}win_setup)
      add_subdirectory(${VIEWER_DIR}win_setup)
    endif (EXISTS ${VIEWER_DIR}win_setup)
endif (WINDOWS)

# sets the 'startup project' for debugging from visual studio.
set_property(
    DIRECTORY ${VIEWER_PREFIX}
    PROPERTY VS_STARTUP_PROJECT secondlife-bin
    )

if (USE_BUGSPLAT)
    if (BUGSPLAT_DB)
        message(STATUS "Building with BugSplat; database '${BUGSPLAT_DB}'")
    else (BUGSPLAT_DB)
        message(WARNING "Building with BugSplat, but no database name set (BUGSPLAT_DB)")
    endif (BUGSPLAT_DB)
else (USE_BUGSPLAT)
    message(STATUS "Not building with BugSplat")
endif (USE_BUGSPLAT)

add_subdirectory(${VIEWER_PREFIX}newview)
add_dependencies(viewer secondlife-bin)

add_subdirectory(${VIEWER_PREFIX}doxygen EXCLUDE_FROM_ALL)

if (LL_TESTS)
  # Define after the custom targets are created so
  # individual apps can add themselves as dependencies
  add_subdirectory(${INTEGRATION_TESTS_PREFIX}integration_tests)
endif (LL_TESTS)
<|MERGE_RESOLUTION|>--- conflicted
+++ resolved
@@ -4,21 +4,16 @@
 # other commands to guarantee full compatibility
 # with the version specified
 ## 3.8 added VS_DEBUGGER_WORKING_DIRECTORY support
-<<<<<<< HEAD
+## 3.13/12 is needed for add_link_options/add_compile_definitions
 ## 3.14 added FILE CREATE_LINK
-cmake_minimum_required(VERSION 3.14.0 FATAL_ERROR)
-=======
-# 3.13/12 is needed for add_link_options/add_compile_definitions
-# 3.16 is needed for target_precompile_headers
+## 3.16 is needed for target_precompile_headers
 cmake_minimum_required(VERSION 3.16.0 FATAL_ERROR)
->>>>>>> 6fdd35d5
 
 set(ROOT_PROJECT_NAME "SecondLife" CACHE STRING
     "The root project/makefile/solution name. Defaults to SecondLife.")
 project(${ROOT_PROJECT_NAME})
 
 set(CMAKE_MODULE_PATH "${CMAKE_SOURCE_DIR}/cmake"  "${CMAKE_CURRENT_BINARY_DIR}")
-
 
 include(conanbuildinfo OPTIONAL RESULT_VARIABLE USE_CONAN )
 if( USE_CONAN )
@@ -31,11 +26,17 @@
   set( USE_AUTOBUILD_3P ON )
 endif()
 
-set(CXX_STANDARD 14)
+# The viewer code base can now be successfully compiled with -std=c++14. But
+# turning that on in the generic viewer-build-variables/variables file would
+# potentially require tweaking each of our ~50 third-party library builds.
+# Until we decide to set -std=c++14 in viewer-build-variables/variables, set
+# it locally here: we want to at least prevent inadvertently reintroducing
+# viewer code that would fail with C++14.
+set(CMAKE_CXX_STANDARD 17)
+set(CMAKE_CXX_STANDARD_REQUIRED ON)
 
 include(Variables)
 include(BuildVersion)
-
 
 if (NOT CMAKE_BUILD_TYPE)
   set(CMAKE_BUILD_TYPE RelWithDebInfo CACHE STRING
