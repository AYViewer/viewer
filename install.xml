--- conflicted
+++ resolved
@@ -962,15 +962,9 @@
           <key>windows</key>
           <map>
             <key>md5sum</key>
-<<<<<<< HEAD
             <string>5c9c02e4f81fc6221225f426653f13b1</string>
             <key>url</key>
             <uri>http://viewer-source-downloads.s3.amazonaws.com/install_pkgs/llqtwebkit-windows-qt4.6-20100204.tar.bz2</uri>
-=======
-            <string>18c1a4059bad1504a457e70c8c218033</string>
-            <key>url</key>
-            <uri>http://viewer-source-downloads.s3.amazonaws.com/install_pkgs/llqtwebkit-windows-qt4.6-20100120.tar.bz2</uri>
->>>>>>> a4aed31a
           </map>
         </map>
       </map>
