--- conflicted
+++ resolved
@@ -49,13 +49,9 @@
       matrix:
         runner: [windows-large, macos-12-xl, linux-large]
         configuration: ${{ fromJSON(needs.setup.outputs.configurations) }}
-<<<<<<< HEAD
         include:
         - runner: linux-large
-          configuration: ReleaseOS
           experimental: true
-=======
->>>>>>> 4339ad9a
     runs-on: ${{ matrix.runner }}
     outputs:
       viewer_channel: ${{ steps.build.outputs.viewer_channel }}
