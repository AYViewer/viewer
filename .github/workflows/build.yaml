--- conflicted
+++ resolved
@@ -21,17 +21,13 @@
     runs-on: ${{ matrix.runner }}
     env:
       AUTOBUILD_ADDRSIZE: 64
-<<<<<<< HEAD
       AUTOBUILD_BUILD_ID: ${{ github.run_id }}
-=======
->>>>>>> f60bf987
       AUTOBUILD_CONFIGURATION: ${{ matrix.configuration }}
       # authorizes fetching private constituent packages
       AUTOBUILD_GITHUB_TOKEN: ${{ secrets.SHARED_AUTOBUILD_GITHUB_TOKEN }}
       AUTOBUILD_INSTALLABLE_CACHE: ${{ github.workspace }}/.autobuild-installables
       AUTOBUILD_VARIABLES_FILE: ${{ github.workspace }}/.build-variables/variables
       AUTOBUILD_VSVER: "170"
-      AUTOBUILD_BUILD_ID: ${{ github.run_id }}
       DEVELOPER_DIR: ${{ matrix.developer_dir }}
       # Ensure that viewer builds engage Bugsplat.
       BUGSPLAT_DB: "SecondLife_Viewer_2018"
@@ -187,12 +183,7 @@
           fi
           export PYTHON_COMMAND_NATIVE="$(native_path "$PYTHON_COMMAND")"
 
-<<<<<<< HEAD
           ./build.sh
-=======
-          autobuild configure --id "${{ github.run_id }}" -- -DVIEWER_CHANNEL="Second Life Test ${GIT_REF##*/}"
-          autobuild build --no-configure
->>>>>>> f60bf987
 
           # Each artifact is downloaded as a distinct .zip file. Multiple jobs
           # (per the matrix above) writing the same filepath to the same
