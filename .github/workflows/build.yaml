name: Build

on:
  pull_request:
  push:
    branches: ["main", "release/*", "project/*"]
    tags: ["Second_Life*"]

jobs:
  # The whole point of the setup job is that we want to set variables once
  # that will be consumed by multiple subsequent jobs.
  setup:
    runs-on: ubuntu-latest
    outputs:
      release_run: ${{ steps.setvar.outputs.release_run }}
<<<<<<< HEAD
      branch:   ${{ steps.which-branch.outputs.branch }}
      relnotes: ${{ steps.which-branch.outputs.relnotes }}
=======
      configurations: ${{ steps.setvar.outputs.configurations }}
      bugsplat_db: ${{ steps.setvar.outputs.bugsplat_db }}
>>>>>>> 75455d10
    env:
      # Build with a tag like "Second_Life#abcdef0" to generate a release page
      # (used for builds we are planning to deploy).
      # Even though inputs.release_run is specified with type boolean, which
      # correctly presents a checkbox, its *value* is a GH workflow string
      # 'true' or 'false'. If you simply test github.event.inputs.release_run,
      # it always evaluates as true because it's a non-empty string either way.
      # When you want to use a string variable as a workflow YAML boolean, it's
      # important to ensure it's the empty string when false. If you omit || '',
<<<<<<< HEAD
      # its value when false is "false", which (again) is interpreted as true.
      RELEASE_RUN: ${{ (github.event.inputs.release_run != 'false' || (github.ref_type == 'tag' && startsWith(github.ref_name, 'Second_Life'))) && 'Y' || '' }}
=======
      # its value when false is "false", which is interpreted as true.
      RELEASE_RUN: ${{ (github.event.inputs.release_run || github.ref_type == 'tag' && startsWith(github.ref_name, 'Second_Life')) && 'Y' || '' }}
      FROM_FORK: ${{ github.event.pull_request.head.repo.fork }}
>>>>>>> 75455d10
    steps:
      - name: Set Variables
        id: setvar
        shell: bash
        run: |
          echo "release_run=$RELEASE_RUN" >> "$GITHUB_OUTPUT"

<<<<<<< HEAD
      - name: Determine source branch
        id: which-branch
        uses: secondlife/viewer-build-util/which-branch@v2
        with:
          token: ${{ github.token }}

=======
          if [[ "$FROM_FORK" == "true" ]]; then
            # PR from fork; don't build with Bugsplat, proprietary libs
            echo 'configurations=["ReleaseOS"]' >> $GITHUB_OUTPUT
            echo "bugsplat_db=" >> $GITHUB_OUTPUT
          else
            echo 'configurations=["Release"]' >> $GITHUB_OUTPUT
            echo "bugsplat_db=SecondLife_Viewer_2018" >> $GITHUB_OUTPUT
          fi
>>>>>>> 75455d10
  build:
    needs: setup
    strategy:
      matrix:
<<<<<<< HEAD
        runner: [windows-large, macos-12-xl, linux-large]
        configuration: [Release, ReleaseOS]
        Linden: [true]
        include:
          - runner: macos-12-xl
            developer_dir: "/Applications/Xcode_14.0.1.app/Contents/Developer"
        exclude:
          - runner: windows-large
            configuration: ReleaseOS
          - runner: macos-12-xl
            configuration: ReleaseOS
          - runner: linux-large
            configuration: Release
=======
        runner: [windows-large, macos-12-xl]
        configuration: ${{ fromJSON(needs.setup.outputs.configurations) }}
>>>>>>> 75455d10
    runs-on: ${{ matrix.runner }}
    outputs:
      viewer_channel: ${{ steps.build.outputs.viewer_channel }}
      viewer_version: ${{ steps.build.outputs.viewer_version }}
<<<<<<< HEAD
      imagename: ${{ steps.build.outputs.imagename }}
=======
      viewer_branch:  ${{ steps.which-branch.outputs.branch }}
      relnotes:       ${{ steps.which-branch.outputs.relnotes }}
      imagename:      ${{ steps.build.outputs.imagename }}
      configuration:  ${{ matrix.configuration }}
>>>>>>> 75455d10
    env:
      AUTOBUILD_ADDRSIZE: 64
      AUTOBUILD_BUILD_ID: ${{ github.run_id }}
      AUTOBUILD_CONFIGURATION: ${{ matrix.configuration }}
      # authorizes fetching private constituent packages
      AUTOBUILD_GITHUB_TOKEN: ${{ secrets.SHARED_AUTOBUILD_GITHUB_TOKEN }}
      AUTOBUILD_INSTALLABLE_CACHE: ${{ github.workspace }}/.autobuild-installables
      AUTOBUILD_VARIABLES_FILE: ${{ github.workspace }}/.build-variables/variables
      # Direct autobuild to store vcs_url, vcs_branch and vcs_revision in
      # autobuild-package.xml.
      AUTOBUILD_VCS_INFO: "true"
      AUTOBUILD_VSVER: "170"
      DEVELOPER_DIR: "/Applications/Xcode_14.0.1.app/Contents/Developer"
      # Ensure that Linden viewer builds engage Bugsplat.
      BUGSPLAT_DB: ${{ needs.setup.outputs.bugsplat_db }}
      build_coverity: false
      build_log_dir: ${{ github.workspace }}/.logs
      build_viewer: true
      BUILDSCRIPTS_SHARED: ${{ github.workspace }}/.shared
      # extracted and committed to viewer repo
      BUILDSCRIPTS_SUPPORT_FUNCTIONS: ${{ github.workspace }}/buildscripts_support_functions
      GIT_REF: ${{ github.head_ref || github.ref }}
      LL_SKIP_REQUIRE_SYSROOT: 1
      # Setting this variable directs Linden's TUT test driver code to capture
      # test-program log output at the specified level, but to display it only if
      # the individual test fails.
      LOGFAIL: DEBUG
      master_message_template_checkout: ${{ github.workspace }}/.master-message-template
      # Only set variants to the one configuration: don't let build.sh loop
      # over variants, let GitHub distribute variants over multiple hosts.
      variants: ${{ matrix.configuration }}
    steps:
      - name: Checkout code
        uses: actions/checkout@v4
        with:
          ref: ${{ github.event.pull_request.head.sha || github.sha }}

      - name: Setup python
        uses: actions/setup-python@v5
        with:
          python-version: "3.11"

      - name: Checkout build variables
        uses: actions/checkout@v4
        with:
          repository: secondlife/build-variables
          ref: master
          path: .build-variables

      - name: Checkout master-message-template
        uses: actions/checkout@v4
        with:
          repository: secondlife/master-message-template
          path: .master-message-template

      - name: Install autobuild and python dependencies
        run: pip3 install autobuild llsd

      - name: Cache autobuild packages
        id: cache-installables
        uses: actions/cache@v4
        with:
          path: .autobuild-installables
          key: ${{ runner.os }}-64-${{ matrix.configuration }}-${{ hashFiles('autobuild.xml') }}
          restore-keys: |
            ${{ runner.os }}-64-${{ matrix.configuration }}-
            ${{ runner.os }}-64-

      - name: Install Linux dependencies
        if: runner.os == 'Linux'
        run: |
          sudo apt update
          sudo apt install -y \
            libpulse-dev libunwind-dev \
            libgl1-mesa-dev libglu1-mesa-dev libxinerama-dev \
            libxcursor-dev libxfixes-dev libgstreamer1.0-dev \
            libgstreamer-plugins-base1.0-dev ninja-build libxft-dev \
            llvm mold libpipewire-0.3-dev

      - name: Install windows dependencies
        if: runner.os == 'Windows'
        run: choco install nsis-unicode

<<<<<<< HEAD
=======
      - name: Determine source branch
        id: which-branch
        uses: secondlife/viewer-build-util/which-branch@v2
        with:
          token: ${{ github.token }}

>>>>>>> 75455d10
      - name: Build
        id: build
        shell: bash
        env:
          AUTOBUILD_VCS_BRANCH: ${{ needs.setvar.outputs.branch }}
          RUNNER_OS: ${{ runner.os }}
        run: |
          # set up things the viewer's build.sh script expects
          set -x
          mkdir -p "$build_log_dir"
          mkdir -p "$BUILDSCRIPTS_SHARED/packages/lib/python"
          source "$BUILDSCRIPTS_SUPPORT_FUNCTIONS"
          if [[ "$OSTYPE" =~ cygwin|msys ]]
          then
            native_path() { cygpath --windows "$1"; }
            shell_path()  { cygpath --unix "$1"; }
          else
            native_path() { echo "$1"; }
            shell_path()  { echo "$1"; }
          fi
          finalize()
          {
            case "$1" in
              true|0)
                record_success "Build Succeeded"
                ;;
              *)
                record_failure "Build Failed with $1"
                ;;
            esac
          }
          initialize_build()
          {
            echo "initialize_build"
          }
          initialize_version()
          {
            export revision="$AUTOBUILD_BUILD_ID"
          }
          python_cmd()
          {
              if [[ "x${1:0:1}" == "x-" ]]    # -m, -c, etc.
              then # if $1 is a switch, don't try to twiddle paths
                   "$(shell_path "$PYTHON_COMMAND")" "$@"
              elif [[ "$(basename "$1")" == "codeticket.py" ]]
              then # ignore any attempt to contact codeticket
                   echo "## $@"
              else # running a script at an explicit path: fix path for Python
                   local script="$1"
                   shift
                   "$(shell_path "$PYTHON_COMMAND")" "$(native_path "$script")" "$@"
              fi
          }
          repo_branch()
          {
            echo "$AUTOBUILD_VCS_BRANCH"
          }
          record_dependencies_graph()
          {
            echo "TODO: generate and post dependency graph"
          }
          # Since we're not uploading to codeticket, DO NOT sleep for minutes.
          sleep()
          {
            echo "Not sleeping for $1 seconds"
          }
          export -f native_path shell_path finalize initialize_build initialize_version
          export -f python_cmd repo_branch record_dependencies_graph sleep
          ## Useful for diagnosing Windows LLProcess/LLLeap test failures
          ##export APR_LOG="${RUNNER_TEMP}/apr.log"
          export arch=$(uname | cut -b-6)
          # Surprise! GH Windows runner's MINGW6 is a $arch value we've never
          # seen before, so numerous tests don't know about it.
          [[ "$arch" == "MINGW6" ]] && arch=CYGWIN
          export AUTOBUILD="$(which autobuild)"

          # determine the viewer channel from the branch name
          branch=$AUTOBUILD_VCS_BRANCH
          IFS='/' read -ra ba <<< "$branch"
          prefix=${ba[0]}
          if [ "$prefix" == "project" ]; then
              IFS='_' read -ra prj <<< "${ba[1]}"
              # uppercase first letter of each word
              export viewer_channel="Second Life Project ${prj[*]^}"
          elif  [[ "$prefix" == "release" || "$prefix" == "main" ]];
          then
              export viewer_channel="Second Life Release"
          elif  [[ "$branch" == "develop" ]];
          then
              export viewer_channel="Second Life Develop"
          else
              export viewer_channel="Second Life Test"
          fi
          echo "viewer_channel=$viewer_channel" >> "$GITHUB_OUTPUT"
          # On windows we need to point the build to the correct python
          # as neither CMake's FindPython nor our custom Python.cmake module
          # will resolve the correct interpreter location.
          if [[ "$RUNNER_OS" == "Windows" ]]; then
            export PYTHON="$(native_path "$(which python)")"
            echo "Python location: $PYTHON"
            export PYTHON_COMMAND="$PYTHON"
          else
            export PYTHON_COMMAND="python3"
          fi
          export PYTHON_COMMAND_NATIVE="$(native_path "$PYTHON_COMMAND")"

          # Compile with clang, link with mold on linux.
          if [[ "$RUNNER_OS" == "Linux" ]]; then
            export CC=clang
            export CXX=clang++
            export CMAKE_OPTIONS='-DLINK_WITH_MOLD=ON'
          fi

          ./build.sh

          # Each artifact is downloaded as a distinct .zip file. Multiple jobs
          # (per the matrix above) writing the same filepath to the same
          # artifact name will *overwrite* that file. Moreover, they can
          # interfere with each other, causing the upload to fail.
          # https://github.com/actions/upload-artifact#uploading-to-the-same-artifact
          # Given the size of our installers, and the fact that we typically
          # only want to download just one instead of a single zip containing
          # several, generate a distinct artifact name for each installer.
          # If the matrix above can run multiple builds on the same
          # platform, we must disambiguate on more than the platform name.
          # e.g. if we were still running Windows 32-bit builds, we'd need to
          # qualify the artifact with bit width.
          if [[ "$AUTOBUILD_CONFIGURATION" == "ReleaseOS" ]]
          then cfg_suffix='OS'
          else cfg_suffix=''
          fi
          echo "artifact=$RUNNER_OS$cfg_suffix" >> $GITHUB_OUTPUT

      - name: Upload executable
<<<<<<< HEAD
        if: (matrix.Linden && steps.build.outputs.viewer_app) || runner.os == 'Linux'
=======
        if: matrix.configuration == 'Release' && steps.build.outputs.viewer_app
>>>>>>> 75455d10
        uses: actions/upload-artifact@v4
        with:
          name: "${{ steps.build.outputs.artifact }}-app"
          path: |
            ${{ steps.build.outputs.viewer_app }}


      # The other upload of nontrivial size is the symbol file. Use a distinct
      # artifact for that too.
      - name: Upload symbol file
        uses: actions/upload-artifact@v4
        if: matrix.configuration == 'Release'
        with:
          name: "${{ steps.build.outputs.artifact }}-symbols"
          path: ${{ steps.build.outputs.symbolfile }}

      - name: Upload metadata
        uses: actions/upload-artifact@v4
        with:
          name: "${{ steps.build.outputs.artifact }}-metadata"
          # emitted by build.sh, possibly multiple lines
          path: |
            ${{ steps.build.outputs.metadata }}

      - name: Upload physics package
        uses: actions/upload-artifact@v4
        # should only be set for viewer-private
        if: matrix.configuration == 'Release' && steps.build.outputs.physicstpv
        with:
          name: "${{ steps.build.outputs.artifact }}-physics"
          # emitted by build.sh, zero or one lines
          path: |
            ${{ steps.build.outputs.physicstpv }}

  sign-and-package-windows:
    env:
      AZURE_KEY_VAULT_URI: ${{ secrets.AZURE_KEY_VAULT_URI }}
      AZURE_CERT_NAME:     ${{ secrets.AZURE_CERT_NAME }}
      AZURE_CLIENT_ID:     ${{ secrets.AZURE_CLIENT_ID }}
      AZURE_CLIENT_SECRET: ${{ secrets.AZURE_CLIENT_SECRET }}
      AZURE_TENANT_ID:     ${{ secrets.AZURE_TENANT_ID }}
    needs: build
    runs-on: windows-large
    steps:
      - name: Sign and package Windows viewer
        if: env.AZURE_KEY_VAULT_URI && env.AZURE_CERT_NAME && env.AZURE_CLIENT_ID && env.AZURE_CLIENT_SECRET && env.AZURE_TENANT_ID
        uses: secondlife/viewer-build-util/sign-pkg-windows@v2
        with:
          vault_uri: "${{ env.AZURE_KEY_VAULT_URI }}"
          cert_name: "${{ env.AZURE_CERT_NAME }}"
          client_id: "${{ env.AZURE_CLIENT_ID }}"
          client_secret: "${{ env.AZURE_CLIENT_SECRET }}"
          tenant_id: "${{ env.AZURE_TENANT_ID }}"

  sign-and-package-mac:
    env:
      NOTARIZE_CREDS_MACOS:        ${{ secrets.NOTARIZE_CREDS_MACOS }}
      SIGNING_CERT_MACOS:          ${{ secrets.SIGNING_CERT_MACOS }}
      SIGNING_CERT_MACOS_IDENTITY: ${{ secrets.SIGNING_CERT_MACOS_IDENTITY }}
      SIGNING_CERT_MACOS_PASSWORD: ${{ secrets.SIGNING_CERT_MACOS_PASSWORD }}
    needs: build
    runs-on: macos-latest
    steps:
      - name: Unpack Mac notarization credentials
        if: env.NOTARIZE_CREDS_MACOS
        id: note-creds
        shell: bash
        run: |
          # In NOTARIZE_CREDS_MACOS we expect to find:
          # USERNAME="..."
          # PASSWORD="..."
          # TEAM_ID="..."
          eval "${{ env.NOTARIZE_CREDS_MACOS }}"
          echo "::add-mask::$USERNAME"
          echo "::add-mask::$PASSWORD"
          echo "::add-mask::$TEAM_ID"
          echo "note_user=$USERNAME" >> "$GITHUB_OUTPUT"
          echo "note_pass=$PASSWORD" >> "$GITHUB_OUTPUT"
          echo "note_team=$TEAM_ID" >> "$GITHUB_OUTPUT"
          # If we didn't manage to retrieve all of these credentials, better
          # find out sooner than later.
          [[ -n "$USERNAME" && -n "$PASSWORD" && -n "$TEAM_ID" ]]

      - name: Sign and package Mac viewer
        if: env.SIGNING_CERT_MACOS && env.SIGNING_CERT_MACOS_IDENTITY && env.SIGNING_CERT_MACOS_PASSWORD && steps.note-creds.outputs.note_user && steps.note-creds.outputs.note_pass && steps.note-creds.outputs.note_team
        uses: secondlife/viewer-build-util/sign-pkg-mac@v2
        with:
          channel: ${{ needs.build.outputs.viewer_channel }}
          imagename: ${{ needs.build.outputs.imagename }}
          cert_base64: ${{ env.SIGNING_CERT_MACOS }}
          cert_name: ${{ env.SIGNING_CERT_MACOS_IDENTITY }}
          cert_pass: ${{ env.SIGNING_CERT_MACOS_PASSWORD }}
          note_user: ${{ steps.note-creds.outputs.note_user }}
          note_pass: ${{ steps.note-creds.outputs.note_pass }}
          note_team: ${{ steps.note-creds.outputs.note_team }}

  post-windows-symbols:
    env:
      BUGSPLAT_USER: ${{ secrets.BUGSPLAT_USER }}
      BUGSPLAT_PASS: ${{ secrets.BUGSPLAT_PASS }}
    needs: build
    runs-on: ubuntu-latest
    steps:
      - name: Post Windows symbols
        if: env.BUGSPLAT_USER && env.BUGSPLAT_PASS
        uses: secondlife/viewer-build-util/post-bugsplat-windows@v2
        with:
          username: ${{ env.BUGSPLAT_USER }}
          password: ${{ env.BUGSPLAT_PASS }}
          database: "SecondLife_Viewer_2018"
          channel: ${{ needs.build.outputs.viewer_channel }}
          version: ${{ needs.build.outputs.viewer_version }}

  post-mac-symbols:
    env:
      BUGSPLAT_USER: ${{ secrets.BUGSPLAT_USER }}
      BUGSPLAT_PASS: ${{ secrets.BUGSPLAT_PASS }}
    needs: build
    if: needs.build.outputs.configuration == 'Release'
    runs-on: ubuntu-latest
    steps:
      - name: Post Mac symbols
        if: env.BUGSPLAT_USER && env.BUGSPLAT_PASS
        uses: secondlife/viewer-build-util/post-bugsplat-mac@v2
        with:
          username: ${{ env.BUGSPLAT_USER }}
          password: ${{ env.BUGSPLAT_PASS }}
          database: "SecondLife_Viewer_2018"
          channel: ${{ needs.build.outputs.viewer_channel }}
          version: ${{ needs.build.outputs.viewer_version }} (${{ needs.build.outputs.viewer_version }})

  release:
    needs: [setup, build, sign-and-package-windows, sign-and-package-mac]
    runs-on: ubuntu-latest
<<<<<<< HEAD
    # action-gh-release requires a tag (presumably for automatic generation of
    # release notes). Possible TODO: if we arrive here but do not have a
    # suitable tag for github.sha, create one? If we do that, of course remove
    # this == 'tag' condition.
    if: needs.setvar.outputs.release_run && github.ref_type == 'tag'
=======
    if: needs.setup.outputs.release_run
>>>>>>> 75455d10
    steps:
      - uses: actions/download-artifact@v4
        with:
          pattern: "*-installer"

      - uses: actions/download-artifact@v4
        with:
          pattern: "*-metadata"

      - uses: actions/download-artifact@v4
        with:
          pattern: "LinuxOS-app"

      - name: Rename metadata
        run: |
          cp Windows-metadata/autobuild-package.xml Windows-autobuild-package.xml
          cp Windows-metadata/newview/viewer_version.txt Windows-viewer_version.txt
          cp macOS-metadata/autobuild-package.xml macOS-autobuild-package.xml
          cp macOS-metadata/newview/viewer_version.txt macOS-viewer_version.txt

      # forked from softprops/action-gh-release
      - name: Create GitHub release
        id: release
        uses: secondlife-3p/action-gh-release@v1
        with:
          # name the release page for the branch
          name: "${{ needs.build.outputs.viewer_branch }}"
          # SL-20546: want the channel and version to be visible on the
          # release page
          body: |
            Build ${{ github.server_url }}/${{ github.repository }}/actions/runs/${{ github.run_id }}
            ${{ needs.build.outputs.viewer_channel }}
            ${{ needs.build.outputs.viewer_version }}
            ${{ needs.setvar.outputs.relnotes }}
          prerelease: true
          generate_release_notes: true
          target_commitish: ${{ github.sha }}
          previous_tag: release
          append_body: true
          fail_on_unmatched_files: true
          files: |
            macOS-installer/*.dmg
            Windows-installer/*.exe
            *-autobuild-package.xml
            *-viewer_version.txt

      - name: post release URL
        run: |
          echo "::notice::Release ${{ steps.release.outputs.url }}"<|MERGE_RESOLUTION|>--- conflicted
+++ resolved
@@ -13,13 +13,8 @@
     runs-on: ubuntu-latest
     outputs:
       release_run: ${{ steps.setvar.outputs.release_run }}
-<<<<<<< HEAD
-      branch:   ${{ steps.which-branch.outputs.branch }}
-      relnotes: ${{ steps.which-branch.outputs.relnotes }}
-=======
       configurations: ${{ steps.setvar.outputs.configurations }}
       bugsplat_db: ${{ steps.setvar.outputs.bugsplat_db }}
->>>>>>> 75455d10
     env:
       # Build with a tag like "Second_Life#abcdef0" to generate a release page
       # (used for builds we are planning to deploy).
@@ -29,14 +24,9 @@
       # it always evaluates as true because it's a non-empty string either way.
       # When you want to use a string variable as a workflow YAML boolean, it's
       # important to ensure it's the empty string when false. If you omit || '',
-<<<<<<< HEAD
-      # its value when false is "false", which (again) is interpreted as true.
-      RELEASE_RUN: ${{ (github.event.inputs.release_run != 'false' || (github.ref_type == 'tag' && startsWith(github.ref_name, 'Second_Life'))) && 'Y' || '' }}
-=======
       # its value when false is "false", which is interpreted as true.
       RELEASE_RUN: ${{ (github.event.inputs.release_run || github.ref_type == 'tag' && startsWith(github.ref_name, 'Second_Life')) && 'Y' || '' }}
       FROM_FORK: ${{ github.event.pull_request.head.repo.fork }}
->>>>>>> 75455d10
     steps:
       - name: Set Variables
         id: setvar
@@ -44,14 +34,6 @@
         run: |
           echo "release_run=$RELEASE_RUN" >> "$GITHUB_OUTPUT"
 
-<<<<<<< HEAD
-      - name: Determine source branch
-        id: which-branch
-        uses: secondlife/viewer-build-util/which-branch@v2
-        with:
-          token: ${{ github.token }}
-
-=======
           if [[ "$FROM_FORK" == "true" ]]; then
             # PR from fork; don't build with Bugsplat, proprietary libs
             echo 'configurations=["ReleaseOS"]' >> $GITHUB_OUTPUT
@@ -60,41 +42,20 @@
             echo 'configurations=["Release"]' >> $GITHUB_OUTPUT
             echo "bugsplat_db=SecondLife_Viewer_2018" >> $GITHUB_OUTPUT
           fi
->>>>>>> 75455d10
   build:
     needs: setup
     strategy:
       matrix:
-<<<<<<< HEAD
         runner: [windows-large, macos-12-xl, linux-large]
-        configuration: [Release, ReleaseOS]
-        Linden: [true]
-        include:
-          - runner: macos-12-xl
-            developer_dir: "/Applications/Xcode_14.0.1.app/Contents/Developer"
-        exclude:
-          - runner: windows-large
-            configuration: ReleaseOS
-          - runner: macos-12-xl
-            configuration: ReleaseOS
-          - runner: linux-large
-            configuration: Release
-=======
-        runner: [windows-large, macos-12-xl]
         configuration: ${{ fromJSON(needs.setup.outputs.configurations) }}
->>>>>>> 75455d10
     runs-on: ${{ matrix.runner }}
     outputs:
       viewer_channel: ${{ steps.build.outputs.viewer_channel }}
       viewer_version: ${{ steps.build.outputs.viewer_version }}
-<<<<<<< HEAD
-      imagename: ${{ steps.build.outputs.imagename }}
-=======
       viewer_branch:  ${{ steps.which-branch.outputs.branch }}
       relnotes:       ${{ steps.which-branch.outputs.relnotes }}
       imagename:      ${{ steps.build.outputs.imagename }}
       configuration:  ${{ matrix.configuration }}
->>>>>>> 75455d10
     env:
       AUTOBUILD_ADDRSIZE: 64
       AUTOBUILD_BUILD_ID: ${{ github.run_id }}
@@ -178,15 +139,12 @@
         if: runner.os == 'Windows'
         run: choco install nsis-unicode
 
-<<<<<<< HEAD
-=======
       - name: Determine source branch
         id: which-branch
         uses: secondlife/viewer-build-util/which-branch@v2
         with:
           token: ${{ github.token }}
 
->>>>>>> 75455d10
       - name: Build
         id: build
         shell: bash
@@ -321,11 +279,7 @@
           echo "artifact=$RUNNER_OS$cfg_suffix" >> $GITHUB_OUTPUT
 
       - name: Upload executable
-<<<<<<< HEAD
-        if: (matrix.Linden && steps.build.outputs.viewer_app) || runner.os == 'Linux'
-=======
         if: matrix.configuration == 'Release' && steps.build.outputs.viewer_app
->>>>>>> 75455d10
         uses: actions/upload-artifact@v4
         with:
           name: "${{ steps.build.outputs.artifact }}-app"
@@ -460,15 +414,7 @@
   release:
     needs: [setup, build, sign-and-package-windows, sign-and-package-mac]
     runs-on: ubuntu-latest
-<<<<<<< HEAD
-    # action-gh-release requires a tag (presumably for automatic generation of
-    # release notes). Possible TODO: if we arrive here but do not have a
-    # suitable tag for github.sha, create one? If we do that, of course remove
-    # this == 'tag' condition.
-    if: needs.setvar.outputs.release_run && github.ref_type == 'tag'
-=======
     if: needs.setup.outputs.release_run
->>>>>>> 75455d10
     steps:
       - uses: actions/download-artifact@v4
         with:
