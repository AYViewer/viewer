name: Build

on:
  workflow_dispatch:
    inputs:
      release_run:
        type: boolean
        description: Do a release of this build
        default: false
  pull_request:
  push:
    branches: ["main", "release/*", "project/*"]
    tags: ["Second_Life*"]

jobs:
  # The whole point of the setvar job is that we want to set a variable once
  # that will be consumed by multiple subsequent jobs. We tried setting it in
  # the global env, but a job.env can't directly reference the global env
  # context.
  setvar:
    runs-on: ubuntu-latest
    outputs:
      release_run: ${{ steps.setvar.outputs.release_run }}
      branch:   ${{ steps.which-branch.outputs.branch }}
      relnotes: ${{ steps.which-branch.outputs.relnotes }}
    env:
      # Build with a tag like "Second_Life#abcdef0" to generate a release page
      # (used for builds we are planning to deploy).
      # Even though inputs.release_run is specified with type boolean, which
      # correctly presents a checkbox, its *value* is a GH workflow string
      # 'true' or 'false'. If you simply test github.event.inputs.release_run,
      # it always evaluates as true because it's a non-empty string either way.
      # When you want to use a string variable as a workflow YAML boolean, it's
      # important to ensure it's the empty string when false. If you omit || '',
      # its value when false is "false", which (again) is interpreted as true.
      RELEASE_RUN: ${{ (github.event.inputs.release_run != 'false' || (github.ref_type == 'tag' && startsWith(github.ref_name, 'Second_Life'))) && 'Y' || '' }}
    steps:
      - name: Set Variable
        id: setvar
        shell: bash
        run: |
          echo "release_run=$RELEASE_RUN" >> "$GITHUB_OUTPUT"

      - name: Determine source branch
        id: which-branch
        uses: secondlife/viewer-build-util/which-branch@v2
        with:
          token: ${{ github.token }}

  build:
    needs: setvar
    strategy:
      matrix:
        runner: [windows-large, macos-12-xl, linux-large]
        configuration: [Release, ReleaseOS]
        Linden: [true]
        include:
          - runner: macos-12-xl
            developer_dir: "/Applications/Xcode_14.0.1.app/Contents/Developer"
        exclude:
          - runner: windows-large
            configuration: ReleaseOS
          - runner: macos-12-xl
            configuration: ReleaseOS
          - runner: linux-large
            configuration: Release
    runs-on: ${{ matrix.runner }}
    outputs:
      viewer_channel: ${{ steps.build.outputs.viewer_channel }}
      viewer_version: ${{ steps.build.outputs.viewer_version }}
      imagename: ${{ steps.build.outputs.imagename }}
    env:
      AUTOBUILD_ADDRSIZE: 64
      AUTOBUILD_BUILD_ID: ${{ github.run_id }}
      AUTOBUILD_CONFIGURATION: ${{ matrix.configuration }}
      # authorizes fetching private constituent packages
      AUTOBUILD_GITHUB_TOKEN: ${{ secrets.SHARED_AUTOBUILD_GITHUB_TOKEN }}
      AUTOBUILD_INSTALLABLE_CACHE: ${{ github.workspace }}/.autobuild-installables
      AUTOBUILD_VARIABLES_FILE: ${{ github.workspace }}/.build-variables/variables
      # Direct autobuild to store vcs_url, vcs_branch and vcs_revision in
      # autobuild-package.xml.
      AUTOBUILD_VCS_INFO: "true"
      AUTOBUILD_VSVER: "170"
      DEVELOPER_DIR: ${{ matrix.developer_dir }}
      # Ensure that Linden viewer builds engage Bugsplat.
      BUGSPLAT_DB: ${{ matrix.Linden && 'SecondLife_Viewer_2018' || '' }}
      # Run BUILD steps for Release configuration.
      # Run BUILD steps for ReleaseOS configuration only for release runs.
      BUILD: ${{ (matrix.Linden || needs.setvar.outputs.release_run) && 'Y' || '' }}
      build_coverity: false
      build_log_dir: ${{ github.workspace }}/.logs
      build_viewer: true
      BUILDSCRIPTS_SHARED: ${{ github.workspace }}/.shared
      # extracted and committed to viewer repo
      BUILDSCRIPTS_SUPPORT_FUNCTIONS: ${{ github.workspace }}/buildscripts_support_functions
      GIT_REF: ${{ github.head_ref || github.ref }}
      LL_SKIP_REQUIRE_SYSROOT: 1
      # Setting this variable directs Linden's TUT test driver code to capture
      # test-program log output at the specified level, but to display it only if
      # the individual test fails.
      LOGFAIL: DEBUG
      master_message_template_checkout: ${{ github.workspace }}/.master-message-template
      # Only set variants to the one configuration: don't let build.sh loop
      # over variants, let GitHub distribute variants over multiple hosts.
      variants: ${{ matrix.configuration }}
    steps:
      - name: Checkout code
        if: env.BUILD
        uses: actions/checkout@v4
        with:
          ref: ${{ github.event.pull_request.head.sha || github.sha }}

      - name: Setup python
        if: env.BUILD
        uses: actions/setup-python@v5
        with:
          python-version: "3.11"

      - name: Checkout build variables
        if: env.BUILD
        uses: actions/checkout@v4
        with:
          repository: secondlife/build-variables
          ref: master
          path: .build-variables

      - name: Checkout master-message-template
        if: env.BUILD
        uses: actions/checkout@v4
        with:
          repository: secondlife/master-message-template
          path: .master-message-template

      - name: Install autobuild and python dependencies
        if: env.BUILD
        run: pip3 install autobuild llsd

      - name: Cache autobuild packages
        id: cache-installables
        if: env.BUILD
        uses: actions/cache@v4
        with:
          path: .autobuild-installables
          key: ${{ runner.os }}-64-${{ matrix.configuration }}-${{ hashFiles('autobuild.xml') }}
          restore-keys: |
            ${{ runner.os }}-64-${{ matrix.configuration }}-
            ${{ runner.os }}-64-

      - name: Install Linux dependencies
        if: runner.os == 'Linux'
        run: |
          sudo apt update
          sudo apt install -y \
            libpulse-dev libunwind-dev \
            libgl1-mesa-dev libglu1-mesa-dev libxinerama-dev \
            libxcursor-dev libxfixes-dev libgstreamer1.0-dev \
            libgstreamer-plugins-base1.0-dev ninja-build libxft-dev \
            llvm mold libpipewire-0.3-dev

      - name: Install windows dependencies
        if: env.BUILD && runner.os == 'Windows'
        run: choco install nsis-unicode

      - name: Build
        id: build
        if: env.BUILD
        shell: bash
        env:
          AUTOBUILD_VCS_BRANCH: ${{ needs.setvar.outputs.branch }}
          RUNNER_OS: ${{ runner.os }}
        run: |
          # set up things the viewer's build.sh script expects
          set -x
          mkdir -p "$build_log_dir"
          mkdir -p "$BUILDSCRIPTS_SHARED/packages/lib/python"
          source "$BUILDSCRIPTS_SUPPORT_FUNCTIONS"
          if [[ "$OSTYPE" =~ cygwin|msys ]]
          then
            native_path() { cygpath --windows "$1"; }
            shell_path()  { cygpath --unix "$1"; }
          else
            native_path() { echo "$1"; }
            shell_path()  { echo "$1"; }
          fi
          finalize()
          {
            case "$1" in
              true|0)
                record_success "Build Succeeded"
                ;;
              *)
                record_failure "Build Failed with $1"
                ;;
            esac
          }
          initialize_build()
          {
            echo "initialize_build"
          }
          initialize_version()
          {
            export revision="$AUTOBUILD_BUILD_ID"
          }
          python_cmd()
          {
              if [[ "x${1:0:1}" == "x-" ]]    # -m, -c, etc.
              then # if $1 is a switch, don't try to twiddle paths
                   "$(shell_path "$PYTHON_COMMAND")" "$@"
              elif [[ "$(basename "$1")" == "codeticket.py" ]]
              then # ignore any attempt to contact codeticket
                   echo "## $@"
              else # running a script at an explicit path: fix path for Python
                   local script="$1"
                   shift
                   "$(shell_path "$PYTHON_COMMAND")" "$(native_path "$script")" "$@"
              fi
          }
          repo_branch()
          {
            echo "$AUTOBUILD_VCS_BRANCH"
          }
          record_dependencies_graph()
          {
            echo "TODO: generate and post dependency graph"
          }
          # Since we're not uploading to codeticket, DO NOT sleep for minutes.
          sleep()
          {
            echo "Not sleeping for $1 seconds"
          }
          export -f native_path shell_path finalize initialize_build initialize_version
          export -f python_cmd repo_branch record_dependencies_graph sleep
          ## Useful for diagnosing Windows LLProcess/LLLeap test failures
          ##export APR_LOG="${RUNNER_TEMP}/apr.log"
          export arch=$(uname | cut -b-6)
          # Surprise! GH Windows runner's MINGW6 is a $arch value we've never
          # seen before, so numerous tests don't know about it.
          [[ "$arch" == "MINGW6" ]] && arch=CYGWIN
          export AUTOBUILD="$(which autobuild)"

          # determine the viewer channel from the branch name
          branch=$AUTOBUILD_VCS_BRANCH
          IFS='/' read -ra ba <<< "$branch"
          prefix=${ba[0]}
          if [ "$prefix" == "project" ]; then
              IFS='_' read -ra prj <<< "${ba[1]}"
              # uppercase first letter of each word
              export viewer_channel="Second Life Project ${prj[*]^}"
          elif  [[ "$prefix" == "release" || "$prefix" == "main" ]];
          then
              export viewer_channel="Second Life Release"
          else
              export viewer_channel="Second Life Test"
          fi
          echo "viewer_channel=$viewer_channel" >> "$GITHUB_OUTPUT"
          # On windows we need to point the build to the correct python
          # as neither CMake's FindPython nor our custom Python.cmake module
          # will resolve the correct interpreter location.
          if [[ "$RUNNER_OS" == "Windows" ]]; then
            export PYTHON="$(native_path "$(which python)")"
            echo "Python location: $PYTHON"
            export PYTHON_COMMAND="$PYTHON"
          else
            export PYTHON_COMMAND="python3"
          fi
          export PYTHON_COMMAND_NATIVE="$(native_path "$PYTHON_COMMAND")"

          # Compile with clang, link with mold on linux.
          if [[ "$RUNNER_OS" == "Linux" ]]; then
            export CC=clang
            export CXX=clang++
            export CMAKE_OPTIONS='-DLINK_WITH_MOLD=ON'
          fi

          ./build.sh

          # Each artifact is downloaded as a distinct .zip file. Multiple jobs
          # (per the matrix above) writing the same filepath to the same
          # artifact name will *overwrite* that file. Moreover, they can
          # interfere with each other, causing the upload to fail.
          # https://github.com/actions/upload-artifact#uploading-to-the-same-artifact
          # Given the size of our installers, and the fact that we typically
          # only want to download just one instead of a single zip containing
          # several, generate a distinct artifact name for each installer.
          # If the matrix above can run multiple builds on the same
          # platform, we must disambiguate on more than the platform name.
          # e.g. if we were still running Windows 32-bit builds, we'd need to
          # qualify the artifact with bit width.
          if [[ "$AUTOBUILD_CONFIGURATION" == "ReleaseOS" ]]
          then cfg_suffix='OS'
          else cfg_suffix=''
          fi
          echo "artifact=$RUNNER_OS$cfg_suffix" >> $GITHUB_OUTPUT

      - name: Upload executable
        if: (matrix.Linden && steps.build.outputs.viewer_app) || runner.os == 'Linux'
        uses: actions/upload-artifact@v4
        with:
          name: "${{ steps.build.outputs.artifact }}-app"
          path: |
            ${{ steps.build.outputs.viewer_app }}


      # The other upload of nontrivial size is the symbol file. Use a distinct
      # artifact for that too.
      - name: Upload symbol file
        if: matrix.Linden
        uses: actions/upload-artifact@v4
        with:
          name: "${{ steps.build.outputs.artifact }}-symbols"
          path: |
            ${{ steps.build.outputs.symbolfile }}

      - name: Upload metadata
        if: matrix.Linden
        uses: actions/upload-artifact@v4
        with:
          name: "${{ steps.build.outputs.artifact }}-metadata"
          # emitted by build.sh, possibly multiple lines
          path: |
            ${{ steps.build.outputs.metadata }}

      - name: Upload physics package
        uses: actions/upload-artifact@v4
        # should only be set for viewer-private
        if: matrix.Linden && steps.build.outputs.physicstpv
        with:
          name: "${{ steps.build.outputs.artifact }}-physics"
          # emitted by build.sh, zero or one lines
          path: |
            ${{ steps.build.outputs.physicstpv }}

  sign-and-package-windows:
    env:
      AZURE_KEY_VAULT_URI: ${{ secrets.AZURE_KEY_VAULT_URI }}
      AZURE_CERT_NAME:     ${{ secrets.AZURE_CERT_NAME }}
      AZURE_CLIENT_ID:     ${{ secrets.AZURE_CLIENT_ID }}
      AZURE_CLIENT_SECRET: ${{ secrets.AZURE_CLIENT_SECRET }}
      AZURE_TENANT_ID:     ${{ secrets.AZURE_TENANT_ID }}
    needs: build
    runs-on: windows-large
    steps:
      - name: Sign and package Windows viewer
        if: env.AZURE_KEY_VAULT_URI && env.AZURE_CERT_NAME && env.AZURE_CLIENT_ID && env.AZURE_CLIENT_SECRET && env.AZURE_TENANT_ID
        uses: secondlife/viewer-build-util/sign-pkg-windows@v2
        with:
          vault_uri: "${{ env.AZURE_KEY_VAULT_URI }}"
          cert_name: "${{ env.AZURE_CERT_NAME }}"
          client_id: "${{ env.AZURE_CLIENT_ID }}"
          client_secret: "${{ env.AZURE_CLIENT_SECRET }}"
          tenant_id: "${{ env.AZURE_TENANT_ID }}"

  sign-and-package-mac:
    env:
      NOTARIZE_CREDS_MACOS:        ${{ secrets.NOTARIZE_CREDS_MACOS }}
      SIGNING_CERT_MACOS:          ${{ secrets.SIGNING_CERT_MACOS }}
      SIGNING_CERT_MACOS_IDENTITY: ${{ secrets.SIGNING_CERT_MACOS_IDENTITY }}
      SIGNING_CERT_MACOS_PASSWORD: ${{ secrets.SIGNING_CERT_MACOS_PASSWORD }}
    needs: build
    runs-on: macos-latest
    steps:
      - name: Unpack Mac notarization credentials
        if: env.NOTARIZE_CREDS_MACOS
        id: note-creds
        shell: bash
        run: |
          # In NOTARIZE_CREDS_MACOS we expect to find:
          # USERNAME="..."
          # PASSWORD="..."
          # TEAM_ID="..."
          eval "${{ env.NOTARIZE_CREDS_MACOS }}"
          echo "::add-mask::$USERNAME"
          echo "::add-mask::$PASSWORD"
          echo "::add-mask::$TEAM_ID"
          echo "note_user=$USERNAME" >> "$GITHUB_OUTPUT"
          echo "note_pass=$PASSWORD" >> "$GITHUB_OUTPUT"
          echo "note_team=$TEAM_ID" >> "$GITHUB_OUTPUT"
          # If we didn't manage to retrieve all of these credentials, better
          # find out sooner than later.
          [[ -n "$USERNAME" && -n "$PASSWORD" && -n "$TEAM_ID" ]]

      - name: Sign and package Mac viewer
        if: env.SIGNING_CERT_MACOS && env.SIGNING_CERT_MACOS_IDENTITY && env.SIGNING_CERT_MACOS_PASSWORD && steps.note-creds.outputs.note_user && steps.note-creds.outputs.note_pass && steps.note-creds.outputs.note_team
        uses: secondlife/viewer-build-util/sign-pkg-mac@v2
        with:
          channel: ${{ needs.build.outputs.viewer_channel }}
          imagename: ${{ needs.build.outputs.imagename }}
          cert_base64: ${{ env.SIGNING_CERT_MACOS }}
          cert_name: ${{ env.SIGNING_CERT_MACOS_IDENTITY }}
          cert_pass: ${{ env.SIGNING_CERT_MACOS_PASSWORD }}
          note_user: ${{ steps.note-creds.outputs.note_user }}
          note_pass: ${{ steps.note-creds.outputs.note_pass }}
          note_team: ${{ steps.note-creds.outputs.note_team }}

  post-windows-symbols:
    env:
      BUGSPLAT_USER: ${{ secrets.BUGSPLAT_USER }}
      BUGSPLAT_PASS: ${{ secrets.BUGSPLAT_PASS }}
    needs: build
    runs-on: ubuntu-latest
    steps:
      - name: Post Windows symbols
        if: env.BUGSPLAT_USER && env.BUGSPLAT_PASS
        uses: secondlife/viewer-build-util/post-bugsplat-windows@v2
        with:
          username: ${{ env.BUGSPLAT_USER }}
          password: ${{ env.BUGSPLAT_PASS }}
          database: "SecondLife_Viewer_2018"
          channel: ${{ needs.build.outputs.viewer_channel }}
          version: ${{ needs.build.outputs.viewer_version }}

  post-mac-symbols:
    env:
      BUGSPLAT_USER: ${{ secrets.BUGSPLAT_USER }}
      BUGSPLAT_PASS: ${{ secrets.BUGSPLAT_PASS }}
    needs: build
    runs-on: ubuntu-latest
    steps:
      - name: Post Mac symbols
        if: env.BUGSPLAT_USER && env.BUGSPLAT_PASS
        uses: secondlife/viewer-build-util/post-bugsplat-mac@v2
        with:
          username: ${{ env.BUGSPLAT_USER }}
          password: ${{ env.BUGSPLAT_PASS }}
          database: "SecondLife_Viewer_2018"
          channel: ${{ needs.build.outputs.viewer_channel }}
          version: ${{ needs.build.outputs.viewer_version }}

  release:
    needs: [setvar, build, sign-and-package-windows, sign-and-package-mac]
    runs-on: ubuntu-latest
    # action-gh-release requires a tag (presumably for automatic generation of
    # release notes). Possible TODO: if we arrive here but do not have a
    # suitable tag for github.sha, create one? If we do that, of course remove
    # this == 'tag' condition.
    if: needs.setvar.outputs.release_run && github.ref_type == 'tag'
    steps:
      - uses: actions/download-artifact@v4
        with:
          pattern: "*-installer"

      - uses: actions/download-artifact@v4
        with:
          pattern: "*-metadata"

<<<<<<< HEAD
=======
      - uses: actions/download-artifact@v4
        with:
          pattern: "LinuxOS-app"

>>>>>>> c4fc76ef
      - name: Rename metadata
        run: |
          cp Windows-metadata/autobuild-package.xml Windows-autobuild-package.xml
          cp Windows-metadata/newview/viewer_version.txt Windows-viewer_version.txt
          cp macOS-metadata/autobuild-package.xml macOS-autobuild-package.xml
          cp macOS-metadata/newview/viewer_version.txt macOS-viewer_version.txt

      # forked from softprops/action-gh-release
      - name: Create GitHub release
        id: release
        uses: secondlife-3p/action-gh-release@v1
        with:
          # name the release page for the branch
          name: "${{ needs.build.outputs.viewer_branch }}"
          # SL-20546: want the channel and version to be visible on the
          # release page
          body: |
            Build ${{ github.server_url }}/${{ github.repository }}/actions/runs/${{ github.run_id }}
            ${{ needs.build.outputs.viewer_channel }}
            ${{ needs.build.outputs.viewer_version }}
            ${{ needs.setvar.outputs.relnotes }}
          prerelease: true
          generate_release_notes: true
          target_commitish: ${{ github.sha }}
          previous_tag: release
          append_body: true
          fail_on_unmatched_files: true
          files: |
            macOS-installer/*.dmg
            Windows-installer/*.exe
            *-autobuild-package.xml
            *-viewer_version.txt

      - name: post release URL
        run: |
          echo "::notice::Release ${{ steps.release.outputs.url }}"<|MERGE_RESOLUTION|>--- conflicted
+++ resolved
@@ -443,13 +443,10 @@
         with:
           pattern: "*-metadata"
 
-<<<<<<< HEAD
-=======
       - uses: actions/download-artifact@v4
         with:
           pattern: "LinuxOS-app"
 
->>>>>>> c4fc76ef
       - name: Rename metadata
         run: |
           cp Windows-metadata/autobuild-package.xml Windows-autobuild-package.xml
