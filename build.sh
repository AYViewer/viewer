--- conflicted
+++ resolved
@@ -504,14 +504,7 @@
           if [ -r "$build_dir/llphysicsextensions_package" ]
           then
               llphysicsextensions_package=$(cat $build_dir/llphysicsextensions_package)
-<<<<<<< HEAD
               retry_cmd 4 30 python_cmd "$helpers/codeticket.py" addoutput "Physics Extensions Package" "$llphysicsextensions_package" --private \
-=======
-              # This next upload is a frequent failure; see if giving the last one some time helps
-              # JJ is making changes to Codeticket that we hope will eliminate this failure soon
-              sleep 300
-              python_cmd "$helpers/codeticket.py" addoutput "Physics Extensions Package" "$llphysicsextensions_package" --private \
->>>>>>> c40b8310
                   || fatal "Upload of physics extensions package failed"
           fi
       fi
